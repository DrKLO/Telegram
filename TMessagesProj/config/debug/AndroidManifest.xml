--- conflicted
+++ resolved
@@ -1,11 +1,7 @@
 <?xml version="1.0" encoding="utf-8"?>
 <manifest xmlns:android="http://schemas.android.com/apk/res/android"
-<<<<<<< HEAD
-    package="org.telegram.messenger"
-    android:installLocation="auto">
-=======
+    android:installLocation="auto"
     package="com.aniways.anigram.messenger">
->>>>>>> 5ef137c5
 
     <uses-feature android:name="android.hardware.location.gps" android:required="false" />
     <uses-feature android:name="android.hardware.location.network" android:required="false" />
@@ -27,7 +23,7 @@
         android:icon="@drawable/ic_launcher"
         android:label="@string/AppName"
         android:theme="@style/Theme.TMessages.Start"
-        android:name=".ApplicationLoader"
+        android:name="org.telegram.messenger.ApplicationLoader"
         android:hardwareAccelerated="true"
         android:largeHeap="true">
 
@@ -47,11 +43,6 @@
 
         <uses-library android:name="com.google.android.maps" android:required="false"/>
 
-<<<<<<< HEAD
-=======
-        <service android:name="org.telegram.messenger.AwakeService"/>
-
->>>>>>> 5ef137c5
     </application>
 
 </manifest>