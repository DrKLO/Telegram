--- conflicted
+++ resolved
@@ -2717,14 +2717,8 @@
     mask1 = create_rounded_rectangle(CSizeMake(60, 60), 0, 16, black_color);
 
     telegram_sphere = create_textured_rectangle(CSizeMake(150, 150), telegram_sphere_texture);
-<<<<<<< HEAD
     telegram_plane = create_textured_rectangle(CSizeMake(150, 150), telegram_plane_texture);
     // telegram_plane.params.anchor = xyzMake(6, -5, 0);
-=======
-    telegram_mask = create_textured_rectangle(CSizeMake(200, 150), telegram_mask_texture);
-    telegram_plane = create_textured_rectangle(CSizeMake(82, 74), telegram_plane_texture);
-    telegram_plane.params.anchor = xyzMake(6, -5, 0);
->>>>>>> 0abe4541
 
     fast_body = create_textured_rectangle(CSizeMake(148, 148), fast_body_texture);
 
