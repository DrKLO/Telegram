/*
 * This is the source code of tgnet library v. 1.1
 * It is licensed under GNU GPL v. 2 or later.
 * You should have received a copy of the license in this archive (see LICENSE).
 *
 * Copyright Nikolai Kudashov, 2015-2018.
 */

#ifndef DEFINES_H
#define DEFINES_H

#include <functional>
#include <list>
#include <limits.h>
#include <sstream>
#include <inttypes.h>
#include "ByteArray.h"

<<<<<<< HEAD
#define USE_DEBUG_SESSION true
#define READ_BUFFER_SIZE 1024 * 128
#define DEBUG_VERSION
=======
#define USE_DEBUG_SESSION false
#define READ_BUFFER_SIZE 1024 * 1024 * 2
//#define DEBUG_VERSION
>>>>>>> 4a43f809
#define PFS_ENABLED 1
#define DEFAULT_DATACENTER_ID INT_MAX
#define DC_UPDATE_TIME 60 * 60
#define TEMP_AUTH_KEY_EXPIRE_TIME 24 * 60 * 60
#define PROXY_CONNECTIONS_COUNT 4
#define DOWNLOAD_CONNECTIONS_COUNT 2
#define UPLOAD_CONNECTIONS_COUNT 4
#define CONNECTION_BACKGROUND_KEEP_TIME 10000
#define MAX_ACCOUNT_COUNT 3
#define USE_DELEGATE_HOST_RESOLVE

#define USE_IPV4_ONLY 0
#define USE_IPV6_ONLY 1
#define USE_IPV4_IPV6_RANDOM 2

#define NETWORK_TYPE_MOBILE 0
#define NETWORK_TYPE_WIFI 1
#define NETWORK_TYPE_ROAMING 2

class TLObject;
class TL_error;
class Request;
class TL_message;
class TL_config;
class NativeByteBuffer;
class Handshake;
class ConnectionSocket;

typedef std::function<void(TLObject *response, TL_error *error, int32_t networkType, int64_t responseTime)> onCompleteFunc;
typedef std::function<void()> onQuickAckFunc;
typedef std::function<void()> onWriteToSocketFunc;
typedef std::function<void(int64_t messageId)> fillParamsFunc;
typedef std::function<void(int64_t requestTime)> onRequestTimeFunc;
typedef std::list<std::unique_ptr<Request>> requestsList;
typedef requestsList::iterator requestsIter;

typedef struct NetworkMessage {
    std::unique_ptr<TL_message> message;
    bool invokeAfter = false;
    bool needQuickAck = false;
    bool forceContainer = false;
    int32_t requestId;
} NetworkMessage;

enum ConnectionType {
    ConnectionTypeGeneric = 1,
    ConnectionTypeDownload = 2,
    ConnectionTypeUpload = 4,
    ConnectionTypePush = 8,
    ConnectionTypeTemp = 16,
    ConnectionTypeProxy = 32,
    ConnectionTypeGenericMedia = 64
};

enum TcpAddressFlag {
    TcpAddressFlagIpv6 = 1,
    TcpAddressFlagDownload = 2,
    TcpAddressFlagO = 4,
    TcpAddressFlagCdn = 8,
    TcpAddressFlagStatic = 16,
    TcpAddressFlagTemp = 2048
};

enum ConnectionState {
    ConnectionStateConnecting = 1,
    ConnectionStateWaitingForNetwork = 2,
    ConnectionStateConnected = 3,
    ConnectionStateConnectingViaProxy = 4
};

enum EventObjectType {
    EventObjectTypeConnection,
    EventObjectTypeTimer,
    EventObjectTypePipe,
    EventObjectTypeEvent
};

enum FileLoadState {
    FileLoadStateIdle,
    FileLoadStateDownloading,
    FileLoadStateFailed,
    FileLoadStateFinished
};

enum FileLoadFailReason {
    FileLoadFailReasonError,
    FileLoadFailReasonCanceled,
    FileLoadFailReasonRetryLimit
};

enum HandshakeType {
    HandshakeTypePerm,
    HandshakeTypeTemp,
    HandshakeTypeMediaTemp,
    HandshakeTypeCurrent,
    HandshakeTypeAll
};

class TcpAddress {

public:
    std::string address;
    int32_t flags;
    int32_t port;
    std::string secret;

    TcpAddress(std::string addr, int32_t p, int32_t f, std::string s) {
        address = addr;
        port = p;
        flags = f;
        secret = s;
    }
};

typedef std::function<void(std::string path)> onFinishedFunc;
typedef std::function<void(FileLoadFailReason reason)> onFailedFunc;
typedef std::function<void(float progress)> onProgressChangedFunc;

typedef struct ConnectiosManagerDelegate {
    virtual void onUpdate(int32_t instanceNum) = 0;
    virtual void onSessionCreated(int32_t instanceNum) = 0;
    virtual void onConnectionStateChanged(ConnectionState state, int32_t instanceNum) = 0;
    virtual void onUnparsedMessageReceived(int64_t reqMessageId, NativeByteBuffer *buffer, ConnectionType connectionType, int32_t instanceNum) = 0;
    virtual void onLogout(int32_t instanceNum) = 0;
    virtual void onUpdateConfig(TL_config *config, int32_t instanceNum) = 0;
    virtual void onInternalPushReceived(int32_t instanceNum) = 0;
    virtual void onBytesSent(int32_t amount, int32_t networkType, int32_t instanceNum) = 0;
    virtual void onBytesReceived(int32_t amount, int32_t networkType, int32_t instanceNum) = 0;
    virtual void onRequestNewServerIpAndPort(int32_t second, int32_t instanceNum) = 0;
    virtual void onProxyError(int32_t instanceNum) = 0;
    virtual void getHostByName(std::string domain, int32_t instanceNum, ConnectionSocket *socket) = 0;
    virtual int32_t getInitFlags(int32_t instanceNum) = 0;
} ConnectiosManagerDelegate;

typedef struct HandshakeDelegate {
    virtual void onHandshakeComplete(Handshake *handshake, int64_t keyId, ByteArray *authKey, int32_t timeDifference) = 0;
} HandshakeDelegate;

#define AllConnectionTypes ConnectionTypeGeneric | ConnectionTypeDownload | ConnectionTypeUpload

enum RequestFlag {
    RequestFlagEnableUnauthorized = 1,
    RequestFlagFailOnServerErrors = 2,
    RequestFlagCanCompress = 4,
    RequestFlagWithoutLogin = 8,
    RequestFlagTryDifferentDc = 16,
    RequestFlagForceDownload = 32,
    RequestFlagInvokeAfter = 64,
    RequestFlagNeedQuickAck = 128,
    RequestFlagUseUnboundKey = 256,
    RequestFlagResendAfter = 512
};

inline std::string to_string_int32(int32_t value) {
    char buf[30];
    int len = sprintf(buf, "%d", value);
    return std::string(buf, (uint32_t) len);
}

inline std::string to_string_uint64(uint64_t value) {
    char buf[30];
    int len = sprintf(buf, "%" PRIu64, value);
    return std::string(buf, (uint32_t) len);
}

inline int32_t char2int(char input) {
    if (input >= '0' && input <= '9') {
        return input - '0';
    } else if (input >= 'A' && input <= 'F') {
        return (char) (input - 'A' + 10);
    } else if (input >= 'a' && input <= 'f') {
        return (char) (input - 'a' + 10);
    }
    return 0;
}

#endif<|MERGE_RESOLUTION|>--- conflicted
+++ resolved
@@ -16,15 +16,9 @@
 #include <inttypes.h>
 #include "ByteArray.h"
 
-<<<<<<< HEAD
 #define USE_DEBUG_SESSION true
-#define READ_BUFFER_SIZE 1024 * 128
+#define READ_BUFFER_SIZE 1024 * 1024 * 2
 #define DEBUG_VERSION
-=======
-#define USE_DEBUG_SESSION false
-#define READ_BUFFER_SIZE 1024 * 1024 * 2
-//#define DEBUG_VERSION
->>>>>>> 4a43f809
 #define PFS_ENABLED 1
 #define DEFAULT_DATACENTER_ID INT_MAX
 #define DC_UPDATE_TIME 60 * 60
