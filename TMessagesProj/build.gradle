--- conflicted
+++ resolved
@@ -3,11 +3,7 @@
         mavenCentral()
     }
     dependencies {
-<<<<<<< HEAD
-        classpath 'com.android.tools.build:gradle:0.14.0'
-=======
-        classpath 'com.android.tools.build:gradle:1.0.0-rc4'
->>>>>>> 5ef137c5
+        classpath 'com.android.tools.build:gradle:1.0.0'
     }
 }
 apply plugin: 'com.android.application'
@@ -21,26 +17,17 @@
 }
 
 dependencies {
-<<<<<<< HEAD
-    compile 'com.android.support:support-v4:21.0.+'
-    compile 'com.google.android.gms:play-services:3.2.+'
-    compile 'net.hockeyapp.android:HockeySDK:3.0.2'
-    compile 'com.googlecode.mp4parser:isoparser:1.0.+'
-=======
     compile 'com.android.support:support-v4:21.0.2'
     compile 'com.android.support:appcompat-v7:21.0.2'
     compile 'com.google.android.gms:play-services:6.1.71'
-    compile 'net.hockeyapp.android:HockeySDK:3.0.1'
+    compile 'net.hockeyapp.android:HockeySDK:3.0.2'
+    compile 'com.googlecode.mp4parser:isoparser:1.0.+'
     compile project(':Aniways')
->>>>>>> 5ef137c5
 }
 
 android {
     compileSdkVersion 21
-<<<<<<< HEAD
     buildToolsVersion '21.1.1'
-=======
-    buildToolsVersion '20'
 
     lintOptions {
         checkReleaseBuilds false
@@ -48,7 +35,6 @@
         // but continue the build even when errors are found:
         abortOnError false
     }
->>>>>>> 5ef137c5
 
     signingConfigs {
         debug {
@@ -66,30 +52,21 @@
     buildTypes {
         debug {
             debuggable true
-<<<<<<< HEAD
             jniDebuggable true
-=======
             minifyEnabled false
             proguardFiles getDefaultProguardFile('proguard-android.txt'), 'proguard-rules.txt'
->>>>>>> 5ef137c5
             signingConfig signingConfigs.debug
         }
         release {
             debuggable false
-<<<<<<< HEAD
             jniDebuggable false
-=======
             minifyEnabled false
             proguardFiles getDefaultProguardFile('proguard-android.txt'), 'proguard-rules.txt'
->>>>>>> 5ef137c5
             signingConfig signingConfigs.release
         }
         foss {
             debuggable false
-<<<<<<< HEAD
             jniDebuggable false
-=======
->>>>>>> 5ef137c5
             signingConfig signingConfigs.release
         }
     }
@@ -112,18 +89,11 @@
     }
 
     defaultConfig {
-<<<<<<< HEAD
-        minSdkVersion 8
+        minSdkVersion 9
         targetSdkVersion 21
-        versionCode 403
-        versionName "2.1.0"
-=======
-        minSdkVersion 9
-        targetSdkVersion 19
         renderscriptTargetApi 21
         renderscriptSupportModeEnabled true
-        versionCode 239
-        versionName "1.5.70"
->>>>>>> 5ef137c5
+        versionCode 240
+        versionName "1.6.0"
     }
 }