apply plugin: 'com.android.application'

repositories {
    mavenCentral()
    google()
}

configurations {
    compile.exclude module: 'support-v4'
}

configurations.all {
    exclude group: 'com.google.firebase', module: 'firebase-core'
    exclude group: 'androidx.recyclerview', module: 'recyclerview'
}

dependencies {
    implementation 'androidx.core:core:1.6.0'
    implementation 'androidx.palette:palette:1.0.0'
    implementation 'androidx.exifinterface:exifinterface:1.3.3'
    implementation 'androidx.dynamicanimation:dynamicanimation:1.0.0'
    implementation 'androidx.multidex:multidex:2.0.1'
    implementation "androidx.sharetarget:sharetarget:1.1.0"

    compileOnly 'org.checkerframework:checker-qual:2.5.2'
    compileOnly 'org.checkerframework:checker-compat-qual:2.5.0'
    implementation 'com.google.firebase:firebase-messaging:22.0.0'
    implementation 'com.google.firebase:firebase-config:21.0.0'
    implementation 'com.google.firebase:firebase-datatransport:18.0.1'
    implementation 'com.google.firebase:firebase-appindexing:20.0.0'
    implementation 'com.google.android.gms:play-services-maps:17.0.1'
    implementation 'com.google.android.gms:play-services-auth:19.2.0'
    implementation 'com.google.android.gms:play-services-vision:16.2.0'
    implementation 'com.google.android.gms:play-services-wearable:17.1.0'
    implementation 'com.google.android.gms:play-services-location:18.0.0'
    implementation 'com.google.android.gms:play-services-wallet:18.1.3'
    implementation 'com.googlecode.mp4parser:isoparser:1.0.6'
    implementation 'com.stripe:stripe-android:2.0.2'
    implementation files('libs/libgsaverification-client.aar')

    coreLibraryDesugaring 'com.android.tools:desugar_jdk_libs:1.1.5'
}

android {
    compileSdkVersion 31
    buildToolsVersion '31.0.0'
    ndkVersion "21.4.7075529"

    defaultConfig.applicationId = "org.chatengine.messenger"

    sourceSets.main.jniLibs.srcDirs = ['./jni/']

    externalNativeBuild {
        cmake {
            path 'jni/CMakeLists.txt'
        }
    }

    lintOptions {
        disable 'MissingTranslation'
        disable 'ExtraTranslation'
        disable 'BlockedPrivateApi'
    }

    dexOptions {
        jumboMode = true
    }

    compileOptions {
        sourceCompatibility JavaVersion.VERSION_1_8
        targetCompatibility JavaVersion.VERSION_1_8

        coreLibraryDesugaringEnabled true
    }

    signingConfigs {
        def keystorePwd = null
        def alias = null
        def pwd = null
        Properties properties

        if (project.rootProject.file('local.properties').exists()) {
            properties = new Properties()
            properties.load(project.rootProject.file('local.properties').newDataInputStream())
        } else {
            def base64 = System.getenv("LOCAL_PROPERTIES")
            if (base64 != null && !base64.isBlank()) {
                properties = new Properties()
                properties.load(new ByteArrayInputStream(Base64.decoder.decode(base64)))
            }
        }

        if (properties != null) {
            keystorePwd = properties.getProperty("KEYSTORE_PASS")
            alias = properties.getProperty("ALIAS_NAME")
            pwd = properties.getProperty("ALIAS_PASS")
        }

        keystorePwd = keystorePwd ?: System.getenv("KEYSTORE_PASS")
        alias = alias ?: System.getenv("ALIAS_NAME")
        pwd = pwd ?: System.getenv("ALIAS_PASS")

        release {

            storeFile project.file('release.keystore')
            storePassword keystorePwd
            keyAlias alias
            keyPassword pwd
        }
    }

    splits {
        abi {
            enable true

            reset()
            include "armeabi-v7a", "arm64-v8a", "x86", "x86_64"

            universalApk true
        }
    }

    buildTypes {
        debug {
            debuggable true
            jniDebuggable true
            signingConfig signingConfigs.debug
            // applicationIdSuffix ".beta"
            minifyEnabled false
            shrinkResources false
            multiDexEnabled true
            proguardFiles getDefaultProguardFile('proguard-android.txt'), 'proguard-rules.pro'
            ndk.debugSymbolLevel = 'FULL'
        }

        release {
            debuggable false
            jniDebuggable false
            signingConfig signingConfigs.release
            minifyEnabled true
            shrinkResources false
            multiDexEnabled true
            proguardFiles getDefaultProguardFile('proguard-android.txt'), 'proguard-rules.pro'
            ndk.debugSymbolLevel = 'FULL'
        }
    }

    sourceSets.debug {
        manifest.srcFile 'config/debug/AndroidManifest_SDK23.xml'
     }

    sourceSets.release {
        manifest.srcFile 'config/release/AndroidManifest_SDK23.xml'
    }

    flavorDimensions "minApi"

<<<<<<< HEAD
    defaultConfig.versionCode = 2389
=======
    productFlavors {
        armv7 {
            ndk {
                abiFilters "armeabi-v7a"
            }
            ext {
                abiVersionCode = 1
            }
        }
        x86 {
            ndk {
                abiFilters "x86"
            }
            ext {
                abiVersionCode = 2
            }
        }
        armv7_SDK23 {
            ndk {
                abiFilters "armeabi-v7a"
            }
            sourceSets.debug {
                manifest.srcFile 'config/debug/AndroidManifest_SDK23.xml'
            }
            sourceSets.release {
                manifest.srcFile 'config/release/AndroidManifest_SDK23.xml'
            }
            minSdkVersion 23
            ext {
                abiVersionCode = 3
            }
        }
        x86_SDK23 {
            ndk {
                abiFilters "x86"
            }
            sourceSets.debug {
                manifest.srcFile 'config/debug/AndroidManifest_SDK23.xml'
            }
            sourceSets.release {
                manifest.srcFile 'config/release/AndroidManifest_SDK23.xml'
            }
            minSdkVersion 23
            ext {
                abiVersionCode = 4
            }
        }
        arm64 {
            ndk {
                abiFilters "arm64-v8a"
            }
            ext {
                abiVersionCode = 5
            }
        }
        x64 {
            ndk {
                abiFilters "x86_64"
            }
            ext {
                abiVersionCode = 6
            }
        }
        arm64_SDK23 {
            ndk {
                abiFilters "arm64-v8a"
            }
            sourceSets.debug {
                manifest.srcFile 'config/debug/AndroidManifest_SDK23.xml'
            }
            sourceSets.release {
                manifest.srcFile 'config/release/AndroidManifest_SDK23.xml'
            }
            minSdkVersion 23
            ext {
                abiVersionCode = 7
            }
        }
        x64_SDK23 {
            ndk {
                abiFilters "x86_64"
            }
            sourceSets.debug {
                manifest.srcFile 'config/debug/AndroidManifest_SDK23.xml'
            }
            sourceSets.release {
                manifest.srcFile 'config/release/AndroidManifest_SDK23.xml'
            }
            minSdkVersion 23
            ext {
                abiVersionCode = 8
            }
        }
        afat {
            ndk {
                abiFilters "armeabi-v7a", "arm64-v8a", "x86", "x86_64"
            }
            sourceSets.debug {
                manifest.srcFile 'config/debug/AndroidManifest_SDK23.xml'
            }
            sourceSets.release {
                manifest.srcFile 'config/release/AndroidManifest_SDK23.xml'
            }
            sourceSets.standalone {
                manifest.srcFile 'config/release/AndroidManifest_standalone.xml'
            }
            ext {
                abiVersionCode = 9
            }
        }
    }

    defaultConfig.versionCode = 2390
>>>>>>> ab221daf

    applicationVariants.all { variant ->
        variant.outputs.all { output ->
            outputFileName = outputFileName.replace("TMessagesProj", "Teamgram")
        }
    }

    defaultConfig {
        minSdkVersion 16
        targetSdkVersion 29
        versionName "7.9.3"

        vectorDrawables.generatedDensities = ['mdpi', 'hdpi', 'xhdpi', 'xxhdpi']

        externalNativeBuild {
            cmake {
                version '3.10.2'
                arguments '-DANDROID_STL=c++_static', '-DANDROID_PLATFORM=android-16', "-j=16"
            }
        }
    }
}

apply plugin: 'com.google.gms.google-services'<|MERGE_RESOLUTION|>--- conflicted
+++ resolved
@@ -155,123 +155,7 @@
 
     flavorDimensions "minApi"
 
-<<<<<<< HEAD
-    defaultConfig.versionCode = 2389
-=======
-    productFlavors {
-        armv7 {
-            ndk {
-                abiFilters "armeabi-v7a"
-            }
-            ext {
-                abiVersionCode = 1
-            }
-        }
-        x86 {
-            ndk {
-                abiFilters "x86"
-            }
-            ext {
-                abiVersionCode = 2
-            }
-        }
-        armv7_SDK23 {
-            ndk {
-                abiFilters "armeabi-v7a"
-            }
-            sourceSets.debug {
-                manifest.srcFile 'config/debug/AndroidManifest_SDK23.xml'
-            }
-            sourceSets.release {
-                manifest.srcFile 'config/release/AndroidManifest_SDK23.xml'
-            }
-            minSdkVersion 23
-            ext {
-                abiVersionCode = 3
-            }
-        }
-        x86_SDK23 {
-            ndk {
-                abiFilters "x86"
-            }
-            sourceSets.debug {
-                manifest.srcFile 'config/debug/AndroidManifest_SDK23.xml'
-            }
-            sourceSets.release {
-                manifest.srcFile 'config/release/AndroidManifest_SDK23.xml'
-            }
-            minSdkVersion 23
-            ext {
-                abiVersionCode = 4
-            }
-        }
-        arm64 {
-            ndk {
-                abiFilters "arm64-v8a"
-            }
-            ext {
-                abiVersionCode = 5
-            }
-        }
-        x64 {
-            ndk {
-                abiFilters "x86_64"
-            }
-            ext {
-                abiVersionCode = 6
-            }
-        }
-        arm64_SDK23 {
-            ndk {
-                abiFilters "arm64-v8a"
-            }
-            sourceSets.debug {
-                manifest.srcFile 'config/debug/AndroidManifest_SDK23.xml'
-            }
-            sourceSets.release {
-                manifest.srcFile 'config/release/AndroidManifest_SDK23.xml'
-            }
-            minSdkVersion 23
-            ext {
-                abiVersionCode = 7
-            }
-        }
-        x64_SDK23 {
-            ndk {
-                abiFilters "x86_64"
-            }
-            sourceSets.debug {
-                manifest.srcFile 'config/debug/AndroidManifest_SDK23.xml'
-            }
-            sourceSets.release {
-                manifest.srcFile 'config/release/AndroidManifest_SDK23.xml'
-            }
-            minSdkVersion 23
-            ext {
-                abiVersionCode = 8
-            }
-        }
-        afat {
-            ndk {
-                abiFilters "armeabi-v7a", "arm64-v8a", "x86", "x86_64"
-            }
-            sourceSets.debug {
-                manifest.srcFile 'config/debug/AndroidManifest_SDK23.xml'
-            }
-            sourceSets.release {
-                manifest.srcFile 'config/release/AndroidManifest_SDK23.xml'
-            }
-            sourceSets.standalone {
-                manifest.srcFile 'config/release/AndroidManifest_standalone.xml'
-            }
-            ext {
-                abiVersionCode = 9
-            }
-        }
-    }
-
     defaultConfig.versionCode = 2390
->>>>>>> ab221daf
 
     applicationVariants.all { variant ->
         variant.outputs.all { output ->
