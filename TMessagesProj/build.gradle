--- conflicted
+++ resolved
@@ -30,23 +30,15 @@
     compile 'com.android.support:palette-v7:25.3.0'
     compile 'net.hockeyapp.android:HockeySDK:4.1.2'
     compile 'com.googlecode.mp4parser:isoparser:1.0.6'
-<<<<<<< HEAD
     compile('com.crashlytics.sdk.android:crashlytics:2.6.7@aar') {
         transitive = true;
     }
 }
 
 android {
-    compileSdkVersion 24
-    buildToolsVersion '24.0.3'
-=======
-    compile 'com.stripe:stripe-android:2.0.2'
-}
-
-android {
     compileSdkVersion 25
     buildToolsVersion '25.0.2'
->>>>>>> 6a1cf64f
+	compile 'com.stripe:stripe-android:2.0.2'
 
     useLibrary 'org.apache.http.legacy'
     defaultConfig.applicationId = "org.cloudveil.messenger"
@@ -110,11 +102,7 @@
         }
     }
 
-<<<<<<< HEAD
-    defaultConfig.versionCode = 853
-=======
     defaultConfig.versionCode = 957
->>>>>>> 6a1cf64f
 
     sourceSets.debug {
         manifest.srcFile 'config/debug/AndroidManifest.xml'
