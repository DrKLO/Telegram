buildscript {
    repositories {
        mavenCentral()
        maven { url "https://raw.github.com/Raizlabs/maven-releases/master/releases" }
    }
    dependencies {
<<<<<<< HEAD
        classpath 'com.android.tools.build:gradle:1.2.2'
=======
        classpath 'com.android.tools.build:gradle:1.2.3'
>>>>>>> f8e8d089
    }
}

allprojects {
    repositories {
        mavenCentral()
        maven { url "https://raw.github.com/Raizlabs/maven-releases/master/releases" }
    }
}

apply plugin: 'com.android.application'

repositories {
    mavenCentral()
}

dependencies {
    compile 'com.android.support:support-v4:22.1.1'
    compile 'com.google.android.gms:play-services-maps:7.3.0'
    compile 'com.google.android.gms:play-services-location:7.3.0'
    compile 'com.google.android.gms:play-services-identity:7.3.0'
    compile 'com.google.android.gms:play-services-appstate:7.3.0'
    compile 'com.google.android.gms:play-services-wearable:7.3.0'
    compile 'com.google.android.gms:play-services-gcm:7.3.0'
    compile 'net.hockeyapp.android:HockeySDK:3.5.+'
    compile 'com.googlecode.mp4parser:isoparser:1.0.+'
    compile project(':Android-SDK')
}

android {
    compileSdkVersion 22
    buildToolsVersion '22.0.1'

    flavorDimensions "abi"

    productFlavors {
        fat {
            flavorDimension "abi"
            ndk {
                abiFilters "x86", "armeabi-v7a", "armeabi"
                versionCode = 259;
            }
        }
//        arm {
//            flavorDimension "abi"
//            ndk {
//                abiFilter "armeabi"
//                versionCode = 1;
//            }
//        }
//        armv7a {
//            flavorDimension "abi"
//            ndk {
//                abiFilter "armeabi-v7a"
//                versionCode = 3;
//            }
//        }
//        x86 {
//            flavorDimension "abi"
//            ndk {
//                abiFilter "x86"
//                versionCode = 6;
//            }
//        }
    }

    compileOptions {
        sourceCompatibility JavaVersion.VERSION_1_7
        targetCompatibility JavaVersion.VERSION_1_7
    }

    signingConfigs {
        debug {
            storeFile file("config/debug.keystore")
        }

        release {
            //storeFile file("config/release.keystore")
            storePassword RELEASE_STORE_PASSWORD
            keyAlias RELEASE_KEY_ALIAS
            keyPassword RELEASE_KEY_PASSWORD
        }
    }

    buildTypes {
        debug {
            debuggable true
            jniDebuggable true
            signingConfig signingConfigs.debug
        }

        release {
            debuggable false
            jniDebuggable false
            signingConfig signingConfigs.release
        }

        foss {
            debuggable false
            jniDebuggable false
            signingConfig signingConfigs.release
        }
    }

    sourceSets.main {
        jniLibs.srcDir 'libs'
        jni.srcDirs = [] //disable automatic ndk-build call
    }

    sourceSets.debug {
        manifest.srcFile 'config/debug/AndroidManifest.xml'
    }

    sourceSets.release {
        manifest.srcFile 'config/release/AndroidManifest.xml'
    }

    sourceSets.foss {
        manifest.srcFile 'config/foss/AndroidManifest.xml'
    }

    defaultConfig {
        minSdkVersion 9
        targetSdkVersion 22
<<<<<<< HEAD
        renderscriptTargetApi 22
        renderscriptSupportModeEnabled true
        versionCode 259
        versionName "1.7.9"
=======
        versionCode 542
        versionName "2.9.1"
>>>>>>> f8e8d089
    }
}<|MERGE_RESOLUTION|>--- conflicted
+++ resolved
@@ -4,11 +4,7 @@
         maven { url "https://raw.github.com/Raizlabs/maven-releases/master/releases" }
     }
     dependencies {
-<<<<<<< HEAD
-        classpath 'com.android.tools.build:gradle:1.2.2'
-=======
         classpath 'com.android.tools.build:gradle:1.2.3'
->>>>>>> f8e8d089
     }
 }
 
@@ -133,14 +129,9 @@
     defaultConfig {
         minSdkVersion 9
         targetSdkVersion 22
-<<<<<<< HEAD
         renderscriptTargetApi 22
         renderscriptSupportModeEnabled true
         versionCode 259
         versionName "1.7.9"
-=======
-        versionCode 542
-        versionName "2.9.1"
->>>>>>> f8e8d089
     }
 }