--- conflicted
+++ resolved
@@ -303,13 +303,8 @@
 
     defaultConfig {
         minSdkVersion 16
-<<<<<<< HEAD
         targetSdkVersion 29
-        versionName "7.1.3"
-=======
-        targetSdkVersion 28
         versionName "7.2.1"
->>>>>>> 00e58e87
 
         vectorDrawables.generatedDensities = ['mdpi', 'hdpi', 'xhdpi', 'xxhdpi']
 
