--- conflicted
+++ resolved
@@ -104,14 +104,9 @@
     defaultConfig {
         minSdkVersion 9
         targetSdkVersion 22
-<<<<<<< HEAD
         renderscriptTargetApi 22
         renderscriptSupportModeEnabled true
         versionCode 256
         versionName "1.7.6"
-=======
-        versionCode 475
-        versionName "2.6.1"
->>>>>>> 08ac6a14
     }
 }