buildscript {
    repositories {
        mavenCentral()
        maven { url "https://raw.github.com/Raizlabs/maven-releases/master/releases" }
    }
    dependencies {
        classpath 'com.android.tools.build:gradle:1.2.3'
    }
}

configurations {
    all*.exclude group: 'com.android.support', module: 'support-v4'
    all*.exclude group: 'com.android.support', module: 'appcompat-v7'
}

allprojects {
    repositories {
        mavenCentral()
<<<<<<< HEAD
        maven {
            url 'https://dl.bintray.com/intercom/intercom-maven'
        }
=======
        maven { url "https://raw.github.com/Raizlabs/maven-releases/master/releases" }
>>>>>>> 7eac181a
    }
}

apply plugin: 'com.android.application'

repositories {
    mavenCentral()
}

dependencies {
    compile 'com.google.android.gms:play-services-maps:7.5.0'
    compile 'com.google.android.gms:play-services-location:7.5.0'
    compile 'com.google.android.gms:play-services-identity:7.5.0'
    compile 'com.google.android.gms:play-services-appstate:7.5.0'
    compile 'com.google.android.gms:play-services-wearable:7.5.0'
    compile 'com.google.android.gms:play-services-gcm:7.5.0'
    compile 'net.hockeyapp.android:HockeySDK:3.5.+'
    compile 'com.googlecode.mp4parser:isoparser:1.0.+'
    compile project(':Android-SDK')
<<<<<<< HEAD
    compile ('io.intercom.android:intercom-sdk:0.9.3@aar') {
        transitive = true
    }

=======
    //debugCompile 'com.facebook.stetho:stetho:1.0.0'
>>>>>>> 7eac181a
}

android {
    compileSdkVersion 22
    buildToolsVersion '22.0.1'

    flavorDimensions "abi"

    productFlavors {
        fat {
            flavorDimension "abi"
            ndk {
                abiFilters "x86", "armeabi-v7a", "armeabi"
                versionCode = 261;
            }
        }
//        arm {
//            flavorDimension "abi"
//            ndk {
//                abiFilter "armeabi"
//                versionCode = 1;
//            }
//        }
//        armv7a {
//            flavorDimension "abi"
//            ndk {
//                abiFilter "armeabi-v7a"
//                versionCode = 3;
//            }
//        }
//        x86 {
//            flavorDimension "abi"
//            ndk {
//                abiFilter "x86"
//                versionCode = 6;
//            }
//        }
    }

    compileOptions {
        sourceCompatibility JavaVersion.VERSION_1_7
        targetCompatibility JavaVersion.VERSION_1_7
    }

    signingConfigs {
        debug {
            storeFile file("config/debug.keystore")
        }

        release {
            //storeFile file("config/release.keystore")
            storePassword RELEASE_STORE_PASSWORD
            keyAlias RELEASE_KEY_ALIAS
            keyPassword RELEASE_KEY_PASSWORD
        }
    }

    buildTypes {
        debug {
            debuggable true
            jniDebuggable true
            signingConfig signingConfigs.debug
            minifyEnabled true
            shrinkResources true
            proguardFiles getDefaultProguardFile('proguard-android.txt'), 'proguard-rules.txt'
        }

        release {
            debuggable false
            jniDebuggable false
            signingConfig signingConfigs.release
            minifyEnabled true
            shrinkResources true
            proguardFiles getDefaultProguardFile('proguard-android.txt'), 'proguard-rules.txt'
        }

        foss {
            debuggable false
            jniDebuggable false
            signingConfig signingConfigs.release
        }
    }

    sourceSets.main {
        jniLibs.srcDir 'libs'
        jni.srcDirs = [] //disable automatic ndk-build call
    }

    sourceSets.debug {
        manifest.srcFile 'config/debug/AndroidManifest.xml'
    }

    sourceSets.release {
        manifest.srcFile 'config/release/AndroidManifest.xml'
    }

    sourceSets.foss {
        manifest.srcFile 'config/foss/AndroidManifest.xml'
    }

    defaultConfig {
        minSdkVersion 9
        targetSdkVersion 22
        renderscriptTargetApi 22
        renderscriptSupportModeEnabled true
<<<<<<< HEAD
        versionCode 259
        versionName "1.7.9"
        multiDexEnabled true
=======
        versionCode 261
        versionName "1.8.1"
>>>>>>> 7eac181a
    }
}<|MERGE_RESOLUTION|>--- conflicted
+++ resolved
@@ -16,13 +16,10 @@
 allprojects {
     repositories {
         mavenCentral()
-<<<<<<< HEAD
         maven {
             url 'https://dl.bintray.com/intercom/intercom-maven'
         }
-=======
         maven { url "https://raw.github.com/Raizlabs/maven-releases/master/releases" }
->>>>>>> 7eac181a
     }
 }
 
@@ -42,14 +39,10 @@
     compile 'net.hockeyapp.android:HockeySDK:3.5.+'
     compile 'com.googlecode.mp4parser:isoparser:1.0.+'
     compile project(':Android-SDK')
-<<<<<<< HEAD
     compile ('io.intercom.android:intercom-sdk:0.9.3@aar') {
         transitive = true
     }
-
-=======
     //debugCompile 'com.facebook.stetho:stetho:1.0.0'
->>>>>>> 7eac181a
 }
 
 android {
@@ -155,13 +148,7 @@
         targetSdkVersion 22
         renderscriptTargetApi 22
         renderscriptSupportModeEnabled true
-<<<<<<< HEAD
-        versionCode 259
-        versionName "1.7.9"
-        multiDexEnabled true
-=======
         versionCode 261
         versionName "1.8.1"
->>>>>>> 7eac181a
     }
 }