--- conflicted
+++ resolved
@@ -234,7 +234,6 @@
     <string name="InAppSounds">Geluiden</string>
     <string name="InAppVibrate">Trillen</string>
     <string name="Vibrate">Trillen</string>
-<<<<<<< HEAD
     <string name="VibrateSpeed">Vibration speed</string>
     <string name="VibrateSpeedTitle">Pick a speed</string>
     <string name="VibrateSpeedFast">Fast</string>
@@ -243,10 +242,7 @@
     <string name="VibrateSpeedDefault">Standard</string>
     <string name="VibrateCount">Vibrations number</string>
     <string name="VibrateCountTitle">Pick the number fo vibrations</string>
-    <string name="InAppPreview">In-app voorbeelden</string>
-=======
     <string name="InAppPreview">Voorvertoningen</string>
->>>>>>> a87968ce
     <string name="Reset">RESETTEN</string>
     <string name="ResetAllNotifications">Alle meldingen resetten</string>
     <string name="UndoAllCustom">Alle aangepaste meldingsinstellingen ongedaan maken voor alle contacten en groepen.</string>
