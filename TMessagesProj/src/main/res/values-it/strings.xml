--- conflicted
+++ resolved
@@ -109,7 +109,7 @@
     <string name="YouWereKicked">Sei stato espulso da questo gruppo</string>
     <string name="YouLeft">Hai lasciato il gruppo</string>
     <string name="DeleteThisGroup">Elimina questo gruppo</string>
-    <string name="DeleteThisChat">Delete this chat</string>
+    <string name="DeleteThisChat">Elimina questa conversazione</string>
     <string name="SlideToCancel">TRASCINA PER ANNULLARE</string>
     <string name="SaveToDownloads">Salva in download</string>
     <string name="ApplyLocalizationFile">Applica file di localizzazione</string>
@@ -271,15 +271,10 @@
     <string name="TelegramFaqUrl">https://telegram.org/faq</string>
     <string name="DeleteLocalization">Eliminare la localizzazione?</string>
     <string name="IncorrectLocalization">File della localizzazione non valido</string>
-<<<<<<< HEAD
     <string name="Enabled">Abilitato</string>
     <string name="Disabled">Disabilitato</string>
-=======
-    <string name="Enabled">Enabled</string>
-    <string name="Disabled">Disabled</string>
-    <string name="NotificationsService">Notifications Service</string>
-    <string name="NotificationsServiceDisableInfo">If google play services are enough for you to receive notifications, you can disable Notifications Service. However we recommend you to leave it enabled to keep app running in background and receive instant notifications.</string>
->>>>>>> f68ace0f
+    <string name="NotificationsService">Servizio notifiche</string>
+    <string name="NotificationsServiceDisableInfo">Se Google Play Service è sufficiente per ricevere le tue notifiche, puoi disabilitare il Servizio Notifiche. In ogni caso, ti raccomandiamo di lasciarlo abilitato per tenere l\'app attiva in ascolto per ricevere notifiche istantanee.</string>
 
     <!--media view-->
     <string name="NoMedia">Nessun media condiviso</string>
