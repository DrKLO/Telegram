<?xml version="1.0" encoding="utf-8"?>

<!--https://www.transifex.com/projects/p/telegram/language/it/members/-->

<resources>
    <string name="AppName">Telegram</string>

    <string name="LanguageName">Italiano</string>
    <string name="LanguageNameInEnglish">Italian</string>
    <string name="LanguageCode">it</string>

    <!--signin view-->
    <string name="YourPhone">Il tuo telefono</string>
    <string name="StartText">Conferma il prefisso della tua nazione \ne inserisci il tuo numero di telefono.</string>
    <string name="ChooseCountry">Scegli una nazione</string>
    <string name="WrongCountry">Prefisso errato</string>

    <!--code enter view-->
    <string name="YourCode">Il tuo codice</string>
    <string name="SentSmsCode">Abbiamo inviato un SMS al tuo telefono con il codice di attivazione</string>
    <string name="CallText">Ti chiameremo tra</string>
    <string name="Calling">Ti stiamo chiamando…</string>
    <string name="Code">Codice</string>
    <string name="WrongNumber">Numero errato?</string>

    <!--signup view-->
    <string name="YourName">Il tuo nome</string>
    <string name="RegisterText">Inserisci il tuo nome e cognome</string>
    <!--<string name="RegisterText">Set up your name and picture</string>-->
    <string name="FirstName">Nome (richiesto)</string>
    <string name="LastName">Cognome (facoltativo)</string>
    <string name="CancelRegistration">Annulla registrazione</string>

    <!--chats view-->
    <string name="Chats">Chat</string>
    <string name="Search">Cerca</string>
    <string name="NewMessages">Nuovi messaggi</string>
    <string name="Settings">Impostazioni</string>
    <string name="Contacts">Contatti</string>
    <string name="NewGroup">Nuovo gruppo</string>
    <string name="Yesterday">ieri</string>
    <string name="NoResult">Nessun risultato</string>
    <string name="NoChats">Ancora nessuna chat…</string>
    <string name="NoChatsHelp">Inizia a inviare messaggi premendo il\npulsante di composizione nell\'angolo in alto\na destra o vai nella sezione contatti.</string>
    <string name="WaitingForNetwork">In attesa della rete...</string>
    <string name="Connecting">Connessione in corso…</string>
    <string name="Updating">Aggiornamento in corso…</string>
    <string name="NewSecretChat">Nuova chat segreta</string>
    <string name="AwaitingEncryption">In attesa che %s si colleghi…</string>
    <string name="EncryptionRejected">Chat segreta annullata</string>
    <string name="EncryptionProcessing">Scambio delle chiavi di cifratura...</string>
    <string name="EncryptedChatStartedOutgoing">%s si è unito alla tua chat segreta.</string>
    <string name="EncryptedChatStartedIncoming">Sei entrato nella chat segreta.</string>
    <string name="ClearHistory">Cancella cronologia</string>
    <string name="DeleteChat">Elimina ed esci</string>
    <string name="HiddenName">Nome nascosto</string>
    <string name="SelectChat">Seleziona chat</string>

    <!--documents view-->
    <string name="SelectFile">Seleziona file</string>
    <string name="FreeOfTotal">Liberi %1$s di %2$s</string>
    <string name="UnknownError">Errore sconosciuto</string>
    <string name="AccessError">Errore durante l\'accesso</string>
    <string name="NoFiles">Non ci sono ancora file...</string>
    <string name="FileUploadLimit">La dimensione del file non dovrebbe superare i %1$s</string>
    <string name="NotMounted">Archiviazione non montata</string>
    <string name="UsbActive">Trasferimento USB attivo</string>
    <string name="InternalStorage">Archiviazione interna</string>
    <string name="ExternalStorage">Archiviazione esterna</string>
    <string name="SystemRoot">Radice di sistema</string>
    <string name="SdCard">Scheda SD</string>

    <!--chat view-->
    <string name="Invisible">invisibile</string>
    <string name="Typing">scrivendo…</string>
    <string name="Attach">Allega</string>
    <string name="IsTyping">sta scrivendo…</string>
    <string name="AreTyping">stanno scrivendo…</string>
    <string name="AndMoreTyping">e altre %d persone</string>
    <string name="GotAQuestion">Hai una domanda\nsu Telegram?</string>
    <string name="ChatTakePhoto">Scatta una foto</string>
    <string name="ChatGallery">Galleria</string>
    <string name="ChatLocation">Posizione</string>
    <string name="ChatVideo">Video</string>
    <string name="ChatDocument">Documento</string>
    <string name="NoMessages">Non ci sono ancora messaggi…</string>
    <string name="ViewPhoto">Visualizza foto</string>
    <string name="ViewLocation">Visualizza posizione</string>
    <string name="ViewVideo">Riproduci video</string>
    <string name="ForwardedMessage">Messaggio inoltrato</string>
    <string name="From">Da</string>
    <string name="NoRecent">Nessuno recente</string>
    <string name="Members">membri</string>
    <string name="Message">Messaggio</string>
    <string name="TypeMessage">Scrivi il messaggio</string>
    <string name="DOWNLOAD">Scarica</string>
    <string name="Selected">Selezionato: %d</string>
    <string name="ShareMyContactInfo">CONDIVIDI LE MIE INFORMAZIONI DI CONTATTO</string>
    <string name="AddToContacts">AGGIUNGI AI CONTATTI</string>
    <string name="EncryptedPlaceholderTitleIncoming">%s ti ha mandato un invito a una chat privata.</string>
    <string name="EncryptedPlaceholderTitleOutgoing">Hai invitato %s a entrare in una chat segreta.</string>
    <string name="EncryptedDescriptionTitle">Chat segrete:</string>
    <string name="EncryptedDescription1">Utilizzano la cifratura punto-punto</string>
    <string name="EncryptedDescription2">Non lasciano traccia sui nostri server</string>
    <string name="EncryptedDescription3">Hanno un contatore di autodistruzione</string>
    <string name="EncryptedDescription4">Non permettono l’inoltro</string>
    <string name="OneNewMessage">%1$d nuovo messaggio</string>
    <string name="FewNewMessages">%1$d nuovi messaggi</string>
    <string name="YouWereKicked">Sei stato espulso da questo gruppo</string>
    <string name="YouLeft">Hai lasciato il gruppo</string>
    <string name="DeleteThisGroup">Elimina questo gruppo</string>
<<<<<<< HEAD
    <string name="DeleteThisChat">Elimina questa conversazione</string>
=======
    <string name="DeleteThisChat">Elimina questa chat</string>
>>>>>>> 01e0b7ae
    <string name="SlideToCancel">TRASCINA PER ANNULLARE</string>
    <string name="SaveToDownloads">Salva in download</string>
    <string name="ApplyLocalizationFile">Applica file di localizzazione</string>

    <!--notification-->
    <string name="EncryptedChatRequested">Chat segreta richiesta</string>
    <string name="EncryptedChatAccepted">Chat segreta iniziata</string>
    <string name="MessageLifetimeChanged">%1$s imposta il contatore di autodistruzione a %2$s</string>
    <string name="MessageLifetimeChangedOutgoing">Hai impostato il contatore di autodistruzione a %1$s</string>
    <string name="MessageLifetimeRemoved">%1$s ha disabilitato il contatore di autodistruzione</string>
    <string name="MessageLifetimeYouRemoved">Hai disabilitato il contatore di autodistruzione</string>
    <string name="MessageLifetime2s">2 secondi</string>
    <string name="MessageLifetime5s">5 secondi</string>
    <string name="MessageLifetime1m">1 minuto</string>
    <string name="MessageLifetime1h">1 ora</string>
    <string name="MessageLifetime1d">1 giorno</string>
    <string name="MessageLifetime1w">1 settimana</string>
    <string name="YouHaveNewMessage">Hai un nuovo messaggio</string>
    <string name="NotificationMessageText">%1$s: %2$s</string>
    <string name="NotificationMessageNoText">%1$s ti ha inviato un messaggio</string>
    <string name="NotificationMessagePhoto">%1$s ti ha inviato una foto</string>
    <string name="NotificationMessageVideo">%1$s ti ha inviato un video</string>
    <string name="NotificationMessageContact">%1$s ha condiviso un contatto con te</string>
    <string name="NotificationMessageMap">%1$s ti ha inviato una posizione</string>
    <string name="NotificationMessageDocument">%1$s ti ha inviato un documento</string>
    <string name="NotificationMessageAudio">%1$s ti ha inviato dell\'audio</string>
    <string name="NotificationMessageGroupText">%1$s @ %2$s: %3$s</string>
    <string name="NotificationMessageGroupNoText">%1$s ha inviato un messaggio al gruppo %2$s</string>
    <string name="NotificationMessageGroupPhoto">%1$s ha inviato una foto al gruppo %2$s</string>
    <string name="NotificationMessageGroupVideo">%1$s ha inviato un video al gruppo %2$s</string>
    <string name="NotificationMessageGroupContact">%1$s ha condiviso un contatto con il gruppo %2$s</string>
    <string name="NotificationMessageGroupMap">%1$s ha inviato una posizione al gruppo %2$s</string>
    <string name="NotificationMessageGroupDocument">%1$s ha inviato un documento al gruppo %2$s</string>
    <string name="NotificationMessageGroupAudio">%1$s ha inviato dell\'audio al gruppo %2$s</string>
    <string name="NotificationInvitedToGroup">%1$s ti ha invitato nel gruppo %2$s</string>
    <string name="NotificationEditedGroupName">%1$s ha modificato il nome del gruppo %2$s</string>
    <string name="NotificationEditedGroupPhoto">%1$s ha modificato la foto del gruppo %2$s</string>
    <string name="NotificationGroupAddMember">%1$s ha invitato %3$s nel gruppo %2$s</string>
    <string name="NotificationGroupKickMember">%1$s ha rimosso %3$s dal gruppo %2$s</string>
    <string name="NotificationGroupKickYou">%1$s ti ha rimosso dal gruppo %2$s</string>
    <string name="NotificationGroupLeftMember">%1$s ha lasciato il gruppo %2$s</string>
    <string name="NotificationContactJoined">%1$s ha iniziato a usare Telegram!</string>
    <string name="NotificationUnrecognizedDevice">%1$s,\nAbbiamo rilevato un accesso al tuo account da un nuovo dispositivo %2$s\n\nDispositivo: %3$s\nPosizione: %4$s\n\nSe non sei stato tu, puoi andare su Impostazioni - Termina tutte le sessioni.\n\nGrazie,\nla squadra di Telegram</string>
    <string name="NotificationContactNewPhoto">%1$s ha aggiornato la foto del profilo</string>

    <!--contacts view-->
    <string name="SelectContact">Seleziona contatto</string>
    <string name="NoContacts">Ancora nessun contatto</string>
    <string name="InviteText">Ciao, passa a Telegram: http://telegram.org/dl2</string>
    <string name="TodayAt">oggi alle</string>
    <string name="YesterdayAt">ieri alle</string>
    <string name="OtherAt">alle</string>
    <string name="Online">in linea</string>
    <string name="Offline">non in linea</string>
    <string name="LastSeen">ultimo accesso</string>
    <string name="LastSeenDate">ultimo accesso</string>
    <string name="InviteFriends">Invita amici</string>

    <!--group create view-->
    <string name="SendMessageTo">Invia messaggio a...</string>
    <string name="EnterGroupNamePlaceholder">Immetti il nome del gruppo</string>
    <string name="MEMBER">MEMBRO</string>
    <string name="GroupName">Nome gruppo</string>
    <string name="MEMBERS">MEMBRI</string>
    <string name="AllContacts">TUTTI I CONTATTI</string>

    <!--group info view-->
    <string name="EnterGroupNameTitle">INSERISCI IL NOME DEL GRUPPO</string>
    <string name="SharedMedia">Media condivisi</string>
    <string name="GroupInfo">Info gruppo</string>
    <string name="SHAREDMEDIA">MEDIA CONDIVISI</string>
    <string name="SETTINGS">IMPOSTAZIONI</string>
    <string name="AddMember">Aggiungi membro</string>
    <string name="DeleteAndExit">Elimina e lascia il gruppo</string>
    <string name="Notifications">Notifiche</string>
    <string name="KickFromGroup">Rimuovi dal gruppo</string>

    <!--contact info view-->
    <string name="ShareContact">Condividi</string>
    <string name="AddContact">Aggiungi</string>
    <string name="BlockContact">Blocca</string>
    <string name="EditContact">Modifica</string>
    <string name="DeleteContact">Elimina</string>
    <string name="PhoneHome">CASA</string>
    <string name="PhoneMobile">CELLULARE</string>
    <string name="PhoneWork">LAVORO</string>
    <string name="PhoneOther">ALTRO</string>
    <string name="PhoneMain">PRINCIPALE</string>
    <string name="ContactInfo">Informazioni contatto</string>
    <string name="PHONE">TELEFONO</string>
    <string name="StartEncryptedChat">Inizia chat segreta</string>
    <string name="CreateEncryptedChatError">Si è verificato un errore.</string>
    <string name="CreateEncryptedChatOutdatedError">Impossibile creare una chat segreta con %1$s.\n\n%2$s sta usando una vecchia versione di Telegram e deve prima aggiornarla.</string>
    <string name="SecretTitle">Chat segreta</string>
    <string name="EncryptionKey">Chiave di cifratura</string>
    <string name="MessageLifetime">Contatore di autodistruzione</string>
    <string name="ShortMessageLifetimeForever">Spento</string>
    <string name="ShortMessageLifetime2s">2s</string>
    <string name="ShortMessageLifetime5s">5s</string>
    <string name="ShortMessageLifetime1m">1m</string>
    <string name="ShortMessageLifetime1h">1h</string>
    <string name="ShortMessageLifetime1d">1g</string>
    <string name="ShortMessageLifetime1w">1sett</string>
    <string name="EncryptionKeyDescription">Questa immagine è una visualizzazione della chiave di cifratura per questa chat segreta con <![CDATA[<b>]]>%1$s<![CDATA[</b>]]>.<![CDATA[<br><br>]]>Se questa immagine è uguale sul telefono di <![CDATA[<b>]]>%2$s<![CDATA[</b>]]>, la chat è sicura al 200%%.<![CDATA[<br><br>]]>Per saperne di più, visita Telegram.org</string>

    <!--settings view-->
    <string name="ResetNotificationsText">Ripristina tutte le impostazioni di notifica predefinite</string>
    <string name="TextSize">Dimensione testo messaggi</string>
    <string name="AskAQuestion">Fai una domanda</string>
    <string name="EnableAnimations">Abilita animazioni</string>
    <string name="Unblock">Sblocca</string>
    <string name="UnblockText">Tieni premuto sull’utente per sbloccarlo.</string>
    <string name="NoBlocked">Ancora nessun utente bloccato</string>
    <string name="YourPhoneNumber">IL TUO NUMERO DI TELEFONO</string>
    <string name="MessageNotifications">NOTIFICHE MESSAGGI</string>
    <string name="Alert">Avviso</string>
    <string name="MessagePreview">Anteprima messaggio</string>
    <string name="GroupNotifications">NOTIFICHE DI GRUPPO</string>
    <string name="Sound">Suoni</string>
    <string name="InAppNotifications">NOTIFICHE IN-APP</string>
    <string name="InAppSounds">Suoni in-app</string>
    <string name="InAppVibrate">Vibrazione in-app</string>
    <string name="Vibrate">Vibrazione</string>
    <string name="VibrateSpeed">Velocità vibrazione</string>
    <string name="VibrateSpeedTitle">Seleziona una velocità</string>
    <string name="VibrateSpeedFast">Veloce</string>
    <string name="VibrateSpeedMedium">Media</string>
    <string name="VibrateSpeedSlow">Lenta</string>
    <string name="VibrateSpeedDefault">Standard</string>
    <string name="VibrateCount">Numero di vibrazioni</string>
    <string name="VibrateCountTitle">Seleziona il numero di vibrazioni</string>
    <string name="InAppPreview">Anteprima in-app</string>
    <string name="Reset">RIPRISTINA</string>
    <string name="ResetAllNotifications">Ripristina tutte le notifiche</string>
    <string name="UndoAllCustom">Annulla tutte le impostazioni di notifica personalizzate per tutti i tuoi contatti e gruppi</string>
    <string name="NotificationsAndSounds">Notifiche e suoni</string>
    <string name="BlockedUsers">Utenti bloccati</string>
    <string name="SaveIncomingPhotos">Salva foto ricevute</string>
    <string name="LogOut">Disconnetti</string>
    <string name="YourFirstNameAndLastName">IL TUO NOME E COGNOME</string>
    <string name="NoSound">Nessun suono</string>
    <string name="Default">Predefinito</string>
    <string name="Support">SUPPORTO</string>
    <string name="ChatBackground">Sfondo chat</string>
    <string name="MessagesSettings">MESSAGGI</string>
    <string name="SendByEnter">Spedisci con Invio</string>
    <string name="TerminateAllSessions">Chiudi tutte le altre sessioni</string>
    <string name="AutomaticPhotoDownload">SCARICAMENTO AUTOMATICO FOTO</string>
    <string name="AutomaticAudioDownload">SCARICAMENTO AUTOMATICO AUDIO</string>
    <string name="AutomaticPhotoDownloadGroups">Gruppi</string>
    <string name="AutomaticPhotoDownloadPrivateChats">Chat private</string>
    <string name="Events">EVENTI</string>
    <string name="ContactJoined">Un contatto si è collegato a Telegram</string>
    <string name="Pebble">PEBBLE</string>
    <string name="Language">Lingua</string>
    <string name="AskAQuestionInfo">Nota che il supporto di Telegram è fornito da volontari. Proviamo a rispondere non appena possibile, ma potrebbe richiedere del tempo.<![CDATA[<br><br>]]>Dai un\'occhiata alle <![CDATA[<a href="http://telegram.org/faq#general">Domande frequenti</a>]]>: troverai risposte alla maggior parte delle domande e suggerimenti importanti per <![CDATA[<a href="http://telegram.org/faq#troubleshooting">l\'individuazione del problema</a>]]>.</string>
    <string name="AskButton">Chiedi a un volontario</string>
    <string name="TelegramFaq">Domande frequenti</string>
    <string name="TelegramFaqUrl">https://telegram.org/faq</string>
    <string name="DeleteLocalization">Eliminare la localizzazione?</string>
    <string name="IncorrectLocalization">File della localizzazione non valido</string>
    <string name="Enabled">Abilitato</string>
    <string name="Disabled">Disabilitato</string>
    <string name="NotificationsService">Servizio notifiche</string>
<<<<<<< HEAD
    <string name="NotificationsServiceDisableInfo">Se Google Play Service è sufficiente per ricevere le tue notifiche, puoi disabilitare il Servizio Notifiche. In ogni caso, ti raccomandiamo di lasciarlo abilitato per tenere l\'app attiva in ascolto per ricevere notifiche istantanee.</string>
    <string name="SortBy">Ordina per</string>
    <string name="ImportContacts">Importa contatti</string>
    <string name="WiFiOnly">Solo in WiFi</string>
    
=======
    <string name="NotificationsServiceDisableInfo">Se i servizi di Google Play ti bastano per ricevere le notifiche, puoi disabilitare il Servizio notifiche. Tuttavia sarebbe meglio lasciarlo abilitato al fine di mantenere l\'applicazione attiva in background e ricevere notifiche istantanee.</string>
    <string name="SortBy">Ordina per</string>
    <string name="ImportContacts">Importa contatti</string>
    <string name="WiFiOnly">solo tramite WiFi</string>
    <string name="SortFirstName">Nome</string>
    <string name="SortLastName">Cognome</string>

>>>>>>> 01e0b7ae
    <!--media view-->
    <string name="NoMedia">Nessun media condiviso</string>
    <string name="CancelDownload">Annulla scaricamento</string>

    <!--map view-->
    <string name="MyLocation">La mia posizione</string>
    <string name="Map">Mappa</string>
    <string name="Satellite">Satellite</string>
    <string name="Hybrid">Ibrido</string>
    <string name="MetersAway">m di distanza</string>
    <string name="KMetersAway">km di distanza</string>
    <string name="SendLocation">Invia posizione</string>
    <string name="ShareLocation">Condividi posizione</string>

    <!--photo gallery view-->
    <string name="ShowAllMedia">Mostra tutti i file media</string>
    <string name="SaveToGallery">Salva nella galleria</string>
    <string name="Of">%1$d di %2$d</string>
    <string name="Gallery">Galleria</string>
    <string name="AllPhotos">Tutte le foto</string>
    <string name="NoPhotos">Ancora nessuna foto</string>

    <!--button titles-->
    <string name="Next">Avanti</string>
    <string name="Back">Indietro</string>
    <string name="Done">Fatto</string>
    <string name="Open">Apri</string>
    <string name="Cancel">Annulla</string>
    <string name="Add">Aggiungi</string>
    <string name="Edit">Modifica</string>
    <string name="Send">Invia</string>
    <string name="Call">Chiama</string>
    <string name="Copy">Copia</string>
    <string name="Delete">Elimina</string>
    <string name="Forward">Inoltra</string>
    <string name="Retry">Riprova</string>
    <string name="FromCamera">Dalla fotocamera</string>
    <string name="FromGalley">Dalla galleria</string>
    <string name="DeletePhoto">Elimina foto</string>
    <string name="OpenPhoto">Apri foto</string>
    <string name="Set">Imposta</string>
    <string name="OK">OK</string>

    <!--messages-->
    <string name="ActionKickUser">un1 ha rimosso un2</string>
    <string name="ActionLeftUser">un1 ha lasciato il gruppo</string>
    <string name="ActionAddUser">un1 ha aggiunto un2</string>
    <string name="ActionRemovedPhoto">un1 ha rimosso la foto del gruppo</string>
    <string name="ActionChangedPhoto">un1 ha cambiato la foto del gruppo</string>
    <string name="ActionChangedTitle">un1 ha cambiato il nome del gruppo in un2</string>
    <string name="ActionCreateGroup">un1 ha creato il gruppo</string>
    <string name="ActionYouKickUser">Hai rimosso un2</string>
    <string name="ActionYouLeftUser">Hai lasciato il gruppo</string>
    <string name="ActionYouAddUser">Hai aggiunto un2</string>
    <string name="ActionYouRemovedPhoto">Hai rimosso la foto del gruppo</string>
    <string name="ActionYouChangedPhoto">Hai cambiato la foto del gruppo</string>
    <string name="ActionYouChangedTitle">Hai cambiato il nome del gruppo in un2</string>
    <string name="ActionYouCreateGroup">Hai creato il gruppo</string>
    <string name="ActionKickUserYou">un1 ti ha rimosso</string>
    <string name="ActionAddUserYou">un1 ti ha aggiunto</string>
    <string name="UnsuppotedMedia">Questo messaggio non è supportato sulla tua versione di Telegram. Aggiorna l\'applicazione per\nvisualizzarlo: http://telegram.org/update</string>
    <string name="AttachPhoto">Foto</string>
    <string name="AttachVideo">Video</string>
    <string name="AttachLocation">Posizione</string>
    <string name="AttachContact">Contatto</string>
    <string name="AttachDocument">Documento</string>
    <string name="AttachAudio">Audio</string>
    <string name="FromYou">Tu</string>
    <string name="ActionTakeScreenshootYou">Hai catturato la schermata!</string>
    <string name="ActionTakeScreenshoot">un1 ha catturato la schermata!</string>

    <!--Alert messages-->
    <string name="InvalidPhoneNumber">Numero di telefono non valido</string>
    <string name="CodeExpired">Codice scaduto, effettua di nuovo l\'accesso</string>
    <string name="FloodWait">Troppi tentativi, riprova più tardi</string>
    <string name="InvalidCode">Codice non valido</string>
    <string name="InvalidFirstName">Nome non valido</string>
    <string name="InvalidLastName">Cognome non valido</string>
    <string name="Loading">Caricamento…</string>
    <string name="NoPlayerInstalled">Non hai un lettore video, per favore installane uno per continuare</string>
    <string name="NoHandleAppInstalled">Non hai nessuna applicazione che può gestire il tipo mime \'%1$s\', installane una per continuare</string>
    <string name="InviteUser">Questo utente non ha ancora Telegram, vuoi invitarlo?</string>
    <string name="AreYouSure">Sei sicuro?</string>
    <string name="AddContactQ">Vuoi aggiungere il contatto?</string>
    <string name="AddToTheGroup">Vuoi aggiungere %1$s al gruppo?</string>
    <string name="ForwardMessagesTo">Vuoi inoltrare i messaggi a %1$s?</string>
    <string name="DeleteChatQuestion">Vuoi eliminare questa chat?</string>

    <!--Intro view-->
    <string name="Page1Title">Telegram</string>
    <string name="Page2Title">Veloce</string>
    <string name="Page3Title">Gratuito</string>
    <string name="Page4Title">Sicuro</string>
    <string name="Page5Title">Potente</string>
    <string name="Page6Title">Basato sul cloud</string>
    <string name="Page7Title">Privato</string>
    <string name="Page1Message">Benvenuto nell\'era della messaggistica veloce e sicura</string>
    <string name="Page2Message"><![CDATA[<b>Telegram</b>]]> consegna i messaggi più velocemente di qualsiasi altra applicazione</string>
    <string name="Page3Message"><![CDATA[<b>Telegram</b>]]> è gratuita per sempre. Nessuna pubblicità. Nessun costo di abbonamento</string>
    <string name="Page4Message"><![CDATA[<b>Telegram</b>]]> tiene al sicuro i tuoi messaggi dagli attacchi degli hacker</string>
    <string name="Page5Message"><![CDATA[<b>Telegram</b>]]> non ha limiti sulle dimensioni dei tuoi file multimediali e delle chat</string>
    <string name="Page6Message"><![CDATA[<b>Telegram</b>]]> ti consente di accedere ai messaggi da più dispositivi</string>
    <string name="Page7Message"><![CDATA[<b>Telegram</b>]]> cifra in maniera sicura i messaggi e può far sì che si autodistruggano</string>
    <string name="StartMessaging">Inizia a inviare messaggi</string>

    <!--Don't change this! Not for localization!-->
    <string name="CacheTag">CACHE_TAG</string>
</resources><|MERGE_RESOLUTION|>--- conflicted
+++ resolved
@@ -109,11 +109,7 @@
     <string name="YouWereKicked">Sei stato espulso da questo gruppo</string>
     <string name="YouLeft">Hai lasciato il gruppo</string>
     <string name="DeleteThisGroup">Elimina questo gruppo</string>
-<<<<<<< HEAD
-    <string name="DeleteThisChat">Elimina questa conversazione</string>
-=======
     <string name="DeleteThisChat">Elimina questa chat</string>
->>>>>>> 01e0b7ae
     <string name="SlideToCancel">TRASCINA PER ANNULLARE</string>
     <string name="SaveToDownloads">Salva in download</string>
     <string name="ApplyLocalizationFile">Applica file di localizzazione</string>
@@ -237,14 +233,6 @@
     <string name="InAppSounds">Suoni in-app</string>
     <string name="InAppVibrate">Vibrazione in-app</string>
     <string name="Vibrate">Vibrazione</string>
-    <string name="VibrateSpeed">Velocità vibrazione</string>
-    <string name="VibrateSpeedTitle">Seleziona una velocità</string>
-    <string name="VibrateSpeedFast">Veloce</string>
-    <string name="VibrateSpeedMedium">Media</string>
-    <string name="VibrateSpeedSlow">Lenta</string>
-    <string name="VibrateSpeedDefault">Standard</string>
-    <string name="VibrateCount">Numero di vibrazioni</string>
-    <string name="VibrateCountTitle">Seleziona il numero di vibrazioni</string>
     <string name="InAppPreview">Anteprima in-app</string>
     <string name="Reset">RIPRISTINA</string>
     <string name="ResetAllNotifications">Ripristina tutte le notifiche</string>
@@ -278,13 +266,6 @@
     <string name="Enabled">Abilitato</string>
     <string name="Disabled">Disabilitato</string>
     <string name="NotificationsService">Servizio notifiche</string>
-<<<<<<< HEAD
-    <string name="NotificationsServiceDisableInfo">Se Google Play Service è sufficiente per ricevere le tue notifiche, puoi disabilitare il Servizio Notifiche. In ogni caso, ti raccomandiamo di lasciarlo abilitato per tenere l\'app attiva in ascolto per ricevere notifiche istantanee.</string>
-    <string name="SortBy">Ordina per</string>
-    <string name="ImportContacts">Importa contatti</string>
-    <string name="WiFiOnly">Solo in WiFi</string>
-    
-=======
     <string name="NotificationsServiceDisableInfo">Se i servizi di Google Play ti bastano per ricevere le notifiche, puoi disabilitare il Servizio notifiche. Tuttavia sarebbe meglio lasciarlo abilitato al fine di mantenere l\'applicazione attiva in background e ricevere notifiche istantanee.</string>
     <string name="SortBy">Ordina per</string>
     <string name="ImportContacts">Importa contatti</string>
@@ -292,7 +273,6 @@
     <string name="SortFirstName">Nome</string>
     <string name="SortLastName">Cognome</string>
 
->>>>>>> 01e0b7ae
     <!--media view-->
     <string name="NoMedia">Nessun media condiviso</string>
     <string name="CancelDownload">Annulla scaricamento</string>
@@ -312,8 +292,8 @@
     <string name="SaveToGallery">Salva nella galleria</string>
     <string name="Of">%1$d di %2$d</string>
     <string name="Gallery">Galleria</string>
-    <string name="AllPhotos">Tutte le foto</string>
-    <string name="NoPhotos">Ancora nessuna foto</string>
+    <string name="AllPhotos">All Photos</string>
+    <string name="NoPhotos">No photos yet</string>
 
     <!--button titles-->
     <string name="Next">Avanti</string>
