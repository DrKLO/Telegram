--- conflicted
+++ resolved
@@ -1,9 +1,4 @@
-<<<<<<< HEAD
 <org.telegram.ui.Components.SizeNotifierRelativeLayout
-=======
-
-<org.telegram.ui.Views.SizeNotifierRelativeLayout
->>>>>>> 5ef137c5
     xmlns:android="http://schemas.android.com/apk/res/android"
     android:layout_width="match_parent"
     android:layout_height="match_parent"
@@ -92,35 +87,7 @@
         android:background="@drawable/compose_panel"
         android:orientation="horizontal">
 
-<<<<<<< HEAD
         <org.telegram.ui.Components.FrameLayoutFixed
-=======
-        <ImageView
-            android:src="@drawable/ic_msg_panel_smiles"
-            android:layout_width="48dp"
-            android:layout_height="48dp"
-            android:layout_marginTop="2dp"
-            android:paddingTop="1dp"
-            android:scaleType="centerInside"
-            android:paddingLeft="4dp"
-            android:id="@+id/chat_smile_button"
-            android:layout_alignBottom="@+id/chat_text_edit"/>
-
-        <ImageButton
-            android:layout_width="48dp"
-            android:layout_height="48dp"
-            android:layout_marginTop="2dp"
-            android:scaleType="centerInside"
-            android:id="@+id/chat_send_button"
-            android:layout_alignParentRight="true"
-            android:layout_alignBottom="@+id/chat_text_edit"
-            android:enabled="false"
-            android:src="@drawable/send_button_states"
-            android:background="@android:color/transparent"/>
-
-        <com.aniways.AniwaysEditText
-            android:layout_width="match_parent"
->>>>>>> 5ef137c5
             android:layout_height="wrap_content"
             android:layout_width="0dp"
             android:layout_weight="1">
@@ -136,7 +103,7 @@
                 android:layout_gravity="bottom"
                 android:id="@+id/chat_smile_button"/>
 
-            <EditText
+            <com.aniways.AniwaysEditText
                 android:layout_width="match_parent"
                 android:layout_height="wrap_content"
                 android:layout_gravity="bottom"
