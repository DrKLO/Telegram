<?xml version="1.0" encoding="utf-8"?>
<manifest xmlns:android="http://schemas.android.com/apk/res/android"
<<<<<<< HEAD
    package="org.telegram.messenger"
    android:installLocation="auto">
=======
    package="com.aniways.anigram.messenger">
>>>>>>> 5ef137c5

    <supports-screens android:anyDensity="true"
                      android:largeScreens="true"
                      android:normalScreens="true"
                      android:resizeable="true"
                      android:smallScreens="true"
                      android:xlargeScreens="true"/>

    <uses-feature android:glEsVersion="0x00020000" android:required="false"/>
    <uses-feature android:name="android.hardware.telephony" android:required="false" />
    <uses-feature android:name="android.hardware.camera.autofocus" android:required="false" />
    <uses-feature android:name="android.hardware.camera" android:required="false" />
    <uses-feature android:name="android.hardware.wifi" android:required="false" />
    <uses-feature android:name="android.hardware.screen.PORTRAIT" android:required="false" />
    <uses-feature android:name="android.hardware.microphone" android:required="false" />

    <uses-permission android:name="android.permission.INTERNET" />
    <uses-permission android:name="android.permission.RECORD_AUDIO" />
    <uses-permission android:name="android.permission.ACCESS_NETWORK_STATE" />
    <uses-permission android:name="android.permission.ACCESS_WIFI_STATE" />
    <uses-permission android:name="android.permission.RECEIVE_SMS" />
    <uses-permission android:name="android.permission.WAKE_LOCK" />
    <uses-permission android:name="android.permission.WRITE_EXTERNAL_STORAGE"/>
    <uses-permission android:name="android.permission.READ_EXTERNAL_STORAGE"/>
    <uses-permission android:name="android.permission.CAMERA" />
    <uses-permission android:name="android.permission.GET_ACCOUNTS" />
    <uses-permission android:name="android.permission.READ_CONTACTS" />
    <uses-permission android:name="android.permission.WRITE_CONTACTS" />
    <uses-permission android:name="android.permission.MANAGE_ACCOUNTS"/>
    <uses-permission android:name="android.permission.READ_PROFILE"/>
    <uses-permission android:name="android.permission.WRITE_SYNC_SETTINGS"/>
    <uses-permission android:name="android.permission.READ_SYNC_SETTINGS"/>
    <uses-permission android:name="android.permission.AUTHENTICATE_ACCOUNTS"/>
    <uses-permission android:name="android.permission.VIBRATE" />
    <uses-permission android:name="android.permission.SYSTEM_ALERT_WINDOW" />
    <uses-permission android:name="android.permission.READ_PHONE_STATE" />
    <uses-permission android:name="android.permission.RECEIVE_BOOT_COMPLETED" />

    <application
        android:name=".ApplicationLoader"
        android:allowBackup="false"
        android:hardwareAccelerated="true"
        android:icon="@drawable/ic_launcher"
        android:label="@string/AppName"
        android:largeHeap="true"
        android:theme="@style/Theme.TMessages.Start">

        <meta-data android:name="com.google.android.gms.version"
            android:value="@integer/google_play_services_version" />

        <activity
            android:name="org.telegram.ui.LaunchActivity"
            android:configChanges="keyboard|keyboardHidden|orientation|screenSize"
            android:hardwareAccelerated="true"
            android:launchMode="singleTask"
            android:windowSoftInputMode="adjustPan">
            <intent-filter>
                <action android:name="android.intent.action.MAIN" />
                <category android:name="android.intent.category.LAUNCHER" />
                <category android:name="android.intent.category.MULTIWINDOW_LAUNCHER" />
            </intent-filter>
            <intent-filter>
                <action android:name="android.intent.action.SEND"/>
                <category android:name="android.intent.category.DEFAULT"/>
                <data android:mimeType="image/*"/>
            </intent-filter>
            <intent-filter>
                <action android:name="android.intent.action.SEND"/>
                <category android:name="android.intent.category.DEFAULT"/>
                <data android:mimeType="video/*"/>
            </intent-filter>
            <intent-filter>
                <action android:name="android.intent.action.SEND_MULTIPLE"/>
                <category android:name="android.intent.category.DEFAULT"/>
                <data android:mimeType="image/*"/>
            </intent-filter>
            <intent-filter>
                <action android:name="android.intent.action.SEND"/>
                <category android:name="android.intent.category.DEFAULT"/>
                <data android:mimeType="text/plain"/>
            </intent-filter>
            <intent-filter>
                <action android:name="android.intent.action.SEND"/>
                <category android:name="android.intent.category.DEFAULT"/>
                <data android:mimeType="*/*"/>
            </intent-filter>
            <intent-filter>
                <action android:name="android.intent.action.SEND_MULTIPLE"/>
                <category android:name="android.intent.category.DEFAULT"/>
                <data android:mimeType="*/*"/>
            </intent-filter>
            <intent-filter>
                <action android:name="android.intent.action.VIEW"/>
                <category android:name="android.intent.category.DEFAULT"/>
                <data android:mimeType="vnd.android.cursor.item/vnd.org.telegram.messenger.android.profile"/>
            </intent-filter>
            <intent-filter>
                <action android:name="android.intent.action.VIEW"/>
                <category android:name="android.intent.category.DEFAULT" />
                <category android:name="android.intent.category.BROWSABLE" />
                <data android:host="telegram.me" android:scheme="http" />
                <data android:host="telegram.me" android:scheme="https" />
            </intent-filter>
            <intent-filter android:icon="@drawable/ic_launcher" android:priority="1">
                <action android:name="android.intent.action.VIEW" />
                <category android:name="android.intent.category.BROWSABLE" />
                <category android:name="android.intent.category.DEFAULT" />
                <data android:scheme="tg" />
            </intent-filter>
        </activity>
        <activity
            android:name="org.telegram.ui.IntroActivity"
            android:configChanges="keyboard|keyboardHidden|orientation|screenSize">
        </activity>
        <activity
            android:name="org.telegram.ui.PopupNotificationActivity"
            android:configChanges="keyboard|keyboardHidden|navigation|orientation|screenLayout|uiMode|screenSize|smallestScreenSize"
            android:excludeFromRecents="true"
            android:launchMode="singleTask"
            android:taskAffinity=""
            android:theme="@style/Theme.TMessages.PopupNotification"
            android:windowSoftInputMode="adjustResize|stateHidden">
        </activity>

        <receiver android:name="org.telegram.android.SmsListener">
            <intent-filter>
                <action android:name="android.provider.Telephony.SMS_RECEIVED" />
            </intent-filter>
        </receiver>

        <service android:name="org.telegram.android.AuthenticatorService" android:exported="true">
            <intent-filter>
                <action android:name="android.accounts.AccountAuthenticator"/>
            </intent-filter>
            <meta-data android:name="android.accounts.AccountAuthenticator"
                android:resource="@xml/auth"/>
        </service>

        <service android:name="org.telegram.android.ContactsSyncAdapterService" android:exported="true">
            <intent-filter>
                <action android:name="android.content.SyncAdapter" />
            </intent-filter>
            <meta-data android:name="android.content.SyncAdapter"
                android:resource="@xml/sync_contacts" />
            <meta-data android:name="android.provider.CONTACTS_STRUCTURE"
                android:resource="@xml/contacts" />
        </service>

        <service android:name="org.telegram.android.NotificationsService" android:enabled="true"/>
        <service android:name="org.telegram.android.NotificationRepeat" android:exported="false"/>
        <service android:name="org.telegram.android.VideoEncodingService" android:enabled="true"/>

        <receiver android:name="org.telegram.android.AppStartReceiver" android:enabled="true">
            <intent-filter>
                <action android:name="org.telegram.start" />
                <action android:name="android.intent.action.BOOT_COMPLETED" />
            </intent-filter>
        </receiver>

        <receiver android:name="org.telegram.android.WearReplyReceiver" android:enabled="true"/>

        <uses-library android:name="com.sec.android.app.multiwindow" android:required="false" />
        <meta-data android:name="com.sec.android.support.multiwindow" android:value="true" />
        <meta-data android:name="com.sec.android.multiwindow.DEFAULT_SIZE_W" android:value="632dp" />
        <meta-data android:name="com.sec.android.multiwindow.DEFAULT_SIZE_H" android:value="598dp" />
        <meta-data android:name="com.sec.android.multiwindow.MINIMUM_SIZE_W" android:value="632dp" />
        <meta-data android:name="com.sec.android.multiwindow.MINIMUM_SIZE_H" android:value="598dp" />

    </application>

</manifest><|MERGE_RESOLUTION|>--- conflicted
+++ resolved
@@ -1,11 +1,7 @@
 <?xml version="1.0" encoding="utf-8"?>
 <manifest xmlns:android="http://schemas.android.com/apk/res/android"
-<<<<<<< HEAD
-    package="org.telegram.messenger"
-    android:installLocation="auto">
-=======
+    android:installLocation="auto"
     package="com.aniways.anigram.messenger">
->>>>>>> 5ef137c5
 
     <supports-screens android:anyDensity="true"
                       android:largeScreens="true"
@@ -45,7 +41,7 @@
     <uses-permission android:name="android.permission.RECEIVE_BOOT_COMPLETED" />
 
     <application
-        android:name=".ApplicationLoader"
+        android:name="org.telegram.messenger.ApplicationLoader"
         android:allowBackup="false"
         android:hardwareAccelerated="true"
         android:icon="@drawable/ic_launcher"
