/*
 * This is the source code of Telegram for Android v. 5.x.x.
 * It is licensed under GNU GPL v. 2 or later.
 * You should have received a copy of the license in this archive (see LICENSE).
 *
 * Copyright Nikolai Kudashov, 2013-2018.
 */

package org.telegram.messenger;

import android.annotation.TargetApi;
import android.app.ActivityManager;
import android.content.BroadcastReceiver;
import android.content.Context;
import android.content.Intent;
import android.content.IntentFilter;
import android.graphics.Bitmap;
import android.graphics.BitmapFactory;
import android.graphics.Canvas;
import android.graphics.Matrix;
import android.graphics.Paint;
import android.graphics.drawable.BitmapDrawable;
import android.graphics.drawable.Drawable;
import android.net.Uri;
import android.os.AsyncTask;
import android.os.Build;
import android.os.Environment;
import android.os.SystemClock;
import android.provider.MediaStore;
import android.text.TextUtils;
import android.util.SparseArray;

import androidx.annotation.RequiresApi;
import androidx.exifinterface.media.ExifInterface;

import org.json.JSONArray;
import org.json.JSONObject;
import org.telegram.DispatchQueuePriority;
import org.telegram.messenger.secretmedia.EncryptedFileInputStream;
import org.telegram.messenger.utils.BitmapsCache;
import org.telegram.tgnet.ConnectionsManager;
import org.telegram.tgnet.TLObject;
import org.telegram.tgnet.TLRPC;
import org.telegram.ui.Cells.ChatMessageCell;
import org.telegram.ui.Components.AnimatedFileDrawable;
import org.telegram.ui.Components.Point;
import org.telegram.ui.Components.RLottieDrawable;
import org.telegram.ui.Components.SlotsDrawable;
import org.telegram.ui.Components.ThemePreviewDrawable;

import java.io.BufferedReader;
import java.io.ByteArrayOutputStream;
import java.io.File;
import java.io.FileInputStream;
import java.io.FileNotFoundException;
import java.io.FileOutputStream;
import java.io.InputStream;
import java.io.InputStreamReader;
import java.io.InterruptedIOException;
import java.io.RandomAccessFile;
import java.net.HttpURLConnection;
import java.net.SocketException;
import java.net.SocketTimeoutException;
import java.net.URL;
import java.net.URLConnection;
import java.net.UnknownHostException;
import java.nio.ByteBuffer;
import java.nio.channels.FileChannel;
import java.nio.file.Files;
import java.nio.file.Path;
import java.util.ArrayList;
import java.util.Arrays;
import java.util.HashMap;
import java.util.LinkedList;
import java.util.List;
import java.util.Locale;
import java.util.Map;
import java.util.Objects;
import java.util.concurrent.ConcurrentHashMap;
import java.util.stream.Stream;
import java.util.zip.GZIPInputStream;

/**
 * image filter types
 * suffixes:
 * f - image is wallpaper
 * isc - ignore cache for small images
 * b - need blur image
 * g - autoplay
 * lastframe - return lastframe for Lottie animation
 * lastreactframe - return lastframe for Lottie animation + some scale ReactionLastFrame magic
 * firstframe - return firstframe for Lottie animation
 */
public class ImageLoader {

    private HashMap<String, Integer> bitmapUseCounts = new HashMap<>();
    private LruCache<BitmapDrawable> smallImagesMemCache;
    private LruCache<BitmapDrawable> memCache;
    private LruCache<BitmapDrawable> wallpaperMemCache;
    private LruCache<BitmapDrawable> lottieMemCache;
    ArrayList<AnimatedFileDrawable> cachedAnimatedFileDrawables = new ArrayList<>();
    private HashMap<String, CacheImage> imageLoadingByUrl = new HashMap<>();
    private HashMap<String, CacheImage> imageLoadingByKeys = new HashMap<>();
    private SparseArray<CacheImage> imageLoadingByTag = new SparseArray<>();
    private HashMap<String, ThumbGenerateInfo> waitingForQualityThumb = new HashMap<>();
    private SparseArray<String> waitingForQualityThumbByTag = new SparseArray<>();
    private LinkedList<HttpImageTask> httpTasks = new LinkedList<>();
    private LinkedList<ArtworkLoadTask> artworkTasks = new LinkedList<>();
    private DispatchQueuePriority cacheOutQueue = new DispatchQueuePriority("cacheOutQueue");
    private DispatchQueue cacheThumbOutQueue = new DispatchQueue("cacheThumbOutQueue");
    private DispatchQueue thumbGeneratingQueue = new DispatchQueue("thumbGeneratingQueue");
    private DispatchQueue imageLoadQueue = new DispatchQueue("imageLoadQueue");
    private HashMap<String, String> replacedBitmaps = new HashMap<>();
    private ConcurrentHashMap<String, long[]> fileProgresses = new ConcurrentHashMap<>();
    private HashMap<String, ThumbGenerateTask> thumbGenerateTasks = new HashMap<>();
    private HashMap<String, Integer> forceLoadingImages = new HashMap<>();
    private static ThreadLocal<byte[]> bytesLocal = new ThreadLocal<>();
    private static ThreadLocal<byte[]> bytesThumbLocal = new ThreadLocal<>();
    private static byte[] header = new byte[12];
    private static byte[] headerThumb = new byte[12];
    private int currentHttpTasksCount = 0;
    private int currentArtworkTasksCount = 0;
    private boolean canForce8888;

    private ConcurrentHashMap<String, WebFile> testWebFile = new ConcurrentHashMap<>();

    private LinkedList<HttpFileTask> httpFileLoadTasks = new LinkedList<>();
    private HashMap<String, HttpFileTask> httpFileLoadTasksByKeys = new HashMap<>();
    private HashMap<String, Runnable> retryHttpsTasks = new HashMap<>();
    private int currentHttpFileLoadTasksCount = 0;

    private String ignoreRemoval = null;

    private volatile long lastCacheOutTime = 0;
    private int lastImageNum = 0;

    private File telegramPath = null;

    public static final String AUTOPLAY_FILTER = "g";

    public static boolean hasAutoplayFilter(String s) {
        if (s == null) {
            return false;
        }
        String[] words = s.split("_");
        for (int i = 0; i < words.length; ++i) {
            if (AUTOPLAY_FILTER.equals(words[i])) {
                return true;
            }
        }
        return false;
    }

    public void moveToFront(String key) {
        if (key == null) {
            return;
        }
        BitmapDrawable drawable = lottieMemCache.get(key);
        if (drawable != null) {
            lottieMemCache.moveToFront(key);
        }
        drawable = memCache.get(key);
        if (drawable != null) {
            memCache.moveToFront(key);
        }
        drawable = smallImagesMemCache.get(key);
        if (drawable != null) {
            smallImagesMemCache.moveToFront(key);
        }
    }

    public void putThumbsToCache(ArrayList<MessageThumb> updateMessageThumbs) {
        for (int i = 0; i < updateMessageThumbs.size(); i++) {
            putImageToCache(updateMessageThumbs.get(i).drawable, updateMessageThumbs.get(i).key, true);
        }
    }

    public LruCache<BitmapDrawable> getLottieMemCahce() {
        return lottieMemCache;
    }

    private static class ThumbGenerateInfo {
        private TLRPC.Document parentDocument;
        private String filter;
        private ArrayList<ImageReceiver> imageReceiverArray = new ArrayList<>();
        private ArrayList<Integer> imageReceiverGuidsArray = new ArrayList<>();
        private boolean big;
    }

    private class HttpFileTask extends AsyncTask<Void, Void, Boolean> {

        private String url;
        private File tempFile;
        private String ext;
        private int fileSize;
        private RandomAccessFile fileOutputStream = null;
        private boolean canRetry = true;
        private long lastProgressTime;
        private int currentAccount;

        public HttpFileTask(String url, File tempFile, String ext, int currentAccount) {
            this.url = url;
            this.tempFile = tempFile;
            this.ext = ext;
            this.currentAccount = currentAccount;
        }

        private void reportProgress(long uploadedSize, long totalSize) {
            long currentTime = SystemClock.elapsedRealtime();
            if (uploadedSize == totalSize || lastProgressTime == 0 || lastProgressTime < currentTime - 100) {
                lastProgressTime = currentTime;
                Utilities.stageQueue.postRunnable(() -> {
                    fileProgresses.put(url, new long[]{uploadedSize, totalSize});
                    AndroidUtilities.runOnUIThread(() -> NotificationCenter.getInstance(currentAccount).postNotificationName(NotificationCenter.fileLoadProgressChanged, url, uploadedSize, totalSize));
                });
            }
        }

        protected Boolean doInBackground(Void... voids) {
            InputStream httpConnectionStream = null;
            boolean done = false;

            URLConnection httpConnection = null;
            try {
                URL downloadUrl = new URL(url);
                httpConnection = downloadUrl.openConnection();
                httpConnection.addRequestProperty("User-Agent", "Mozilla/5.0 (iPhone; CPU iPhone OS 10_0 like Mac OS X) AppleWebKit/602.1.38 (KHTML, like Gecko) Version/10.0 Mobile/14A5297c Safari/602.1");
                httpConnection.setConnectTimeout(5000);
                httpConnection.setReadTimeout(5000);
                if (httpConnection instanceof HttpURLConnection) {
                    HttpURLConnection httpURLConnection = (HttpURLConnection) httpConnection;
                    httpURLConnection.setInstanceFollowRedirects(true);
                    int status = httpURLConnection.getResponseCode();
                    if (status == HttpURLConnection.HTTP_MOVED_TEMP || status == HttpURLConnection.HTTP_MOVED_PERM || status == HttpURLConnection.HTTP_SEE_OTHER) {
                        String newUrl = httpURLConnection.getHeaderField("Location");
                        String cookies = httpURLConnection.getHeaderField("Set-Cookie");
                        downloadUrl = new URL(newUrl);
                        httpConnection = downloadUrl.openConnection();
                        httpConnection.setRequestProperty("Cookie", cookies);
                        httpConnection.addRequestProperty("User-Agent", "Mozilla/5.0 (iPhone; CPU iPhone OS 10_0 like Mac OS X) AppleWebKit/602.1.38 (KHTML, like Gecko) Version/10.0 Mobile/14A5297c Safari/602.1");
                    }
                }
                httpConnection.connect();
                httpConnectionStream = httpConnection.getInputStream();

                fileOutputStream = new RandomAccessFile(tempFile, "rws");
            } catch (Throwable e) {
                if (e instanceof SocketTimeoutException) {
                    if (ApplicationLoader.isNetworkOnline()) {
                        canRetry = false;
                    }
                } else if (e instanceof UnknownHostException) {
                    canRetry = false;
                } else if (e instanceof SocketException) {
                    if (e.getMessage() != null && e.getMessage().contains("ECONNRESET")) {
                        canRetry = false;
                    }
                } else if (e instanceof FileNotFoundException) {
                    canRetry = false;
                }
                FileLog.e(e);
            }

            if (canRetry) {
                try {
                    if (httpConnection instanceof HttpURLConnection) {
                        int code = ((HttpURLConnection) httpConnection).getResponseCode();
                        if (code != HttpURLConnection.HTTP_OK && code != HttpURLConnection.HTTP_ACCEPTED && code != HttpURLConnection.HTTP_NOT_MODIFIED) {
                            canRetry = false;
                        }
                    }
                } catch (Exception e) {
                    FileLog.e(e);
                }
                if (httpConnection != null) {
                    try {
                        Map<String, List<String>> headerFields = httpConnection.getHeaderFields();
                        if (headerFields != null) {
                            List values = headerFields.get("content-Length");
                            if (values != null && !values.isEmpty()) {
                                String length = (String) values.get(0);
                                if (length != null) {
                                    fileSize = Utilities.parseInt(length);
                                }
                            }
                        }
                    } catch (Exception e) {
                        FileLog.e(e);
                    }
                }

                if (httpConnectionStream != null) {
                    try {
                        byte[] data = new byte[1024 * 32];
                        int totalLoaded = 0;
                        while (true) {
                            if (isCancelled()) {
                                break;
                            }
                            try {
                                int read = httpConnectionStream.read(data);
                                if (read > 0) {
                                    fileOutputStream.write(data, 0, read);
                                    totalLoaded += read;
                                    if (fileSize > 0) {
                                        reportProgress(totalLoaded, fileSize);
                                    }
                                } else if (read == -1) {
                                    done = true;
                                    if (fileSize != 0) {
                                        reportProgress(fileSize, fileSize);
                                    }
                                    break;
                                } else {
                                    break;
                                }
                            } catch (Exception e) {
                                FileLog.e(e);
                                break;
                            }
                        }
                    } catch (Throwable e) {
                        FileLog.e(e);
                    }
                }

                try {
                    if (fileOutputStream != null) {
                        fileOutputStream.close();
                        fileOutputStream = null;
                    }
                } catch (Throwable e) {
                    FileLog.e(e);
                }

                try {
                    if (httpConnectionStream != null) {
                        httpConnectionStream.close();
                    }
                } catch (Throwable e) {
                    FileLog.e(e);
                }
            }

            return done;
        }

        @Override
        protected void onPostExecute(Boolean result) {
            runHttpFileLoadTasks(this, result ? 2 : 1);
        }

        @Override
        protected void onCancelled() {
            runHttpFileLoadTasks(this, 2);
        }
    }

    private class ArtworkLoadTask extends AsyncTask<Void, Void, String> {

        private CacheImage cacheImage;
        private boolean canRetry = true;
        private HttpURLConnection httpConnection;

        private boolean small;

        public ArtworkLoadTask(CacheImage cacheImage) {
            this.cacheImage = cacheImage;
            Uri uri = Uri.parse(cacheImage.imageLocation.path);
            small = uri.getQueryParameter("s") != null;
        }

        protected String doInBackground(Void... voids) {
            ByteArrayOutputStream outbuf = null;
            InputStream httpConnectionStream = null;
            try {
                String location = cacheImage.imageLocation.path;
                URL downloadUrl = new URL(location.replace("athumb://", "https://"));
                httpConnection = (HttpURLConnection) downloadUrl.openConnection();
                //httpConnection.addRequestProperty("User-Agent", "Mozilla/5.0 (iPhone; CPU iPhone OS 10_0 like Mac OS X) AppleWebKit/602.1.38 (KHTML, like Gecko) Version/10.0 Mobile/14A5297c Safari/602.1");
                httpConnection.setConnectTimeout(5000);
                httpConnection.setReadTimeout(5000);
                httpConnection.connect();
                try {
                    if (httpConnection != null) {
                        int code = httpConnection.getResponseCode();
                        if (code != HttpURLConnection.HTTP_OK && code != HttpURLConnection.HTTP_ACCEPTED && code != HttpURLConnection.HTTP_NOT_MODIFIED) {
                            canRetry = false;
                        }
                    }
                } catch (Exception e) {
                    FileLog.e(e, false);
                }
                httpConnectionStream = httpConnection.getInputStream();

                outbuf = new ByteArrayOutputStream();

                byte[] data = new byte[1024 * 32];
                while (true) {
                    if (isCancelled()) {
                        break;
                    }
                    int read = httpConnectionStream.read(data);
                    if (read > 0) {
                        outbuf.write(data, 0, read);
                    } else if (read == -1) {
                        break;
                    } else {
                        break;
                    }
                }
                canRetry = false;
                JSONObject object = new JSONObject(new String(outbuf.toByteArray()));
                JSONArray array = object.getJSONArray("results");
                if (array.length() > 0) {
                    JSONObject media = array.getJSONObject(0);
                    String artworkUrl100 = media.getString("artworkUrl100");
                    if (small) {
                        return artworkUrl100;
                    } else {
                        return artworkUrl100.replace("100x100", "600x600");
                    }
                }
            } catch (Throwable e) {
                if (e instanceof SocketTimeoutException) {
                    if (ApplicationLoader.isNetworkOnline()) {
                        canRetry = false;
                    }
                } else if (e instanceof UnknownHostException) {
                    canRetry = false;
                } else if (e instanceof SocketException) {
                    if (e.getMessage() != null && e.getMessage().contains("ECONNRESET")) {
                        canRetry = false;
                    }
                } else if (e instanceof FileNotFoundException) {
                    canRetry = false;
                }
                FileLog.e(e, false);
            } finally {
                try {
                    if (httpConnection != null) {
                        httpConnection.disconnect();
                    }
                } catch (Throwable ignore) {

                }
                try {
                    if (httpConnectionStream != null) {
                        httpConnectionStream.close();
                    }
                } catch (Throwable e) {
                    FileLog.e(e);
                }
                try {
                    if (outbuf != null) {
                        outbuf.close();
                    }
                } catch (Exception ignore) {

                }
            }
            return null;
        }

        @Override
        protected void onPostExecute(final String result) {
            if (result != null) {
                imageLoadQueue.postRunnable(() -> {
                    cacheImage.httpTask = new HttpImageTask(cacheImage, 0, result);
                    httpTasks.add(cacheImage.httpTask);
                    runHttpTasks(false);
                });
            } else if (canRetry) {
                artworkLoadError(cacheImage.url);
            }
            imageLoadQueue.postRunnable(() -> runArtworkTasks(true));
        }

        @Override
        protected void onCancelled() {
            imageLoadQueue.postRunnable(() -> runArtworkTasks(true));
        }
    }

    private class HttpImageTask extends AsyncTask<Void, Void, Boolean> {

        private CacheImage cacheImage;
        private RandomAccessFile fileOutputStream;
        private long imageSize;
        private long lastProgressTime;
        private boolean canRetry = true;
        private String overrideUrl;
        private HttpURLConnection httpConnection;

        public HttpImageTask(CacheImage cacheImage, long size) {
            this.cacheImage = cacheImage;
            imageSize = size;
        }

        public HttpImageTask(CacheImage cacheImage, int size, String url) {
            this.cacheImage = cacheImage;
            imageSize = size;
            overrideUrl = url;
        }

        private void reportProgress(long uploadedSize, long totalSize) {
            long currentTime = SystemClock.elapsedRealtime();
            if (uploadedSize == totalSize || lastProgressTime == 0 || lastProgressTime < currentTime - 100) {
                lastProgressTime = currentTime;
                Utilities.stageQueue.postRunnable(() -> {
                    fileProgresses.put(cacheImage.url, new long[]{uploadedSize, totalSize});
                    AndroidUtilities.runOnUIThread(() -> NotificationCenter.getInstance(cacheImage.currentAccount).postNotificationName(NotificationCenter.fileLoadProgressChanged, cacheImage.url, uploadedSize, totalSize));
                });
            }
        }

        protected Boolean doInBackground(Void... voids) {
            InputStream httpConnectionStream = null;
            boolean done = false;

            if (!isCancelled()) {
                try {
                    String location = cacheImage.imageLocation.path;
                    if (location.startsWith("https://static-maps") || location.startsWith("https://maps.googleapis")) {
                        int provider = MessagesController.getInstance(cacheImage.currentAccount).mapProvider;
                        if (provider == 3 || provider == 4) {
                            WebFile webFile = testWebFile.get(location);
                            if (webFile != null) {
                                TLRPC.TL_upload_getWebFile req = new TLRPC.TL_upload_getWebFile();
                                req.location = webFile.location;
                                req.offset = 0;
                                req.limit = 0;
                                ConnectionsManager.getInstance(cacheImage.currentAccount).sendRequest(req, (response, error) -> {

                                });
                            }
                        }
                    }

                    URL downloadUrl = new URL(overrideUrl != null ? overrideUrl : location);
                    httpConnection = (HttpURLConnection) downloadUrl.openConnection();
                    httpConnection.addRequestProperty("User-Agent", "Mozilla/5.0 (iPhone; CPU iPhone OS 10_0 like Mac OS X) AppleWebKit/602.1.38 (KHTML, like Gecko) Version/10.0 Mobile/14A5297c Safari/602.1");
                    httpConnection.setConnectTimeout(5000);
                    httpConnection.setReadTimeout(5000);
                    httpConnection.setInstanceFollowRedirects(true);
                    if (!isCancelled()) {
                        httpConnection.connect();
                        httpConnectionStream = httpConnection.getInputStream();
                        fileOutputStream = new RandomAccessFile(cacheImage.tempFilePath, "rws");
                    }
                } catch (Throwable e) {
                    boolean sentLogs = true;
                    if (e instanceof SocketTimeoutException) {
                        if (ApplicationLoader.isNetworkOnline()) {
                            canRetry = false;
                        }
                        sentLogs = false;
                    } else if (e instanceof UnknownHostException) {
                        canRetry = false;
                        sentLogs = false;
                    } else if (e instanceof SocketException) {
                        if (e.getMessage() != null && e.getMessage().contains("ECONNRESET")) {
                            canRetry = false;
                        }
                        sentLogs = false;
                    } else if (e instanceof FileNotFoundException) {
                        canRetry = false;
                        sentLogs = false;
                    } else if (e instanceof InterruptedIOException) {
                        sentLogs = false;
                    }
                    FileLog.e(e, sentLogs);
                }
            }

            if (!isCancelled()) {
                try {
                    if (httpConnection != null) {
                        int code = httpConnection.getResponseCode();
                        if (code != HttpURLConnection.HTTP_OK && code != HttpURLConnection.HTTP_ACCEPTED && code != HttpURLConnection.HTTP_NOT_MODIFIED) {
                            canRetry = false;
                        }
                    }
                } catch (Exception e) {
                    FileLog.e(e);
                }
                if (imageSize == 0 && httpConnection != null) {
                    try {
                        Map<String, List<String>> headerFields = httpConnection.getHeaderFields();
                        if (headerFields != null) {
                            List values = headerFields.get("content-Length");
                            if (values != null && !values.isEmpty()) {
                                String length = (String) values.get(0);
                                if (length != null) {
                                    imageSize = Utilities.parseInt(length);
                                }
                            }
                        }
                    } catch (Exception e) {
                        FileLog.e(e);
                    }
                }

                if (httpConnectionStream != null) {
                    try {
                        byte[] data = new byte[1024 * 8];
                        int totalLoaded = 0;
                        while (true) {
                            if (isCancelled()) {
                                break;
                            }
                            try {
                                int read = httpConnectionStream.read(data);
                                if (read > 0) {
                                    totalLoaded += read;
                                    fileOutputStream.write(data, 0, read);
                                    if (imageSize != 0) {
                                        reportProgress(totalLoaded, imageSize);
                                    }
                                } else if (read == -1) {
                                    done = true;
                                    if (imageSize != 0) {
                                        reportProgress(imageSize, imageSize);
                                    }
                                    break;
                                } else {
                                    break;
                                }
                            } catch (Exception e) {
                                FileLog.e(e);
                                break;
                            }
                        }
                    } catch (Throwable e) {
                        FileLog.e(e);
                    }
                }
            }

            try {
                if (fileOutputStream != null) {
                    fileOutputStream.close();
                    fileOutputStream = null;
                }
            } catch (Throwable e) {
                FileLog.e(e);
            }
            try {
                if (httpConnection != null) {
                    httpConnection.disconnect();
                }
            } catch (Throwable ignore) {

            }
            try {
                if (httpConnectionStream != null) {
                    httpConnectionStream.close();
                }
            } catch (Throwable e) {
                FileLog.e(e);
            }

            if (done) {
                if (cacheImage.tempFilePath != null) {
                    if (!cacheImage.tempFilePath.renameTo(cacheImage.finalFilePath)) {
                        cacheImage.finalFilePath = cacheImage.tempFilePath;
                    }
                }
            }

            return done;
        }

        @Override
        protected void onPostExecute(final Boolean result) {
            if (result || !canRetry) {
                fileDidLoaded(cacheImage.url, cacheImage.finalFilePath, FileLoader.MEDIA_DIR_IMAGE);
            } else {
                httpFileLoadError(cacheImage.url);
            }
            Utilities.stageQueue.postRunnable(() -> {
                fileProgresses.remove(cacheImage.url);
                AndroidUtilities.runOnUIThread(() -> {
                    if (result) {
                        NotificationCenter.getInstance(cacheImage.currentAccount).postNotificationName(NotificationCenter.fileLoaded, cacheImage.url, cacheImage.finalFilePath);
                    } else {
                        NotificationCenter.getInstance(cacheImage.currentAccount).postNotificationName(NotificationCenter.fileLoadFailed, cacheImage.url, 2);
                    }
                });
            });
            imageLoadQueue.postRunnable(() -> runHttpTasks(true), cacheImage.priority);
        }

        @Override
        protected void onCancelled() {
            imageLoadQueue.postRunnable(() -> runHttpTasks(true), cacheImage.priority);
            Utilities.stageQueue.postRunnable(() -> {
                fileProgresses.remove(cacheImage.url);
                AndroidUtilities.runOnUIThread(() -> NotificationCenter.getInstance(cacheImage.currentAccount).postNotificationName(NotificationCenter.fileLoadFailed, cacheImage.url, 1));
            });
        }
    }

    private class ThumbGenerateTask implements Runnable {

        private File originalPath;
        private int mediaType;
        private ThumbGenerateInfo info;

        public ThumbGenerateTask(int type, File path, ThumbGenerateInfo i) {
            mediaType = type;
            originalPath = path;
            info = i;
        }

        private void removeTask() {
            if (info == null) {
                return;
            }
            final String name = FileLoader.getAttachFileName(info.parentDocument);
            imageLoadQueue.postRunnable(() -> thumbGenerateTasks.remove(name));
        }

        @Override
        public void run() {
            try {
                if (info == null) {
                    removeTask();
                    return;
                }
                final String key = "q_" + info.parentDocument.dc_id + "_" + info.parentDocument.id;
                File thumbFile = new File(FileLoader.getDirectory(FileLoader.MEDIA_DIR_CACHE), key + ".jpg");
                if (thumbFile.exists() || !originalPath.exists()) {
                    removeTask();
                    return;
                }
                int size = info.big ? Math.max(AndroidUtilities.displaySize.x, AndroidUtilities.displaySize.y) : Math.min(180, Math.min(AndroidUtilities.displaySize.x, AndroidUtilities.displaySize.y) / 4);
                Bitmap originalBitmap = null;
                if (mediaType == FileLoader.MEDIA_DIR_IMAGE) {
                    originalBitmap = ImageLoader.loadBitmap(originalPath.toString(), null, size, size, false);
                } else if (mediaType == FileLoader.MEDIA_DIR_VIDEO) {
                    originalBitmap = SendMessagesHelper.createVideoThumbnail(originalPath.toString(), info.big ? MediaStore.Video.Thumbnails.FULL_SCREEN_KIND : MediaStore.Video.Thumbnails.MINI_KIND);
                } else if (mediaType == FileLoader.MEDIA_DIR_DOCUMENT) {
                    String path = originalPath.toString().toLowerCase();
                    if (path.endsWith("mp4")) {
                        originalBitmap = SendMessagesHelper.createVideoThumbnail(originalPath.toString(), info.big ? MediaStore.Video.Thumbnails.FULL_SCREEN_KIND : MediaStore.Video.Thumbnails.MINI_KIND);
                    } else if (path.endsWith(".jpg") || path.endsWith(".jpeg") || path.endsWith(".png") || path.endsWith(".gif")) {
                        originalBitmap = ImageLoader.loadBitmap(path, null, size, size, false);
                    }
                }
                if (originalBitmap == null) {
                    removeTask();
                    return;
                }

                int w = originalBitmap.getWidth();
                int h = originalBitmap.getHeight();
                if (w == 0 || h == 0) {
                    removeTask();
                    return;
                }
                float scaleFactor = Math.min((float) w / size, (float) h / size);
                if (scaleFactor > 1) {
                    Bitmap scaledBitmap = Bitmaps.createScaledBitmap(originalBitmap, (int) (w / scaleFactor), (int) (h / scaleFactor), true);
                    if (scaledBitmap != originalBitmap) {
                        originalBitmap.recycle();
                        originalBitmap = scaledBitmap;
                    }
                }
                FileOutputStream stream = new FileOutputStream(thumbFile);
                originalBitmap.compress(Bitmap.CompressFormat.JPEG, info.big ? 83 : 60, stream);
                try {
                    stream.close();
                } catch (Exception e) {
                    FileLog.e(e);
                }
                final BitmapDrawable bitmapDrawable = new BitmapDrawable(originalBitmap);
                final ArrayList<ImageReceiver> finalImageReceiverArray = new ArrayList<>(info.imageReceiverArray);
                final ArrayList<Integer> finalImageReceiverGuidsArray = new ArrayList<>(info.imageReceiverGuidsArray);
                AndroidUtilities.runOnUIThread(() -> {
                    removeTask();

                    String kf = key;
                    if (info.filter != null) {
                        kf += "@" + info.filter;
                    }

                    for (int a = 0; a < finalImageReceiverArray.size(); a++) {
                        ImageReceiver imgView = finalImageReceiverArray.get(a);
                        imgView.setImageBitmapByKey(bitmapDrawable, kf, ImageReceiver.TYPE_IMAGE, false, finalImageReceiverGuidsArray.get(a));
                    }

                    memCache.put(kf, bitmapDrawable);
                });
            } catch (Throwable e) {
                FileLog.e(e);
                removeTask();
            }
        }
    }

    public static String decompressGzip(File file) {
        final StringBuilder outStr = new StringBuilder();
        if (file == null) {
            return "";
        }
        try (GZIPInputStream gis = new GZIPInputStream(new FileInputStream(file)); BufferedReader bufferedReader = new BufferedReader(new InputStreamReader(gis, "UTF-8"))) {
            String line;
            while ((line = bufferedReader.readLine()) != null) {
                outStr.append(line);
            }
            return outStr.toString();
        } catch (Exception ignore) {
            return "";
        }
    }

    private class CacheOutTask implements Runnable {
        private Thread runningThread;
        private final Object sync = new Object();

        private CacheImage cacheImage;
        private boolean isCancelled;

        public CacheOutTask(CacheImage image) {
            cacheImage = image;
        }

        @Override
        public void run() {
            synchronized (sync) {
                runningThread = Thread.currentThread();
                Thread.interrupted();
                if (isCancelled) {
                    return;
                }
            }

            if (cacheImage.imageLocation.photoSize instanceof TLRPC.TL_photoStrippedSize) {
                TLRPC.TL_photoStrippedSize photoSize = (TLRPC.TL_photoStrippedSize) cacheImage.imageLocation.photoSize;
                Bitmap bitmap = getStrippedPhotoBitmap(photoSize.bytes, "b");
                onPostExecute(bitmap != null ? new BitmapDrawable(bitmap) : null);
            } else if (cacheImage.imageType == FileLoader.IMAGE_TYPE_THEME_PREVIEW) {
                BitmapDrawable bitmapDrawable = null;
                try {
                    bitmapDrawable = new ThemePreviewDrawable(cacheImage.finalFilePath, (DocumentObject.ThemeDocument) cacheImage.imageLocation.document);
                } catch (Throwable e) {
                    FileLog.e(e);
                }
                onPostExecute(bitmapDrawable);
            } else if (cacheImage.imageType == FileLoader.IMAGE_TYPE_SVG || cacheImage.imageType == FileLoader.IMAGE_TYPE_SVG_WHITE) {
                int w = AndroidUtilities.displaySize.x;
                int h = AndroidUtilities.displaySize.y;
                if (cacheImage.filter != null) {
                    String[] args = cacheImage.filter.split("_");
                    if (args.length >= 2) {
                        float w_filter = Float.parseFloat(args[0]);
                        float h_filter = Float.parseFloat(args[1]);
                        w = (int) (w_filter * AndroidUtilities.density);
                        h = (int) (h_filter * AndroidUtilities.density);
                    }
                }
                Bitmap bitmap = null;
                try {
                    bitmap = SvgHelper.getBitmap(cacheImage.finalFilePath, w, h, cacheImage.imageType == FileLoader.IMAGE_TYPE_SVG_WHITE);
                } catch (Throwable e) {
                    FileLog.e(e);
                }
                onPostExecute(bitmap != null ? new BitmapDrawable(bitmap) : null);
            } else if (cacheImage.imageType == FileLoader.IMAGE_TYPE_LOTTIE) {
                int w = Math.min(512, AndroidUtilities.dp(170.6f));
                int h = Math.min(512, AndroidUtilities.dp(170.6f));
                boolean precache = false;
                boolean limitFps = false;
                boolean lastFrameBitmap = false;
                boolean lastFrameReactionScaleBitmap = false;
                boolean firstFrameBitmap = false;
                int autoRepeat = 1;
                int[] colors = null;
                String diceEmoji = null;
                int fitzModifier = 0;
                if (cacheImage.filter != null) {
                    String[] args = cacheImage.filter.split("_");
                    if (args.length >= 2) {
                        float w_filter = Float.parseFloat(args[0]);
                        float h_filter = Float.parseFloat(args[1]);
                        w = Math.min(512, (int) (w_filter * AndroidUtilities.density));
                        h = Math.min(512, (int) (h_filter * AndroidUtilities.density));
                        if (w_filter <= 90 && h_filter <= 90 && !cacheImage.filter.contains("nolimit")) {
                            w = Math.min(w, 160);
                            h = Math.min(h, 160);
                            limitFps = true;
                        }
                        if (args.length >= 3 && "pcache".equals(args[2])) {
                            precache = true;
                        } else {
                            precache = cacheImage.filter.contains("pcache") || !cacheImage.filter.contains("nolimit") && SharedConfig.getDevicePerformanceClass() != SharedConfig.PERFORMANCE_CLASS_HIGH;
                        }

                        if (cacheImage.filter.contains("lastframe")) {
                            lastFrameBitmap = true;
                        }
                        if (cacheImage.filter.contains("lastreactframe")) {
                            lastFrameBitmap = true;
                            lastFrameReactionScaleBitmap = true;
                        }
                        if (cacheImage.filter.contains("firstframe")) {
                            firstFrameBitmap = true;
                        }

                    }

                    if (args.length >= 3) {
                        if ("nr".equals(args[2])) {
                            autoRepeat = 2;
                        } else if ("nrs".equals(args[2])) {
                            autoRepeat = 3;
                        } else if ("dice".equals(args[2])) {
                            diceEmoji = args[3];
                            autoRepeat = 2;
                        }
                    }
                    if (args.length >= 5) {
                        if ("c1".equals(args[4])) {
                            fitzModifier = 12;
                        } else if ("c2".equals(args[4])) {
                            fitzModifier = 3;
                        } else if ("c3".equals(args[4])) {
                            fitzModifier = 4;
                        } else if ("c4".equals(args[4])) {
                            fitzModifier = 5;
                        } else if ("c5".equals(args[4])) {
                            fitzModifier = 6;
                        }
                    }
                }
                RLottieDrawable lottieDrawable;
                if (diceEmoji != null) {
                    if ("\uD83C\uDFB0".equals(diceEmoji)) {
                        lottieDrawable = new SlotsDrawable(diceEmoji, w, h);
                    } else {
                        lottieDrawable = new RLottieDrawable(diceEmoji, w, h);
                    }
                } else {
                    File f = cacheImage.finalFilePath;
                    RandomAccessFile randomAccessFile = null;
                    boolean compressed = false;
                    try {
                        randomAccessFile = new RandomAccessFile(cacheImage.finalFilePath, "r");
                        byte[] bytes;
                        if (cacheImage.type == ImageReceiver.TYPE_THUMB) {
                            bytes = headerThumb;
                        } else {
                            bytes = header;
                        }
                        randomAccessFile.readFully(bytes, 0, 2);
                        if (bytes[0] == 0x1f && bytes[1] == (byte) 0x8b) {
                            compressed = true;
                        }
                    } catch (Exception e) {
                        FileLog.e(e, false);
                    } finally {
                        if (randomAccessFile != null) {
                            try {
                                randomAccessFile.close();
                            } catch (Exception e) {
                                FileLog.e(e);
                            }
                        }
                    }
                    if (lastFrameBitmap || firstFrameBitmap) {
                        precache = false;
                    }
                    BitmapsCache.CacheOptions cacheOptions = null;
                    if (precache || lastFrameBitmap || firstFrameBitmap) {
                        cacheOptions = new BitmapsCache.CacheOptions();
                        if (!lastFrameBitmap && !firstFrameBitmap) {
                            if (cacheImage.filter != null && cacheImage.filter.contains("compress")) {
                                cacheOptions.compressQuality = BitmapsCache.COMPRESS_QUALITY_DEFAULT;
                            }
                            if (cacheImage.filter != null && cacheImage.filter.contains("flbk")) {
                                cacheOptions.fallback = true;
                            }
                        } else {
                            cacheOptions.firstFrame = true;
                        }
                    }
                    if (compressed) {
                        lottieDrawable = new RLottieDrawable(cacheImage.finalFilePath, decompressGzip(cacheImage.finalFilePath), w, h, cacheOptions, limitFps, null, fitzModifier);
                    } else {
                        lottieDrawable = new RLottieDrawable(cacheImage.finalFilePath, w, h, cacheOptions, limitFps, null, fitzModifier);
                    }
                }
                if (lastFrameBitmap || firstFrameBitmap) {
                    loadLastFrame(lottieDrawable, h, w, lastFrameBitmap, lastFrameReactionScaleBitmap);
                } else {
                    lottieDrawable.setAutoRepeat(autoRepeat);
                    onPostExecute(lottieDrawable);
                }
            } else if (cacheImage.imageType == FileLoader.IMAGE_TYPE_ANIMATION) {
                AnimatedFileDrawable fileDrawable;
                long seekTo;
                if (cacheImage.imageLocation != null) {
                    seekTo = cacheImage.imageLocation.videoSeekTo;
                } else {
                    seekTo = 0;
                }
                boolean limitFps = false;
                boolean precache = false;
                boolean fistFrame = false;
                boolean notCreateStream = false;
                if (cacheImage.filter != null) {
                    String[] args = cacheImage.filter.split("_");
                    if (args.length >= 2) {
                        float w_filter = Float.parseFloat(args[0]);
                        float h_filter = Float.parseFloat(args[1]);
                        if (w_filter <= 90 && h_filter <= 90 && !cacheImage.filter.contains("nolimit")) {
                            limitFps = true;
                        }
                    }
                    for (int i = 0; i < args.length; i++) {
                        if ("pcache".equals(args[i])) {
                            precache = true;
                        }
                        if ("firstframe".equals(args[i])) {
                            fistFrame = true;
                        }
                        if ("nostream".equals(args[i])) {
                            notCreateStream = true;
                        }
                    }
                    if (fistFrame) {
                        notCreateStream = true;
                    }
                }
                BitmapsCache.CacheOptions cacheOptions = null;
                if (precache && !fistFrame) {
                    cacheOptions = new BitmapsCache.CacheOptions();
                    if (cacheImage.filter != null && cacheImage.filter.contains("compress")) {
                        cacheOptions.compressQuality = BitmapsCache.COMPRESS_QUALITY_DEFAULT;
                    }
                }
                if ((isAnimatedAvatar(cacheImage.filter) || AUTOPLAY_FILTER.equals(cacheImage.filter)) && !(cacheImage.imageLocation.document instanceof TLRPC.TL_documentEncrypted) && !precache) {
                    TLRPC.Document document = cacheImage.imageLocation.document instanceof TLRPC.Document ? cacheImage.imageLocation.document : null;
                    long size = document != null ? cacheImage.size : cacheImage.imageLocation.currentSize;
                    fileDrawable = new AnimatedFileDrawable(cacheImage.finalFilePath, fistFrame, notCreateStream ? 0 : size, cacheImage.priority, notCreateStream ? null : document, document == null && !notCreateStream ? cacheImage.imageLocation : null, cacheImage.parentObject, seekTo, cacheImage.currentAccount, false, cacheOptions);
                    fileDrawable.setIsWebmSticker(MessageObject.isWebM(document) || MessageObject.isVideoSticker(document) || isAnimatedAvatar(cacheImage.filter));
                } else {

                    int w = 0;
                    int h = 0;
                    if (cacheImage.filter != null) {
                        String[] args = cacheImage.filter.split("_");
                        if (args.length >= 2) {
                            float w_filter = Float.parseFloat(args[0]);
                            float h_filter = Float.parseFloat(args[1]);
                            w = (int) (w_filter * AndroidUtilities.density);
                            h = (int) (h_filter * AndroidUtilities.density);
                        }
                    }
                    boolean createDecoder = fistFrame || (cacheImage.filter != null && ("d".equals(cacheImage.filter) || cacheImage.filter.contains("_d")));
                    fileDrawable = new AnimatedFileDrawable(cacheImage.finalFilePath, createDecoder, 0, cacheImage.priority, notCreateStream ? null : cacheImage.imageLocation.document, null, null, seekTo, cacheImage.currentAccount, false, w, h, cacheOptions);
                    fileDrawable.setIsWebmSticker(MessageObject.isWebM(cacheImage.imageLocation.document) || MessageObject.isVideoSticker(cacheImage.imageLocation.document) || isAnimatedAvatar(cacheImage.filter));
                }
                if (fistFrame) {
                    Bitmap bitmap = fileDrawable.getFrameAtTime(0, false);

                    fileDrawable.recycle();
                    Thread.interrupted();
                    if (bitmap == null) {
                        onPostExecute(null);
                    } else {
                        onPostExecute(new BitmapDrawable(bitmap));
                    }
                } else {
                    fileDrawable.setLimitFps(limitFps);
                    Thread.interrupted();
                    onPostExecute(fileDrawable);
                }
            } else {
                Long mediaId = null;
                boolean mediaIsVideo = false;
                Bitmap image = null;
                boolean needInvert = false;
                int orientation = 0;
                File cacheFileFinal = cacheImage.finalFilePath;
                boolean inEncryptedFile = cacheImage.secureDocument != null || cacheImage.encryptionKeyPath != null && cacheFileFinal != null && cacheFileFinal.getAbsolutePath().endsWith(".enc");
                SecureDocumentKey secureDocumentKey;
                byte[] secureDocumentHash;
                if (cacheImage.secureDocument != null) {
                    secureDocumentKey = cacheImage.secureDocument.secureDocumentKey;
                    if (cacheImage.secureDocument.secureFile != null && cacheImage.secureDocument.secureFile.file_hash != null) {
                        secureDocumentHash = cacheImage.secureDocument.secureFile.file_hash;
                    } else {
                        secureDocumentHash = cacheImage.secureDocument.fileHash;
                    }
                } else {
                    secureDocumentKey = null;
                    secureDocumentHash = null;
                }
                boolean canDeleteFile = true;
                boolean useNativeWebpLoader = false;

                if (Build.VERSION.SDK_INT < 19) {
                    RandomAccessFile randomAccessFile = null;
                    try {
                        randomAccessFile = new RandomAccessFile(cacheFileFinal, "r");
                        byte[] bytes;
                        if (cacheImage.type == ImageReceiver.TYPE_THUMB) {
                            bytes = headerThumb;
                        } else {
                            bytes = header;
                        }
                        randomAccessFile.readFully(bytes, 0, bytes.length);
                        String str = new String(bytes).toLowerCase();
                        str = str.toLowerCase();
                        if (str.startsWith("riff") && str.endsWith("webp")) {
                            useNativeWebpLoader = true;
                        }
                    } catch (Exception e) {
                        FileLog.e(e);
                    } finally {
                        if (randomAccessFile != null) {
                            try {
                                randomAccessFile.close();
                            } catch (Exception e) {
                                FileLog.e(e);
                            }
                        }
                    }
                }

                String mediaThumbPath = null;
                if (cacheImage.imageLocation.path != null) {
                    String location = cacheImage.imageLocation.path;
                    if (location.startsWith("thumb://")) {
                        int idx = location.indexOf(":", 8);
                        if (idx >= 0) {
                            mediaId = Long.parseLong(location.substring(8, idx));
                            mediaIsVideo = false;
                            mediaThumbPath = location.substring(idx + 1);
                        }
                        canDeleteFile = false;
                    } else if (location.startsWith("vthumb://")) {
                        int idx = location.indexOf(":", 9);
                        if (idx >= 0) {
                            mediaId = Long.parseLong(location.substring(9, idx));
                            mediaIsVideo = true;
                        }
                        canDeleteFile = false;
                    } else if (!location.startsWith("http")) {
                        canDeleteFile = false;
                    }
                }

                BitmapFactory.Options opts = new BitmapFactory.Options();
                opts.inSampleSize = 1;

                if (Build.VERSION.SDK_INT < 21) {
                    opts.inPurgeable = true;
                }

                float w_filter = 0;
                float h_filter = 0;
                int blurType = 0;
                boolean checkInversion = false;
                boolean force8888 = canForce8888;
                try {
                    if (cacheImage.filter != null) {
                        String[] args = cacheImage.filter.split("_");
                        if (args.length >= 2) {
                            w_filter = Float.parseFloat(args[0]) * AndroidUtilities.density;
                            h_filter = Float.parseFloat(args[1]) * AndroidUtilities.density;
                        }
                        if (cacheImage.filter.contains("b2")) {
                            blurType = 3;
                        } else if (cacheImage.filter.contains("b1")) {
                            blurType = 2;
                        } else if (cacheImage.filter.contains("b")) {
                            blurType = 1;
                        }
                        if (cacheImage.filter.contains("i")) {
                            checkInversion = true;
                        }
                        if (cacheImage.filter.contains("f")) {
                            force8888 = true;
                        }
                        if (!useNativeWebpLoader && w_filter != 0 && h_filter != 0) {
                            opts.inJustDecodeBounds = true;

                            if (mediaId != null && mediaThumbPath == null) {
                                if (mediaIsVideo) {
                                    MediaStore.Video.Thumbnails.getThumbnail(ApplicationLoader.applicationContext.getContentResolver(), mediaId, MediaStore.Video.Thumbnails.MINI_KIND, opts);
                                } else {
                                    MediaStore.Images.Thumbnails.getThumbnail(ApplicationLoader.applicationContext.getContentResolver(), mediaId, MediaStore.Images.Thumbnails.MINI_KIND, opts);
                                }
                            } else {
                                if (secureDocumentKey != null) {
                                    RandomAccessFile f = new RandomAccessFile(cacheFileFinal, "r");
                                    int len = (int) f.length();
                                    byte[] bytes = bytesLocal.get();
                                    byte[] data = bytes != null && bytes.length >= len ? bytes : null;
                                    if (data == null) {
                                        bytes = data = new byte[len];
                                        bytesLocal.set(bytes);
                                    }
                                    f.readFully(data, 0, len);
                                    f.close();
                                    EncryptedFileInputStream.decryptBytesWithKeyFile(data, 0, len, secureDocumentKey);
                                    byte[] hash = Utilities.computeSHA256(data, 0, len);
                                    boolean error = false;
                                    if (secureDocumentHash == null || !Arrays.equals(hash, secureDocumentHash)) {
                                        error = true;
                                    }
                                    int offset = (data[0] & 0xff);
                                    len -= offset;
                                    if (!error) {
                                        BitmapFactory.decodeByteArray(data, offset, len, opts);
                                    }
                                } else {
                                    FileInputStream is;
                                    if (inEncryptedFile) {
                                        is = new EncryptedFileInputStream(cacheFileFinal, cacheImage.encryptionKeyPath);
                                    } else {
                                        is = new FileInputStream(cacheFileFinal);
                                    }
                                    BitmapFactory.decodeStream(is, null, opts);
                                    is.close();
                                }
                            }

                            float photoW = opts.outWidth;
                            float photoH = opts.outHeight;
                            float scaleFactor;
                            if (w_filter >= h_filter && photoW > photoH) {
                                scaleFactor = Math.max(photoW / w_filter, photoH / h_filter);
                            } else {
                                scaleFactor = Math.min(photoW / w_filter, photoH / h_filter);
                            }
                            if (scaleFactor < 1.2f) {
                                scaleFactor = 1;
                            }
                            opts.inJustDecodeBounds = false;
                            if (scaleFactor > 1.0f && (photoW > w_filter || photoH > h_filter)) {
                                int sample = 1;
                                do {
                                    sample *= 2;
                                } while (sample * 2 < scaleFactor);
                                opts.inSampleSize = sample;
                            } else {
                                opts.inSampleSize = (int) scaleFactor;
                            }
                        }
                    } else if (mediaThumbPath != null) {
                        opts.inJustDecodeBounds = true;
                        opts.inPreferredConfig = force8888 ? Bitmap.Config.ARGB_8888 : Bitmap.Config.RGB_565;
                        FileInputStream is = new FileInputStream(cacheFileFinal);
                        image = BitmapFactory.decodeStream(is, null, opts);
                        is.close();
                        int photoW2 = opts.outWidth;
                        int photoH2 = opts.outHeight;
                        opts.inJustDecodeBounds = false;
                        int screenSize = Math.max(66, Math.min(AndroidUtilities.getRealScreenSize().x, AndroidUtilities.getRealScreenSize().y));
                        float scaleFactor = (Math.min(photoH2, photoW2) / (float) screenSize) * 6f;
                        if (scaleFactor < 1) {
                            scaleFactor = 1;
                        }
                        if (scaleFactor > 1.0f) {
                            int sample = 1;
                            do {
                                sample *= 2;
                            } while (sample * 2 <= scaleFactor);
                            opts.inSampleSize = sample;
                        } else {
                            opts.inSampleSize = (int) scaleFactor;
                        }
                    }
                } catch (Throwable e) {
                    boolean sentLog = true;
                    if (e instanceof FileNotFoundException) {
                        sentLog = false;
                    }
                    FileLog.e(e, sentLog);
                }

                if (cacheImage.type == ImageReceiver.TYPE_THUMB) {
                    try {
                        lastCacheOutTime = SystemClock.elapsedRealtime();
                        synchronized (sync) {
                            if (isCancelled) {
                                return;
                            }
                        }

                        if (useNativeWebpLoader) {
                            RandomAccessFile file = new RandomAccessFile(cacheFileFinal, "r");
                            ByteBuffer buffer = file.getChannel().map(FileChannel.MapMode.READ_ONLY, 0, cacheFileFinal.length());

                            BitmapFactory.Options bmOptions = new BitmapFactory.Options();
                            bmOptions.inJustDecodeBounds = true;
                            Utilities.loadWebpImage(null, buffer, buffer.limit(), bmOptions, true);
                            image = Bitmaps.createBitmap(bmOptions.outWidth, bmOptions.outHeight, Bitmap.Config.ARGB_8888);

                            Utilities.loadWebpImage(image, buffer, buffer.limit(), null, !opts.inPurgeable);
                            file.close();
                        } else {
                            if (opts.inPurgeable || secureDocumentKey != null) {
                                RandomAccessFile f = new RandomAccessFile(cacheFileFinal, "r");
                                int len = (int) f.length();
                                int offset = 0;
                                byte[] bytesThumb = bytesThumbLocal.get();
                                byte[] data = bytesThumb != null && bytesThumb.length >= len ? bytesThumb : null;
                                if (data == null) {
                                    bytesThumb = data = new byte[len];
                                    bytesThumbLocal.set(bytesThumb);
                                }
                                f.readFully(data, 0, len);
                                f.close();
                                boolean error = false;
                                if (secureDocumentKey != null) {
                                    EncryptedFileInputStream.decryptBytesWithKeyFile(data, 0, len, secureDocumentKey);
                                    byte[] hash = Utilities.computeSHA256(data, 0, len);
                                    if (secureDocumentHash == null || !Arrays.equals(hash, secureDocumentHash)) {
                                        error = true;
                                    }
                                    offset = (data[0] & 0xff);
                                    len -= offset;
                                } else if (inEncryptedFile) {
                                    EncryptedFileInputStream.decryptBytesWithKeyFile(data, 0, len, cacheImage.encryptionKeyPath);
                                }
                                if (!error) {
                                    image = BitmapFactory.decodeByteArray(data, offset, len, opts);
                                }
                            } else {
                                FileInputStream is;
                                if (inEncryptedFile) {
                                    is = new EncryptedFileInputStream(cacheFileFinal, cacheImage.encryptionKeyPath);
                                } else {
                                    is = new FileInputStream(cacheFileFinal);
                                }
                                image = BitmapFactory.decodeStream(is, null, opts);
                                is.close();
                            }
                        }

                        if (image == null) {
                            if (cacheFileFinal.length() == 0 || cacheImage.filter == null) {
                                cacheFileFinal.delete();
                            }
                        } else {
                            if (cacheImage.filter != null) {
                                float bitmapW = image.getWidth();
                                float bitmapH = image.getHeight();
                                if (!opts.inPurgeable && w_filter != 0 && bitmapW != w_filter && bitmapW > w_filter + 20) {
                                    float scaleFactor = bitmapW / w_filter;
                                    Bitmap scaledBitmap = Bitmaps.createScaledBitmap(image, (int) w_filter, (int) (bitmapH / scaleFactor), true);
                                    if (image != scaledBitmap) {
                                        image.recycle();
                                        image = scaledBitmap;
                                    }
                                }
                            }
                            if (checkInversion) {
                                needInvert = Utilities.needInvert(image, opts.inPurgeable ? 0 : 1, image.getWidth(), image.getHeight(), image.getRowBytes()) != 0;
                            }
                            if (blurType == 1) {
                                if (image.getConfig() == Bitmap.Config.ARGB_8888) {
                                    Utilities.blurBitmap(image, 3, opts.inPurgeable ? 0 : 1, image.getWidth(), image.getHeight(), image.getRowBytes());
                                }
                            } else if (blurType == 2) {
                                if (image.getConfig() == Bitmap.Config.ARGB_8888) {
                                    Utilities.blurBitmap(image, 1, opts.inPurgeable ? 0 : 1, image.getWidth(), image.getHeight(), image.getRowBytes());
                                }
                            } else if (blurType == 3) {
                                if (image.getConfig() == Bitmap.Config.ARGB_8888) {
                                    Utilities.blurBitmap(image, 7, opts.inPurgeable ? 0 : 1, image.getWidth(), image.getHeight(), image.getRowBytes());
                                    Utilities.blurBitmap(image, 7, opts.inPurgeable ? 0 : 1, image.getWidth(), image.getHeight(), image.getRowBytes());
                                    Utilities.blurBitmap(image, 7, opts.inPurgeable ? 0 : 1, image.getWidth(), image.getHeight(), image.getRowBytes());
                                }
                            } else if (blurType == 0 && opts.inPurgeable) {
                                Utilities.pinBitmap(image);
                            }
                        }
                    } catch (Throwable e) {
                        FileLog.e(e, !(e instanceof FileNotFoundException));
                    }
                } else {
                    try {
                        int delay = 20;
                        if (mediaId != null) {
                            delay = 0;
                        }
                        if (delay != 0 && lastCacheOutTime != 0 && lastCacheOutTime > SystemClock.elapsedRealtime() - delay && Build.VERSION.SDK_INT < 21) {
                            Thread.sleep(delay);
                        }
                        lastCacheOutTime = SystemClock.elapsedRealtime();
                        synchronized (sync) {
                            if (isCancelled) {
                                return;
                            }
                        }

                        if (force8888 || cacheImage.filter == null || blurType != 0 || cacheImage.imageLocation.path != null) {
                            opts.inPreferredConfig = Bitmap.Config.ARGB_8888;
                        } else {
                            opts.inPreferredConfig = Bitmap.Config.RGB_565;
                        }

                        opts.inDither = false;
                        if (mediaId != null && mediaThumbPath == null) {
                            if (mediaIsVideo) {
                                if (mediaId == 0) {
                                    AnimatedFileDrawable fileDrawable = new AnimatedFileDrawable(cacheFileFinal, true, 0, 0, null, null, null, 0, 0, true, null);
                                    image = fileDrawable.getFrameAtTime(0, true);
                                    fileDrawable.recycle();
                                } else {
                                    image = MediaStore.Video.Thumbnails.getThumbnail(ApplicationLoader.applicationContext.getContentResolver(), mediaId, MediaStore.Video.Thumbnails.MINI_KIND, opts);
                                }
                            } else {
                                image = MediaStore.Images.Thumbnails.getThumbnail(ApplicationLoader.applicationContext.getContentResolver(), mediaId, MediaStore.Images.Thumbnails.MINI_KIND, opts);
                            }
                        }
                        if (image == null) {
                            if (useNativeWebpLoader && secureDocumentKey == null) {
                                RandomAccessFile file = new RandomAccessFile(cacheFileFinal, "r");
                                ByteBuffer buffer = file.getChannel().map(FileChannel.MapMode.READ_ONLY, 0, cacheFileFinal.length());

                                BitmapFactory.Options bmOptions = new BitmapFactory.Options();
                                bmOptions.inJustDecodeBounds = true;
                                Utilities.loadWebpImage(null, buffer, buffer.limit(), bmOptions, true);
                                image = Bitmaps.createBitmap(bmOptions.outWidth, bmOptions.outHeight, Bitmap.Config.ARGB_8888);

                                Utilities.loadWebpImage(image, buffer, buffer.limit(), null, !opts.inPurgeable);
                                file.close();
                            } else {
                                if (image == null) {
                                    FileInputStream is;
                                    if (secureDocumentKey != null) {
                                        is = new EncryptedFileInputStream(cacheFileFinal, secureDocumentKey);
                                    } else if (inEncryptedFile) {
                                        is = new EncryptedFileInputStream(cacheFileFinal, cacheImage.encryptionKeyPath);
                                    } else {
                                        is = new FileInputStream(cacheFileFinal);
                                    }
                                    if (cacheImage.imageLocation.document instanceof TLRPC.TL_document) {
                                        try {
                                            ExifInterface exif = new ExifInterface(is);
                                            int attribute = exif.getAttributeInt(ExifInterface.TAG_ORIENTATION, 1);
                                            switch (attribute) {
                                                case ExifInterface.ORIENTATION_ROTATE_90:
                                                    orientation = 90;
                                                    break;
                                                case ExifInterface.ORIENTATION_ROTATE_180:
                                                    orientation = 180;
                                                    break;
                                                case ExifInterface.ORIENTATION_ROTATE_270:
                                                    orientation = 270;
                                                    break;
                                            }
                                        } catch (Throwable ignore) {

                                        }
                                        if (secureDocumentKey != null || cacheImage.encryptionKeyPath != null) {
                                            is.close();
                                            if (secureDocumentKey != null) {
                                                is = new EncryptedFileInputStream(cacheFileFinal, secureDocumentKey);
                                            } else if (inEncryptedFile) {
                                                is = new EncryptedFileInputStream(cacheFileFinal, cacheImage.encryptionKeyPath);
                                            }
                                        } else {
                                            is.getChannel().position(0);
                                        }
                                    }
                                    image = BitmapFactory.decodeStream(is, null, opts);
                                    is.close();
                                }

                                if (image == null) {
                                    try {
                                        RandomAccessFile f = new RandomAccessFile(cacheFileFinal, "r");
                                        int len = (int) f.length();
                                        int offset = 0;
                                        byte[] bytes = bytesLocal.get();
                                        byte[] data = bytes != null && bytes.length >= len ? bytes : null;
                                        if (data == null) {
                                            bytes = data = new byte[len];
                                            bytesLocal.set(bytes);
                                        }
                                        f.readFully(data, 0, len);
                                        f.close();
                                        boolean error = false;
                                        if (secureDocumentKey != null) {
                                            EncryptedFileInputStream.decryptBytesWithKeyFile(data, 0, len, secureDocumentKey);
                                            byte[] hash = Utilities.computeSHA256(data, 0, len);
                                            if (secureDocumentHash == null || !Arrays.equals(hash, secureDocumentHash)) {
                                                error = true;
                                            }
                                            offset = (data[0] & 0xff);
                                            len -= offset;
                                        } else if (inEncryptedFile) {
                                            EncryptedFileInputStream.decryptBytesWithKeyFile(data, 0, len, cacheImage.encryptionKeyPath);
                                        }
                                        if (!error) {
                                            image = BitmapFactory.decodeByteArray(data, offset, len, opts);
                                        }
                                    } catch (Throwable e) {
                                        FileLog.e(e);
                                    }
                                }
                            }
                        }
                        if (image == null) {
                            if (canDeleteFile && (cacheFileFinal.length() == 0 || cacheImage.filter == null)) {
                                cacheFileFinal.delete();
                            }
                        } else {
                            boolean blured = false;
                            if (cacheImage.filter != null) {
                                float bitmapW = image.getWidth();
                                float bitmapH = image.getHeight();
                                if (!opts.inPurgeable && w_filter != 0 && bitmapW != w_filter && bitmapW > w_filter + 20) {
                                    Bitmap scaledBitmap;
                                    if (bitmapW > bitmapH && w_filter > h_filter) {
                                        float scaleFactor = bitmapW / w_filter;
                                        if (scaleFactor > 1) {
                                            scaledBitmap = Bitmaps.createScaledBitmap(image, (int) w_filter, (int) (bitmapH / scaleFactor), true);
                                        } else {
                                            scaledBitmap = image;
                                        }
                                    } else {
                                        float scaleFactor = bitmapH / h_filter;
                                        if (scaleFactor > 1) {
                                            scaledBitmap = Bitmaps.createScaledBitmap(image, (int) (bitmapW / scaleFactor), (int) h_filter, true);
                                        } else {
                                            scaledBitmap = image;
                                        }
                                    }
                                    if (image != scaledBitmap) {
                                        image.recycle();
                                        image = scaledBitmap;
                                    }
                                }
                                if (image != null) {
                                    if (checkInversion) {
                                        Bitmap b = image;
                                        int w = image.getWidth();
                                        int h = image.getHeight();
                                        if (w * h > 150 * 150) {
                                            b = Bitmaps.createScaledBitmap(image, 100, 100, false);
                                        }
                                        needInvert = Utilities.needInvert(b, opts.inPurgeable ? 0 : 1, b.getWidth(), b.getHeight(), b.getRowBytes()) != 0;
                                        if (b != image) {
                                            b.recycle();
                                        }
                                    }
                                    if (blurType != 0 && (bitmapH > 100 || bitmapW > 100)) {
                                        image = Bitmaps.createScaledBitmap(image, 80, 80, false);
                                        bitmapH = 80;
                                        bitmapW = 80;
                                    }
                                    if (blurType != 0 && bitmapH < 100 && bitmapW < 100) {
                                        if (image.getConfig() == Bitmap.Config.ARGB_8888) {
                                            Utilities.blurBitmap(image, 3, opts.inPurgeable ? 0 : 1, image.getWidth(), image.getHeight(), image.getRowBytes());
                                        }
                                        blured = true;
                                    }
                                }
                            }
                            if (!blured && opts.inPurgeable) {
                                Utilities.pinBitmap(image);
                            }
                        }
                    } catch (Throwable e) {
                        FileLog.e(e, !(e instanceof FileNotFoundException));
                    }
                }
                Thread.interrupted();
                if (BuildVars.LOGS_ENABLED && inEncryptedFile) {
                    FileLog.e("Image Loader image is empty = " + (image == null) + " " + cacheFileFinal);
                }
                if (needInvert || orientation != 0) {
                    onPostExecute(image != null ? new ExtendedBitmapDrawable(image, needInvert, orientation) : null);
                } else {
                    onPostExecute(image != null ? new BitmapDrawable(image) : null);
                }
            }
        }

        private void loadLastFrame(RLottieDrawable lottieDrawable, int w, int h, boolean lastFrame, boolean reaction) {
            Bitmap bitmap;
            Canvas canvas;
            if (lastFrame && reaction) {
                bitmap = Bitmap.createBitmap((int) (w * ImageReceiver.ReactionLastFrame.LAST_FRAME_SCALE), (int) (h * ImageReceiver.ReactionLastFrame.LAST_FRAME_SCALE), Bitmap.Config.ARGB_8888);
                canvas = new Canvas(bitmap);
                canvas.scale(2f, 2f, w * ImageReceiver.ReactionLastFrame.LAST_FRAME_SCALE / 2f, h * ImageReceiver.ReactionLastFrame.LAST_FRAME_SCALE / 2f);
            } else {
                bitmap = Bitmap.createBitmap(w, h, Bitmap.Config.ARGB_8888);
                canvas = new Canvas(bitmap);
            }

            lottieDrawable.prepareForGenerateCache();
            Bitmap currentBitmap = Bitmap.createBitmap(lottieDrawable.getIntrinsicWidth(), lottieDrawable.getIntrinsicHeight(), Bitmap.Config.ARGB_8888);
            lottieDrawable.setGeneratingFrame(lastFrame ? lottieDrawable.getFramesCount() - 1 : 0);
            lottieDrawable.getNextFrame(currentBitmap);
            lottieDrawable.releaseForGenerateCache();
            canvas.save();
            if (!(lastFrame && reaction)) {
                canvas.scale(currentBitmap.getWidth() / w, currentBitmap.getHeight() / h, w / 2f, h / 2f);
            }
            Paint paint = new Paint(Paint.ANTI_ALIAS_FLAG);
            paint.setFilterBitmap(true);
            BitmapDrawable bitmapDrawable = null;
            if (lastFrame && reaction) {
                canvas.drawBitmap(currentBitmap, (bitmap.getWidth() - currentBitmap.getWidth()) / 2f, (bitmap.getHeight() - currentBitmap.getHeight()) / 2f, paint);
                bitmapDrawable = new ImageReceiver.ReactionLastFrame(bitmap);
            } else {
                canvas.drawBitmap(currentBitmap, 0, 0, paint);
                bitmapDrawable = new BitmapDrawable(bitmap);
            }

            lottieDrawable.recycle(false);
            currentBitmap.recycle();
            onPostExecute(bitmapDrawable);
        }

        private void onPostExecute(final Drawable drawable) {
            AndroidUtilities.runOnUIThread(() -> {
                Drawable toSet = null;
                String decrementKey = null;
                if (drawable instanceof RLottieDrawable) {
                    RLottieDrawable lottieDrawable = (RLottieDrawable) drawable;
                    toSet = lottieMemCache.get(cacheImage.key);
                    if (toSet == null) {
                        lottieMemCache.put(cacheImage.key, lottieDrawable);
                        toSet = lottieDrawable;
                    } else {
                        lottieDrawable.recycle(false);
                    }
                    if (toSet != null) {
                        incrementUseCount(cacheImage.key);
                        decrementKey = cacheImage.key;
                    }
                } else if (drawable instanceof AnimatedFileDrawable) {
                    AnimatedFileDrawable animatedFileDrawable = (AnimatedFileDrawable) drawable;
                    if (animatedFileDrawable.isWebmSticker) {
                        toSet = getFromLottieCache(cacheImage.key);
                        if (toSet == null) {
                            lottieMemCache.put(cacheImage.key, animatedFileDrawable);
                            toSet = animatedFileDrawable;
                        } else {
                            animatedFileDrawable.recycle();
                        }
                        incrementUseCount(cacheImage.key);
                        decrementKey = cacheImage.key;
                    } else {
                        toSet = drawable;
                    }
                } else if (drawable instanceof BitmapDrawable) {
                    BitmapDrawable bitmapDrawable = (BitmapDrawable) drawable;
                    toSet = getFromMemCache(cacheImage.key);
                    boolean incrementUseCount = true;
                    if (toSet == null) {
                        if (cacheImage.key.endsWith("_f")) {
                            wallpaperMemCache.put(cacheImage.key, bitmapDrawable);
                            incrementUseCount = false;
                        } else if (!cacheImage.key.endsWith("_isc") && bitmapDrawable.getBitmap().getWidth() <= 80 * AndroidUtilities.density && bitmapDrawable.getBitmap().getHeight() <= 80 * AndroidUtilities.density) {
                            smallImagesMemCache.put(cacheImage.key, bitmapDrawable);
                        } else {
                            memCache.put(cacheImage.key, bitmapDrawable);
                        }
                        toSet = bitmapDrawable;
                    } else {
                        Bitmap image = bitmapDrawable.getBitmap();
                        AndroidUtilities.recycleBitmap(image);
                    }
                    if (toSet != null && incrementUseCount) {
                        incrementUseCount(cacheImage.key);
                        decrementKey = cacheImage.key;
                    }
                }
                final Drawable toSetFinal = toSet;
                final String decrementKetFinal = decrementKey;
                imageLoadQueue.postRunnable(() -> cacheImage.setImageAndClear(toSetFinal, decrementKetFinal), cacheImage.priority);
            });
        }

        public void cancel() {
            synchronized (sync) {
                try {
                    isCancelled = true;
                    if (runningThread != null) {
                        runningThread.interrupt();
                    }
                } catch (Exception e) {
                    //don't promt
                }
            }
        }
    }

    private boolean isAnimatedAvatar(String filter) {
        return filter != null && filter.endsWith("avatar");
    }

    public BitmapDrawable getFromMemCache(String key) {
        BitmapDrawable drawable = memCache.get(key);
        if (drawable == null) {
            drawable = smallImagesMemCache.get(key);
        }
        if (drawable == null) {
            drawable = wallpaperMemCache.get(key);
        }
        if (drawable == null) {
            drawable = getFromLottieCache(key);
        }
        return drawable;
    }

    public static Bitmap getStrippedPhotoBitmap(byte[] photoBytes, String filter) {
        int len = photoBytes.length - 3 + Bitmaps.header.length + Bitmaps.footer.length;
        byte[] bytes = bytesLocal.get();
        byte[] data = bytes != null && bytes.length >= len ? bytes : null;
        if (data == null) {
            bytes = data = new byte[len];
            bytesLocal.set(bytes);
        }
        System.arraycopy(Bitmaps.header, 0, data, 0, Bitmaps.header.length);
        System.arraycopy(photoBytes, 3, data, Bitmaps.header.length, photoBytes.length - 3);
        System.arraycopy(Bitmaps.footer, 0, data, Bitmaps.header.length + photoBytes.length - 3, Bitmaps.footer.length);

        data[164] = photoBytes[1];
        data[166] = photoBytes[2];

        Bitmap bitmap = BitmapFactory.decodeByteArray(data, 0, len);
        if (bitmap != null && !TextUtils.isEmpty(filter) && filter.contains("b")) {
            Utilities.blurBitmap(bitmap, 3, 1, bitmap.getWidth(), bitmap.getHeight(), bitmap.getRowBytes());
        }
        return bitmap;
    }

    private class CacheImage {

        public int priority = 1;
        public Runnable runningTask;
        protected String key;
        protected String url;
        protected String filter;
        protected String ext;
        protected SecureDocument secureDocument;
        protected ImageLocation imageLocation;
        protected Object parentObject;
        protected long size;
        protected int imageType;
        protected int type;

        protected int currentAccount;

        protected File finalFilePath;
        protected File tempFilePath;
        protected File encryptionKeyPath;

        protected ArtworkLoadTask artworkTask;
        protected HttpImageTask httpTask;
        protected CacheOutTask cacheTask;

        protected ArrayList<ImageReceiver> imageReceiverArray = new ArrayList<>();
        protected ArrayList<Integer> imageReceiverGuidsArray = new ArrayList<>();
        protected ArrayList<String> keys = new ArrayList<>();
        protected ArrayList<String> filters = new ArrayList<>();
        protected ArrayList<Integer> types = new ArrayList<>();

        public void addImageReceiver(ImageReceiver imageReceiver, String key, String filter, int type, int guid) {
            int index = imageReceiverArray.indexOf(imageReceiver);
            if (index >= 0 && Objects.equals(imageReceiverArray.get(index).getImageKey(), key)) {
                imageReceiverGuidsArray.set(index, guid);
                return;
            }
            imageReceiverArray.add(imageReceiver);
            imageReceiverGuidsArray.add(guid);
            keys.add(key);
            filters.add(filter);
            types.add(type);
            imageLoadingByTag.put(imageReceiver.getTag(type), this);
        }

        public void replaceImageReceiver(ImageReceiver imageReceiver, String key, String filter, int type, int guid) {
            int index = imageReceiverArray.indexOf(imageReceiver);
            if (index == -1) {
                return;
            }
            if (types.get(index) != type) {
                index = imageReceiverArray.subList(index + 1, imageReceiverArray.size()).indexOf(imageReceiver);
                if (index == -1) {
                    return;
                }
            }
            imageReceiverGuidsArray.set(index, guid);
            keys.set(index, key);
            filters.set(index, filter);
        }

        public void setImageReceiverGuid(ImageReceiver imageReceiver, int guid) {
            int index = imageReceiverArray.indexOf(imageReceiver);
            if (index == -1) {
                return;
            }
            imageReceiverGuidsArray.set(index, guid);
        }

        public void removeImageReceiver(ImageReceiver imageReceiver) {
            int currentMediaType = type;
            for (int a = 0; a < imageReceiverArray.size(); a++) {
                ImageReceiver obj = imageReceiverArray.get(a);
                if (obj == null || obj == imageReceiver) {
                    imageReceiverArray.remove(a);
                    imageReceiverGuidsArray.remove(a);
                    keys.remove(a);
                    filters.remove(a);
                    currentMediaType = types.remove(a);
                    if (obj != null) {
                        imageLoadingByTag.remove(obj.getTag(currentMediaType));
                    }
                    a--;
                }
            }
            if (imageReceiverArray.isEmpty()) {
                if (imageLocation != null) {
                    if (!forceLoadingImages.containsKey(key)) {
                        if (imageLocation.location != null) {
                            FileLoader.getInstance(currentAccount).cancelLoadFile(imageLocation.location, ext);
                        } else if (imageLocation.document != null) {
                            FileLoader.getInstance(currentAccount).cancelLoadFile(imageLocation.document);
                        } else if (imageLocation.secureDocument != null) {
                            FileLoader.getInstance(currentAccount).cancelLoadFile(imageLocation.secureDocument);
                        } else if (imageLocation.webFile != null) {
                            FileLoader.getInstance(currentAccount).cancelLoadFile(imageLocation.webFile);
                        }
                    }
                }
                if (cacheTask != null) {
                    if (currentMediaType == ImageReceiver.TYPE_THUMB) {
                        cacheThumbOutQueue.cancelRunnable(cacheTask);
                    } else {
                        cacheOutQueue.cancelRunnable(cacheTask);
                        cacheOutQueue.cancelRunnable(runningTask);
                    }
                    cacheTask.cancel();
                    cacheTask = null;
                }
                if (httpTask != null) {
                    httpTasks.remove(httpTask);
                    httpTask.cancel(true);
                    httpTask = null;
                }
                if (artworkTask != null) {
                    artworkTasks.remove(artworkTask);
                    artworkTask.cancel(true);
                    artworkTask = null;
                }
                if (url != null) {
                    imageLoadingByUrl.remove(url);
                }
                if (key != null) {
                    imageLoadingByKeys.remove(key);
                }
            }
        }

        public void setImageAndClear(final Drawable image, String decrementKey) {
            if (image != null) {
                final ArrayList<ImageReceiver> finalImageReceiverArray = new ArrayList<>(imageReceiverArray);
                final ArrayList<Integer> finalImageReceiverGuidsArray = new ArrayList<>(imageReceiverGuidsArray);
                AndroidUtilities.runOnUIThread(() -> {
                    if (image instanceof AnimatedFileDrawable && !((AnimatedFileDrawable) image).isWebmSticker) {
                        boolean imageSet = false;
                        AnimatedFileDrawable fileDrawable = (AnimatedFileDrawable) image;
                        for (int a = 0; a < finalImageReceiverArray.size(); a++) {
                            ImageReceiver imgView = finalImageReceiverArray.get(a);
                            AnimatedFileDrawable toSet = (a == 0 ? fileDrawable : fileDrawable.makeCopy());
                            if (imgView.setImageBitmapByKey(toSet, key, type, false, finalImageReceiverGuidsArray.get(a))) {
                                if (toSet == fileDrawable) {
                                    imageSet = true;
                                }
                            } else {
                                if (toSet != fileDrawable) {
                                    toSet.recycle();
                                }
                            }
                        }
                        if (!imageSet) {
                            fileDrawable.recycle();
                        }
                    } else {
                        for (int a = 0; a < finalImageReceiverArray.size(); a++) {
                            ImageReceiver imgView = finalImageReceiverArray.get(a);
                            imgView.setImageBitmapByKey(image, key, types.get(a), false, finalImageReceiverGuidsArray.get(a));
                        }
                    }
                    if (decrementKey != null) {
                        decrementUseCount(decrementKey);
                    }
                });
            }
            for (int a = 0; a < imageReceiverArray.size(); a++) {
                ImageReceiver imageReceiver = imageReceiverArray.get(a);
                imageLoadingByTag.remove(imageReceiver.getTag(type));
            }
            imageReceiverArray.clear();
            imageReceiverGuidsArray.clear();
            if (url != null) {
                imageLoadingByUrl.remove(url);
            }
            if (key != null) {
                imageLoadingByKeys.remove(key);
            }
        }
    }

    private static volatile ImageLoader Instance = null;

    public static ImageLoader getInstance() {
        ImageLoader localInstance = Instance;
        if (localInstance == null) {
            synchronized (ImageLoader.class) {
                localInstance = Instance;
                if (localInstance == null) {
                    Instance = localInstance = new ImageLoader();
                }
            }
        }
        return localInstance;
    }

    public ImageLoader() {
        thumbGeneratingQueue.setPriority(Thread.MIN_PRIORITY);

        int memoryClass = ((ActivityManager) ApplicationLoader.applicationContext.getSystemService(Context.ACTIVITY_SERVICE)).getMemoryClass();
        int maxSize;
        if (canForce8888 = memoryClass >= 192) {
            maxSize = 30;
        } else {
            maxSize = 15;
        }
        int cacheSize = Math.min(maxSize, memoryClass / 7) * 1024 * 1024;

        int commonCacheSize = (int) (cacheSize * 0.8f);
        int smallImagesCacheSize =  (int) (cacheSize * 0.2f);

        memCache = new LruCache<BitmapDrawable>(commonCacheSize) {
            @Override
            protected int sizeOf(String key, BitmapDrawable value) {
                return value.getBitmap().getByteCount();
            }

            @Override
            protected void entryRemoved(boolean evicted, String key, final BitmapDrawable oldValue, BitmapDrawable newValue) {
                if (ignoreRemoval != null && ignoreRemoval.equals(key)) {
                    return;
                }
                final Integer count = bitmapUseCounts.get(key);
                if (count == null || count == 0) {
                    Bitmap b = oldValue.getBitmap();
                    if (!b.isRecycled()) {
                        ArrayList<Bitmap> bitmapToRecycle = new ArrayList<>();
                        bitmapToRecycle.add(b);
                        AndroidUtilities.recycleBitmaps(bitmapToRecycle);
                    }
                }
            }
        };
        smallImagesMemCache = new LruCache<BitmapDrawable>(smallImagesCacheSize) {
            @Override
            protected int sizeOf(String key, BitmapDrawable value) {
                return value.getBitmap().getByteCount();
            }

            @Override
            protected void entryRemoved(boolean evicted, String key, final BitmapDrawable oldValue, BitmapDrawable newValue) {
                if (ignoreRemoval != null && ignoreRemoval.equals(key)) {
                    return;
                }
                final Integer count = bitmapUseCounts.get(key);
                if (count == null || count == 0) {
                    Bitmap b = oldValue.getBitmap();
                    if (!b.isRecycled()) {
                        ArrayList<Bitmap> bitmapToRecycle = new ArrayList<>();
                        bitmapToRecycle.add(b);
                        AndroidUtilities.recycleBitmaps(bitmapToRecycle);
                    }
                }
            }
        };
        wallpaperMemCache = new LruCache<BitmapDrawable>(cacheSize / 4) {
            @Override
            protected int sizeOf(String key, BitmapDrawable value) {
                return value.getBitmap().getByteCount();
            }
        };

        lottieMemCache = new LruCache<BitmapDrawable>(512 * 512 * 2 * 4 * 5) {

            @Override
            protected int sizeOf(String key, BitmapDrawable value) {
                return value.getIntrinsicWidth() * value.getIntrinsicHeight() * 4 * 2;
            }

            @Override
            public BitmapDrawable put(String key, BitmapDrawable value) {
                if (value instanceof AnimatedFileDrawable) {
                    cachedAnimatedFileDrawables.add((AnimatedFileDrawable) value);
                }
                return super.put(key, value);
            }

            @Override
            protected void entryRemoved(boolean evicted, String key, final BitmapDrawable oldValue, BitmapDrawable newValue) {
                final Integer count = bitmapUseCounts.get(key);
                if (oldValue instanceof AnimatedFileDrawable) {
                    cachedAnimatedFileDrawables.remove((AnimatedFileDrawable) oldValue);
                }
                if (count == null || count == 0) {
                    if (oldValue instanceof AnimatedFileDrawable) {
                        ((AnimatedFileDrawable) oldValue).recycle();
                    }
                    if (oldValue instanceof RLottieDrawable) {
                        ((RLottieDrawable) oldValue).recycle(false);
                    }
                }
            }
        };

        SparseArray<File> mediaDirs = new SparseArray<>();
        File cachePath = AndroidUtilities.getCacheDir();
        if (!cachePath.isDirectory()) {
            try {
                cachePath.mkdirs();
            } catch (Exception e) {
                FileLog.e(e);
            }
        }
        AndroidUtilities.createEmptyFile(new File(cachePath, ".nomedia"));
        mediaDirs.put(FileLoader.MEDIA_DIR_CACHE, cachePath);

        for (int a = 0; a < UserConfig.MAX_ACCOUNT_COUNT; a++) {
            final int currentAccount = a;
            FileLoader.getInstance(a).setDelegate(new FileLoader.FileLoaderDelegate() {
                @Override
                public void fileUploadProgressChanged(FileUploadOperation operation, final String location, long uploadedSize, long totalSize, final boolean isEncrypted) {
                    fileProgresses.put(location, new long[]{uploadedSize, totalSize});
                    long currentTime = SystemClock.elapsedRealtime();
                    if (operation.lastProgressUpdateTime == 0 || operation.lastProgressUpdateTime < currentTime - 100 || uploadedSize == totalSize) {
                        operation.lastProgressUpdateTime = currentTime;

                        AndroidUtilities.runOnUIThread(() -> NotificationCenter.getInstance(currentAccount).postNotificationName(NotificationCenter.fileUploadProgressChanged, location, uploadedSize, totalSize, isEncrypted));
                    }
                }

                @Override
                public void fileDidUploaded(final String location, final TLRPC.InputFile inputFile, final TLRPC.InputEncryptedFile inputEncryptedFile, final byte[] key, final byte[] iv, final long totalFileSize) {
                    Utilities.stageQueue.postRunnable(() -> {
                        AndroidUtilities.runOnUIThread(() -> NotificationCenter.getInstance(currentAccount).postNotificationName(NotificationCenter.fileUploaded, location, inputFile, inputEncryptedFile, key, iv, totalFileSize));
                        fileProgresses.remove(location);
                    });
                }

                @Override
                public void fileDidFailedUpload(final String location, final boolean isEncrypted) {
                    Utilities.stageQueue.postRunnable(() -> {
                        AndroidUtilities.runOnUIThread(() -> NotificationCenter.getInstance(currentAccount).postNotificationName(NotificationCenter.fileUploadFailed, location, isEncrypted));
                        fileProgresses.remove(location);
                    });
                }

                @Override
                public void fileDidLoaded(final String location, final File finalFile, Object parentObject, final int type) {
                    fileProgresses.remove(location);
                    AndroidUtilities.runOnUIThread(() -> {
                        if (finalFile != null && (location.endsWith(".mp4") || location.endsWith(".jpg"))) {
                            FilePathDatabase.FileMeta meta = FileLoader.getFileMetadataFromParent(currentAccount, parentObject);
                            if (meta != null) {
                                MessageObject messageObject = null;
                                if (parentObject instanceof MessageObject) {
                                    messageObject = (MessageObject) parentObject;
                                }
                                long dialogId = meta.dialogId;
                                int flag;
                                if (dialogId >= 0) {
                                    flag = SharedConfig.SAVE_TO_GALLERY_FLAG_PEER;
                                } else {
                                    if (ChatObject.isChannelAndNotMegaGroup(MessagesController.getInstance(currentAccount).getChat(-dialogId))) {
                                        flag = SharedConfig.SAVE_TO_GALLERY_FLAG_CHANNELS;
                                    } else {
                                        flag = SharedConfig.SAVE_TO_GALLERY_FLAG_GROUP;
                                    }
                                }
                                if (SaveToGallerySettingsHelper.needSave(flag, meta, messageObject, currentAccount)) {
                                    AndroidUtilities.addMediaToGallery(finalFile.toString());
                                }
                            }
                        }
                        NotificationCenter.getInstance(currentAccount).postNotificationName(NotificationCenter.fileLoaded, location, finalFile);
                        ImageLoader.this.fileDidLoaded(location, finalFile, type);
                    });
                }

                @Override
                public void fileDidFailedLoad(final String location, final int canceled) {
                    fileProgresses.remove(location);
                    AndroidUtilities.runOnUIThread(() -> {
                        ImageLoader.this.fileDidFailedLoad(location, canceled);
                        NotificationCenter.getInstance(currentAccount).postNotificationName(NotificationCenter.fileLoadFailed, location, canceled);
                    });
                }

                @Override
                public void fileLoadProgressChanged(FileLoadOperation operation, final String location, long uploadedSize, long totalSize) {
                    fileProgresses.put(location, new long[]{uploadedSize, totalSize});
                    long currentTime = SystemClock.elapsedRealtime();
                    if (operation.lastProgressUpdateTime == 0 || operation.lastProgressUpdateTime < currentTime - 500 || uploadedSize == 0) {
                        operation.lastProgressUpdateTime = currentTime;
                        AndroidUtilities.runOnUIThread(() -> NotificationCenter.getInstance(currentAccount).postNotificationName(NotificationCenter.fileLoadProgressChanged, location, uploadedSize, totalSize));
                    }
                }
            });
        }
        FileLoader.setMediaDirs(mediaDirs);

        BroadcastReceiver receiver = new BroadcastReceiver() {
            @Override
            public void onReceive(Context arg0, Intent intent) {
                if (BuildVars.LOGS_ENABLED) {
                    FileLog.d("file system changed");
                }
                Runnable r = () -> checkMediaPaths();
                if (Intent.ACTION_MEDIA_UNMOUNTED.equals(intent.getAction())) {
                    AndroidUtilities.runOnUIThread(r, 1000);
                } else {
                    r.run();
                }
            }
        };

        IntentFilter filter = new IntentFilter();
        filter.addAction(Intent.ACTION_MEDIA_BAD_REMOVAL);
        filter.addAction(Intent.ACTION_MEDIA_CHECKING);
        filter.addAction(Intent.ACTION_MEDIA_EJECT);
        filter.addAction(Intent.ACTION_MEDIA_MOUNTED);
        filter.addAction(Intent.ACTION_MEDIA_NOFS);
        filter.addAction(Intent.ACTION_MEDIA_REMOVED);
        filter.addAction(Intent.ACTION_MEDIA_SHARED);
        filter.addAction(Intent.ACTION_MEDIA_UNMOUNTABLE);
        filter.addAction(Intent.ACTION_MEDIA_UNMOUNTED);
        filter.addDataScheme("file");
        try {
            ApplicationLoader.applicationContext.registerReceiver(receiver, filter);
        } catch (Throwable ignore) {

        }

        checkMediaPaths();
    }

    public void checkMediaPaths() {
        checkMediaPaths(null);
    }

    public void checkMediaPaths(Runnable after) {
        cacheOutQueue.postRunnable(() -> {
            final SparseArray<File> paths = createMediaPaths();
            AndroidUtilities.runOnUIThread(() -> {
                FileLoader.setMediaDirs(paths);
                if (after != null) {
                    after.run();
                }
            });
        });
    }

    public void addTestWebFile(String url, WebFile webFile) {
        if (url == null || webFile == null) {
            return;
        }
        testWebFile.put(url, webFile);
    }

    public void removeTestWebFile(String url) {
        if (url == null) {
            return;
        }
        testWebFile.remove(url);
    }

    @TargetApi(26)
    private static void moveDirectory(File source, File target) {
        if (!source.exists() || (!target.exists() && !target.mkdir())) {
            return;
        }
        try (Stream<Path> files = Files.list(source.toPath())) {
            files.forEach(path -> {
                File dest = new File(target, path.getFileName().toString());
                if (Files.isDirectory(path)) {
                    moveDirectory(path.toFile(), dest);
                } else {
                    try {
                        Files.move(path, dest.toPath());
                    } catch (Exception e) {
                        FileLog.e(e);
                    }
                }
            });
        } catch (Exception e) {
            FileLog.e(e);
        }
    }

    public SparseArray<File> createMediaPaths() {
        SparseArray<File> mediaDirs = new SparseArray<>();
        File cachePath = AndroidUtilities.getCacheDir();
        if (!cachePath.isDirectory()) {
            try {
                cachePath.mkdirs();
            } catch (Exception e) {
                FileLog.e(e);
            }
        }
        AndroidUtilities.createEmptyFile(new File(cachePath, ".nomedia"));

        mediaDirs.put(FileLoader.MEDIA_DIR_CACHE, cachePath);
        if (BuildVars.LOGS_ENABLED) {
            FileLog.d("cache path = " + cachePath);
        }

        try {
            if (Environment.MEDIA_MOUNTED.equals(Environment.getExternalStorageState())) {
                File path = Environment.getExternalStorageDirectory();
                if (!TextUtils.isEmpty(SharedConfig.storageCacheDir)) {
                    ArrayList<File> dirs = AndroidUtilities.getRootDirs();
                    if (dirs != null) {
                        for (int a = 0, N = dirs.size(); a < N; a++) {
                            File dir = dirs.get(a);
                            if (dir.getAbsolutePath().startsWith(SharedConfig.storageCacheDir)) {
                                path = dir;
                                break;
                            }
                        }
                    }
                }

                File publicMediaDir = null;
                if (Build.VERSION.SDK_INT >= 30) {
                    File newPath;
                    try {
                        if (ApplicationLoader.applicationContext.getExternalMediaDirs().length > 0) {
<<<<<<< HEAD
                            publicMediaDir = ApplicationLoader.applicationContext.getExternalMediaDirs()[0];
                            publicMediaDir = new File(publicMediaDir, "Teamgram");
=======
                            publicMediaDir = getPublicStorageDir();
                            publicMediaDir = new File(publicMediaDir, "Telegram");
>>>>>>> bab9943e
                            publicMediaDir.mkdirs();
                        }
                    } catch (Exception e) {
                        FileLog.e(e);
                    }
                    newPath = ApplicationLoader.applicationContext.getExternalFilesDir(null);
                    telegramPath = new File(newPath, "Teamgram");
                } else {
<<<<<<< HEAD
                    telegramPath = new File(path, "Teamgram");
=======
                    if (!(path.exists() ? path.isDirectory() : path.mkdirs()) || !path.canWrite()) {
                        path = ApplicationLoader.applicationContext.getExternalFilesDir(null);
                    }
                    telegramPath = new File(path, "Telegram");
>>>>>>> bab9943e
                }
                telegramPath.mkdirs();

                if (Build.VERSION.SDK_INT >= 19 && !telegramPath.isDirectory()) {
                    ArrayList<File> dirs = AndroidUtilities.getDataDirs();
                    for (int a = 0, N = dirs.size(); a < N; a++) {
                        File dir = dirs.get(a);
                        if (dir != null && !TextUtils.isEmpty(SharedConfig.storageCacheDir) && dir.getAbsolutePath().startsWith(SharedConfig.storageCacheDir)) {
                            path = dir;
                            telegramPath = new File(path, "Teamgram");
                            telegramPath.mkdirs();
                            break;
                        }
                    }
                }

                if (telegramPath.isDirectory()) {
                    try {
                        File imagePath = new File(telegramPath, "Teamgram Images");
                        imagePath.mkdir();
                        if (imagePath.isDirectory() && canMoveFiles(cachePath, imagePath, FileLoader.MEDIA_DIR_IMAGE)) {
                            mediaDirs.put(FileLoader.MEDIA_DIR_IMAGE, imagePath);
                            if (BuildVars.LOGS_ENABLED) {
                                FileLog.d("image path = " + imagePath);
                            }
                        }
                    } catch (Exception e) {
                        FileLog.e(e);
                    }

                    try {
                        File videoPath = new File(telegramPath, "Teamgram Video");
                        videoPath.mkdir();
                        if (videoPath.isDirectory() && canMoveFiles(cachePath, videoPath, FileLoader.MEDIA_DIR_VIDEO)) {
                            mediaDirs.put(FileLoader.MEDIA_DIR_VIDEO, videoPath);
                            if (BuildVars.LOGS_ENABLED) {
                                FileLog.d("video path = " + videoPath);
                            }
                        }
                    } catch (Exception e) {
                        FileLog.e(e);
                    }

                    try {
                        File audioPath = new File(telegramPath, "Teamgram Audio");
                        audioPath.mkdir();
                        if (audioPath.isDirectory() && canMoveFiles(cachePath, audioPath, FileLoader.MEDIA_DIR_AUDIO)) {
                            AndroidUtilities.createEmptyFile(new File(audioPath, ".nomedia"));
                            mediaDirs.put(FileLoader.MEDIA_DIR_AUDIO, audioPath);
                            if (BuildVars.LOGS_ENABLED) {
                                FileLog.d("audio path = " + audioPath);
                            }
                        }
                    } catch (Exception e) {
                        FileLog.e(e);
                    }

                    try {
                        File documentPath = new File(telegramPath, "Teamgram Documents");
                        documentPath.mkdir();
                        if (documentPath.isDirectory() && canMoveFiles(cachePath, documentPath, FileLoader.MEDIA_DIR_DOCUMENT)) {
                            AndroidUtilities.createEmptyFile(new File(documentPath, ".nomedia"));
                            mediaDirs.put(FileLoader.MEDIA_DIR_DOCUMENT, documentPath);
                            if (BuildVars.LOGS_ENABLED) {
                                FileLog.d("documents path = " + documentPath);
                            }
                        }
                    } catch (Exception e) {
                        FileLog.e(e);
                    }

                    try {
                        File normalNamesPath = new File(telegramPath, "Teamgram Files");
                        normalNamesPath.mkdir();
                        if (normalNamesPath.isDirectory() && canMoveFiles(cachePath, normalNamesPath, FileLoader.MEDIA_DIR_FILES)) {
                            AndroidUtilities.createEmptyFile(new File(normalNamesPath, ".nomedia"));
                            mediaDirs.put(FileLoader.MEDIA_DIR_FILES, normalNamesPath);
                            if (BuildVars.LOGS_ENABLED) {
                                FileLog.d("files path = " + normalNamesPath);
                            }
                        }
                    } catch (Exception e) {
                        FileLog.e(e);
                    }
                }
                if (publicMediaDir != null && publicMediaDir.isDirectory()) {
                    try {
                        File imagePath = new File(publicMediaDir, "Teamgram Images");
                        imagePath.mkdir();
                        if (imagePath.isDirectory() && canMoveFiles(cachePath, imagePath, FileLoader.MEDIA_DIR_IMAGE)) {
                            mediaDirs.put(FileLoader.MEDIA_DIR_IMAGE_PUBLIC, imagePath);
                            if (BuildVars.LOGS_ENABLED) {
                                FileLog.d("image path = " + imagePath);
                            }
                        }
                    } catch (Exception e) {
                        FileLog.e(e);
                    }

                    try {
                        File videoPath = new File(publicMediaDir, "Teamgram Video");
                        videoPath.mkdir();
                        if (videoPath.isDirectory() && canMoveFiles(cachePath, videoPath, FileLoader.MEDIA_DIR_VIDEO)) {
                            mediaDirs.put(FileLoader.MEDIA_DIR_VIDEO_PUBLIC, videoPath);
                            if (BuildVars.LOGS_ENABLED) {
                                FileLog.d("video path = " + videoPath);
                            }
                        }
                    } catch (Exception e) {
                        FileLog.e(e);
                    }
                }
            } else {
                if (BuildVars.LOGS_ENABLED) {
                    FileLog.d("this Android can't rename files");
                }
            }
            SharedConfig.checkSaveToGalleryFiles();
        } catch (Exception e) {
            FileLog.e(e);
        }

        return mediaDirs;
    }

    @RequiresApi(api = Build.VERSION_CODES.LOLLIPOP)
    private File getPublicStorageDir() {
        File publicMediaDir = ApplicationLoader.applicationContext.getExternalMediaDirs()[0];
        if (!TextUtils.isEmpty(SharedConfig.storageCacheDir)) {
            for (int i = 0; i < ApplicationLoader.applicationContext.getExternalMediaDirs().length; i++) {
                File f = ApplicationLoader.applicationContext.getExternalMediaDirs()[i];
                if (f != null && f.getPath().startsWith(SharedConfig.storageCacheDir)) {
                    publicMediaDir = ApplicationLoader.applicationContext.getExternalMediaDirs()[i];
                }
            }
        }
        return publicMediaDir;
    }

    private boolean canMoveFiles(File from, File to, int type) {
        RandomAccessFile file = null;
        try {
            File srcFile = null;
            File dstFile = null;
            if (type == FileLoader.MEDIA_DIR_IMAGE) {
                srcFile = new File(from, "000000000_999999_temp.f");
                dstFile = new File(to, "000000000_999999.f");
            } else if (type == FileLoader.MEDIA_DIR_DOCUMENT || type == FileLoader.MEDIA_DIR_FILES) {
                srcFile = new File(from, "000000000_999999_temp.f");
                dstFile = new File(to, "000000000_999999.f");
            } else if (type == FileLoader.MEDIA_DIR_AUDIO) {
                srcFile = new File(from, "000000000_999999_temp.f");
                dstFile = new File(to, "000000000_999999.f");
            } else if (type == FileLoader.MEDIA_DIR_VIDEO) {
                srcFile = new File(from, "000000000_999999_temp.f");
                dstFile = new File(to, "000000000_999999.f");
            }
            byte[] buffer = new byte[1024];
            srcFile.createNewFile();
            file = new RandomAccessFile(srcFile, "rws");
            file.write(buffer);
            file.close();
            file = null;
            boolean canRename = srcFile.renameTo(dstFile);
            srcFile.delete();
            dstFile.delete();
            if (canRename) {
                return true;
            }
        } catch (Exception e) {
            FileLog.e(e);
        } finally {
            try {
                if (file != null) {
                    file.close();
                }
            } catch (Exception e) {
                FileLog.e(e);
            }
        }
        return false;
    }

    public Float getFileProgress(String location) {
        if (location == null) {
            return null;
        }
        long[] progress = fileProgresses.get(location);
        if (progress == null) {
            return null;
        }
        if (progress[1] == 0) {
            return 0.0f;
        }
        return Math.min(1f, progress[0] / (float) progress[1]);
    }

    public long[] getFileProgressSizes(String location) {
        if (location == null) {
            return null;
        }
        return fileProgresses.get(location);
    }

    public String getReplacedKey(String oldKey) {
        if (oldKey == null) {
            return null;
        }
        return replacedBitmaps.get(oldKey);
    }

    private void performReplace(String oldKey, String newKey) {
        LruCache<BitmapDrawable> currentCache = memCache;
        BitmapDrawable b = currentCache.get(oldKey);
        if (b == null) {
            currentCache = smallImagesMemCache;
            b = currentCache.get(oldKey);
        }
        replacedBitmaps.put(oldKey, newKey);
        if (b != null) {
            BitmapDrawable oldBitmap = currentCache.get(newKey);
            boolean dontChange = false;
            if (oldBitmap != null && oldBitmap.getBitmap() != null && b.getBitmap() != null) {
                Bitmap oldBitmapObject = oldBitmap.getBitmap();
                Bitmap newBitmapObject = b.getBitmap();
                if (oldBitmapObject.getWidth() > newBitmapObject.getWidth() || oldBitmapObject.getHeight() > newBitmapObject.getHeight()) {
                    dontChange = true;
                }
            }
            if (!dontChange) {
                ignoreRemoval = oldKey;
                currentCache.remove(oldKey);
                currentCache.put(newKey, b);
                ignoreRemoval = null;
            } else {
                currentCache.remove(oldKey);
            }
        }
        Integer val = bitmapUseCounts.get(oldKey);
        if (val != null) {
            bitmapUseCounts.put(newKey, val);
            bitmapUseCounts.remove(oldKey);
        }
    }

    public void incrementUseCount(String key) {
        Integer count = bitmapUseCounts.get(key);
        if (count == null) {
            bitmapUseCounts.put(key, 1);
        } else {
            bitmapUseCounts.put(key, count + 1);
        }
    }

    public boolean decrementUseCount(String key) {
        Integer count = bitmapUseCounts.get(key);
        if (count == null) {
            return true;
        }
        if (count == 1) {
            bitmapUseCounts.remove(key);
            return true;
        } else {
            bitmapUseCounts.put(key, count - 1);
        }
        return false;
    }

    public void removeImage(String key) {
        bitmapUseCounts.remove(key);
        memCache.remove(key);
        smallImagesMemCache.remove(key);
    }

    public boolean isInMemCache(String key, boolean animated) {
        if (animated) {
            return getFromLottieCache(key) != null;
        } else {
            return getFromMemCache(key) != null;
        }
    }

    public void clearMemory() {
        smallImagesMemCache.evictAll();
        memCache.evictAll();
        lottieMemCache.evictAll();
    }

    private void removeFromWaitingForThumb(int TAG, ImageReceiver imageReceiver) {
        String location = waitingForQualityThumbByTag.get(TAG);
        if (location != null) {
            ThumbGenerateInfo info = waitingForQualityThumb.get(location);
            if (info != null) {
                int index = info.imageReceiverArray.indexOf(imageReceiver);
                if (index >= 0) {
                    info.imageReceiverArray.remove(index);
                    info.imageReceiverGuidsArray.remove(index);
                }
                if (info.imageReceiverArray.isEmpty()) {
                    waitingForQualityThumb.remove(location);
                }
            }
            waitingForQualityThumbByTag.remove(TAG);
        }
    }

    public void cancelLoadingForImageReceiver(final ImageReceiver imageReceiver, final boolean cancelAll) {
        if (imageReceiver == null) {
            return;
        }
        ArrayList<Runnable> runnables = imageReceiver.getLoadingOperations();
        if (!runnables.isEmpty()) {
            for (int i = 0; i < runnables.size(); i++) {
                imageLoadQueue.cancelRunnable(runnables.get(i));
            }
            runnables.clear();
        }
        imageReceiver.addLoadingImageRunnable(null);
        imageLoadQueue.postRunnable(() -> {
            for (int a = 0; a < 3; a++) {
                int type;
                if (a > 0 && !cancelAll) {
                    return;
                }
                if (a == 0) {
                    type = ImageReceiver.TYPE_THUMB;
                } else if (a == 1) {
                    type = ImageReceiver.TYPE_IMAGE;
                } else {
                    type = ImageReceiver.TYPE_MEDIA;
                }
                int TAG = imageReceiver.getTag(type);
                if (TAG != 0) {
                    if (a == 0) {
                        removeFromWaitingForThumb(TAG, imageReceiver);
                    }
                    CacheImage ei = imageLoadingByTag.get(TAG);
                    if (ei != null) {
                        ei.removeImageReceiver(imageReceiver);
                    }
                }
            }
        });
    }

    public BitmapDrawable getImageFromMemory(TLObject fileLocation, String httpUrl, String filter) {
        if (fileLocation == null && httpUrl == null) {
            return null;
        }
        String key = null;
        if (httpUrl != null) {
            key = Utilities.MD5(httpUrl);
        } else {
            if (fileLocation instanceof TLRPC.FileLocation) {
                TLRPC.FileLocation location = (TLRPC.FileLocation) fileLocation;
                key = location.volume_id + "_" + location.local_id;
            } else if (fileLocation instanceof TLRPC.Document) {
                TLRPC.Document location = (TLRPC.Document) fileLocation;
                key = location.dc_id + "_" + location.id;
            } else if (fileLocation instanceof SecureDocument) {
                SecureDocument location = (SecureDocument) fileLocation;
                key = location.secureFile.dc_id + "_" + location.secureFile.id;
            } else if (fileLocation instanceof WebFile) {
                WebFile location = (WebFile) fileLocation;
                key = Utilities.MD5(location.url);
            }
        }
        if (filter != null) {
            key += "@" + filter;
        }
        return getFromMemCache(key);
    }

    private void replaceImageInCacheInternal(final String oldKey, final String newKey, final ImageLocation newLocation) {
        for (int i = 0; i < 2; i++) {
            ArrayList<String> arr;
            if (i == 0) {
                arr = memCache.getFilterKeys(oldKey);
            } else {
                arr = smallImagesMemCache.getFilterKeys(oldKey);
            }
            if (arr != null) {
                for (int a = 0; a < arr.size(); a++) {
                    String filter = arr.get(a);
                    String oldK = oldKey + "@" + filter;
                    String newK = newKey + "@" + filter;
                    performReplace(oldK, newK);
                    NotificationCenter.getGlobalInstance().postNotificationName(NotificationCenter.didReplacedPhotoInMemCache, oldK, newK, newLocation);
                }
            } else {
                performReplace(oldKey, newKey);
                NotificationCenter.getGlobalInstance().postNotificationName(NotificationCenter.didReplacedPhotoInMemCache, oldKey, newKey, newLocation);
            }
        }
    }

    public void replaceImageInCache(final String oldKey, final String newKey, final ImageLocation newLocation, boolean post) {
        if (post) {
            AndroidUtilities.runOnUIThread(() -> replaceImageInCacheInternal(oldKey, newKey, newLocation));
        } else {
            replaceImageInCacheInternal(oldKey, newKey, newLocation);
        }
    }

    public void putImageToCache(BitmapDrawable bitmap, String key, boolean smallImage) {
        if (smallImage) {
            smallImagesMemCache.put(key, bitmap);
        } else {
            memCache.put(key, bitmap);
        }
    }

    private void generateThumb(int mediaType, File originalPath, ThumbGenerateInfo info) {
        if (mediaType != FileLoader.MEDIA_DIR_IMAGE && mediaType != FileLoader.MEDIA_DIR_VIDEO && mediaType != FileLoader.MEDIA_DIR_DOCUMENT || originalPath == null || info == null) {
            return;
        }
        String name = FileLoader.getAttachFileName(info.parentDocument);
        ThumbGenerateTask task = thumbGenerateTasks.get(name);
        if (task == null) {
            task = new ThumbGenerateTask(mediaType, originalPath, info);
            thumbGeneratingQueue.postRunnable(task);
        }
    }

    public void cancelForceLoadingForImageReceiver(final ImageReceiver imageReceiver) {
        if (imageReceiver == null) {
            return;
        }
        final String key = imageReceiver.getImageKey();
        if (key == null) {
            return;
        }
        imageLoadQueue.postRunnable(() -> forceLoadingImages.remove(key));
    }

    private void createLoadOperationForImageReceiver(final ImageReceiver imageReceiver, final String key, final String url, final String ext, final ImageLocation imageLocation, final String filter, final long size, final int cacheType, final int type, final int thumb, int guid) {
        if (imageReceiver == null || url == null || key == null || imageLocation == null) {
            return;
        }
        int TAG = imageReceiver.getTag(type);
        if (TAG == 0) {
            imageReceiver.setTag(TAG = lastImageNum, type);
            lastImageNum++;
            if (lastImageNum == Integer.MAX_VALUE) {
                lastImageNum = 0;
            }
        }

        final int finalTag = TAG;
        final boolean finalIsNeedsQualityThumb = imageReceiver.isNeedsQualityThumb();
        final Object parentObject = imageReceiver.getParentObject();
        final TLRPC.Document qualityDocument = imageReceiver.getQualityThumbDocument();
        final boolean shouldGenerateQualityThumb = imageReceiver.isShouldGenerateQualityThumb();
        final int currentAccount = imageReceiver.getCurrentAccount();
        final boolean currentKeyQuality = type == ImageReceiver.TYPE_IMAGE && imageReceiver.isCurrentKeyQuality();

        final Runnable loadOperationRunnable = () -> {
            boolean added = false;
            if (thumb != 2) {
                CacheImage alreadyLoadingUrl = imageLoadingByUrl.get(url);
                CacheImage alreadyLoadingCache = imageLoadingByKeys.get(key);
                CacheImage alreadyLoadingImage = imageLoadingByTag.get(finalTag);
                if (alreadyLoadingImage != null) {
                    if (alreadyLoadingImage == alreadyLoadingCache) {
                        alreadyLoadingImage.setImageReceiverGuid(imageReceiver, guid);
                        added = true;
                    } else if (alreadyLoadingImage == alreadyLoadingUrl) {
                        if (alreadyLoadingCache == null) {
                            alreadyLoadingImage.replaceImageReceiver(imageReceiver, key, filter, type, guid);
                        }
                        added = true;
                    } else {
                        alreadyLoadingImage.removeImageReceiver(imageReceiver);
                    }
                }

                if (!added && alreadyLoadingCache != null) {
                    alreadyLoadingCache.addImageReceiver(imageReceiver, key, filter, type, guid);
                    added = true;
                }
                if (!added && alreadyLoadingUrl != null) {
                    alreadyLoadingUrl.addImageReceiver(imageReceiver, key, filter, type, guid);
                    added = true;
                }
            }

            if (!added) {
                boolean onlyCache = false;
                boolean isQuality = false;
                File cacheFile = null;
                boolean cacheFileExists = false;

                if (imageLocation.path != null) {
                    String location = imageLocation.path;
                    if (!location.startsWith("http") && !location.startsWith("athumb")) {
                        onlyCache = true;
                        if (location.startsWith("thumb://")) {
                            int idx = location.indexOf(":", 8);
                            if (idx >= 0) {
                                cacheFile = new File(location.substring(idx + 1));
                            }
                        } else if (location.startsWith("vthumb://")) {
                            int idx = location.indexOf(":", 9);
                            if (idx >= 0) {
                                cacheFile = new File(location.substring(idx + 1));
                            }
                        } else {
                            cacheFile = new File(location);
                        }
                    }
                } else if (thumb == 0 && currentKeyQuality) {
                    onlyCache = true;

                    TLRPC.Document parentDocument;
                    String localPath;
                    File cachePath;
                    boolean forceCache;
                    String fileName;
                    int mediaType;
                    boolean bigThumb;
                    if (parentObject instanceof MessageObject) {
                        MessageObject parentMessageObject = (MessageObject) parentObject;
                        parentDocument = parentMessageObject.getDocument();
                        localPath = parentMessageObject.messageOwner.attachPath;
                        cachePath = FileLoader.getInstance(currentAccount).getPathToMessage(parentMessageObject.messageOwner);
                        mediaType = parentMessageObject.getMediaType();
                        bigThumb = false;
                    } else if (qualityDocument != null) {
                        parentDocument = qualityDocument;
                        cachePath = FileLoader.getInstance(currentAccount).getPathToAttach(parentDocument, true);
                        if (MessageObject.isVideoDocument(parentDocument)) {
                            mediaType = FileLoader.MEDIA_DIR_VIDEO;
                        } else {
                            mediaType = FileLoader.MEDIA_DIR_DOCUMENT;
                        }
                        localPath = null;
                        bigThumb = true;
                    } else {
                        parentDocument = null;
                        localPath = null;
                        cachePath = null;
                        mediaType = 0;
                        bigThumb = false;
                    }
                    if (parentDocument != null) {
                        if (finalIsNeedsQualityThumb) {
                            cacheFile = new File(FileLoader.getDirectory(FileLoader.MEDIA_DIR_CACHE), "q_" + parentDocument.dc_id + "_" + parentDocument.id + ".jpg");
                            if (!cacheFile.exists()) {
                                cacheFile = null;
                            } else {
                                cacheFileExists = true;
                            }
                        }

                        File attachPath = null;
                        if (!TextUtils.isEmpty(localPath)) {
                            attachPath = new File(localPath);
                            if (!attachPath.exists()) {
                                attachPath = null;
                            }
                        }
                        if (attachPath == null) {
                            attachPath = cachePath;
                        }

                        if (cacheFile == null) {
                            String location = FileLoader.getAttachFileName(parentDocument);
                            ThumbGenerateInfo info = waitingForQualityThumb.get(location);
                            if (info == null) {
                                info = new ThumbGenerateInfo();
                                info.parentDocument = parentDocument;
                                info.filter = filter;
                                info.big = bigThumb;
                                waitingForQualityThumb.put(location, info);
                            }
                            if (!info.imageReceiverArray.contains(imageReceiver)) {
                                info.imageReceiverArray.add(imageReceiver);
                                info.imageReceiverGuidsArray.add(guid);
                            }
                            waitingForQualityThumbByTag.put(finalTag, location);
                            if (attachPath.exists() && shouldGenerateQualityThumb) {
                                generateThumb(mediaType, attachPath, info);
                            }
                            return;
                        }
                    }
                }

                if (thumb != 2) {
                    boolean isEncrypted = imageLocation.isEncrypted();
                    CacheImage img = new CacheImage();
                    img.priority = imageReceiver.getFileLoadingPriority() == FileLoader.PRIORITY_LOW ? 0 : 1;
                    if (!currentKeyQuality) {
                        if (imageLocation.imageType == FileLoader.IMAGE_TYPE_ANIMATION || MessageObject.isGifDocument(imageLocation.webFile) || MessageObject.isGifDocument(imageLocation.document) || MessageObject.isRoundVideoDocument(imageLocation.document) || MessageObject.isVideoSticker(imageLocation.document)) {
                            img.imageType = FileLoader.IMAGE_TYPE_ANIMATION;
                        } else if (imageLocation.path != null) {
                            String location = imageLocation.path;
                            if (!location.startsWith("vthumb") && !location.startsWith("thumb")) {
                                String trueExt = getHttpUrlExtension(location, "jpg");
                                if (trueExt.equals("webm") || trueExt.equals("mp4") || trueExt.equals("gif")) {
                                    img.imageType = FileLoader.IMAGE_TYPE_ANIMATION;
                                } else if ("tgs".equals(ext)) {
                                    img.imageType = FileLoader.IMAGE_TYPE_LOTTIE;
                                }
                            }
                        }
                    }

                    if (cacheFile == null) {
                        long fileSize = 0;
                        if (imageLocation.photoSize instanceof TLRPC.TL_photoStrippedSize || imageLocation.photoSize instanceof TLRPC.TL_photoPathSize) {
                            onlyCache = true;
                        } else if (imageLocation.secureDocument != null) {
                            img.secureDocument = imageLocation.secureDocument;
                            onlyCache = img.secureDocument.secureFile.dc_id == Integer.MIN_VALUE;
                            cacheFile = new File(FileLoader.getDirectory(FileLoader.MEDIA_DIR_CACHE), url);
                        } else if (!(AUTOPLAY_FILTER.equals(filter) || isAnimatedAvatar(filter)) && (cacheType != 0 || size <= 0 || imageLocation.path != null || isEncrypted)) {
                            cacheFile = new File(FileLoader.getDirectory(FileLoader.MEDIA_DIR_CACHE), url);
                            if (cacheFile.exists()) {
                                cacheFileExists = true;
                            } else if (cacheType == 2) {
                                cacheFile = new File(FileLoader.getDirectory(FileLoader.MEDIA_DIR_CACHE), url + ".enc");
                            }
                            if (imageLocation.document != null) {
                                if (imageLocation.document instanceof DocumentObject.ThemeDocument) {
                                    DocumentObject.ThemeDocument themeDocument = (DocumentObject.ThemeDocument) imageLocation.document;
                                    if (themeDocument.wallpaper == null) {
                                        onlyCache = true;
                                    }
                                    img.imageType = FileLoader.IMAGE_TYPE_THEME_PREVIEW;
                                } else if ("application/x-tgsdice".equals(imageLocation.document.mime_type)) {
                                    img.imageType = FileLoader.IMAGE_TYPE_LOTTIE;
                                    onlyCache = true;
                                } else if ("application/x-tgsticker".equals(imageLocation.document.mime_type)) {
                                    img.imageType = FileLoader.IMAGE_TYPE_LOTTIE;
                                } else if ("application/x-tgwallpattern".equals(imageLocation.document.mime_type)) {
                                    img.imageType = FileLoader.IMAGE_TYPE_SVG;
                                } else {
                                    String name = FileLoader.getDocumentFileName(imageLocation.document);
                                    if (name.endsWith(".svg")) {
                                        img.imageType = FileLoader.IMAGE_TYPE_SVG;
                                    }
                                }
                            }
                        } else if (imageLocation.document != null) {
                            TLRPC.Document document = imageLocation.document;
                            if (document instanceof TLRPC.TL_documentEncrypted) {
                                cacheFile = new File(FileLoader.getDirectory(FileLoader.MEDIA_DIR_CACHE), url);
                            } else if (MessageObject.isVideoDocument(document)) {
                                cacheFile = new File(FileLoader.getDirectory(FileLoader.MEDIA_DIR_VIDEO), url);
                            } else {
                                cacheFile = new File(FileLoader.getDirectory(FileLoader.MEDIA_DIR_DOCUMENT), url);
                            }
                            if ((isAnimatedAvatar(filter) || AUTOPLAY_FILTER.equals(filter)) && !cacheFile.exists()) {
                                cacheFile = new File(FileLoader.getDirectory(FileLoader.MEDIA_DIR_CACHE), document.dc_id + "_" + document.id + ".temp");
                            }
                            if (document instanceof DocumentObject.ThemeDocument) {
                                DocumentObject.ThemeDocument themeDocument = (DocumentObject.ThemeDocument) document;
                                if (themeDocument.wallpaper == null) {
                                    onlyCache = true;
                                }
                                img.imageType = FileLoader.IMAGE_TYPE_THEME_PREVIEW;
                            } else if ("application/x-tgsdice".equals(imageLocation.document.mime_type)) {
                                img.imageType = FileLoader.IMAGE_TYPE_LOTTIE;
                                onlyCache = true;
                            } else if ("application/x-tgsticker".equals(document.mime_type)) {
                                img.imageType = FileLoader.IMAGE_TYPE_LOTTIE;
                            } else if ("application/x-tgwallpattern".equals(document.mime_type)) {
                                img.imageType = FileLoader.IMAGE_TYPE_SVG;
                            } else {
                                String name = FileLoader.getDocumentFileName(imageLocation.document);
                                if (name.endsWith(".svg")) {
                                    img.imageType = FileLoader.IMAGE_TYPE_SVG;
                                }
                            }
                            fileSize = document.size;
                        } else if (imageLocation.webFile != null) {
                            cacheFile = new File(FileLoader.getDirectory(FileLoader.MEDIA_DIR_DOCUMENT), url);
                        } else {
                            if (cacheType == 1) {
                                cacheFile = new File(FileLoader.getDirectory(FileLoader.MEDIA_DIR_CACHE), url);
                            } else {
                                cacheFile = new File(FileLoader.getDirectory(FileLoader.MEDIA_DIR_IMAGE), url);
                            }
                            if (isAnimatedAvatar(filter) || AUTOPLAY_FILTER.equals(filter) && imageLocation.location != null && !cacheFile.exists()) {
                                cacheFile = new File(FileLoader.getDirectory(FileLoader.MEDIA_DIR_CACHE), imageLocation.location.volume_id + "_" + imageLocation.location.local_id + ".temp");
                            }
                        }
                        if (hasAutoplayFilter(filter) || isAnimatedAvatar(filter)) {
                            img.imageType = FileLoader.IMAGE_TYPE_ANIMATION;
                            img.size = fileSize;
                            if (AUTOPLAY_FILTER.equals(filter) || isAnimatedAvatar(filter)) {
                                onlyCache = true;
                            }
                        }
                    }

                    img.type = type;
                    img.key = key;
                    img.filter = filter;
                    img.imageLocation = imageLocation;
                    img.ext = ext;
                    img.currentAccount = currentAccount;
                    img.parentObject = parentObject;
                    if (imageLocation.imageType != 0) {
                        img.imageType = imageLocation.imageType;
                    }
                    if (cacheType == 2) {
                        img.encryptionKeyPath = new File(FileLoader.getInternalCacheDir(), url + ".enc.key");
                    }
                    img.addImageReceiver(imageReceiver, key, filter, type, guid);

                    if (onlyCache || cacheFileExists || cacheFile.exists()) {
                        img.finalFilePath = cacheFile;
                        img.imageLocation = imageLocation;
                        img.cacheTask = new CacheOutTask(img);

                        imageLoadingByKeys.put(key, img);
                        if (thumb != 0) {
                            cacheThumbOutQueue.postRunnable(img.cacheTask);
                        } else {
                            img.runningTask = cacheOutQueue.postRunnable(img.cacheTask, img.priority);
                        }
                    } else {
                        img.url = url;

                        imageLoadingByUrl.put(url, img);
                        if (imageLocation.path != null) {
                            String file = Utilities.MD5(imageLocation.path);
                            File cacheDir = FileLoader.getDirectory(FileLoader.MEDIA_DIR_CACHE);
                            img.tempFilePath = new File(cacheDir, file + "_temp.jpg");
                            img.finalFilePath = cacheFile;
                            if (imageLocation.path.startsWith("athumb")) {
                                img.artworkTask = new ArtworkLoadTask(img);
                                artworkTasks.add(img.artworkTask);
                                runArtworkTasks(false);
                            } else {
                                img.httpTask = new HttpImageTask(img, size);
                                httpTasks.add(img.httpTask);
                                runHttpTasks(false);
                            }
                        } else {
                            int loadingPriority = thumb != 0 ? FileLoader.PRIORITY_HIGH : imageReceiver.getFileLoadingPriority();
                            if (imageLocation.location != null) {
                                int localCacheType = cacheType;
                                if (localCacheType == 0 && (size <= 0 || imageLocation.key != null)) {
                                    localCacheType = 1;
                                }
                                FileLoader.getInstance(currentAccount).loadFile(imageLocation, parentObject, ext, loadingPriority, localCacheType);
                            } else if (imageLocation.document != null) {
                                FileLoader.getInstance(currentAccount).loadFile(imageLocation.document, parentObject, loadingPriority, cacheType);
                            } else if (imageLocation.secureDocument != null) {
                                FileLoader.getInstance(currentAccount).loadFile(imageLocation.secureDocument, loadingPriority);
                            } else if (imageLocation.webFile != null) {
                                FileLoader.getInstance(currentAccount).loadFile(imageLocation.webFile, loadingPriority, cacheType);
                            }
                            if (imageReceiver.isForceLoding()) {
                                forceLoadingImages.put(img.key, 0);
                            }
                        }
                    }
                }
            }
        };
        imageLoadQueue.postRunnable(loadOperationRunnable, imageReceiver.getFileLoadingPriority() == FileLoader.PRIORITY_LOW ? 0 : 1);
        imageReceiver.addLoadingImageRunnable(loadOperationRunnable);
    }

    public void preloadArtwork(String athumbUrl) {
        imageLoadQueue.postRunnable(() -> {
            String ext = getHttpUrlExtension(athumbUrl, "jpg");
            String url = Utilities.MD5(athumbUrl) + "." + ext;
            File cacheFile = new File(FileLoader.getDirectory(FileLoader.MEDIA_DIR_CACHE), url);
            if (cacheFile.exists()) {
                return;
            }
            ImageLocation imageLocation = ImageLocation.getForPath(athumbUrl);
            CacheImage img = new CacheImage();
            img.type = ImageReceiver.TYPE_THUMB;
            img.key = Utilities.MD5(athumbUrl);
            img.filter = null;
            img.imageLocation = imageLocation;
            img.ext = ext;
            img.parentObject = null;
            if (imageLocation.imageType != 0) {
                img.imageType = imageLocation.imageType;
            }
            img.url = url;
            imageLoadingByUrl.put(url, img);
            String file = Utilities.MD5(imageLocation.path);
            File cacheDir = FileLoader.getDirectory(FileLoader.MEDIA_DIR_CACHE);
            img.tempFilePath = new File(cacheDir, file + "_temp.jpg");
            img.finalFilePath = cacheFile;
            img.artworkTask = new ArtworkLoadTask(img);
            artworkTasks.add(img.artworkTask);
            runArtworkTasks(false);
        });
    }

    public void loadImageForImageReceiver(ImageReceiver imageReceiver) {
        if (imageReceiver == null) {
            return;
        }
        boolean imageSet = false;
        boolean mediaSet = false;
        String mediaKey = imageReceiver.getMediaKey();
        int guid = imageReceiver.getNewGuid();
        if (mediaKey != null) {
            ImageLocation mediaLocation = imageReceiver.getMediaLocation();
            Drawable drawable;
            if (useLottieMemCache(mediaLocation, mediaKey)) {
                drawable = getFromLottieCache(mediaKey);
            } else {
                drawable = memCache.get(mediaKey);
                if (drawable != null) {
                    memCache.moveToFront(mediaKey);
                }
                if (drawable == null) {
                    drawable = smallImagesMemCache.get(mediaKey);
                    if (drawable != null) {
                        smallImagesMemCache.moveToFront(mediaKey);
                    }
                }
                if (drawable == null) {
                    drawable = wallpaperMemCache.get(mediaKey);
                    if (drawable != null) {
                        wallpaperMemCache.moveToFront(mediaKey);
                    }
                }
            }
            boolean hasBitmap = true;
            if (drawable instanceof RLottieDrawable) {
                hasBitmap = ((RLottieDrawable) drawable).hasBitmap();
            } else if (drawable instanceof AnimatedFileDrawable) {
                hasBitmap = ((AnimatedFileDrawable) drawable).hasBitmap();
            }
            if (hasBitmap && drawable != null) {
                cancelLoadingForImageReceiver(imageReceiver, true);
                imageReceiver.setImageBitmapByKey(drawable, mediaKey, ImageReceiver.TYPE_MEDIA, true, guid);
                imageSet = true;
                if (!imageReceiver.isForcePreview()) {
                    return;
                }
            } else if (drawable != null) {
                mediaSet = true;
                imageReceiver.setImageBitmapByKey(drawable, mediaKey, ImageReceiver.TYPE_MEDIA, true, guid);
            }
        }
        String imageKey = imageReceiver.getImageKey();
        if (!imageSet && imageKey != null) {
            ImageLocation imageLocation = imageReceiver.getImageLocation();
            Drawable drawable = null;
            if (useLottieMemCache(imageLocation, imageKey)) {
                drawable = getFromLottieCache(imageKey);
            }
            if (drawable == null) {
                drawable = memCache.get(imageKey);
                if (drawable != null) {
                    memCache.moveToFront(imageKey);
                }
                if (drawable == null) {
                    drawable = smallImagesMemCache.get(imageKey);
                    if (drawable != null) {
                        smallImagesMemCache.moveToFront(imageKey);
                    }
                }
                if (drawable == null) {
                    drawable = wallpaperMemCache.get(imageKey);
                    if (drawable != null) {
                        wallpaperMemCache.moveToFront(imageKey);
                    }
                }
            }
            if (drawable != null) {
                cancelLoadingForImageReceiver(imageReceiver, true);
                imageReceiver.setImageBitmapByKey(drawable, imageKey, ImageReceiver.TYPE_IMAGE, true, guid);
                imageSet = true;
                if (!imageReceiver.isForcePreview() && (mediaKey == null || mediaSet)) {
                    return;
                }
            }
        }
        boolean thumbSet = false;
        String thumbKey = imageReceiver.getThumbKey();
        if (thumbKey != null) {
            ImageLocation thumbLocation = imageReceiver.getThumbLocation();
            Drawable drawable;
            if (useLottieMemCache(thumbLocation, thumbKey)) {
                drawable = getFromLottieCache(thumbKey);
            } else {
                drawable = memCache.get(thumbKey);
                if (drawable != null) {
                    memCache.moveToFront(thumbKey);
                }
                if (drawable == null) {
                    drawable = smallImagesMemCache.get(thumbKey);
                    if (drawable != null) {
                        smallImagesMemCache.moveToFront(thumbKey);
                    }
                }
                if (drawable == null) {
                    drawable = wallpaperMemCache.get(thumbKey);
                    if (drawable != null) {
                        wallpaperMemCache.moveToFront(thumbKey);
                    }
                }
            }
            if (drawable != null) {
                imageReceiver.setImageBitmapByKey(drawable, thumbKey, ImageReceiver.TYPE_THUMB, true, guid);
                cancelLoadingForImageReceiver(imageReceiver, false);
                if (imageSet && imageReceiver.isForcePreview()) {
                    return;
                }
                thumbSet = true;
            }
        }

        boolean qualityThumb = false;
        Object parentObject = imageReceiver.getParentObject();
        TLRPC.Document qualityDocument = imageReceiver.getQualityThumbDocument();
        ImageLocation thumbLocation = imageReceiver.getThumbLocation();
        String thumbFilter = imageReceiver.getThumbFilter();
        ImageLocation mediaLocation = imageReceiver.getMediaLocation();
        String mediaFilter = imageReceiver.getMediaFilter();
        ImageLocation originalImageLocation = imageReceiver.getImageLocation();
        String imageFilter = imageReceiver.getImageFilter();
        ImageLocation imageLocation = originalImageLocation;
        if (imageLocation == null && imageReceiver.isNeedsQualityThumb() && imageReceiver.isCurrentKeyQuality()) {
            if (parentObject instanceof MessageObject) {
                MessageObject messageObject = (MessageObject) parentObject;
                imageLocation = ImageLocation.getForDocument(messageObject.getDocument());
                qualityThumb = true;
            } else if (qualityDocument != null) {
                imageLocation = ImageLocation.getForDocument(qualityDocument);
                qualityThumb = true;
            }
        }
        boolean saveImageToCache = false;

        String imageUrl = null;
        String thumbUrl = null;
        String mediaUrl = null;
        imageKey = null;
        thumbKey = null;
        mediaKey = null;
        String imageExt;
        if (imageLocation != null && imageLocation.imageType == FileLoader.IMAGE_TYPE_ANIMATION) {
            imageExt = "mp4";
        } else {
            imageExt = null;
        }
        String mediaExt;
        if (mediaLocation != null && mediaLocation.imageType == FileLoader.IMAGE_TYPE_ANIMATION) {
            mediaExt = "mp4";
        } else {
            mediaExt = null;
        }
        String thumbExt = imageReceiver.getExt();
        if (thumbExt == null) {
            thumbExt = "jpg";
        }
        if (imageExt == null) {
            imageExt = thumbExt;
        }
        if (mediaExt == null) {
            mediaExt = thumbExt;
        }

        for (int a = 0; a < 2; a++) {
            ImageLocation object;
            String ext;
            if (a == 0) {
                object = imageLocation;
                ext = imageExt;
            } else {
                object = mediaLocation;
                ext = mediaExt;
            }
            if (object == null) {
                continue;
            }
            String key = object.getKey(parentObject, mediaLocation != null ? mediaLocation : imageLocation, false);
            if (key == null) {
                continue;
            }
            String url = object.getKey(parentObject, mediaLocation != null ? mediaLocation : imageLocation, true);
            if (object.path != null) {
                url = url + "." + getHttpUrlExtension(object.path, "jpg");
            } else if (object.photoSize instanceof TLRPC.TL_photoStrippedSize || object.photoSize instanceof TLRPC.TL_photoPathSize) {
                url = url + "." + ext;
            } else if (object.location != null) {
                url = url + "." + ext;
                if (imageReceiver.getExt() != null || object.location.key != null || object.location.volume_id == Integer.MIN_VALUE && object.location.local_id < 0) {
                    saveImageToCache = true;
                }
            } else if (object.webFile != null) {
                String defaultExt = FileLoader.getMimeTypePart(object.webFile.mime_type);
                url = url + "." + getHttpUrlExtension(object.webFile.url, defaultExt);
            } else if (object.secureDocument != null) {
                url = url + "." + ext;
            } else if (object.document != null) {
                if (a == 0 && qualityThumb) {
                    key = "q_" + key;
                }
                String docExt = FileLoader.getDocumentFileName(object.document);
                int idx;
                if ((idx = docExt.lastIndexOf('.')) == -1) {
                    docExt = "";
                } else {
                    docExt = docExt.substring(idx);
                }
                if (docExt.length() <= 1) {
                    if ("video/mp4".equals(object.document.mime_type)) {
                        docExt = ".mp4";
                    } else if ("video/x-matroska".equals(object.document.mime_type)) {
                        docExt = ".mkv";
                    } else {
                        docExt = "";
                    }
                }
                url = url + docExt;
                saveImageToCache = !MessageObject.isVideoDocument(object.document) && !MessageObject.isGifDocument(object.document) && !MessageObject.isRoundVideoDocument(object.document) && !MessageObject.canPreviewDocument(object.document);
            }
            if (a == 0) {
                imageKey = key;
                imageUrl = url;
            } else {
                mediaKey = key;
                mediaUrl = url;
            }
            if (object == thumbLocation) {
                if (a == 0) {
                    imageLocation = null;
                    imageKey = null;
                    imageUrl = null;
                } else {
                    mediaLocation = null;
                    mediaKey = null;
                    mediaUrl = null;
                }
            }
        }

        if (thumbLocation != null) {
            ImageLocation strippedLoc = imageReceiver.getStrippedLocation();
            if (strippedLoc == null) {
                strippedLoc = mediaLocation != null ? mediaLocation : originalImageLocation;
            }
            thumbKey = thumbLocation.getKey(parentObject, strippedLoc, false);
            thumbUrl = thumbLocation.getKey(parentObject, strippedLoc, true);
            if (thumbLocation.path != null) {
                thumbUrl = thumbUrl + "." + getHttpUrlExtension(thumbLocation.path, "jpg");
            } else if (thumbLocation.photoSize instanceof TLRPC.TL_photoStrippedSize || thumbLocation.photoSize instanceof TLRPC.TL_photoPathSize) {
                thumbUrl = thumbUrl + "." + thumbExt;
            } else if (thumbLocation.location != null) {
                thumbUrl = thumbUrl + "." + thumbExt;
            }
        }

        if (mediaKey != null && mediaFilter != null) {
            mediaKey += "@" + mediaFilter;
        }
        if (imageKey != null && imageFilter != null) {
            imageKey += "@" + imageFilter;
        }
        if (thumbKey != null && thumbFilter != null) {
            thumbKey += "@" + thumbFilter;
        }

        if (imageReceiver.getUniqKeyPrefix() != null && imageKey != null) {
            imageKey = imageReceiver.getUniqKeyPrefix() + imageKey;
        }

        if (imageReceiver.getUniqKeyPrefix() != null && mediaKey != null) {
            mediaKey = imageReceiver.getUniqKeyPrefix() + mediaKey;
        }


        if (imageLocation != null && imageLocation.path != null) {
            createLoadOperationForImageReceiver(imageReceiver, thumbKey, thumbUrl, thumbExt, thumbLocation, thumbFilter, 0, 1, ImageReceiver.TYPE_THUMB, thumbSet ? 2 : 1, guid);
            createLoadOperationForImageReceiver(imageReceiver, imageKey, imageUrl, imageExt, imageLocation, imageFilter, imageReceiver.getSize(), 1, ImageReceiver.TYPE_IMAGE, 0, guid);
        } else if (mediaLocation != null) {
            int mediaCacheType = imageReceiver.getCacheType();
            int imageCacheType = 1;
            if (mediaCacheType == 0 && saveImageToCache) {
                mediaCacheType = 1;
            }
            int thumbCacheType = mediaCacheType == 0 ? 1 : mediaCacheType;
            if (!thumbSet) {
                createLoadOperationForImageReceiver(imageReceiver, thumbKey, thumbUrl, thumbExt, thumbLocation, thumbFilter, 0, thumbCacheType, ImageReceiver.TYPE_THUMB, 1, guid);
            }
            if (!imageSet) {
                createLoadOperationForImageReceiver(imageReceiver, imageKey, imageUrl, imageExt, imageLocation, imageFilter, 0, imageCacheType, ImageReceiver.TYPE_IMAGE, 0, guid);
            }
            if (!mediaSet) {
                createLoadOperationForImageReceiver(imageReceiver, mediaKey, mediaUrl, mediaExt, mediaLocation, mediaFilter, imageReceiver.getSize(), mediaCacheType, ImageReceiver.TYPE_MEDIA, 0, guid);
            }
        } else {
            int imageCacheType = imageReceiver.getCacheType();
            if (imageCacheType == 0 && saveImageToCache) {
                imageCacheType = 1;
            }
            int thumbCacheType = imageCacheType == 0 ? 1 : imageCacheType;
            createLoadOperationForImageReceiver(imageReceiver, thumbKey, thumbUrl, thumbExt, thumbLocation, thumbFilter, 0, thumbCacheType, ImageReceiver.TYPE_THUMB, thumbSet ? 2 : 1, guid);
            createLoadOperationForImageReceiver(imageReceiver, imageKey, imageUrl, imageExt, imageLocation, imageFilter, imageReceiver.getSize(), imageCacheType, ImageReceiver.TYPE_IMAGE, 0, guid);
        }
    }

    private BitmapDrawable getFromLottieCache(String imageKey) {
        BitmapDrawable drawable = lottieMemCache.get(imageKey);
        if (drawable instanceof AnimatedFileDrawable) {
            if (((AnimatedFileDrawable) drawable).isRecycled()) {
                lottieMemCache.remove(imageKey);
                drawable = null;
            }
        }
        return drawable;
    }

    private boolean useLottieMemCache(ImageLocation imageLocation, String key) {
        if (key.endsWith("_firstframe") || key.endsWith("_lastframe")) {
            return false;
        }
        return imageLocation != null && (MessageObject.isAnimatedStickerDocument(imageLocation.document, true) || imageLocation.imageType == FileLoader.IMAGE_TYPE_LOTTIE || MessageObject.isVideoSticker(imageLocation.document)) || isAnimatedAvatar(key);
    }

    public boolean hasLottieMemCache(String key) {
        return lottieMemCache != null && lottieMemCache.contains(key);
    }

    private void httpFileLoadError(final String location) {
        imageLoadQueue.postRunnable(() -> {
            CacheImage img = imageLoadingByUrl.get(location);
            if (img == null) {
                return;
            }
            HttpImageTask oldTask = img.httpTask;
            if (oldTask != null) {
                img.httpTask = new HttpImageTask(oldTask.cacheImage, oldTask.imageSize);
                httpTasks.add(img.httpTask);
            }
            runHttpTasks(false);
        });
    }

    private void artworkLoadError(final String location) {
        imageLoadQueue.postRunnable(() -> {
            CacheImage img = imageLoadingByUrl.get(location);
            if (img == null) {
                return;
            }
            ArtworkLoadTask oldTask = img.artworkTask;
            if (oldTask != null) {
                img.artworkTask = new ArtworkLoadTask(oldTask.cacheImage);
                artworkTasks.add(img.artworkTask);
            }
            runArtworkTasks(false);
        });
    }

    private void fileDidLoaded(final String location, final File finalFile, final int mediaType) {
        imageLoadQueue.postRunnable(() -> {
            ThumbGenerateInfo info = waitingForQualityThumb.get(location);
            if (info != null && info.parentDocument != null) {
                generateThumb(mediaType, finalFile, info);
                waitingForQualityThumb.remove(location);
            }
            CacheImage img = imageLoadingByUrl.get(location);
            if (img == null) {
                return;
            }
            imageLoadingByUrl.remove(location);
            ArrayList<CacheOutTask> tasks = new ArrayList<>();
            for (int a = 0; a < img.imageReceiverArray.size(); a++) {
                String key = img.keys.get(a);
                String filter = img.filters.get(a);
                int type = img.types.get(a);
                ImageReceiver imageReceiver = img.imageReceiverArray.get(a);
                int guid = img.imageReceiverGuidsArray.get(a);
                CacheImage cacheImage = imageLoadingByKeys.get(key);
                if (cacheImage == null) {
                    cacheImage = new CacheImage();
                    cacheImage.priority = img.priority;
                    cacheImage.secureDocument = img.secureDocument;
                    cacheImage.currentAccount = img.currentAccount;
                    cacheImage.finalFilePath = finalFile;
                    cacheImage.parentObject = img.parentObject;
                    cacheImage.key = key;
                    cacheImage.imageLocation = img.imageLocation;
                    cacheImage.type = type;
                    cacheImage.ext = img.ext;
                    cacheImage.encryptionKeyPath = img.encryptionKeyPath;
                    cacheImage.cacheTask = new CacheOutTask(cacheImage);
                    cacheImage.filter = filter;
                    cacheImage.imageType = img.imageType;
                    imageLoadingByKeys.put(key, cacheImage);
                    tasks.add(cacheImage.cacheTask);
                }
                cacheImage.addImageReceiver(imageReceiver, key, filter, type, guid);
            }
            for (int a = 0; a < tasks.size(); a++) {
                CacheOutTask task = tasks.get(a);
                if (task.cacheImage.type == ImageReceiver.TYPE_THUMB) {
                    cacheThumbOutQueue.postRunnable(task);
                } else {
                    cacheOutQueue.postRunnable(task, task.cacheImage.priority);
                }
            }
        });
    }

    private void fileDidFailedLoad(final String location, int canceled) {
        if (canceled == 1) {
            return;
        }
        imageLoadQueue.postRunnable(() -> {
            CacheImage img = imageLoadingByUrl.get(location);
            if (img != null) {
                img.setImageAndClear(null, null);
            }
        });
    }

    private void runHttpTasks(boolean complete) {
        if (complete) {
            currentHttpTasksCount--;
        }
        while (currentHttpTasksCount < 4 && !httpTasks.isEmpty()) {
            HttpImageTask task = httpTasks.poll();
            if (task != null) {
                task.executeOnExecutor(AsyncTask.THREAD_POOL_EXECUTOR, null, null, null);
                currentHttpTasksCount++;
            }
        }
    }

    private void runArtworkTasks(boolean complete) {
        if (complete) {
            currentArtworkTasksCount--;
        }
        while (currentArtworkTasksCount < 4 && !artworkTasks.isEmpty()) {
            try {
                ArtworkLoadTask task = artworkTasks.poll();
                task.executeOnExecutor(AsyncTask.THREAD_POOL_EXECUTOR, null, null, null);
                currentArtworkTasksCount++;
            } catch (Throwable ignore) {
                runArtworkTasks(false);
            }
        }
    }

    public boolean isLoadingHttpFile(String url) {
        return httpFileLoadTasksByKeys.containsKey(url);
    }

    public static String getHttpFileName(String url) {
        return Utilities.MD5(url);
    }

    public static File getHttpFilePath(String url, String defaultExt) {
        String ext = getHttpUrlExtension(url, defaultExt);
        return new File(FileLoader.getDirectory(FileLoader.MEDIA_DIR_CACHE), Utilities.MD5(url) + "." + ext);
    }

    public void loadHttpFile(String url, String defaultExt, int currentAccount) {
        if (url == null || url.length() == 0 || httpFileLoadTasksByKeys.containsKey(url)) {
            return;
        }
        String ext = getHttpUrlExtension(url, defaultExt);
        File file = new File(FileLoader.getDirectory(FileLoader.MEDIA_DIR_CACHE), Utilities.MD5(url) + "_temp." + ext);
        file.delete();

        HttpFileTask task = new HttpFileTask(url, file, ext, currentAccount);
        httpFileLoadTasks.add(task);
        httpFileLoadTasksByKeys.put(url, task);
        runHttpFileLoadTasks(null, 0);
    }

    public void cancelLoadHttpFile(String url) {
        HttpFileTask task = httpFileLoadTasksByKeys.get(url);
        if (task != null) {
            task.cancel(true);
            httpFileLoadTasksByKeys.remove(url);
            httpFileLoadTasks.remove(task);
        }
        Runnable runnable = retryHttpsTasks.get(url);
        if (runnable != null) {
            AndroidUtilities.cancelRunOnUIThread(runnable);
        }
        runHttpFileLoadTasks(null, 0);
    }

    private void runHttpFileLoadTasks(final HttpFileTask oldTask, final int reason) {
        AndroidUtilities.runOnUIThread(() -> {
            if (oldTask != null) {
                currentHttpFileLoadTasksCount--;
            }
            if (oldTask != null) {
                if (reason == 1) {
                    if (oldTask.canRetry) {
                        final HttpFileTask newTask = new HttpFileTask(oldTask.url, oldTask.tempFile, oldTask.ext, oldTask.currentAccount);
                        Runnable runnable = () -> {
                            httpFileLoadTasks.add(newTask);
                            runHttpFileLoadTasks(null, 0);
                        };
                        retryHttpsTasks.put(oldTask.url, runnable);
                        AndroidUtilities.runOnUIThread(runnable, 1000);
                    } else {
                        httpFileLoadTasksByKeys.remove(oldTask.url);
                        NotificationCenter.getInstance(oldTask.currentAccount).postNotificationName(NotificationCenter.httpFileDidFailedLoad, oldTask.url, 0);
                    }
                } else if (reason == 2) {
                    httpFileLoadTasksByKeys.remove(oldTask.url);
                    File file = new File(FileLoader.getDirectory(FileLoader.MEDIA_DIR_CACHE), Utilities.MD5(oldTask.url) + "." + oldTask.ext);
                    String result = oldTask.tempFile.renameTo(file) ? file.toString() : oldTask.tempFile.toString();
                    NotificationCenter.getInstance(oldTask.currentAccount).postNotificationName(NotificationCenter.httpFileDidLoad, oldTask.url, result);
                }
            }
            while (currentHttpFileLoadTasksCount < 2 && !httpFileLoadTasks.isEmpty()) {
                HttpFileTask task = httpFileLoadTasks.poll();
                task.executeOnExecutor(AsyncTask.THREAD_POOL_EXECUTOR, null, null, null);
                currentHttpFileLoadTasksCount++;
            }
        });
    }

    public static boolean shouldSendImageAsDocument(String path, Uri uri) {
        BitmapFactory.Options bmOptions = new BitmapFactory.Options();
        bmOptions.inJustDecodeBounds = true;

        if (path == null && uri != null && uri.getScheme() != null) {
            String imageFilePath = null;
            if (uri.getScheme().contains("file")) {
                path = uri.getPath();
            } else {
                try {
                    path = AndroidUtilities.getPath(uri);
                } catch (Throwable e) {
                    FileLog.e(e);
                }
            }
        }

        if (path != null) {
            BitmapFactory.decodeFile(path, bmOptions);
        } else if (uri != null) {
            boolean error = false;
            try {
                InputStream inputStream = ApplicationLoader.applicationContext.getContentResolver().openInputStream(uri);
                BitmapFactory.decodeStream(inputStream, null, bmOptions);
                inputStream.close();
            } catch (Throwable e) {
                FileLog.e(e);
                return false;
            }
        }
        float photoW = bmOptions.outWidth;
        float photoH = bmOptions.outHeight;
        return photoW / photoH > 10.0f || photoH / photoW > 10.0f;
    }

    public static Bitmap loadBitmap(String path, Uri uri, float maxWidth, float maxHeight, boolean useMaxScale) {
        BitmapFactory.Options bmOptions = new BitmapFactory.Options();
        bmOptions.inJustDecodeBounds = true;
        InputStream inputStream = null;

        if (path == null && uri != null && uri.getScheme() != null) {
            String imageFilePath = null;
            if (uri.getScheme().contains("file")) {
                path = uri.getPath();
            } else if (Build.VERSION.SDK_INT < 30 || !"content".equals(uri.getScheme())) {
                try {
                    path = AndroidUtilities.getPath(uri);
                } catch (Throwable e) {
                    FileLog.e(e);
                }
            }
        }

        if (path != null) {
            BitmapFactory.decodeFile(path, bmOptions);
        } else if (uri != null) {
            boolean error = false;
            try {
                inputStream = ApplicationLoader.applicationContext.getContentResolver().openInputStream(uri);
                BitmapFactory.decodeStream(inputStream, null, bmOptions);
                inputStream.close();
                inputStream = ApplicationLoader.applicationContext.getContentResolver().openInputStream(uri);
            } catch (Throwable e) {
                FileLog.e(e);
                return null;
            }
        }
        float photoW = bmOptions.outWidth;
        float photoH = bmOptions.outHeight;
        float scaleFactor = useMaxScale ? Math.max(photoW / maxWidth, photoH / maxHeight) : Math.min(photoW / maxWidth, photoH / maxHeight);
        if (scaleFactor < 1) {
            scaleFactor = 1;
        }
        bmOptions.inJustDecodeBounds = false;
        bmOptions.inSampleSize = (int) scaleFactor;
        if (bmOptions.inSampleSize % 2 != 0) {
            int sample = 1;
            while (sample * 2 < bmOptions.inSampleSize) {
                sample *= 2;
            }
            bmOptions.inSampleSize = sample;
        }
        bmOptions.inPurgeable = Build.VERSION.SDK_INT < 21;

        Matrix matrix = null;
        try {
            int orientation = 0;
            if (path != null) {
                ExifInterface exif = new ExifInterface(path);
                orientation = exif.getAttributeInt(ExifInterface.TAG_ORIENTATION, ExifInterface.ORIENTATION_NORMAL);
            } else if (uri != null) {
                try (InputStream stream = ApplicationLoader.applicationContext.getContentResolver().openInputStream(uri)) {
                    ExifInterface exif = new ExifInterface(stream);
                    orientation = exif.getAttributeInt(ExifInterface.TAG_ORIENTATION, ExifInterface.ORIENTATION_NORMAL);
                } catch (Throwable ignore) {

                }
            }
            switch (orientation) {
                case ExifInterface.ORIENTATION_ROTATE_90:
                    matrix = new Matrix();
                    matrix.postRotate(90);
                    break;
                case ExifInterface.ORIENTATION_ROTATE_180:
                    matrix = new Matrix();
                    matrix.postRotate(180);
                    break;
                case ExifInterface.ORIENTATION_ROTATE_270:
                    matrix = new Matrix();
                    matrix.postRotate(270);
                    break;
            }
        } catch (Throwable ignore) {

        }

        scaleFactor /= bmOptions.inSampleSize;
        if (scaleFactor > 1) {
            if (matrix == null) {
                matrix = new Matrix();
            }
            matrix.postScale(1.0f / scaleFactor, 1.0f / scaleFactor);
        }

        Bitmap b = null;
        if (path != null) {
            try {
                b = BitmapFactory.decodeFile(path, bmOptions);
                if (b != null) {
                    if (bmOptions.inPurgeable) {
                        Utilities.pinBitmap(b);
                    }
                    Bitmap newBitmap = Bitmaps.createBitmap(b, 0, 0, b.getWidth(), b.getHeight(), matrix, true);
                    if (newBitmap != b) {
                        b.recycle();
                        b = newBitmap;
                    }
                }
            } catch (Throwable e) {
                FileLog.e(e);
                ImageLoader.getInstance().clearMemory();
                try {
                    if (b == null) {
                        b = BitmapFactory.decodeFile(path, bmOptions);
                        if (b != null && bmOptions.inPurgeable) {
                            Utilities.pinBitmap(b);
                        }
                    }
                    if (b != null) {
                        Bitmap newBitmap = Bitmaps.createBitmap(b, 0, 0, b.getWidth(), b.getHeight(), matrix, true);
                        if (newBitmap != b) {
                            b.recycle();
                            b = newBitmap;
                        }
                    }
                } catch (Throwable e2) {
                    FileLog.e(e2);
                }
            }
        } else if (uri != null) {
            try {
                b = BitmapFactory.decodeStream(inputStream, null, bmOptions);
                if (b != null) {
                    if (bmOptions.inPurgeable) {
                        Utilities.pinBitmap(b);
                    }
                    Bitmap newBitmap = Bitmaps.createBitmap(b, 0, 0, b.getWidth(), b.getHeight(), matrix, true);
                    if (newBitmap != b) {
                        b.recycle();
                        b = newBitmap;
                    }
                }
            } catch (Throwable e) {
                FileLog.e(e);
            } finally {
                try {
                    inputStream.close();
                } catch (Throwable e) {
                    FileLog.e(e);
                }
            }
        }

        return b;
    }

    public static void fillPhotoSizeWithBytes(TLRPC.PhotoSize photoSize) {
        if (photoSize == null || photoSize.bytes != null && photoSize.bytes.length != 0) {
            return;
        }
        File file = FileLoader.getInstance(UserConfig.selectedAccount).getPathToAttach(photoSize, true);
        try {
            RandomAccessFile f = new RandomAccessFile(file, "r");
            int len = (int) f.length();
            if (len < 20000) {
                photoSize.bytes = new byte[(int) f.length()];
                f.readFully(photoSize.bytes, 0, photoSize.bytes.length);
            }
        } catch (Throwable e) {
            FileLog.e(e);
        }
    }

    private static TLRPC.PhotoSize scaleAndSaveImageInternal(TLRPC.PhotoSize photoSize, Bitmap bitmap, Bitmap.CompressFormat compressFormat, boolean progressive, int w, int h, float photoW, float photoH, float scaleFactor, int quality, boolean cache, boolean scaleAnyway, boolean forceCacheDir) throws Exception {
        Bitmap scaledBitmap;
        if (scaleFactor > 1 || scaleAnyway) {
            scaledBitmap = Bitmaps.createScaledBitmap(bitmap, w, h, true);
        } else {
            scaledBitmap = bitmap;
        }

        boolean check = photoSize != null;
        TLRPC.TL_fileLocationToBeDeprecated location;
        if (photoSize == null || !(photoSize.location instanceof TLRPC.TL_fileLocationToBeDeprecated)) {
            location = new TLRPC.TL_fileLocationToBeDeprecated();
            location.volume_id = Integer.MIN_VALUE;
            location.dc_id = Integer.MIN_VALUE;
            location.local_id = SharedConfig.getLastLocalId();
            location.file_reference = new byte[0];

            photoSize = new TLRPC.TL_photoSize_layer127();
            photoSize.location = location;
            photoSize.w = scaledBitmap.getWidth();
            photoSize.h = scaledBitmap.getHeight();
            if (photoSize.w <= 100 && photoSize.h <= 100) {
                photoSize.type = "s";
            } else if (photoSize.w <= 320 && photoSize.h <= 320) {
                photoSize.type = "m";
            } else if (photoSize.w <= 800 && photoSize.h <= 800) {
                photoSize.type = "x";
            } else if (photoSize.w <= 1280 && photoSize.h <= 1280) {
                photoSize.type = "y";
            } else {
                photoSize.type = "w";
            }
        } else {
            location = (TLRPC.TL_fileLocationToBeDeprecated) photoSize.location;
        }

        String fileName = location.volume_id + "_" + location.local_id + ".jpg";
        File fileDir;
        if (forceCacheDir) {
            fileDir = FileLoader.getDirectory(FileLoader.MEDIA_DIR_CACHE);
        } else {
            fileDir = location.volume_id != Integer.MIN_VALUE ? FileLoader.getDirectory(FileLoader.MEDIA_DIR_IMAGE) : FileLoader.getDirectory(FileLoader.MEDIA_DIR_CACHE);
        }
        final File cacheFile = new File(fileDir, fileName);
        //TODO was crash in DEBUG_PRIVATE
//        if (compressFormat == Bitmap.CompressFormat.JPEG && progressive && BuildVars.DEBUG_VERSION) {
//            photoSize.size = Utilities.saveProgressiveJpeg(scaledBitmap, scaledBitmap.getWidth(), scaledBitmap.getHeight(), scaledBitmap.getRowBytes(), quality, cacheFile.getAbsolutePath());
//        } else {
        FileOutputStream stream = new FileOutputStream(cacheFile);
        scaledBitmap.compress(compressFormat, quality, stream);
        if (!cache) {
            photoSize.size = (int) stream.getChannel().size();
        }
        stream.close();
        // }
        if (cache) {
            ByteArrayOutputStream stream2 = new ByteArrayOutputStream();
            scaledBitmap.compress(compressFormat, quality, stream2);
            photoSize.bytes = stream2.toByteArray();
            photoSize.size = photoSize.bytes.length;
            stream2.close();
        }
        if (scaledBitmap != bitmap) {
            scaledBitmap.recycle();
        }
        return photoSize;
    }

    public static TLRPC.PhotoSize scaleAndSaveImage(Bitmap bitmap, float maxWidth, float maxHeight, int quality, boolean cache) {
        return scaleAndSaveImage(null, bitmap, Bitmap.CompressFormat.JPEG, false, maxWidth, maxHeight, quality, cache, 0, 0, false);
    }

    public static TLRPC.PhotoSize scaleAndSaveImage(TLRPC.PhotoSize photoSize, Bitmap bitmap, float maxWidth, float maxHeight, int quality, boolean cache, boolean forceCacheDir) {
        return scaleAndSaveImage(photoSize, bitmap, Bitmap.CompressFormat.JPEG, false, maxWidth, maxHeight, quality, cache, 0, 0, forceCacheDir);
    }

    public static TLRPC.PhotoSize scaleAndSaveImage(Bitmap bitmap, float maxWidth, float maxHeight, int quality, boolean cache, int minWidth, int minHeight) {
        return scaleAndSaveImage(null, bitmap, Bitmap.CompressFormat.JPEG, false, maxWidth, maxHeight, quality, cache, minWidth, minHeight, false);
    }

    public static TLRPC.PhotoSize scaleAndSaveImage(Bitmap bitmap, float maxWidth, float maxHeight, boolean progressive, int quality, boolean cache, int minWidth, int minHeight) {
        return scaleAndSaveImage(null, bitmap, Bitmap.CompressFormat.JPEG, progressive, maxWidth, maxHeight, quality, cache, minWidth, minHeight, false);
    }

    public static TLRPC.PhotoSize scaleAndSaveImage(Bitmap bitmap, Bitmap.CompressFormat compressFormat, float maxWidth, float maxHeight, int quality, boolean cache, int minWidth, int minHeight) {
        return scaleAndSaveImage(null, bitmap, compressFormat, false, maxWidth, maxHeight, quality, cache, minWidth, minHeight, false);
    }

    public static TLRPC.PhotoSize scaleAndSaveImage(TLRPC.PhotoSize photoSize, Bitmap bitmap, Bitmap.CompressFormat compressFormat, boolean progressive, float maxWidth, float maxHeight, int quality, boolean cache, int minWidth, int minHeight, boolean forceCacheDir) {
        if (bitmap == null) {
            return null;
        }
        float photoW = bitmap.getWidth();
        float photoH = bitmap.getHeight();
        if (photoW == 0 || photoH == 0) {
            return null;
        }
        boolean scaleAnyway = false;
        float scaleFactor = Math.max(photoW / maxWidth, photoH / maxHeight);
        if (minWidth != 0 && minHeight != 0 && (photoW < minWidth || photoH < minHeight)) {
            if (photoW < minWidth && photoH > minHeight) {
                scaleFactor = photoW / minWidth;
            } else if (photoW > minWidth && photoH < minHeight) {
                scaleFactor = photoH / minHeight;
            } else {
                scaleFactor = Math.max(photoW / minWidth, photoH / minHeight);
            }
            scaleAnyway = true;
        }
        int w = (int) (photoW / scaleFactor);
        int h = (int) (photoH / scaleFactor);
        if (h == 0 || w == 0) {
            return null;
        }

        try {
            return scaleAndSaveImageInternal(photoSize, bitmap, compressFormat, progressive, w, h, photoW, photoH, scaleFactor, quality, cache, scaleAnyway, forceCacheDir);
        } catch (Throwable e) {
            FileLog.e(e);
            ImageLoader.getInstance().clearMemory();
            System.gc();
            try {
                return scaleAndSaveImageInternal(photoSize, bitmap, compressFormat, progressive, w, h, photoW, photoH, scaleFactor, quality, cache, scaleAnyway, forceCacheDir);
            } catch (Throwable e2) {
                FileLog.e(e2);
                return null;
            }
        }
    }

    public static String getHttpUrlExtension(String url, String defaultExt) {
        String ext = null;
        String last = Uri.parse(url).getLastPathSegment();
        if (!TextUtils.isEmpty(last) && last.length() > 1) {
            url = last;
        }
        int idx = url.lastIndexOf('.');
        if (idx != -1) {
            ext = url.substring(idx + 1);
        }
        if (ext == null || ext.length() == 0 || ext.length() > 4) {
            ext = defaultExt;
        }
        return ext;
    }

    public static void saveMessageThumbs(TLRPC.Message message) {
        if (message.media == null) {
            return;
        }
        TLRPC.PhotoSize photoSize = findPhotoCachedSize(message);

        if (photoSize != null && photoSize.bytes != null && photoSize.bytes.length != 0) {
            TLRPC.PhotoSize newPhotoSize;
            if (photoSize.location == null || photoSize.location instanceof TLRPC.TL_fileLocationUnavailable) {
                photoSize.location = new TLRPC.TL_fileLocationToBeDeprecated();
                photoSize.location.volume_id = Integer.MIN_VALUE;
                photoSize.location.local_id = SharedConfig.getLastLocalId();
            }
            if (photoSize.h <= 50 && photoSize.w <= 50) {
                newPhotoSize = new TLRPC.TL_photoStrippedSize();
                newPhotoSize.location = photoSize.location;
                newPhotoSize.bytes = photoSize.bytes;
                newPhotoSize.h = photoSize.h;
                newPhotoSize.w = photoSize.w;
            } else {
                File file = FileLoader.getInstance(UserConfig.selectedAccount).getPathToAttach(photoSize, true);
                boolean isEncrypted = false;
                if (MessageObject.shouldEncryptPhotoOrVideo(message)) {
                    file = new File(file.getAbsolutePath() + ".enc");
                    isEncrypted = true;
                }
                if (!file.exists()) {
                    try {
                        if (isEncrypted) {
                            File keyPath = new File(FileLoader.getInternalCacheDir(), file.getName() + ".key");
                            RandomAccessFile keyFile = new RandomAccessFile(keyPath, "rws");
                            long len = keyFile.length();
                            byte[] encryptKey = new byte[32];
                            byte[] encryptIv = new byte[16];
                            if (len > 0 && len % 48 == 0) {
                                keyFile.read(encryptKey, 0, 32);
                                keyFile.read(encryptIv, 0, 16);
                            } else {
                                Utilities.random.nextBytes(encryptKey);
                                Utilities.random.nextBytes(encryptIv);
                                keyFile.write(encryptKey);
                                keyFile.write(encryptIv);
                            }
                            keyFile.close();
                            Utilities.aesCtrDecryptionByteArray(photoSize.bytes, encryptKey, encryptIv, 0, photoSize.bytes.length, 0);
                        }
                        RandomAccessFile writeFile = new RandomAccessFile(file, "rws");
                        writeFile.write(photoSize.bytes);
                        writeFile.close();
                    } catch (Exception e) {
                        FileLog.e(e);
                    }
                }

                newPhotoSize = new TLRPC.TL_photoSize_layer127();
                newPhotoSize.w = photoSize.w;
                newPhotoSize.h = photoSize.h;
                newPhotoSize.location = photoSize.location;
                newPhotoSize.size = photoSize.size;
                newPhotoSize.type = photoSize.type;
            }

            if (message.media instanceof TLRPC.TL_messageMediaPhoto) {
                for (int a = 0, count = message.media.photo.sizes.size(); a < count; a++) {
                    TLRPC.PhotoSize size = message.media.photo.sizes.get(a);
                    if (size instanceof TLRPC.TL_photoCachedSize) {
                        message.media.photo.sizes.set(a, newPhotoSize);
                        break;
                    }
                }
            } else if (message.media instanceof TLRPC.TL_messageMediaDocument) {
                for (int a = 0, count = message.media.document.thumbs.size(); a < count; a++) {
                    TLRPC.PhotoSize size = message.media.document.thumbs.get(a);
                    if (size instanceof TLRPC.TL_photoCachedSize) {
                        message.media.document.thumbs.set(a, newPhotoSize);
                        break;
                    }
                }
            } else if (message.media instanceof TLRPC.TL_messageMediaWebPage) {
                for (int a = 0, count = message.media.webpage.photo.sizes.size(); a < count; a++) {
                    TLRPC.PhotoSize size = message.media.webpage.photo.sizes.get(a);
                    if (size instanceof TLRPC.TL_photoCachedSize) {
                        message.media.webpage.photo.sizes.set(a, newPhotoSize);
                        break;
                    }
                }
            }
        }
    }

    private static TLRPC.PhotoSize findPhotoCachedSize(TLRPC.Message message) {
        TLRPC.PhotoSize photoSize = null;
        if (message.media instanceof TLRPC.TL_messageMediaPhoto) {
            for (int a = 0, count = message.media.photo.sizes.size(); a < count; a++) {
                TLRPC.PhotoSize size = message.media.photo.sizes.get(a);
                if (size instanceof TLRPC.TL_photoCachedSize) {
                    photoSize = size;
                    break;
                }
            }
        } else if (message.media instanceof TLRPC.TL_messageMediaDocument) {
            for (int a = 0, count = message.media.document.thumbs.size(); a < count; a++) {
                TLRPC.PhotoSize size = message.media.document.thumbs.get(a);
                if (size instanceof TLRPC.TL_photoCachedSize) {
                    photoSize = size;
                    break;
                }
            }
        } else if (message.media instanceof TLRPC.TL_messageMediaWebPage) {
            if (message.media.webpage.photo != null) {
                for (int a = 0, count = message.media.webpage.photo.sizes.size(); a < count; a++) {
                    TLRPC.PhotoSize size = message.media.webpage.photo.sizes.get(a);
                    if (size instanceof TLRPC.TL_photoCachedSize) {
                        photoSize = size;
                        break;
                    }
                }
            }
        } else if (message.media instanceof TLRPC.TL_messageMediaInvoice && message.media.extended_media instanceof TLRPC.TL_messageExtendedMediaPreview) {
            photoSize = ((TLRPC.TL_messageExtendedMediaPreview) message.media.extended_media).thumb;
        }
        return photoSize;
    }

    public static void saveMessagesThumbs(ArrayList<TLRPC.Message> messages) {
        if (messages == null || messages.isEmpty()) {
            return;
        }
        for (int a = 0; a < messages.size(); a++) {
            TLRPC.Message message = messages.get(a);
            saveMessageThumbs(message);
        }
    }

    public static MessageThumb generateMessageThumb(TLRPC.Message message) {
        TLRPC.PhotoSize photoSize = findPhotoCachedSize(message);

        if (photoSize != null && photoSize.bytes != null && photoSize.bytes.length != 0) {
            File file = FileLoader.getInstance(UserConfig.selectedAccount).getPathToAttach(photoSize, true);

            TLRPC.TL_photoSize newPhotoSize = new TLRPC.TL_photoSize_layer127();
            newPhotoSize.w = photoSize.w;
            newPhotoSize.h = photoSize.h;
            newPhotoSize.location = photoSize.location;
            newPhotoSize.size = photoSize.size;
            newPhotoSize.type = photoSize.type;

            if (file.exists() && message.grouped_id == 0) {
                int h = photoSize.h;
                int w = photoSize.w;
                Point point = ChatMessageCell.getMessageSize(w, h);
                String key = String.format(Locale.US, "%d_%d@%d_%d_b", photoSize.location.volume_id, photoSize.location.local_id, (int) (point.x / AndroidUtilities.density), (int) (point.y / AndroidUtilities.density));
                if (!getInstance().isInMemCache(key, false)) {
                    Bitmap bitmap = ImageLoader.loadBitmap(file.getPath(), null, (int) (point.x / AndroidUtilities.density), (int) (point.y / AndroidUtilities.density), false);
                    if (bitmap != null) {
                        Utilities.blurBitmap(bitmap, 3, 1, bitmap.getWidth(), bitmap.getHeight(), bitmap.getRowBytes());
                        Bitmap scaledBitmap = Bitmaps.createScaledBitmap(bitmap, (int) (point.x / AndroidUtilities.density), (int) (point.y / AndroidUtilities.density), true);
                        if (scaledBitmap != bitmap) {
                            bitmap.recycle();
                            bitmap = scaledBitmap;
                        }
                        return new MessageThumb(key, new BitmapDrawable(bitmap));
                    }
                }
            }
        } else if (message.media instanceof TLRPC.TL_messageMediaDocument) {
            for (int a = 0, count = message.media.document.thumbs.size(); a < count; a++) {
                TLRPC.PhotoSize size = message.media.document.thumbs.get(a);
                if (size instanceof TLRPC.TL_photoStrippedSize) {
                    TLRPC.PhotoSize thumbSize = FileLoader.getClosestPhotoSizeWithSize(message.media.document.thumbs, 320);
                    int h = 0;
                    int w = 0;
                    if (thumbSize != null) {
                        h = thumbSize.h;
                        w = thumbSize.w;
                    } else {
                        for (int k = 0; k < message.media.document.attributes.size(); k++) {
                            if (message.media.document.attributes.get(k) instanceof TLRPC.TL_documentAttributeVideo) {
                                TLRPC.TL_documentAttributeVideo videoAttribute = (TLRPC.TL_documentAttributeVideo) message.media.document.attributes.get(k);
                                h = videoAttribute.h;
                                w = videoAttribute.w;
                                break;
                            }
                        }
                    }

                    Point point = ChatMessageCell.getMessageSize(w, h);
                    String key = String.format(Locale.US, "%s_false@%d_%d_b", ImageLocation.getStrippedKey(message, message, size), (int) (point.x / AndroidUtilities.density), (int) (point.y / AndroidUtilities.density));
                    if (!getInstance().isInMemCache(key, false)) {
                        Bitmap b = getStrippedPhotoBitmap(size.bytes, null);
                        if (b != null) {
                            Utilities.blurBitmap(b, 3, 1, b.getWidth(), b.getHeight(), b.getRowBytes());
                            Bitmap scaledBitmap = Bitmaps.createScaledBitmap(b, (int) (point.x / AndroidUtilities.density), (int) (point.y / AndroidUtilities.density), true);
                            if (scaledBitmap != b) {
                                b.recycle();
                                b = scaledBitmap;
                            }
                            return new MessageThumb(key, new BitmapDrawable(b));
                        }
                    }
                }
            }
        }
        return null;
    }

    public void onFragmentStackChanged() {
        for (int i = 0; i < cachedAnimatedFileDrawables.size(); i++) {
            cachedAnimatedFileDrawables.get(i).repeatCount = 0;
        }
    }

    public DispatchQueuePriority getCacheOutQueue() {
        return cacheOutQueue;
    }

    public static class MessageThumb {
        BitmapDrawable drawable;
        String key;

        public MessageThumb(String key, BitmapDrawable bitmapDrawable) {
            this.key = key;
            this.drawable = bitmapDrawable;
        }
    }
}<|MERGE_RESOLUTION|>--- conflicted
+++ resolved
@@ -2251,13 +2251,8 @@
                     File newPath;
                     try {
                         if (ApplicationLoader.applicationContext.getExternalMediaDirs().length > 0) {
-<<<<<<< HEAD
-                            publicMediaDir = ApplicationLoader.applicationContext.getExternalMediaDirs()[0];
+                            publicMediaDir = getPublicStorageDir();
                             publicMediaDir = new File(publicMediaDir, "Teamgram");
-=======
-                            publicMediaDir = getPublicStorageDir();
-                            publicMediaDir = new File(publicMediaDir, "Telegram");
->>>>>>> bab9943e
                             publicMediaDir.mkdirs();
                         }
                     } catch (Exception e) {
@@ -2266,14 +2261,10 @@
                     newPath = ApplicationLoader.applicationContext.getExternalFilesDir(null);
                     telegramPath = new File(newPath, "Teamgram");
                 } else {
-<<<<<<< HEAD
-                    telegramPath = new File(path, "Teamgram");
-=======
                     if (!(path.exists() ? path.isDirectory() : path.mkdirs()) || !path.canWrite()) {
                         path = ApplicationLoader.applicationContext.getExternalFilesDir(null);
                     }
-                    telegramPath = new File(path, "Telegram");
->>>>>>> bab9943e
+                    telegramPath = new File(path, "Teamgram");
                 }
                 telegramPath.mkdirs();
 
