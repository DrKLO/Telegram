/*
 * This is the source code of Telegram for Android v. 1.3.2.
 * It is licensed under GNU GPL v. 2 or later.
 * You should have received a copy of the license in this archive (see LICENSE).
 *
 * Copyright Nikolai Kudashov, 2013.
 */

package org.telegram.messenger;

import android.content.Context;
import android.content.SharedPreferences;
import android.content.pm.PackageInfo;
import android.net.ConnectivityManager;
import android.net.NetworkInfo;
import android.os.Build;
import android.os.PowerManager;
import android.util.Base64;

import org.telegram.android.AndroidUtilities;
import org.telegram.android.ContactsController;
import org.telegram.android.LocaleController;
import org.telegram.android.MessagesController;
import org.telegram.android.NotificationCenter;

import java.io.File;
import java.util.ArrayList;
import java.util.HashMap;
import java.util.Locale;
import java.util.concurrent.ConcurrentHashMap;
import java.util.regex.Matcher;
import java.util.regex.Pattern;

public class ConnectionsManager implements Action.ActionDelegate, TcpConnection.TcpConnectionDelegate {
    private HashMap<Integer, Datacenter> datacenters = new HashMap<>();

    private ArrayList<Long> sessionsToDestroy = new ArrayList<>();
    private ArrayList<Long> destroyingSessions = new ArrayList<>();
    private HashMap<Integer, ArrayList<Long>> quickAckIdToRequestIds = new HashMap<>();

    private HashMap<Long, Integer> pingIdToDate = new HashMap<>();
    private ConcurrentHashMap<Integer, ArrayList<Long>> requestsByGuids = new ConcurrentHashMap<>(100, 1.0f, 2);
    private ConcurrentHashMap<Long, Integer> requestsByClass = new ConcurrentHashMap<>(100, 1.0f, 2);
    private volatile int connectionState = 2;

    private ArrayList<RPCRequest> requestQueue = new ArrayList<>();
    private ArrayList<RPCRequest> runningRequests = new ArrayList<>();
    private ArrayList<Action> actionQueue = new ArrayList<>();

    private ArrayList<Integer> unknownDatacenterIds = new ArrayList<>();
    private ArrayList<Integer> neededDatacenterIds = new ArrayList<>();
    private ArrayList<Integer> unauthorizedDatacenterIds = new ArrayList<>();
    private final HashMap<Integer, ArrayList<NetworkMessage>> genericMessagesToDatacenters = new HashMap<>();

    private TLRPC.TL_auth_exportedAuthorization movingAuthorization;
    public static final int DEFAULT_DATACENTER_ID = Integer.MAX_VALUE;
    private static final int DC_UPDATE_TIME = 60 * 60;
    protected int currentDatacenterId;
    protected int movingToDatacenterId;
    private long lastOutgoingMessageId = 0;
    private int isTestBackend = 0;
    private int timeDifference = 0;
    private int currentPingTime;
    private int lastDestroySessionRequestTime;
    private boolean updatingDcSettings = false;
    private int updatingDcStartTime = 0;
    private int lastDcUpdateTime = 0;
    private long pushSessionId;
    private boolean registeringForPush = false;

    private boolean paused = false;
    private long lastPingTime = System.currentTimeMillis();
    private long lastPushPingTime = 0;
    private boolean pushMessagesReceived = true;
    private boolean sendingPushPing = false;
    private int nextSleepTimeout = 30000;
    private long nextPingId = 0;

    private long lastPauseTime = System.currentTimeMillis();
    private boolean appPaused = true;

    private volatile long nextCallToken = 1;

    private PowerManager.WakeLock wakeLock = null;

    private static volatile ConnectionsManager Instance = null;

    public static ConnectionsManager getInstance() {
        ConnectionsManager localInstance = Instance;
        if (localInstance == null) {
            synchronized (ConnectionsManager.class) {
                localInstance = Instance;
                if (localInstance == null) {
                    Instance = localInstance = new ConnectionsManager();
                }
            }
        }
        return localInstance;
    }

    private Runnable stageRunnable = new Runnable() {
        @Override
        public void run() {
            Utilities.stageQueue.handler.removeCallbacks(stageRunnable);
            if (datacenters != null) {
                Datacenter datacenter = datacenterWithId(currentDatacenterId);
                if (sendingPushPing && lastPushPingTime < System.currentTimeMillis() - 30000 || Math.abs(lastPushPingTime - System.currentTimeMillis()) > 60000 * 3 + 10000) {
                    lastPushPingTime = 0;
                    sendingPushPing = false;
                    if (datacenter != null && datacenter.pushConnection != null) {
                        datacenter.pushConnection.suspendConnection(true);
                    }
                    FileLog.e("tmessages", "push ping timeout");
                }
                if (lastPushPingTime < System.currentTimeMillis() - 60000 * 3) {
                    FileLog.e("tmessages", "time for push ping");
                    lastPushPingTime = System.currentTimeMillis();
                    if (datacenter != null) {
                        generatePing(datacenter, true);
                    }
                }
            }

            long currentTime = System.currentTimeMillis();
            if (lastPauseTime != 0 && lastPauseTime < currentTime - nextSleepTimeout) {
                boolean dontSleep = !pushMessagesReceived;
                if (!dontSleep) {
                    for (RPCRequest request : runningRequests) {
                        if (request.rawRequest instanceof TLRPC.TL_get_future_salts) {
                            dontSleep = true;
                        } else if (request.retryCount < 10 && (request.runningStartTime + 60 > (int) (currentTime / 1000)) && ((request.flags & RPCRequest.RPCRequestClassDownloadMedia) != 0 || (request.flags & RPCRequest.RPCRequestClassUploadMedia) != 0)) {
                            dontSleep = true;
                            break;
                        }
                    }
                }
                if (!dontSleep) {
                    for (RPCRequest request : requestQueue) {
                        if (request.rawRequest instanceof TLRPC.TL_get_future_salts) {
                            dontSleep = true;
                        } else if ((request.flags & RPCRequest.RPCRequestClassDownloadMedia) != 0 || (request.flags & RPCRequest.RPCRequestClassUploadMedia) != 0) {
                            dontSleep = true;
                            break;
                        }
                    }
                }
                if (!dontSleep) {
                    if (!paused) {
                        FileLog.e("tmessages", "pausing network and timers by sleep time = " + nextSleepTimeout);
                        for (Datacenter datacenter : datacenters.values()) {
                            datacenter.suspendConnections();
                        }
                    }
                    try {
                        paused = true;
                        Utilities.stageQueue.postRunnable(stageRunnable, 1000);
                        return;
                    } catch (Exception e) {
                        FileLog.e("tmessages", e);
                    }
                } else {
                    lastPauseTime += 30 * 1000;
                    FileLog.e("tmessages", "don't sleep 30 seconds because of salt, upload or download request");
                }
            }
            if (paused) {
                paused = false;
                FileLog.e("tmessages", "resume network and timers");
            }

            if (datacenters != null) {
                MessagesController.getInstance().updateTimerProc();
                Datacenter datacenter = datacenterWithId(currentDatacenterId);
                if (datacenter != null) {
                    if (datacenter.authKey != null) {
                        if (lastPingTime < System.currentTimeMillis() - 19000) {
                            lastPingTime = System.currentTimeMillis();
                            generatePing();
                        }
                        if (!updatingDcSettings && lastDcUpdateTime < (int) (System.currentTimeMillis() / 1000) - DC_UPDATE_TIME) {
                            updateDcSettings(0);
                        }
                        processRequestQueue(0, 0);
                    } else {
                        boolean notFound = true;
                        for (Action actor : actionQueue) {
                            if (actor instanceof HandshakeAction) {
                                HandshakeAction eactor = (HandshakeAction) actor;
                                if (eactor.datacenter.datacenterId == datacenter.datacenterId) {
                                    notFound = false;
                                    break;
                                }
                            }
                        }
                        if (notFound) {
                            HandshakeAction actor = new HandshakeAction(datacenter);
                            actor.delegate = ConnectionsManager.this;
                            dequeueActor(actor, true);
                        }
                    }
                }
            }

            Utilities.stageQueue.postRunnable(stageRunnable, 1000);
        }
    };

    public ConnectionsManager() {
        lastOutgoingMessageId = 0;
        movingToDatacenterId = DEFAULT_DATACENTER_ID;
        loadSession();

        if (!isNetworkOnline()) {
            connectionState = 1;
        }

        Utilities.stageQueue.postRunnable(stageRunnable, 1000);

        try {
            PowerManager pm = (PowerManager) ApplicationLoader.applicationContext.getSystemService(Context.POWER_SERVICE);
            wakeLock = pm.newWakeLock(PowerManager.PARTIAL_WAKE_LOCK, "lock");
            wakeLock.setReferenceCounted(false);
        } catch (Exception e) {
            FileLog.e("tmessages", e);
        }
    }

    public int getConnectionState() {
        return connectionState;
    }

    public void setConnectionState(int state) {
        connectionState = state;
    }

    private void resumeNetworkInternal() {
        if (paused) {
            lastPauseTime = System.currentTimeMillis();
            nextSleepTimeout = 30000;
            FileLog.e("tmessages", "wakeup network in background");
        } else if (lastPauseTime != 0) {
            lastPauseTime = System.currentTimeMillis();
            FileLog.e("tmessages", "reset sleep timeout");
        }
    }

    public void resumeNetworkMaybe() {
        Utilities.stageQueue.postRunnable(new Runnable() {
            @Override
            public void run() {
                resumeNetworkInternal();
            }
        });
    }

    public void applicationMovedToForeground() {
        Utilities.stageQueue.postRunnable(stageRunnable);
        Utilities.stageQueue.postRunnable(new Runnable() {
            @Override
            public void run() {
                if (paused) {
                    nextSleepTimeout = 30000;
                    FileLog.e("tmessages", "reset timers by application moved to foreground");
                }
            }
        });
    }

    public void setAppPaused(final boolean value, final boolean byScreenState) {
        Utilities.stageQueue.postRunnable(new Runnable() {
            @Override
            public void run() {
                if (!byScreenState) {
                    appPaused = value;
                    FileLog.e("tmessages", "app paused = " + value);
                }
                if (value) {
                    if (byScreenState) {
                        if (lastPauseTime == 0) {
                            lastPauseTime = System.currentTimeMillis();
                        }
                    } else {
                        lastPauseTime = System.currentTimeMillis();
                    }
                } else {
                    if (appPaused) {
                        return;
                    }
                    FileLog.e("tmessages", "reset app pause time");
                    if (lastPauseTime != 0 && System.currentTimeMillis() - lastPauseTime > 5000) {
                        ContactsController.getInstance().checkContacts();
                    }
                    lastPauseTime = 0;
                    ConnectionsManager.getInstance().applicationMovedToForeground();
                }
            }
        });
    }

    public long getPauseTime() {
        return lastPauseTime;
    }

    //================================================================================
    // Config and session manage
    //================================================================================

    public Datacenter datacenterWithId(int datacenterId) {
        if (datacenterId == DEFAULT_DATACENTER_ID) {
            return datacenters.get(currentDatacenterId);
        }
        return datacenters.get(datacenterId);
    }

    void setTimeDifference(int diff) {
        boolean store = Math.abs(diff - timeDifference) > 25;
        timeDifference = diff;
        if (store) {
            saveSession();
        }
    }

    public void switchBackend() {
        Utilities.stageQueue.postRunnable(new Runnable() {
            @Override
            public void run() {
                if (isTestBackend == 0) {
                    isTestBackend = 1;
                } else {
                    isTestBackend = 0;
                }
                datacenters.clear();
                fillDatacenters();
                saveSession();
                Utilities.stageQueue.postRunnable(new Runnable() {
                    @Override
                    public void run() {
                        UserConfig.clearConfig();
                        System.exit(0);
                    }
                });
            }
        });
    }

    private void loadSession() {
        Utilities.stageQueue.postRunnable(new Runnable() {
            @Override
            public void run() {
                File configFile = new File(ApplicationLoader.applicationContext.getFilesDir(), "config.dat");
                if (configFile.exists()) {
                    try {
                        SerializedData data = new SerializedData(configFile);
                        isTestBackend = data.readInt32(false);
                        int version = data.readInt32(false);
                        sessionsToDestroy.clear();
                        int count = data.readInt32(false);
                        for (int a = 0; a < count; a++) {
                            sessionsToDestroy.add(data.readInt64(false));
                        }
                        timeDifference = data.readInt32(false);
                        count = data.readInt32(false);
                        for (int a = 0; a < count; a++) {
                            Datacenter datacenter = new Datacenter(data, 0);
                            datacenters.put(datacenter.datacenterId, datacenter);
                        }
                        currentDatacenterId = data.readInt32(false);
                        data.cleanup();
                    } catch (Exception e) {
                        UserConfig.clearConfig();
                    }
                } else {
                    SharedPreferences preferences = ApplicationLoader.applicationContext.getSharedPreferences("dataconfig", Context.MODE_PRIVATE);
                    isTestBackend = preferences.getInt("datacenterSetId", 0);
                    currentDatacenterId = preferences.getInt("currentDatacenterId", 0);
                    timeDifference = preferences.getInt("timeDifference", 0);
                    lastDcUpdateTime = preferences.getInt("lastDcUpdateTime", 0);
                    pushSessionId = preferences.getLong("pushSessionId", 0);

                    try {
                        sessionsToDestroy.clear();
                        String sessionsString = preferences.getString("sessionsToDestroy", null);
                        if (sessionsString != null) {
                            byte[] sessionsBytes = Base64.decode(sessionsString, Base64.DEFAULT);
                            if (sessionsBytes != null) {
                                SerializedData data = new SerializedData(sessionsBytes);
                                int count = data.readInt32(false);
                                for (int a = 0; a < count; a++) {
                                    sessionsToDestroy.add(data.readInt64(false));
                                }
                                data.cleanup();
                            }
                        }
                    } catch (Exception e) {
                        FileLog.e("tmessages", e);
                    }

                    try {
                        String datacentersString = preferences.getString("datacenters", null);
                        if (datacentersString != null) {
                            byte[] datacentersBytes = Base64.decode(datacentersString, Base64.DEFAULT);
                            if (datacentersBytes != null) {
                                SerializedData data = new SerializedData(datacentersBytes);
                                int count = data.readInt32(false);
                                for (int a = 0; a < count; a++) {
                                    Datacenter datacenter = new Datacenter(data, 1);
                                    datacenters.put(datacenter.datacenterId, datacenter);
                                }
                                data.cleanup();
                            }
                        }
                    } catch (Exception e) {
                        FileLog.e("tmessages", e);
                    }
                }

                if (currentDatacenterId != 0 && UserConfig.isClientActivated()) {
                    Datacenter datacenter = datacenterWithId(currentDatacenterId);
                    if (datacenter == null || datacenter.authKey == null) {
                        currentDatacenterId = 0;
                        datacenters.clear();
                        UserConfig.clearConfig();
                    }
                }

                fillDatacenters();

                if (datacenters.size() != 0 && currentDatacenterId == 0 || pushSessionId == 0) {
                    if (pushSessionId == 0) {
                        pushSessionId = Utilities.random.nextLong();
                    }
                    if (currentDatacenterId == 0) {
                        currentDatacenterId = 2;
                    }
                    saveSession();
                }
                movingToDatacenterId = DEFAULT_DATACENTER_ID;
            }
        });
    }

    private void fillDatacenters() {
        if (datacenters.size() == 0) {
            if (isTestBackend == 0) {
                Datacenter datacenter = new Datacenter();
                datacenter.datacenterId = 1;
                datacenter.addAddressAndPort("149.154.175.50", 443);
                datacenters.put(datacenter.datacenterId, datacenter);

                datacenter = new Datacenter();
                datacenter.datacenterId = 2;
                datacenter.addAddressAndPort("149.154.167.51", 443);
                datacenters.put(datacenter.datacenterId, datacenter);

                datacenter = new Datacenter();
                datacenter.datacenterId = 3;
                datacenter.addAddressAndPort("149.154.175.100", 443);
                datacenters.put(datacenter.datacenterId, datacenter);

                datacenter = new Datacenter();
                datacenter.datacenterId = 4;
                datacenter.addAddressAndPort("149.154.167.91", 443);
                datacenters.put(datacenter.datacenterId, datacenter);

                datacenter = new Datacenter();
                datacenter.datacenterId = 5;
                datacenter.addAddressAndPort("149.154.171.5", 443);
                datacenters.put(datacenter.datacenterId, datacenter);
            } else {
                Datacenter datacenter = new Datacenter();
                datacenter.datacenterId = 1;
                datacenter.addAddressAndPort("149.154.175.10", 443);
                datacenters.put(datacenter.datacenterId, datacenter);

                datacenter = new Datacenter();
                datacenter.datacenterId = 2;
                datacenter.addAddressAndPort("149.154.167.40", 443);
                datacenters.put(datacenter.datacenterId, datacenter);

                datacenter = new Datacenter();
                datacenter.datacenterId = 3;
                datacenter.addAddressAndPort("149.154.175.117", 443);
                datacenters.put(datacenter.datacenterId, datacenter);
            }
        } else if (datacenters.size() == 1) {
            Datacenter datacenter = new Datacenter();
            datacenter.datacenterId = 2;
            datacenter.addAddressAndPort("149.154.167.51", 443);
            datacenters.put(datacenter.datacenterId, datacenter);

            datacenter = new Datacenter();
            datacenter.datacenterId = 3;
            datacenter.addAddressAndPort("149.154.175.100", 443);
            datacenters.put(datacenter.datacenterId, datacenter);

            datacenter = new Datacenter();
            datacenter.datacenterId = 4;
            datacenter.addAddressAndPort("149.154.167.91", 443);
            datacenters.put(datacenter.datacenterId, datacenter);

            datacenter = new Datacenter();
            datacenter.datacenterId = 5;
            datacenter.addAddressAndPort("149.154.171.5", 443);
            datacenters.put(datacenter.datacenterId, datacenter);
        }
    }

    private void saveSession() {
        Utilities.stageQueue.postRunnable(new Runnable() {
            @Override
            public void run() {
                try {
                    SharedPreferences preferences = ApplicationLoader.applicationContext.getSharedPreferences("dataconfig", Context.MODE_PRIVATE);
                    SharedPreferences.Editor editor = preferences.edit();
                    editor.putInt("datacenterSetId", isTestBackend);
                    Datacenter currentDatacenter = datacenterWithId(currentDatacenterId);
                    if (currentDatacenter != null) {
                        editor.putInt("currentDatacenterId", currentDatacenterId);
                        editor.putInt("timeDifference", timeDifference);
                        editor.putInt("lastDcUpdateTime", lastDcUpdateTime);
                        editor.putLong("pushSessionId", pushSessionId);

                        ArrayList<Long> sessions = new ArrayList<>();
                        currentDatacenter.getSessions(sessions);

                        if (!sessions.isEmpty()) {
                            SerializedData data = new SerializedData(sessions.size() * 8 + 4);
                            data.writeInt32(sessions.size());
                            for (long session : sessions) {
                                data.writeInt64(session);
                            }
                            editor.putString("sessionsToDestroy", Base64.encodeToString(data.toByteArray(), Base64.DEFAULT));
                            data.cleanup();
                        } else {
                            editor.remove("sessionsToDestroy");
                        }

                        if (!datacenters.isEmpty()) {
                            SerializedData data = new SerializedData();
                            data.writeInt32(datacenters.size());
                            for (Datacenter datacenter : datacenters.values()) {
                                datacenter.SerializeToStream(data);
                            }
                            editor.putString("datacenters", Base64.encodeToString(data.toByteArray(), Base64.DEFAULT));
                            data.cleanup();
                        } else {
                            editor.remove("datacenters");
                        }
                    } else {
                        editor.remove("datacenters");
                        editor.remove("sessionsToDestroy");
                        editor.remove("currentDatacenterId");
                        editor.remove("timeDifference");
                    }
                    editor.commit();
                    File configFile = new File(ApplicationLoader.applicationContext.getFilesDir(), "config.dat");
                    if (configFile.exists()) {
                        configFile.delete();
                    }
                } catch (Exception e) {
                    FileLog.e("tmessages", e);
                }
            }
        });
    }

    void clearRequestsForRequestClass(int requestClass, Datacenter datacenter) {
        for (RPCRequest request : runningRequests) {
            Datacenter dcenter = datacenterWithId(request.runningDatacenterId);
            if ((request.flags & requestClass) != 0 && dcenter != null && dcenter.datacenterId == datacenter.datacenterId) {
                request.runningMessageId = 0;
                request.runningMessageSeqNo = 0;
                request.runningStartTime = 0;
                request.runningMinStartTime = 0;
                request.transportChannelToken = 0;
            }
        }
    }

    public void cleanUp() {
        Utilities.stageQueue.postRunnable(new Runnable() {
            @Override
            public void run() {
                for (int a = 0; a < requestQueue.size(); a++) {
                    RPCRequest request = requestQueue.get(a);
                    if ((request.flags & RPCRequest.RPCRequestClassWithoutLogin) != 0) {
                        continue;
                    }
                    requestQueue.remove(a);
                    if (request.completionBlock != null) {
                        TLRPC.TL_error implicitError = new TLRPC.TL_error();
                        implicitError.code = -1000;
                        implicitError.text = "";
                        request.completionBlock.run(null, implicitError);
                    }
                    a--;
                }
                for (int a = 0; a < runningRequests.size(); a++) {
                    RPCRequest request = runningRequests.get(a);
                    if ((request.flags & RPCRequest.RPCRequestClassWithoutLogin) != 0) {
                        continue;
                    }
                    runningRequests.remove(a);
                    if (request.completionBlock != null) {
                        TLRPC.TL_error implicitError = new TLRPC.TL_error();
                        implicitError.code = -1000;
                        implicitError.text = "";
                        request.completionBlock.run(null, implicitError);
                    }
                    a--;
                }
                pingIdToDate.clear();
                quickAckIdToRequestIds.clear();

                for (Datacenter datacenter : datacenters.values()) {
                    datacenter.recreateSessions();
                    datacenter.authorized = false;
                }

                sessionsToDestroy.clear();
                saveSession();
            }
        });
    }

    long generateMessageId() {
        long messageId = (long) ((((double) System.currentTimeMillis() + ((double) timeDifference) * 1000) * 4294967296.0) / 1000.0);
        if (messageId <= lastOutgoingMessageId) {
            messageId = lastOutgoingMessageId + 1;
        }
        while (messageId % 4 != 0) {
            messageId++;
        }
        lastOutgoingMessageId = messageId;
        return messageId;
    }

    long getTimeFromMsgId(long messageId) {
        return (long) (messageId / 4294967296.0 * 1000);
    }

    //================================================================================
    // Requests manage
    //================================================================================
    int lastClassGuid = 1;

    public int generateClassGuid() {
        int guid = lastClassGuid++;
        requestsByGuids.put(guid, new ArrayList<Long>());
        return guid;
    }

    public void cancelRpcsForClassGuid(int guid) {
        ArrayList<Long> requests = requestsByGuids.get(guid);
        if (requests != null) {
            for (Long request : requests) {
                cancelRpc(request, true);
            }
            requestsByGuids.remove(guid);
        }
    }

    public void bindRequestToGuid(final Long request, final int guid) {
        AndroidUtilities.runOnUIThread(new Runnable() {
            @Override
            public void run() {
                ArrayList<Long> requests = requestsByGuids.get(guid);
                if (requests != null) {
                    requests.add(request);
                    requestsByClass.put(request, guid);
                }
            }
        });
    }

    public void removeRequestInClass(final Long request) {
        AndroidUtilities.runOnUIThread(new Runnable() {
            @Override
            public void run() {
                Integer guid = requestsByClass.get(request);
                if (guid != null) {
                    ArrayList<Long> requests = requestsByGuids.get(guid);
                    if (requests != null) {
                        requests.remove(request);
                    }
                }
            }
        });
    }

    public void applyDcPushUpdate(final int dc, final String ip_address, final int port) {
        Utilities.stageQueue.postRunnable(new Runnable() {
            @Override
            public void run() {
                Datacenter exist = datacenterWithId(dc);
                if (exist != null) {
                    ArrayList<String> addresses = new ArrayList<>();
                    HashMap<String, Integer> ports = new HashMap<>();
                    addresses.add(ip_address);
                    ports.put(ip_address, port);
                    exist.replaceAddressesAndPorts(addresses, ports);
                    exist.suspendConnections();
                    updateDcSettings(dc);
                }
            }
        });
    }

    public void initPushConnection() {
        Utilities.stageQueue.postRunnable(new Runnable() {
            @Override
            public void run() {
                Datacenter datacenter = datacenterWithId(currentDatacenterId);
                if (datacenter != null) {
                    if (datacenter.pushConnection == null) {
                        datacenter.pushConnection = new TcpConnection(datacenter.datacenterId);
                        datacenter.pushConnection.setSessionId(pushSessionId);
                        datacenter.pushConnection.delegate = ConnectionsManager.this;
                        datacenter.pushConnection.transportRequestClass = RPCRequest.RPCRequestClassPush;
                        datacenter.pushConnection.connect();
                        generatePing(datacenter, true);
                    } else {
                        if (UserConfig.isClientActivated() && !UserConfig.registeredForInternalPush) {
                            registerForPush();
                        }
                    }
                }
            }
        });
    }

    public void applyCountryPortNumber(final String phone) {
        if (phone == null || phone.length() == 0) {
            return;
        }
        Utilities.stageQueue.postRunnable(new Runnable() {
            @Override
            public void run() {
                if (phone.startsWith("968")) {
                    for (HashMap.Entry<Integer, Datacenter> entry : datacenters.entrySet()) {
                        Datacenter datacenter = entry.getValue();
                        datacenter.overridePort = 8888;
                        datacenter.suspendConnections();
                    }
                } else {
                    for (HashMap.Entry<Integer, Datacenter> entry : datacenters.entrySet()) {
                        Datacenter datacenter = entry.getValue();
                        datacenter.overridePort = -1;
                    }
                }
            }
        });
    }

    public void updateDcSettings(int dcNum) {
        if (updatingDcSettings) {
            return;
        }
        updatingDcStartTime = (int) (System.currentTimeMillis() / 1000);
        updatingDcSettings = true;
        TLRPC.TL_help_getConfig getConfig = new TLRPC.TL_help_getConfig();

        ConnectionsManager.getInstance().performRpc(getConfig, new RPCRequest.RPCRequestDelegate() {
            @Override
            public void run(TLObject response, TLRPC.TL_error error) {
                if (!updatingDcSettings) {
                    return;
                }
                if (error == null) {
                    TLRPC.TL_config config = (TLRPC.TL_config) response;
                    int updateIn = config.expires - getCurrentTime();
                    if (updateIn <= 0) {
                        updateIn = 120;
                    }
                    lastDcUpdateTime = (int) (System.currentTimeMillis() / 1000) - DC_UPDATE_TIME + updateIn;
                    ArrayList<Datacenter> datacentersArr = new ArrayList<>();
                    HashMap<Integer, Datacenter> datacenterMap = new HashMap<>();
                    for (TLRPC.TL_dcOption datacenterDesc : config.dc_options) {
                        Datacenter existing = datacenterMap.get(datacenterDesc.id);
                        if (existing == null) {
                            existing = new Datacenter();
                            existing.datacenterId = datacenterDesc.id;
                            datacentersArr.add(existing);
                            datacenterMap.put(existing.datacenterId, existing);
                        }
                        existing.addAddressAndPort(datacenterDesc.ip_address, datacenterDesc.port);
                    }

                    if (!datacentersArr.isEmpty()) {
                        for (Datacenter datacenter : datacentersArr) {
                            Datacenter exist = datacenterWithId(datacenter.datacenterId);
                            if (exist == null) {
                                datacenters.put(datacenter.datacenterId, datacenter);
                            } else {
                                exist.replaceAddressesAndPorts(datacenter.addresses, datacenter.ports);
                            }
                            if (datacenter.datacenterId == movingToDatacenterId) {
                                movingToDatacenterId = DEFAULT_DATACENTER_ID;
                                moveToDatacenter(datacenter.datacenterId);
                            }
                        }
                        saveSession();

                        processRequestQueue(RPCRequest.RPCRequestClassTransportMask, 0);
                    }
                    MessagesController.getInstance().updateConfig(config);
                }
                updatingDcSettings = false;
            }
        }, null, true, RPCRequest.RPCRequestClassEnableUnauthorized | RPCRequest.RPCRequestClassGeneric | RPCRequest.RPCRequestClassWithoutLogin | RPCRequest.RPCRequestClassTryDifferentDc, dcNum == 0 ? currentDatacenterId : dcNum);
    }

    private TLObject wrapInLayer(TLObject object, int datacenterId, RPCRequest request) {
        if (object.layer() > 0) {
            Datacenter datacenter = datacenterWithId(datacenterId);
            if (datacenter == null || datacenter.lastInitVersion != BuildVars.BUILD_VERSION) {
                registerForPush();
                request.initRequest = true;
                TLRPC.initConnection invoke = new TLRPC.initConnection();
                invoke.query = object;
                invoke.api_id = BuildVars.APP_ID;
                try {
                    invoke.lang_code = LocaleController.getLocaleString(LocaleController.getInstance().getSystemDefaultLocale());
                    if (invoke.lang_code == null || invoke.lang_code.length() == 0) {
                        invoke.lang_code = "en";
                    }
                    invoke.device_model = Build.MANUFACTURER + Build.MODEL;
                    if (invoke.device_model == null) {
                        invoke.device_model = "Android unknown";
                    }
                    PackageInfo pInfo = ApplicationLoader.applicationContext.getPackageManager().getPackageInfo(ApplicationLoader.applicationContext.getPackageName(), 0);
                    invoke.app_version = pInfo.versionName + " (" + pInfo.versionCode + ")";
                    if (invoke.app_version == null) {
                        invoke.app_version = "App version unknown";
                    }
                    invoke.system_version = "SDK " + Build.VERSION.SDK_INT;
                } catch (Exception e) {
                    FileLog.e("tmessages", e);
                    invoke.lang_code = "en";
                    invoke.device_model = "Android unknown";
                    invoke.app_version = "App version unknown";
                    invoke.system_version = "SDK " + Build.VERSION.SDK_INT;
                }
                if (invoke.lang_code == null || invoke.lang_code.length() == 0) {
                    invoke.lang_code = "en";
                }
                if (invoke.device_model == null || invoke.device_model.length() == 0) {
                    invoke.device_model = "Android unknown";
                }
                if (invoke.app_version == null || invoke.app_version.length() == 0) {
                    invoke.app_version = "App version unknown";
                }
                if (invoke.system_version == null || invoke.system_version.length() == 0) {
                    invoke.system_version = "SDK Unknown";
                }
                TLRPC.invokeWithLayer invoke2 = new TLRPC.invokeWithLayer();
                invoke2.query = invoke;
                FileLog.d("wrap in layer", "" + object);
                object = invoke2;
            }
        }
        return object;
    }

    public long performRpc(final TLObject rpc, final RPCRequest.RPCRequestDelegate completionBlock) {
        return performRpc(rpc, completionBlock, null, true, RPCRequest.RPCRequestClassGeneric, DEFAULT_DATACENTER_ID);
    }

    public long performRpc(final TLObject rpc, final RPCRequest.RPCRequestDelegate completionBlock, boolean requiresCompletion, int requestClass) {
        return performRpc(rpc, completionBlock, null, requiresCompletion, requestClass, DEFAULT_DATACENTER_ID, true);
    }

    public long performRpc(final TLObject rpc, final RPCRequest.RPCRequestDelegate completionBlock, final RPCRequest.RPCQuickAckDelegate quickAckBlock, final boolean requiresCompletion, final int requestClass, final int datacenterId) {
        return performRpc(rpc, completionBlock, quickAckBlock, requiresCompletion, requestClass, datacenterId, true);
    }

    public long performRpc(final TLObject rpc, final RPCRequest.RPCRequestDelegate completionBlock, final RPCRequest.RPCQuickAckDelegate quickAckBlock, final boolean requiresCompletion, final int requestClass, final int datacenterId, final boolean runQueue) {
        if (rpc == null || !UserConfig.isClientActivated() && (requestClass & RPCRequest.RPCRequestClassWithoutLogin) == 0) {
            FileLog.e("tmessages", "can't do request without login " + rpc);
            return 0;
        }

        final long requestToken = nextCallToken++;

        Utilities.stageQueue.postRunnable(new Runnable() {
            @Override
            public void run() {
                RPCRequest request = new RPCRequest();
                request.token = requestToken;
                request.flags = requestClass;

                request.runningDatacenterId = datacenterId;

                request.rawRequest = rpc;
                request.rpcRequest = wrapInLayer(rpc, datacenterId, request);
                request.completionBlock = completionBlock;
                request.quickAckBlock = quickAckBlock;
                request.requiresCompletion = requiresCompletion;

                requestQueue.add(request);

                if (runQueue) {
                    processRequestQueue(0, 0);
                }
            }
        });

        return requestToken;
    }

    public void cancelRpc(final long token, final boolean notifyServer) {
        cancelRpc(token, notifyServer, false);
    }

    public void cancelRpc(final long token, final boolean notifyServer, final boolean ifNotSent) {
        if (token == 0) {
            return;
        }
        Utilities.stageQueue.postRunnable(new Runnable() {
            @Override
            public void run() {
                boolean found = false;

                for (int i = 0; i < requestQueue.size(); i++) {
                    RPCRequest request = requestQueue.get(i);
                    if (request.token == token) {
                        found = true;
                        request.cancelled = true;
                        FileLog.d("tmessages", "===== Cancelled queued rpc request " + request.rawRequest);
                        requestQueue.remove(i);
                        break;
                    }
                }

                if (!ifNotSent) {
                    for (int i = 0; i < runningRequests.size(); i++) {
                        RPCRequest request = runningRequests.get(i);
                        if (request.token == token) {
                            found = true;

                            FileLog.d("tmessages", "===== Cancelled running rpc request " + request.rawRequest);

                            if ((request.flags & RPCRequest.RPCRequestClassGeneric) != 0) {
                                if (notifyServer) {
                                    TLRPC.TL_rpc_drop_answer dropAnswer = new TLRPC.TL_rpc_drop_answer();
                                    dropAnswer.req_msg_id = request.runningMessageId;
                                    performRpc(dropAnswer, null, false, request.flags);
                                }
                            }

                            request.cancelled = true;
                            request.rawRequest.freeResources();
                            request.rpcRequest.freeResources();
                            runningRequests.remove(i);
                            break;
                        }
                    }
                    if (!found) {
                        FileLog.d("tmessages", "***** Warning: cancelling unknown request");
                    }
                }
            }
        });
    }

    public static boolean isNetworkOnline() {
        try {
            ConnectivityManager cm = (ConnectivityManager) ApplicationLoader.applicationContext.getSystemService(Context.CONNECTIVITY_SERVICE);
            NetworkInfo netInfo = cm.getActiveNetworkInfo();
            if (netInfo != null && (netInfo.isConnectedOrConnecting() || netInfo.isAvailable())) {
                return true;
            }

            netInfo = cm.getNetworkInfo(ConnectivityManager.TYPE_MOBILE);

            if (netInfo != null && netInfo.isConnectedOrConnecting()) {
                return true;
            } else {
                netInfo = cm.getNetworkInfo(ConnectivityManager.TYPE_WIFI);
                if (netInfo != null && netInfo.isConnectedOrConnecting()) {
                    return true;
                }
            }
        } catch (Exception e) {
            FileLog.e("tmessages", e);
            return true;
        }
        return false;
    }

    public static boolean isRoaming() {
        try {
            ConnectivityManager cm = (ConnectivityManager) ApplicationLoader.applicationContext.getSystemService(Context.CONNECTIVITY_SERVICE);
            NetworkInfo netInfo = cm.getActiveNetworkInfo();
            if (netInfo != null) {
                return netInfo.isRoaming();
            }
        } catch (Exception e) {
            FileLog.e("tmessages", e);
        }
        return false;
    }

    public static boolean isConnectedToWiFi() {
        try {
            ConnectivityManager cm = (ConnectivityManager) ApplicationLoader.applicationContext.getSystemService(Context.CONNECTIVITY_SERVICE);
            NetworkInfo netInfo = cm.getNetworkInfo(ConnectivityManager.TYPE_WIFI);
            if (netInfo != null && netInfo.getState() == NetworkInfo.State.CONNECTED) {
                return true;
            }
        } catch (Exception e) {
            FileLog.e("tmessages", e);
        }
        return false;
    }

    public int getCurrentTime() {
        return (int) (System.currentTimeMillis() / 1000) + timeDifference;
    }

    public int getTimeDifference() {
        return timeDifference;
    }

    private void processRequestQueue(int requestClass, int _datacenterId) {
        boolean haveNetwork = true;//isNetworkOnline();

        genericMessagesToDatacenters.clear();
        unknownDatacenterIds.clear();
        neededDatacenterIds.clear();
        unauthorizedDatacenterIds.clear();

        TcpConnection genericConnection = null;
        Datacenter defaultDatacenter = datacenterWithId(currentDatacenterId);
        if (defaultDatacenter != null) {
            genericConnection = defaultDatacenter.getGenericConnection(this);
        }

        int currentTime = (int) (System.currentTimeMillis() / 1000);
        for (int i = 0; i < runningRequests.size(); i++) {
            RPCRequest request = runningRequests.get(i);

            int datacenterId = request.runningDatacenterId;
            if (datacenterId == DEFAULT_DATACENTER_ID) {
                if (movingToDatacenterId != DEFAULT_DATACENTER_ID) {
                    continue;
                }
                datacenterId = currentDatacenterId;
            }

            if (datacenters.size() > 1 && (request.flags & RPCRequest.RPCRequestClassTryDifferentDc) != 0) {
                int requestStartTime = request.runningStartTime;
                int timeout = 30;
                if (updatingDcSettings && request.rawRequest instanceof TLRPC.TL_help_getConfig) {
                    requestStartTime = updatingDcStartTime;
                    timeout = 60;
                }
                if (requestStartTime != 0 && requestStartTime < currentTime - timeout) {
                    FileLog.e("tmessages", "move " + request.rawRequest + " to requestQueue");
                    requestQueue.add(request);
                    runningRequests.remove(i);
                    i--;
                    continue;
                }
            }

            Datacenter requestDatacenter = datacenterWithId(datacenterId);
            if (!request.initRequest && requestDatacenter.lastInitVersion != BuildVars.BUILD_VERSION) {
                request.rpcRequest = wrapInLayer(request.rawRequest, requestDatacenter.datacenterId, request);
                ByteBufferDesc os = new ByteBufferDesc(true);
                request.rpcRequest.serializeToStream(os);
                request.serializedLength = os.length();
            }

            if (requestDatacenter == null) {
                if (!unknownDatacenterIds.contains(datacenterId)) {
                    unknownDatacenterIds.add(datacenterId);
                }
                continue;
            } else if (requestDatacenter.authKey == null) {
                if (!neededDatacenterIds.contains(datacenterId)) {
                    neededDatacenterIds.add(datacenterId);
                }
                continue;
            } else if (!requestDatacenter.authorized && request.runningDatacenterId != DEFAULT_DATACENTER_ID && request.runningDatacenterId != currentDatacenterId && (request.flags & RPCRequest.RPCRequestClassEnableUnauthorized) == 0) {
                if (!unauthorizedDatacenterIds.contains(datacenterId)) {
                    unauthorizedDatacenterIds.add(datacenterId);
                }
                continue;
            }

            float maxTimeout = 8.0f;

            TcpConnection connection = null;
            if ((request.flags & RPCRequest.RPCRequestClassGeneric) != 0) {
                connection = requestDatacenter.getGenericConnection(this);
            } else if ((request.flags & RPCRequest.RPCRequestClassDownloadMedia) != 0) {
                connection = requestDatacenter.getDownloadConnection(this);
            } else if ((request.flags & RPCRequest.RPCRequestClassUploadMedia) != 0) {
                connection = requestDatacenter.getUploadConnection(this);
            }

            if ((request.flags & RPCRequest.RPCRequestClassGeneric) != 0) {
                if (connection.channelToken == 0) {
                    continue;
                }
            } else {
                if (!haveNetwork || connection.channelToken == 0) {
                    continue;
                }
                maxTimeout = 30.0f;
            }

            boolean forceThisRequest = (request.flags & requestClass) != 0 && requestDatacenter.datacenterId == _datacenterId;

            if (request.rawRequest instanceof TLRPC.TL_get_future_salts || request.rawRequest instanceof TLRPC.TL_destroy_session) {
                if (request.runningMessageId != 0) {
                    request.addRespondMessageId(request.runningMessageId);
                }
                request.runningMessageId = 0;
                request.runningMessageSeqNo = 0;
                request.transportChannelToken = 0;
                forceThisRequest = false;
            }

            if (((Math.abs(currentTime - request.runningStartTime) > maxTimeout) && (currentTime > request.runningMinStartTime || Math.abs(currentTime - request.runningMinStartTime) > 60.0)) || forceThisRequest) {
                if (!forceThisRequest && request.transportChannelToken > 0) {
                    if ((request.flags & RPCRequest.RPCRequestClassGeneric) != 0 && request.transportChannelToken == connection.channelToken) {
                        FileLog.d("tmessages", "Request token is valid, not retrying " + request.rawRequest);
                        continue;
                    } else {
                        if (connection.channelToken != 0 && request.transportChannelToken == connection.channelToken) {
                            FileLog.d("tmessages", "Request download token is valid, not retrying " + request.rawRequest);
                            continue;
                        }
                    }
                }

                if (request.transportChannelToken != 0 && request.transportChannelToken != connection.channelToken) {
                    request.lastResendTime = 0;
                }

                request.retryCount++;

                if (!request.salt && (request.flags & RPCRequest.RPCRequestClassDownloadMedia) != 0) {
                    int retryMax = 10;
                    if ((request.flags & RPCRequest.RPCRequestClassForceDownload) == 0) {
                        if (request.wait) {
                            retryMax = 1;
                        } else {
                            retryMax = 6;
                        }
                    }
                    if (request.retryCount >= retryMax) {
                        FileLog.e("tmessages", "timed out " + request.rawRequest);
                        TLRPC.TL_error error = new TLRPC.TL_error();
                        error.code = -123;
                        error.text = "RETRY_LIMIT";
                        if (request.completionBlock != null) {
                            request.completionBlock.run(null, error);
                        }
                        runningRequests.remove(i);
                        i--;
                        continue;
                    }
                }

                NetworkMessage networkMessage = new NetworkMessage();
                networkMessage.protoMessage = new TLRPC.TL_protoMessage();

                if (request.runningMessageSeqNo == 0) {
                    request.runningMessageSeqNo = connection.generateMessageSeqNo(true);
                    request.runningMessageId = generateMessageId();
                }
                networkMessage.protoMessage.msg_id = request.runningMessageId;
                networkMessage.protoMessage.seqno = request.runningMessageSeqNo;
                networkMessage.protoMessage.bytes = request.serializedLength;
                networkMessage.protoMessage.body = request.rpcRequest;
                networkMessage.rawRequest = request.rawRequest;
                networkMessage.requestId = request.token;

                request.runningStartTime = currentTime;

                if ((request.flags & RPCRequest.RPCRequestClassGeneric) != 0) {
                    request.transportChannelToken = connection.channelToken;
                    addMessageToDatacenter(requestDatacenter.datacenterId, networkMessage);
                } else if ((request.flags & RPCRequest.RPCRequestClassDownloadMedia) != 0) {
                    request.transportChannelToken = connection.channelToken;
                    ArrayList<NetworkMessage> arr = new ArrayList<>();
                    arr.add(networkMessage);
                    proceedToSendingMessages(arr, connection, false);
                } else if ((request.flags & RPCRequest.RPCRequestClassUploadMedia) != 0) {
                    request.transportChannelToken = connection.channelToken;
                    ArrayList<NetworkMessage> arr = new ArrayList<>();
                    arr.add(networkMessage);
                    proceedToSendingMessages(arr, connection, false);
                }
            }
        }

        if (genericConnection != null && genericConnection.channelToken != 0) {
            Datacenter currentDatacenter = datacenterWithId(currentDatacenterId);

            for (Long it : sessionsToDestroy) {
                if (destroyingSessions.contains(it)) {
                    continue;
                }
                if (System.currentTimeMillis() / 1000 - lastDestroySessionRequestTime > 2.0) {
                    lastDestroySessionRequestTime = (int) (System.currentTimeMillis() / 1000);
                    TLRPC.TL_destroy_session destroySession = new TLRPC.TL_destroy_session();
                    destroySession.session_id = it;
                    destroyingSessions.add(it);

                    NetworkMessage networkMessage = new NetworkMessage();
                    networkMessage.protoMessage = wrapMessage(destroySession, currentDatacenter.connection, false);
                    if (networkMessage.protoMessage != null) {
                        addMessageToDatacenter(currentDatacenter.datacenterId, networkMessage);
                    }
                }
            }
        }

        int genericRunningRequestCount = 0;
        int uploadRunningRequestCount = 0;
        int downloadRunningRequestCount = 0;

        for (RPCRequest request : runningRequests) {
            if ((request.flags & RPCRequest.RPCRequestClassGeneric) != 0) {
                genericRunningRequestCount++;
            } else if ((request.flags & RPCRequest.RPCRequestClassUploadMedia) != 0) {
                uploadRunningRequestCount++;
            } else if ((request.flags & RPCRequest.RPCRequestClassDownloadMedia) != 0) {
                downloadRunningRequestCount++;
            }
        }

        for (int i = 0; i < requestQueue.size(); i++) {
            RPCRequest request = requestQueue.get(i);
            if (request.cancelled) {
                requestQueue.remove(i);
                i--;
                continue;
            }

            int datacenterId = request.runningDatacenterId;
            if (datacenterId == DEFAULT_DATACENTER_ID) {
                if (movingToDatacenterId != DEFAULT_DATACENTER_ID && (request.flags & RPCRequest.RPCRequestClassEnableUnauthorized) == 0) {
                    continue;
                }
                datacenterId = currentDatacenterId;
            }

            if (datacenters.size() > 1 && (request.flags & RPCRequest.RPCRequestClassTryDifferentDc) != 0) {
                int requestStartTime = request.runningStartTime;
                int timeout = 30;
                if (updatingDcSettings && request.rawRequest instanceof TLRPC.TL_help_getConfig) {
                    requestStartTime = updatingDcStartTime;
                    updatingDcStartTime = currentTime;
                    timeout = 60;
                } else {
                    request.runningStartTime = 0;
                }
                if (requestStartTime != 0 && requestStartTime < currentTime - timeout) {
                    ArrayList<Datacenter> allDc = new ArrayList<>(datacenters.values());
                    for (int a = 0; a < allDc.size(); a++) {
                        Datacenter dc = allDc.get(a);
                        if (dc.datacenterId == datacenterId) {
                            allDc.remove(a);
                            break;
                        }
                    }
                    Datacenter newDc = allDc.get(Math.abs(Utilities.random.nextInt() % allDc.size()));
                    datacenterId = newDc.datacenterId;
                    if (!(request.rawRequest instanceof TLRPC.TL_help_getConfig)) {
                        currentDatacenterId = datacenterId;
                    } else {
                        request.runningDatacenterId = datacenterId;
                    }
                }
            }

            Datacenter requestDatacenter = datacenterWithId(datacenterId);
            if (!request.initRequest && requestDatacenter.lastInitVersion != BuildVars.BUILD_VERSION) {
                request.rpcRequest = wrapInLayer(request.rawRequest, requestDatacenter.datacenterId, request);
            }

            if (requestDatacenter == null) {
                unknownDatacenterIds.add(datacenterId);
                continue;
            } else if (requestDatacenter.authKey == null) {
                neededDatacenterIds.add(datacenterId);
                continue;
            } else if (!requestDatacenter.authorized && request.runningDatacenterId != DEFAULT_DATACENTER_ID && request.runningDatacenterId != currentDatacenterId && (request.flags & RPCRequest.RPCRequestClassEnableUnauthorized) == 0) {
                unauthorizedDatacenterIds.add(datacenterId);
                continue;
            }

            TcpConnection connection = null;
            if ((request.flags & RPCRequest.RPCRequestClassGeneric) != 0) {
                connection = requestDatacenter.getGenericConnection(this);
            } else if ((request.flags & RPCRequest.RPCRequestClassDownloadMedia) != 0) {
                connection = requestDatacenter.getDownloadConnection(this);
            } else if ((request.flags & RPCRequest.RPCRequestClassUploadMedia) != 0) {
                connection = requestDatacenter.getUploadConnection(this);
            }

            if ((request.flags & RPCRequest.RPCRequestClassGeneric) != 0 && connection.channelToken == 0) {
                continue;
            }

            if (request.requiresCompletion) {
                if ((request.flags & RPCRequest.RPCRequestClassGeneric) != 0) {
                    if (genericRunningRequestCount >= 60) {
                        continue;
                    }
                    genericRunningRequestCount++;
                } else if ((request.flags & RPCRequest.RPCRequestClassUploadMedia) != 0) {
                    if (!haveNetwork || uploadRunningRequestCount >= 5) {
                        continue;
                    }
                    uploadRunningRequestCount++;
                } else if ((request.flags & RPCRequest.RPCRequestClassDownloadMedia) != 0) {
                    if (!haveNetwork || downloadRunningRequestCount >= 5) {
                        continue;
                    }
                    downloadRunningRequestCount++;
                }
            }

            long messageId = generateMessageId();

            boolean canCompress = (request.flags & RPCRequest.RPCRequestClassCanCompress) != 0;

            SerializedData os = new SerializedData(!canCompress);
            request.rpcRequest.serializeToStream(os);
            int requestLength = os.length();

            if (requestLength != 0) {
                if (canCompress) {
                    try {
                        byte[] data = Utilities.compress(os.toByteArray());
                        os.cleanup();
                        if (data.length < requestLength) {
                            TLRPC.TL_gzip_packed packed = new TLRPC.TL_gzip_packed();
                            packed.packed_data = data;
                            request.rpcRequest = packed;
                            os = new SerializedData(true);
                            packed.serializeToStream(os);
                            requestLength = os.length();
                            os.cleanup();
                        }
                    } catch (Exception e) {
                        FileLog.e("tmessages", e);
                    }
                }

                NetworkMessage networkMessage = new NetworkMessage();
                networkMessage.protoMessage = new TLRPC.TL_protoMessage();
                networkMessage.protoMessage.msg_id = messageId;
                networkMessage.protoMessage.seqno = connection.generateMessageSeqNo(true);
                networkMessage.protoMessage.bytes = requestLength;
                networkMessage.protoMessage.body = request.rpcRequest;
                networkMessage.rawRequest = request.rawRequest;
                networkMessage.requestId = request.token;

                request.runningMessageId = messageId;
                request.runningMessageSeqNo = networkMessage.protoMessage.seqno;
                request.serializedLength = requestLength;
                request.runningStartTime = (int) (System.currentTimeMillis() / 1000);
                request.transportChannelToken = connection.channelToken;
                if (request.requiresCompletion) {
                    runningRequests.add(request);
                }

                if ((request.flags & RPCRequest.RPCRequestClassGeneric) != 0) {
                    addMessageToDatacenter(requestDatacenter.datacenterId, networkMessage);
                } else {
                    ArrayList<NetworkMessage> arr = new ArrayList<>();
                    arr.add(networkMessage);
                    proceedToSendingMessages(arr, connection, false);
                }
            } else {
                FileLog.e("tmessages", "***** Couldn't serialize " + request.rawRequest);
            }

            requestQueue.remove(i);
            i--;
        }

        for (Datacenter datacenter : datacenters.values()) {
            if (genericMessagesToDatacenters.get(datacenter.datacenterId) == null && datacenter.connection != null && datacenter.connection.channelToken != 0 && datacenter.connection.hasMessagesToConfirm()) {
                genericMessagesToDatacenters.put(datacenter.datacenterId, new ArrayList<NetworkMessage>());
            }
        }

        for (int iter : genericMessagesToDatacenters.keySet()) {
            Datacenter datacenter = datacenterWithId(iter);
            if (datacenter != null) {
                boolean scannedPreviousRequests = false;
                long lastSendMessageRpcId = 0;

                boolean hasSendMessage = false;
                ArrayList<NetworkMessage> arr = genericMessagesToDatacenters.get(iter);
                for (NetworkMessage networkMessage : arr) {
                    TLRPC.TL_protoMessage message = networkMessage.protoMessage;

                    Object rawRequest = networkMessage.rawRequest;

                    if (rawRequest != null && (rawRequest instanceof TLRPC.TL_messages_sendMessage ||
                            rawRequest instanceof TLRPC.TL_messages_sendMedia ||
                            rawRequest instanceof TLRPC.TL_messages_forwardMessages ||
                            rawRequest instanceof TLRPC.TL_messages_forwardMessage ||
                            rawRequest instanceof TLRPC.TL_messages_sendEncrypted ||
                            rawRequest instanceof TLRPC.TL_messages_sendEncryptedFile ||
                            rawRequest instanceof TLRPC.TL_messages_sendEncryptedService)) {

                        if (rawRequest instanceof TLRPC.TL_messages_sendMessage) {
                            hasSendMessage = true;
                        }

                        if (!scannedPreviousRequests) {
                            scannedPreviousRequests = true;

                            ArrayList<Long> currentRequests = new ArrayList<>();
                            for (NetworkMessage currentNetworkMessage : arr) {
                                TLRPC.TL_protoMessage currentMessage = currentNetworkMessage.protoMessage;

                                Object currentRawRequest = currentNetworkMessage.rawRequest;

                                if (currentRawRequest instanceof TLRPC.TL_messages_sendMessage ||
                                        currentRawRequest instanceof TLRPC.TL_messages_sendMedia ||
                                        currentRawRequest instanceof TLRPC.TL_messages_forwardMessages ||
                                        currentRawRequest instanceof TLRPC.TL_messages_forwardMessage ||
                                        currentRawRequest instanceof TLRPC.TL_messages_sendEncrypted ||
                                        currentRawRequest instanceof TLRPC.TL_messages_sendEncryptedFile ||
                                        currentRawRequest instanceof TLRPC.TL_messages_sendEncryptedService) {
                                    currentRequests.add(currentMessage.msg_id);
                                }
                            }

                            long maxRequestId = 0;
                            for (RPCRequest request : runningRequests) {
                                if (request.rawRequest instanceof TLRPC.TL_messages_sendMessage ||
                                        request.rawRequest instanceof TLRPC.TL_messages_sendMedia ||
                                        request.rawRequest instanceof TLRPC.TL_messages_forwardMessages ||
                                        request.rawRequest instanceof TLRPC.TL_messages_forwardMessage ||
                                        request.rawRequest instanceof TLRPC.TL_messages_sendEncrypted ||
                                        request.rawRequest instanceof TLRPC.TL_messages_sendEncryptedFile ||
                                        request.rawRequest instanceof TLRPC.TL_messages_sendEncryptedService) {
                                    if (!currentRequests.contains(request.runningMessageId)) {
                                        maxRequestId = Math.max(maxRequestId, request.runningMessageId);
                                    }
                                }
                            }

                            lastSendMessageRpcId = maxRequestId;
                        }

                        if (lastSendMessageRpcId != 0 && lastSendMessageRpcId != message.msg_id) {
                            TLRPC.TL_invokeAfterMsg invokeAfterMsg = new TLRPC.TL_invokeAfterMsg();
                            invokeAfterMsg.msg_id = lastSendMessageRpcId;
                            invokeAfterMsg.query = message.body;

                            message.body = invokeAfterMsg;
                            message.bytes = message.bytes + 4 + 8;
                        }

                        lastSendMessageRpcId = message.msg_id;
                    }
                }

                proceedToSendingMessages(arr, datacenter.getGenericConnection(this), hasSendMessage);
            }
        }

        if ((requestClass & RPCRequest.RPCRequestClassGeneric) != 0) {
            ArrayList<NetworkMessage> messagesIt = genericMessagesToDatacenters.get(_datacenterId);
            if (messagesIt == null || messagesIt.size() == 0) {
                generatePing();
            }
        }

        if (!unknownDatacenterIds.isEmpty() && !updatingDcSettings) {
            updateDcSettings(0);
        }

        for (int num : neededDatacenterIds) {
            if (num != movingToDatacenterId) {
                boolean notFound = true;
                for (Action actor : actionQueue) {
                    if (actor instanceof HandshakeAction) {
                        HandshakeAction eactor = (HandshakeAction) actor;
                        if (eactor.datacenter.datacenterId == num) {
                            notFound = false;
                            break;
                        }
                    }
                }
                if (notFound) {
                    HandshakeAction actor = new HandshakeAction(datacenterWithId(num));
                    actor.delegate = this;
                    dequeueActor(actor, true);
                }
            }
        }

        for (int num : unauthorizedDatacenterIds) {
            if (num != currentDatacenterId && num != movingToDatacenterId && UserConfig.isClientActivated()) {
                boolean notFound = true;
                for (Action actor : actionQueue) {
                    if (actor instanceof ExportAuthorizationAction) {
                        ExportAuthorizationAction eactor = (ExportAuthorizationAction) actor;
                        if (eactor.datacenter.datacenterId == num) {
                            notFound = false;
                            break;
                        }
                    }
                }
                if (notFound) {
                    ExportAuthorizationAction actor = new ExportAuthorizationAction(datacenterWithId(num));
                    actor.delegate = this;
                    dequeueActor(actor, true);
                }
            }
        }
    }

    void addMessageToDatacenter(int datacenterId, NetworkMessage message) {
        ArrayList<NetworkMessage> arr = genericMessagesToDatacenters.get(datacenterId);
        if (arr == null) {
            arr = new ArrayList<>();
            genericMessagesToDatacenters.put(datacenterId, arr);
        }
        arr.add(message);
    }

    TLRPC.TL_protoMessage wrapMessage(TLObject message, TcpConnection connection, boolean meaningful) {
        ByteBufferDesc os = new ByteBufferDesc(true);
        message.serializeToStream(os);

        if (os.length() != 0) {
            TLRPC.TL_protoMessage protoMessage = new TLRPC.TL_protoMessage();
            protoMessage.msg_id = generateMessageId();
            protoMessage.bytes = os.length();
            protoMessage.body = message;
            protoMessage.seqno = connection.generateMessageSeqNo(meaningful);
            return protoMessage;
        } else {
            FileLog.e("tmessages", "***** Couldn't serialize " + message);
            return null;
        }
    }

    void proceedToSendingMessages(ArrayList<NetworkMessage> messageList, TcpConnection connection, boolean reportAck) {
        if (connection.getSissionId() == 0) {
            return;
        }

        ArrayList<NetworkMessage> messages = new ArrayList<>();
        if (messageList != null) {
            messages.addAll(messageList);
        }

        NetworkMessage message = connection.generateConfirmationRequest();
        if (message != null) {
            messages.add(message);
        }

        sendMessagesToTransport(messages, connection, reportAck);
    }

    void sendMessagesToTransport(ArrayList<NetworkMessage> messagesToSend, TcpConnection connection, boolean reportAck) {
        if (messagesToSend.size() == 0) {
            return;
        }

        if (connection == null) {
            return;
        }

        ArrayList<NetworkMessage> currentMessages = new ArrayList<>();

        int currentSize = 0;
        for (int a = 0; a < messagesToSend.size(); a++) {
            NetworkMessage networkMessage = messagesToSend.get(a);
            currentMessages.add(networkMessage);

            TLRPC.TL_protoMessage protoMessage = networkMessage.protoMessage;

            currentSize += protoMessage.bytes;

            if (currentSize >= 3 * 1024 || a == messagesToSend.size() - 1) {
                ArrayList<Integer> quickAckId = new ArrayList<>();
                ByteBufferDesc transportData = createConnectionData(currentMessages, quickAckId, connection);

                if (transportData != null) {
                    if (reportAck && quickAckId.size() != 0) {
                        ArrayList<Long> requestIds = new ArrayList<>();

                        for (NetworkMessage message : messagesToSend) {
                            if (message.requestId != 0) {
                                requestIds.add(message.requestId);
                            }
                        }

                        if (requestIds.size() != 0) {
                            int ack = quickAckId.get(0);
                            ArrayList<Long> arr = quickAckIdToRequestIds.get(ack);
                            if (arr == null) {
                                arr = new ArrayList<>();
                                quickAckIdToRequestIds.put(ack, arr);
                            }
                            arr.addAll(requestIds);
                        }
                    }

                    connection.sendData(transportData, true, reportAck);
                } else {
                    FileLog.e("tmessages", "***** Transport data is nil");
                }

                currentSize = 0;
                currentMessages.clear();
            }
        }
    }

    ByteBufferDesc createConnectionData(ArrayList<NetworkMessage> messages, ArrayList<Integer> quickAckId, TcpConnection connection) {
        Datacenter datacenter = datacenterWithId(connection.getDatacenterId());
        if (datacenter.authKey == null) {
            return null;
        }

        long messageId;
        TLObject messageBody;
        int messageSeqNo;

        if (messages.size() == 1) {
            NetworkMessage networkMessage = messages.get(0);
            TLRPC.TL_protoMessage message = networkMessage.protoMessage;

            if (BuildVars.DEBUG_VERSION) {
                if (message.body instanceof TLRPC.invokeWithLayer) {
                    FileLog.d("tmessages", connection.getSissionId() + ":DC" + datacenter.datacenterId + "> Send message (" + message.seqno + ", " + message.msg_id + "): " + ((TLRPC.invokeWithLayer) message.body).query);
                } else if (message.body instanceof TLRPC.initConnection) {
                    TLRPC.initConnection r = (TLRPC.initConnection) message.body;
                    if (r.query instanceof TLRPC.invokeWithLayer) {
                        FileLog.d("tmessages", connection.getSissionId() + ":DC" + datacenter.datacenterId + "> Send message (" + message.seqno + ", " + message.msg_id + "): " + ((TLRPC.invokeWithLayer) r.query).query);
                    } else {
                        FileLog.d("tmessages", connection.getSissionId() + ":DC" + datacenter.datacenterId + "> Send message (" + message.seqno + ", " + message.msg_id + "): " + r.query);
                    }
                } else {
                    FileLog.d("tmessages", connection.getSissionId() + ":DC" + datacenter.datacenterId + "> Send message (" + message.seqno + ", " + message.msg_id + "): " + message.body);
                }
            }

            long msg_time = getTimeFromMsgId(message.msg_id);
            long currentTime = System.currentTimeMillis() + ((long) timeDifference) * 1000;

            if (msg_time < currentTime - 30000 || msg_time > currentTime + 25000) {
                FileLog.d("tmessages", "wrap in messages continaer");
                TLRPC.TL_msg_container messageContainer = new TLRPC.TL_msg_container();
                messageContainer.messages = new ArrayList<>();
                messageContainer.messages.add(message);

                messageId = generateMessageId();
                messageBody = messageContainer;
                messageSeqNo = connection.generateMessageSeqNo(false);
            } else {
                messageId = message.msg_id;
                messageBody = message.body;
                messageSeqNo = message.seqno;
            }
        } else {
            TLRPC.TL_msg_container messageContainer = new TLRPC.TL_msg_container();

            ArrayList<TLRPC.TL_protoMessage> containerMessages = new ArrayList<>(messages.size());

            for (NetworkMessage networkMessage : messages) {
                TLRPC.TL_protoMessage message = networkMessage.protoMessage;
                containerMessages.add(message);
                if (BuildVars.DEBUG_VERSION) {
                    if (message.body instanceof TLRPC.invokeWithLayer) {
                        FileLog.d("tmessages", connection.getSissionId() + ":DC" + datacenter.datacenterId + "> Send message (" + message.seqno + ", " + message.msg_id + "): " + ((TLRPC.invokeWithLayer) message.body).query);
                    } else if (message.body instanceof TLRPC.initConnection) {
                        TLRPC.initConnection r = (TLRPC.initConnection) message.body;
                        if (r.query instanceof TLRPC.invokeWithLayer) {
                            FileLog.d("tmessages", connection.getSissionId() + ":DC" + datacenter.datacenterId + "> Send message (" + message.seqno + ", " + message.msg_id + "): " + ((TLRPC.invokeWithLayer) r.query).query);
                        } else {
                            FileLog.d("tmessages", connection.getSissionId() + ":DC" + datacenter.datacenterId + "> Send message (" + message.seqno + ", " + message.msg_id + "): " + r.query);
                        }
                    } else {
                        FileLog.d("tmessages", connection.getSissionId() + ":DC" + datacenter.datacenterId + "> Send message (" + message.seqno + ", " + message.msg_id + "): " + message.body);
                    }
                }
            }

            messageContainer.messages = containerMessages;

            messageId = generateMessageId();
            messageBody = messageContainer;
            messageSeqNo = connection.generateMessageSeqNo(false);
        }

        ByteBufferDesc sizeBuffer = new ByteBufferDesc(true);
        messageBody.serializeToStream(sizeBuffer);

        ByteBufferDesc innerOs = BuffersStorage.getInstance().getFreeBuffer(8 + 8 + 8 + 4 + 4 + sizeBuffer.length());

        long serverSalt = datacenter.selectServerSalt(getCurrentTime());
        if (serverSalt == 0) {
            innerOs.writeInt64(0);
        } else {
            innerOs.writeInt64(serverSalt);
        }
        innerOs.writeInt64(connection.getSissionId());
        innerOs.writeInt64(messageId);
        innerOs.writeInt32(messageSeqNo);
        innerOs.writeInt32(sizeBuffer.length());
        messageBody.serializeToStream(innerOs);

        byte[] messageKeyFull = Utilities.computeSHA1(innerOs.buffer, 0, innerOs.limit());
        byte[] messageKey = new byte[16];
        System.arraycopy(messageKeyFull, messageKeyFull.length - 16, messageKey, 0, 16);

        if (quickAckId != null) {
            SerializedData data = new SerializedData(messageKeyFull);
            quickAckId.add(data.readInt32(false) & 0x7fffffff);
            data.cleanup();
        }

        MessageKeyData keyData = Utilities.generateMessageKeyData(datacenter.authKey, messageKey, false);

        int zeroCount = 0;
        if (innerOs.limit() % 16 != 0) {
            zeroCount = 16 - innerOs.limit() % 16;
        }

        ByteBufferDesc dataForEncryption = BuffersStorage.getInstance().getFreeBuffer(innerOs.limit() + zeroCount);
        dataForEncryption.writeRaw(innerOs);
        BuffersStorage.getInstance().reuseFreeBuffer(innerOs);

        if (zeroCount != 0) {
            byte[] b = new byte[zeroCount];
            Utilities.random.nextBytes(b);
            dataForEncryption.writeRaw(b);
        }

        Utilities.aesIgeEncryption(dataForEncryption.buffer, keyData.aesKey, keyData.aesIv, true, false, 0, dataForEncryption.limit());

        ByteBufferDesc data = BuffersStorage.getInstance().getFreeBuffer(8 + messageKey.length + dataForEncryption.limit());
        data.writeInt64(datacenter.authKeyId);
        data.writeRaw(messageKey);
        data.writeRaw(dataForEncryption);
        BuffersStorage.getInstance().reuseFreeBuffer(dataForEncryption);

        return data;
    }

    void refillSaltSet(final Datacenter datacenter) {
        Utilities.stageQueue.postRunnable(new Runnable() {
            @Override
            public void run() {
                for (RPCRequest request : requestQueue) {
                    if (request.rawRequest instanceof TLRPC.TL_get_future_salts) {
                        Datacenter requestDatacenter = datacenterWithId(request.runningDatacenterId);
                        if (requestDatacenter.datacenterId == datacenter.datacenterId) {
                            return;
                        }
                    }
                }

                for (RPCRequest request : runningRequests) {
                    if (request.rawRequest instanceof TLRPC.TL_get_future_salts) {
                        Datacenter requestDatacenter = datacenterWithId(request.runningDatacenterId);
                        if (requestDatacenter.datacenterId == datacenter.datacenterId) {
                            return;
                        }
                    }
                }

                TLRPC.TL_get_future_salts getFutureSalts = new TLRPC.TL_get_future_salts();
                getFutureSalts.num = 32;

                performRpc(getFutureSalts, new RPCRequest.RPCRequestDelegate() {
                    @Override
                    public void run(TLObject response, TLRPC.TL_error error) {
                        TLRPC.TL_futuresalts res = (TLRPC.TL_futuresalts) response;
                        if (error == null) {
                            int currentTime = getCurrentTime();
                            datacenter.mergeServerSalts(currentTime, res.salts);
                            saveSession();
                        }
                    }
                }, null, true, RPCRequest.RPCRequestClassGeneric | RPCRequest.RPCRequestClassWithoutLogin, datacenter.datacenterId);
            }
        });
    }

    void messagesConfirmed(final long requestMsgId) {
        Utilities.stageQueue.postRunnable(new Runnable() {
            @Override
            public void run() {
                for (RPCRequest request : runningRequests) {
                    if (requestMsgId == request.runningMessageId) {
                        request.confirmed = true;
                    }
                }
            }
        });
    }

    private void rpcCompleted(final long requestMsgId) {
        Utilities.stageQueue.postRunnable(new Runnable() {
            @Override
            public void run() {
                for (int i = 0; i < runningRequests.size(); i++) {
                    RPCRequest request = runningRequests.get(i);
                    removeRequestInClass(request.token);
                    if (request.respondsToMessageId(requestMsgId)) {
                        request.rawRequest.freeResources();
                        request.rpcRequest.freeResources();
                        runningRequests.remove(i);
                        i--;
                    }
                }
            }
        });
    }

    private void registerForPush() {
        if (registeringForPush || !UserConfig.isClientActivated()) {
            return;
        }
        UserConfig.registeredForInternalPush = false;
        UserConfig.saveConfig(false);
        registeringForPush = true;
        TLRPC.TL_account_registerDevice req = new TLRPC.TL_account_registerDevice();
        req.token_type = 7;
        req.token = "" + pushSessionId;
        req.app_sandbox = false;
        try {
            req.lang_code = LocaleController.getLocaleString(LocaleController.getInstance().getSystemDefaultLocale());
            if (req.lang_code == null || req.lang_code.length() == 0) {
                req.lang_code = "en";
            }
            req.device_model = Build.MANUFACTURER + Build.MODEL;
            if (req.device_model == null) {
                req.device_model = "Android unknown";
            }
            req.system_version = "SDK " + Build.VERSION.SDK_INT;
            PackageInfo pInfo = ApplicationLoader.applicationContext.getPackageManager().getPackageInfo(ApplicationLoader.applicationContext.getPackageName(), 0);
            req.app_version = pInfo.versionName + " (" + pInfo.versionCode + ")";
            if (req.app_version == null) {
                req.app_version = "App version unknown";
            }

        } catch (Exception e) {
            FileLog.e("tmessages", e);
            req.lang_code = "en";
            req.device_model = "Android unknown";
            req.system_version = "SDK " + Build.VERSION.SDK_INT;
            req.app_version = "App version unknown";
        }

        if (req.lang_code == null || req.lang_code.length() == 0) {
            req.lang_code = "en";
        }
        if (req.device_model == null || req.device_model.length() == 0) {
            req.device_model = "Android unknown";
        }
        if (req.app_version == null || req.app_version.length() == 0) {
            req.app_version = "App version unknown";
        }
        if (req.system_version == null || req.system_version.length() == 0) {
            req.system_version = "SDK Unknown";
        }

        if (req.app_version != null) {
            ConnectionsManager.getInstance().performRpc(req, new RPCRequest.RPCRequestDelegate() {
                @Override
                public void run(TLObject response, TLRPC.TL_error error) {
                    if (error == null) {
                        UserConfig.registeredForInternalPush = true;
                        UserConfig.saveConfig(false);
                        saveSession();
                        FileLog.e("tmessages", "registered for internal push");
                    } else {
                        UserConfig.registeredForInternalPush = false;
                    }
                    registeringForPush = false;
                }
            }, true, RPCRequest.RPCRequestClassGeneric);
        }
    }

    void processMessage(TLObject message, long messageId, int messageSeqNo, long messageSalt, TcpConnection connection, long innerMsgId, long containerMessageId) {
        if (message == null) {
            FileLog.e("tmessages", "message is null");
            return;
        }
        Datacenter datacenter = datacenterWithId(connection.getDatacenterId());

        if (message instanceof TLRPC.TL_new_session_created) {
            TLRPC.TL_new_session_created newSession = (TLRPC.TL_new_session_created) message;

            if (!connection.isSessionProcessed(newSession.unique_id)) {
                FileLog.d("tmessages", "New session:");
                FileLog.d("tmessages", String.format("    first message id: %d", newSession.first_msg_id));
                FileLog.d("tmessages", String.format("    server salt: %d", newSession.server_salt));
                FileLog.d("tmessages", String.format("    unique id: %d", newSession.unique_id));

                long serverSalt = newSession.server_salt;

                ServerSalt serverSaltDesc = new ServerSalt();
                serverSaltDesc.validSince = getCurrentTime();
                serverSaltDesc.validUntil = getCurrentTime() + 30 * 60;
                serverSaltDesc.value = serverSalt;
                datacenter.addServerSalt(serverSaltDesc);

                for (RPCRequest request : runningRequests) {
                    Datacenter dcenter = datacenterWithId(request.runningDatacenterId);
                    if (request.runningMessageId < newSession.first_msg_id && (request.flags & connection.transportRequestClass) != 0 && dcenter != null && dcenter.datacenterId == datacenter.datacenterId) {
                        request.runningMessageId = 0;
                        request.runningMessageSeqNo = 0;
                        request.runningStartTime = 0;
                        request.runningMinStartTime = 0;
                        request.transportChannelToken = 0;
                    }
                }

                saveSession();

                if (datacenter.datacenterId == currentDatacenterId && UserConfig.isClientActivated()) {
                    if ((connection.transportRequestClass & RPCRequest.RPCRequestClassPush) != 0) {
                        registerForPush();
                    } else if ((connection.transportRequestClass & RPCRequest.RPCRequestClassGeneric) != 0) {
                        MessagesController.getInstance().getDifference();
                    }
                }
                connection.addProcessedSession(newSession.unique_id);
            }
        } else if (message instanceof TLRPC.TL_msg_container) {
            /*if (messageId != 0) {
                long time = getTimeFromMsgId(messageId);
                long currentTime = System.currentTimeMillis();
                timeDifference = (int)((time - currentTime) / 1000 - currentPingTime / 2.0);
            }*/

            TLRPC.TL_msg_container messageContainer = (TLRPC.TL_msg_container) message;
            for (TLRPC.TL_protoMessage innerMessage : messageContainer.messages) {
                long innerMessageId = innerMessage.msg_id;
                if (innerMessage.seqno % 2 != 0) {
                    connection.addMessageToConfirm(innerMessageId);
                }
                if (connection.isMessageIdProcessed(innerMessageId)) {
                    continue;
                }
                processMessage(innerMessage.body, 0, innerMessage.seqno, messageSalt, connection, innerMessageId, messageId);
                connection.addProcessedMessageId(innerMessageId);
            }
        } else if (message instanceof TLRPC.TL_pong) {
            if (UserConfig.isClientActivated() && !UserConfig.registeredForInternalPush && (connection.transportRequestClass & RPCRequest.RPCRequestClassPush) != 0) {
                registerForPush();
            }
            if ((connection.transportRequestClass & RPCRequest.RPCRequestClassPush) == 0) {
                TLRPC.TL_pong pong = (TLRPC.TL_pong) message;
                long pingId = pong.ping_id;

                ArrayList<Long> itemsToDelete = new ArrayList<>();
                for (Long pid : pingIdToDate.keySet()) {
                    if (pid == pingId) {
                        int time = pingIdToDate.get(pid);
                        int pingTime = (int) (System.currentTimeMillis() / 1000) - time;

                        if (Math.abs(pingTime) < 10) {
                            currentPingTime = (pingTime + currentPingTime) / 2;

                            if (messageId != 0) {
                                long timeMessage = getTimeFromMsgId(messageId);
                                long currentTime = System.currentTimeMillis();
                                timeDifference = (int) ((timeMessage - currentTime) / 1000 - currentPingTime / 2.0);
                            }
                        }
                        itemsToDelete.add(pid);
                    } else if (pid < pingId) {
                        itemsToDelete.add(pid);
                    }
                }
                for (Long pid : itemsToDelete) {
                    pingIdToDate.remove(pid);
                }
            } else {
                FileLog.e("tmessages", "received push ping");
                sendingPushPing = false;
            }
        } else if (message instanceof TLRPC.TL_futuresalts) {
            TLRPC.TL_futuresalts futureSalts = (TLRPC.TL_futuresalts) message;
            long requestMid = futureSalts.req_msg_id;
            for (RPCRequest request : runningRequests) {
                if (request.respondsToMessageId(requestMid)) {
                    if (request.completionBlock != null) {
                        request.completionBlock.run(futureSalts, null);
                    }

                    futureSalts.freeResources();

                    messagesConfirmed(requestMid);
                    request.completed = true;
                    rpcCompleted(requestMid);

                    break;
                }
            }
        } else if (message instanceof TLRPC.DestroySessionRes) {
            TLRPC.DestroySessionRes res = (TLRPC.DestroySessionRes) message;
            ArrayList<Long> lst = new ArrayList<>();
            lst.addAll(sessionsToDestroy);
            destroyingSessions.remove(res.session_id);
            for (long session : lst) {
                if (session == res.session_id) {
                    sessionsToDestroy.remove(session);
                    FileLog.d("tmessages", String.format("Destroyed session %d (%s)", res.session_id, res instanceof TLRPC.TL_destroy_session_ok ? "ok" : "not found"));
                    break;
                }
            }
        } else if (message instanceof TLRPC.TL_rpc_result) {
            TLRPC.TL_rpc_result resultContainer = (TLRPC.TL_rpc_result) message;
            long resultMid = resultContainer.req_msg_id;

            boolean ignoreResult = false;
            FileLog.d("tmessages", "object in rpc_result is " + resultContainer.result);
            if (resultContainer.result instanceof TLRPC.RpcError) {
                String errorMessage = ((TLRPC.RpcError) resultContainer.result).error_message;
                FileLog.e("tmessages", String.format("***** RPC error %d: %s", ((TLRPC.RpcError) resultContainer.result).error_code, errorMessage));

                int migrateToDatacenterId = DEFAULT_DATACENTER_ID;

                if (((TLRPC.RpcError) resultContainer.result).error_code == 303) {
                    ArrayList<String> migrateErrors = new ArrayList<>();
                    migrateErrors.add("NETWORK_MIGRATE_");
                    migrateErrors.add("PHONE_MIGRATE_");
                    migrateErrors.add("USER_MIGRATE_");
                    for (String possibleError : migrateErrors) {
                        if (errorMessage.contains(possibleError)) {
                            String errorMsg = errorMessage.replace(possibleError, "");

                            Pattern pattern = Pattern.compile("[0-9]+");
                            Matcher matcher = pattern.matcher(errorMsg);
                            if (matcher.find()) {
                                errorMsg = matcher.group(0);
                            }

                            Integer val;
                            try {
                                val = Integer.parseInt(errorMsg);
                            } catch (Exception e) {
                                val = null;
                            }

                            if (val != null) {
                                migrateToDatacenterId = val;
                            } else {
                                migrateToDatacenterId = DEFAULT_DATACENTER_ID;
                            }
                        }
                    }
                }

                if (migrateToDatacenterId != DEFAULT_DATACENTER_ID) {
                    ignoreResult = true;
                    moveToDatacenter(migrateToDatacenterId);
                }
            }

            int retryRequestsFromDatacenter = -1;
            int retryRequestsClass = 0;

            if (!ignoreResult) {
                boolean found = false;

                for (RPCRequest request : runningRequests) {
                    if (request.respondsToMessageId(resultMid)) {
                        found = true;

                        boolean discardResponse = false;
                        boolean isError = false;
                        boolean allowInitConnection = true;

                        if (request.completionBlock != null) {
                            TLRPC.TL_error implicitError = null;
                            if (resultContainer.result instanceof TLRPC.TL_gzip_packed) {
<<<<<<< HEAD
                                TLRPC.TL_gzip_packed packet = (TLRPC.TL_gzip_packed)resultContainer.result;
                                TLObject uncomressed = Utilities.decompress(packet.packed_data, request.rawRequest);
                                if (uncomressed == null) {
                                    System.gc();
                                    uncomressed = Utilities.decompress(packet.packed_data, request.rawRequest);
                                }
                                resultContainer.result = uncomressed;
=======
                                TLRPC.TL_gzip_packed packet = (TLRPC.TL_gzip_packed) resultContainer.result;
                                resultContainer.result = Utilities.decompress(packet.packed_data, request.rawRequest, true);
>>>>>>> 2b8304eb
                            }
                            if (resultContainer.result instanceof TLRPC.RpcError) {
                                allowInitConnection = false;
                                String errorMessage = ((TLRPC.RpcError) resultContainer.result).error_message;
                                FileLog.e("tmessages", String.format("***** RPC error %d: %s", ((TLRPC.RpcError) resultContainer.result).error_code, errorMessage));

                                int errorCode = ((TLRPC.RpcError) resultContainer.result).error_code;

                                if (errorCode == 500 || errorCode < 0) {
                                    if ((request.flags & RPCRequest.RPCRequestClassFailOnServerErrors) == 0) {
                                        discardResponse = true;
                                        int delay = Math.min(1, request.serverFailureCount * 2);
                                        request.runningMinStartTime = request.runningStartTime + delay;
                                        request.confirmed = false;
                                    }

                                    request.serverFailureCount++;
                                } else if (errorCode == 420) {
                                    if ((request.flags & RPCRequest.RPCRequestClassFailOnServerErrors) == 0) {
                                        double waitTime = 2.0;

                                        if (errorMessage.contains("FLOOD_WAIT_")) {
                                            String errorMsg = errorMessage.replace("FLOOD_WAIT_", "");

                                            Pattern pattern = Pattern.compile("[0-9]+");
                                            Matcher matcher = pattern.matcher(errorMsg);
                                            if (matcher.find()) {
                                                errorMsg = matcher.group(0);
                                            }

                                            Integer val;
                                            try {
                                                val = Integer.parseInt(errorMsg);
                                            } catch (Exception e) {
                                                val = null;
                                            }
                                            if (val != null) {
                                                waitTime = val;
                                            }
                                        }

                                        waitTime = Math.min(30, waitTime);

                                        discardResponse = true;
                                        request.wait = true;
                                        request.runningMinStartTime = (int) (System.currentTimeMillis() / 1000 + waitTime);
                                        request.confirmed = false;
                                    }
                                }

                                implicitError = new TLRPC.TL_error();
                                implicitError.code = ((TLRPC.RpcError) resultContainer.result).error_code;
                                implicitError.text = ((TLRPC.RpcError) resultContainer.result).error_message;
                            } else if (!(resultContainer.result instanceof TLRPC.TL_error)) {
                                if (request.rawRequest == null || resultContainer.result == null) {
                                    allowInitConnection = false;
                                    if (request.rawRequest == null) {
                                        FileLog.e("tmessages", "rawRequest is null");
                                    } else {
                                        FileLog.e("tmessages", "***** RPC error: invalid response class " + resultContainer.result + " (for request " + request.rawRequest + ")");
                                    }
                                    implicitError = new TLRPC.TL_error();
                                    implicitError.code = -1000;
                                    implicitError.text = "";
                                }
                            }

                            if (!discardResponse) {
                                if (implicitError != null || resultContainer.result instanceof TLRPC.TL_error) {
                                    isError = true;
                                    request.completionBlock.run(null, implicitError != null ? implicitError : (TLRPC.TL_error) resultContainer.result);
                                } else {
                                    request.completionBlock.run(resultContainer.result, null);
                                    if (resultContainer.result instanceof TLRPC.updates_Difference) {
                                        pushMessagesReceived = true;
                                        AndroidUtilities.runOnUIThread(new Runnable() {
                                            @Override
                                            public void run() {
                                                if (wakeLock.isHeld()) {
                                                    FileLog.e("tmessages", "release wakelock");
                                                    wakeLock.release();
                                                }
                                            }
                                        });
                                    }
                                }
                            }

                            if (implicitError != null && implicitError.code == 401) {
                                allowInitConnection = false;
                                isError = true;
                                if (implicitError.text != null && implicitError.text.contains("SESSION_PASSWORD_NEEDED")) {
                                    //ignore this error
                                } else if (datacenter.datacenterId == currentDatacenterId || datacenter.datacenterId == movingToDatacenterId) {
                                    if ((request.flags & RPCRequest.RPCRequestClassGeneric) != 0 && UserConfig.isClientActivated()) {
                                        UserConfig.clearConfig();
                                        AndroidUtilities.runOnUIThread(new Runnable() {
                                            @Override
                                            public void run() {
                                                NotificationCenter.getInstance().postNotificationName(NotificationCenter.appDidLogout);
                                            }
                                        });
                                    }
                                } else {
                                    datacenter.authorized = false;
                                    saveSession();
                                    discardResponse = true;
                                    if ((request.flags & RPCRequest.RPCRequestClassDownloadMedia) != 0 || (request.flags & RPCRequest.RPCRequestClassUploadMedia) != 0) {
                                        retryRequestsFromDatacenter = datacenter.datacenterId;
                                        retryRequestsClass = request.flags;
                                    }
                                }
                            }
                        }

                        if (!discardResponse) {
                            if (allowInitConnection && request.initRequest && !isError) {
                                if (datacenter.lastInitVersion != BuildVars.BUILD_VERSION) {
                                    datacenter.lastInitVersion = BuildVars.BUILD_VERSION;
                                    saveSession();
                                    FileLog.e("tmessages", "init connection completed");
                                } else {
                                    FileLog.e("tmessages", "rpc is init, but init connection already completed");
                                }
                            }
                            request.completed = true;
                            rpcCompleted(resultMid);
                        } else {
                            request.runningMessageId = 0;
                            request.runningMessageSeqNo = 0;
                            request.transportChannelToken = 0;
                        }
                        break;
                    }
                }

                resultContainer.freeResources();

                if (!found) {
                    FileLog.d("tmessages", "Response received, but request wasn't found.");
                    rpcCompleted(resultMid);
                }

                messagesConfirmed(resultMid);
            }

            if (retryRequestsFromDatacenter >= 0) {
                processRequestQueue(retryRequestsClass, retryRequestsFromDatacenter);
            } else {
                processRequestQueue(0, 0);
            }
        } else if (message instanceof TLRPC.TL_msgs_ack) {

        } else if (message instanceof TLRPC.TL_ping) {

        } else if (message instanceof TLRPC.TL_bad_msg_notification) {
            TLRPC.TL_bad_msg_notification badMsgNotification = (TLRPC.TL_bad_msg_notification) message;

            FileLog.e("tmessages", String.format("***** Bad message: %d", badMsgNotification.error_code));

            if (badMsgNotification.error_code == 16 || badMsgNotification.error_code == 17 || badMsgNotification.error_code == 19 || badMsgNotification.error_code == 32 || badMsgNotification.error_code == 33 || badMsgNotification.error_code == 64) {
                long realId = messageId != 0 ? messageId : containerMessageId;
                if (realId == 0) {
                    realId = innerMsgId;
                }

                if (realId != 0) {
                    long time = getTimeFromMsgId(messageId);
                    long currentTime = System.currentTimeMillis();
                    timeDifference = (int) ((time - currentTime) / 1000 - currentPingTime / 2.0);
                }

                datacenter.recreateSessions();
                saveSession();

                lastOutgoingMessageId = 0;

                clearRequestsForRequestClass(RPCRequest.RPCRequestClassGeneric, datacenter);
                clearRequestsForRequestClass(RPCRequest.RPCRequestClassDownloadMedia, datacenter);
                clearRequestsForRequestClass(RPCRequest.RPCRequestClassUploadMedia, datacenter);
            }
        } else if (message instanceof TLRPC.TL_bad_server_salt) {
            if (messageId != 0) {
                long time = getTimeFromMsgId(messageId);
                long currentTime = System.currentTimeMillis();
                timeDifference = (int) ((time - currentTime) / 1000 - currentPingTime / 2.0);

                lastOutgoingMessageId = Math.max(messageId, lastOutgoingMessageId);
            }
            long resultMid = ((TLRPC.TL_bad_server_salt) message).bad_msg_id;
            if (resultMid != 0) {
                for (RPCRequest request : runningRequests) {
                    if ((request.flags & RPCRequest.RPCRequestClassDownloadMedia) == 0) {
                        continue;
                    }
                    if (request.respondsToMessageId(resultMid)) {
                        request.retryCount = 0;
                        request.salt = true;
                        break;
                    }
                }
            }

            datacenter.clearServerSalts();

            ServerSalt serverSaltDesc = new ServerSalt();
            serverSaltDesc.validSince = getCurrentTime();
            serverSaltDesc.validUntil = getCurrentTime() + 30 * 60;
            serverSaltDesc.value = messageSalt;

            datacenter.addServerSalt(serverSaltDesc);
            saveSession();

            refillSaltSet(datacenter);
            if (datacenter.authKey != null) {
                processRequestQueue(RPCRequest.RPCRequestClassTransportMask, datacenter.datacenterId);
            }
        } else if (message instanceof TLRPC.MsgDetailedInfo) {
            TLRPC.MsgDetailedInfo detailedInfo = (TLRPC.MsgDetailedInfo) message;

            boolean requestResend = false;
            boolean confirm = true;

            if (detailedInfo instanceof TLRPC.TL_msg_detailed_info) {
                for (RPCRequest request : runningRequests) {
                    if (request.respondsToMessageId(detailedInfo.msg_id)) {
                        if (request.completed) {
                            break;
                        }
                        if (request.lastResendTime == 0 || request.lastResendTime + 60 < (int) (System.currentTimeMillis() / 1000)) {
                            request.lastResendTime = (int) (System.currentTimeMillis() / 1000);
                            requestResend = true;
                        } else {
                            confirm = false;
                        }
                        break;
                    }
                }
            } else {
                if (!connection.isMessageIdProcessed(messageId)) {
                    requestResend = true;
                }
            }

            if (requestResend) {
                TLRPC.TL_msg_resend_req resendReq = new TLRPC.TL_msg_resend_req();
                resendReq.msg_ids.add(detailedInfo.answer_msg_id);

                NetworkMessage networkMessage = new NetworkMessage();
                networkMessage.protoMessage = wrapMessage(resendReq, connection, false);

                ArrayList<NetworkMessage> arr = new ArrayList<>();
                arr.add(networkMessage);
                sendMessagesToTransport(arr, connection, false);
            } else if (confirm) {
                connection.addMessageToConfirm(detailedInfo.answer_msg_id);
            }
        } else if (message instanceof TLRPC.TL_gzip_packed) {
            TLRPC.TL_gzip_packed packet = (TLRPC.TL_gzip_packed) message;
            TLObject result = Utilities.decompress(packet.packed_data, getRequestWithMessageId(messageId), true);
            if (result != null) {
                processMessage(result, messageId, messageSeqNo, messageSalt, connection, innerMsgId, containerMessageId);
            }
        } else if (message instanceof TLRPC.Updates) {
            if ((connection.transportRequestClass & RPCRequest.RPCRequestClassPush) != 0) {
                FileLog.e("tmessages", "received internal push");
                if (paused) {
                    pushMessagesReceived = false;
                }
                AndroidUtilities.runOnUIThread(new Runnable() {
                    @Override
                    public void run() {
                        FileLog.e("tmessages", "acquire wakelock");
                        wakeLock.acquire(20000);
                    }
                });
                resumeNetworkInternal();
            } else {
                pushMessagesReceived = true;
                MessagesController.getInstance().processUpdates((TLRPC.Updates) message, false);
                AndroidUtilities.runOnUIThread(new Runnable() {
                    @Override
                    public void run() {
                        if (wakeLock.isHeld()) {
                            FileLog.e("tmessages", "release wakelock");
                            wakeLock.release();
                        }
                    }
                });
            }
        } else {
            FileLog.e("tmessages", "***** Error: unknown message class " + message);
        }
    }

    void generatePing() {
        Datacenter datacenter = datacenterWithId(currentDatacenterId);
        if (datacenter != null) {
            generatePing(datacenter, false);
        }
    }

    private ByteBufferDesc generatePingData(TcpConnection connection) {
        if (connection == null) {
            return null;
        }

        TLRPC.TL_ping_delay_disconnect ping = new TLRPC.TL_ping_delay_disconnect();
        ping.ping_id = nextPingId++;
        if ((connection.transportRequestClass & RPCRequest.RPCRequestClassPush) != 0) {
            ping.disconnect_delay = 60 * 7;
        } else {
            ping.disconnect_delay = 35;
            pingIdToDate.put(ping.ping_id, (int) (System.currentTimeMillis() / 1000));
            if (pingIdToDate.size() > 20) {
                ArrayList<Long> itemsToDelete = new ArrayList<>();
                for (Long pid : pingIdToDate.keySet()) {
                    if (pid < nextPingId - 10) {
                        itemsToDelete.add(pid);
                    }
                }
                for (Long pid : itemsToDelete) {
                    pingIdToDate.remove(pid);
                }
            }
        }

        NetworkMessage networkMessage = new NetworkMessage();
        networkMessage.protoMessage = wrapMessage(ping, connection, false);

        ArrayList<NetworkMessage> arr = new ArrayList<>();
        arr.add(networkMessage);
        return createConnectionData(arr, null, connection);
    }

    void generatePing(Datacenter datacenter, boolean push) {
        TcpConnection connection = null;
        if (push) {
            connection = datacenter.pushConnection;
        } else {
            connection = datacenter.connection;
        }
        if (connection != null && (push || !push && connection.channelToken != 0)) {
            ByteBufferDesc transportData = generatePingData(connection);
            if (transportData != null) {
                if (push) {
                    FileLog.e("tmessages", "send push ping");
                    sendingPushPing = true;
                }
                connection.sendData(transportData, true, false);
            }
        }
    }

    //================================================================================
    // TCPConnection delegate
    //================================================================================

    @Override
    public void tcpConnectionClosed(TcpConnection connection) {
        if (connection.getDatacenterId() == currentDatacenterId && (connection.transportRequestClass & RPCRequest.RPCRequestClassGeneric) != 0) {
            if (isNetworkOnline()) {
                connectionState = 2;
            } else {
                connectionState = 1;
            }
            if (BuildVars.DEBUG_VERSION) {
                try {
                    ConnectivityManager cm = (ConnectivityManager) ApplicationLoader.applicationContext.getSystemService(Context.CONNECTIVITY_SERVICE);
                    NetworkInfo[] networkInfos = cm.getAllNetworkInfo();
                    for (int a = 0; a < 2; a++) {
                        if (a >= networkInfos.length) {
                            break;
                        }
                        NetworkInfo info = networkInfos[a];
                        FileLog.e("tmessages", "Network: " + info.getTypeName() + " status: " + info.getState() + " info: " + info.getExtraInfo() + " object: " + info.getDetailedState() + " other: " + info);
                    }
                    if (networkInfos.length == 0) {
                        FileLog.e("tmessages", "no network available");
                    }
                } catch (Exception e) {
                    FileLog.e("tmessages", "NETWORK STATE GET ERROR", e);
                }
            }
            final int stateCopy = connectionState;
            AndroidUtilities.runOnUIThread(new Runnable() {
                @Override
                public void run() {
                    NotificationCenter.getInstance().postNotificationName(NotificationCenter.didUpdatedConnectionState, stateCopy);
                }
            });
        } else if ((connection.transportRequestClass & RPCRequest.RPCRequestClassPush) != 0) {
            FileLog.e("tmessages", "push connection closed");
            if (BuildVars.DEBUG_VERSION) {
                try {
                    ConnectivityManager cm = (ConnectivityManager) ApplicationLoader.applicationContext.getSystemService(Context.CONNECTIVITY_SERVICE);
                    NetworkInfo[] networkInfos = cm.getAllNetworkInfo();
                    for (int a = 0; a < 2; a++) {
                        if (a >= networkInfos.length) {
                            break;
                        }
                        NetworkInfo info = networkInfos[a];
                        FileLog.e("tmessages", "Network: " + info.getTypeName() + " status: " + info.getState() + " info: " + info.getExtraInfo() + " object: " + info.getDetailedState() + " other: " + info);
                    }
                    if (networkInfos.length == 0) {
                        FileLog.e("tmessages", "no network available");
                    }
                } catch (Exception e) {
                    FileLog.e("tmessages", "NETWORK STATE GET ERROR", e);
                }
            }
            sendingPushPing = false;
            lastPushPingTime = System.currentTimeMillis() - 60000 * 3 + 4000;
        }
    }

    @Override
    public void tcpConnectionConnected(TcpConnection connection) {
        Datacenter datacenter = datacenterWithId(connection.getDatacenterId());
        if (datacenter.authKey != null) {
            if ((connection.transportRequestClass & RPCRequest.RPCRequestClassPush) != 0) {
                sendingPushPing = false;
                //lastPushPingTime = System.currentTimeMillis() - 60000 * 3 + 4000; //TODO check this
                //FileLog.e("tmessages", "schedule push ping in 4 seconds");
                lastPushPingTime = System.currentTimeMillis();
                generatePing(datacenter, true);
            } else {
                if (paused && lastPauseTime != 0) {
                    lastPauseTime = System.currentTimeMillis();
                    nextSleepTimeout = 30000;
                }
                processRequestQueue(connection.transportRequestClass, connection.getDatacenterId());
            }
        }
    }

    @Override
    public void tcpConnectionQuiackAckReceived(TcpConnection connection, int ack) {
        ArrayList<Long> arr = quickAckIdToRequestIds.get(ack);
        if (arr != null) {
            for (RPCRequest request : runningRequests) {
                if (arr.contains(request.token)) {
                    if (request.quickAckBlock != null) {
                        request.quickAckBlock.quickAck();
                    }
                }
            }
            quickAckIdToRequestIds.remove(ack);
        }
    }

    private void finishUpdatingState(TcpConnection connection) {
        if (connection.getDatacenterId() == currentDatacenterId && (connection.transportRequestClass & RPCRequest.RPCRequestClassGeneric) != 0) {
            if (ConnectionsManager.getInstance().connectionState == 3 && !MessagesController.getInstance().gettingDifference && !MessagesController.getInstance().gettingDifferenceAgain) {
                ConnectionsManager.getInstance().connectionState = 0;
                final int stateCopy = ConnectionsManager.getInstance().connectionState;
                AndroidUtilities.runOnUIThread(new Runnable() {
                    @Override
                    public void run() {
                        NotificationCenter.getInstance().postNotificationName(NotificationCenter.didUpdatedConnectionState, stateCopy);
                    }
                });
            }
        }
    }

    @Override
    public void tcpConnectionReceivedData(TcpConnection connection, ByteBufferDesc data, int length) {
        if (connection.getDatacenterId() == currentDatacenterId && (connection.transportRequestClass & RPCRequest.RPCRequestClassGeneric) != 0) {
            if (connectionState == 1 || connectionState == 2) {
                connectionState = 3;
                final int stateCopy = connectionState;
                AndroidUtilities.runOnUIThread(new Runnable() {
                    @Override
                    public void run() {
                        NotificationCenter.getInstance().postNotificationName(NotificationCenter.didUpdatedConnectionState, stateCopy);
                    }
                });
            }
        }
        if (length == 4) {
            int error = data.readInt32(false);
            FileLog.e("tmessages", "mtproto error = " + error);
            connection.suspendConnection(true);
            connection.connect();
            return;
        }
        Datacenter datacenter = datacenterWithId(connection.getDatacenterId());

        long keyId = data.readInt64(false);
        if (keyId == 0) {
            long messageId = data.readInt64(false);
            if (connection.isMessageIdProcessed(messageId)) {
                finishUpdatingState(connection);
                return;
            }

            int messageLength = data.readInt32(false);

            TLObject message = deserialize(getRequestWithMessageId(messageId), data, true);

            if (message != null) {
                processMessage(message, messageId, 0, 0, connection, 0, 0);
                connection.addProcessedMessageId(messageId);
            }
        } else {
            if (datacenter.authKeyId == 0 || keyId != datacenter.authKeyId) {
                FileLog.e("tmessages", "Error: invalid auth key id " + connection);
                datacenter.switchTo443Port();
                connection.suspendConnection(true);
                connection.connect();
                return;
            }

            byte[] messageKey = data.readData(16, false);
            MessageKeyData keyData = Utilities.generateMessageKeyData(datacenter.authKey, messageKey, true);

            Utilities.aesIgeEncryption(data.buffer, keyData.aesKey, keyData.aesIv, false, false, data.position(), length - 24);

            long messageServerSalt = data.readInt64(false);
            long messageSessionId = data.readInt64(false);

            if (messageSessionId != connection.getSissionId()) {
                FileLog.e("tmessages", String.format("***** Error: invalid message session ID (%d instead of %d)", messageSessionId, connection.getSissionId()));
                finishUpdatingState(connection);
                return;
            }

            boolean doNotProcess = false;

            long messageId = data.readInt64(false);
            int messageSeqNo = data.readInt32(false);
            int messageLength = data.readInt32(false);

            if (connection.isMessageIdProcessed(messageId)) {
                doNotProcess = true;
            }

            if (messageSeqNo % 2 != 0) {
                connection.addMessageToConfirm(messageId);
            }

            byte[] realMessageKeyFull = Utilities.computeSHA1(data.buffer, 24, Math.min(messageLength + 32 + 24, data.limit()));
            if (realMessageKeyFull == null) {
                return;
            }

            if (!Utilities.arraysEquals(messageKey, 0, realMessageKeyFull, realMessageKeyFull.length - 16)) {
                FileLog.e("tmessages", "***** Error: invalid message key");
                datacenter.switchTo443Port();
                connection.suspendConnection(true);
                connection.connect();
                return;
            }

            if (!doNotProcess) {
                TLObject message = deserialize(getRequestWithMessageId(messageId), data, true);
                if (message != null) {
                    FileLog.d("tmessages", "received object " + message);
                    processMessage(message, messageId, messageSeqNo, messageServerSalt, connection, 0, 0);
                    connection.addProcessedMessageId(messageId);

                    if ((connection.transportRequestClass & RPCRequest.RPCRequestClassPush) != 0) {
                        ArrayList<NetworkMessage> messages = new ArrayList<>();
                        NetworkMessage networkMessage = connection.generateConfirmationRequest();
                        if (networkMessage != null) {
                            messages.add(networkMessage);
                        }
                        sendMessagesToTransport(messages, connection, false);
                    }
                }
            } else {
                proceedToSendingMessages(null, connection, false);
            }
            finishUpdatingState(connection);
        }
    }

    protected TLObject deserialize(TLObject request, AbsSerializedData data, boolean exception) {
        int constructor = data.readInt32(exception);
        TLObject message = null;
        try {
            message = TLClassStore.Instance().TLdeserialize(data, constructor, request, exception);
        } catch (Exception e) {
            FileLog.e("tmessages", e);
        }
        if (message == null) {
            if (request != null) {
                try {
                    message = request.deserializeResponse(data, constructor, exception);
                } catch (Exception e) {
                    FileLog.e("tmessages", e);
                }
                if (message == null) {
                    FileLog.e("tmessages", String.format(Locale.US, "***** Error parsing message: %x", constructor));
                }
            } else {
                FileLog.d("tmessages", String.format(Locale.US, "***** Not found request to parse message: %x", constructor));
            }
        } else if (message instanceof TLRPC.TL_rpc_result && ((TLRPC.TL_rpc_result) message).result == null) {
            message = null;
        }
        return message;
    }

    public TLObject getRequestWithMessageId(long msgId) {
        for (RPCRequest request : runningRequests) {
            if (msgId == request.runningMessageId) {
                return request.rawRequest;
            }
        }
        return null;
    }

    //================================================================================
    // Move to datacenter manage
    //================================================================================

    void moveToDatacenter(final int datacenterId) {
        if (movingToDatacenterId == datacenterId) {
            return;
        }
        movingToDatacenterId = datacenterId;

        Datacenter currentDatacenter = datacenterWithId(currentDatacenterId);
        clearRequestsForRequestClass(RPCRequest.RPCRequestClassGeneric, currentDatacenter);
        clearRequestsForRequestClass(RPCRequest.RPCRequestClassDownloadMedia, currentDatacenter);
        clearRequestsForRequestClass(RPCRequest.RPCRequestClassUploadMedia, currentDatacenter);

        if (UserConfig.isClientActivated()) {
            TLRPC.TL_auth_exportAuthorization exportAuthorization = new TLRPC.TL_auth_exportAuthorization();
            exportAuthorization.dc_id = datacenterId;

            performRpc(exportAuthorization, new RPCRequest.RPCRequestDelegate() {
                @Override
                public void run(TLObject response, TLRPC.TL_error error) {
                    if (error == null) {
                        movingAuthorization = (TLRPC.TL_auth_exportedAuthorization) response;
                        authorizeOnMovingDatacenter();
                    } else {
                        Utilities.stageQueue.postRunnable(new Runnable() {
                            @Override
                            public void run() {
                                moveToDatacenter(datacenterId);
                            }
                        }, 1000);
                    }
                }
            }, null, true, RPCRequest.RPCRequestClassGeneric | RPCRequest.RPCRequestClassWithoutLogin, currentDatacenterId);
        } else {
            authorizeOnMovingDatacenter();
        }
    }

    void authorizeOnMovingDatacenter() {
        Datacenter datacenter = datacenterWithId(movingToDatacenterId);
        if (datacenter == null) {
            if (!updatingDcSettings) {
                updateDcSettings(0);
            }
            return;
        }

        datacenter.recreateSessions();

        clearRequestsForRequestClass(RPCRequest.RPCRequestClassGeneric, datacenter);
        clearRequestsForRequestClass(RPCRequest.RPCRequestClassDownloadMedia, datacenter);
        clearRequestsForRequestClass(RPCRequest.RPCRequestClassUploadMedia, datacenter);

        if (datacenter.authKey == null) {
            datacenter.clearServerSalts();
            HandshakeAction actor = new HandshakeAction(datacenter);
            actor.delegate = this;
            dequeueActor(actor, true);
        }

        if (movingAuthorization != null) {
            TLRPC.TL_auth_importAuthorization importAuthorization = new TLRPC.TL_auth_importAuthorization();
            importAuthorization.id = UserConfig.getClientUserId();
            importAuthorization.bytes = movingAuthorization.bytes;
            performRpc(importAuthorization, new RPCRequest.RPCRequestDelegate() {
                @Override
                public void run(TLObject response, TLRPC.TL_error error) {
                    movingAuthorization = null;
                    if (error == null) {
                        authorizedOnMovingDatacenter();
                    } else {
                        moveToDatacenter(movingToDatacenterId);
                    }
                }
            }, null, true, RPCRequest.RPCRequestClassGeneric | RPCRequest.RPCRequestClassWithoutLogin, datacenter.datacenterId);
        } else {
            authorizedOnMovingDatacenter();
        }
    }

    void authorizedOnMovingDatacenter() {
        Datacenter datacenter = datacenterWithId(currentDatacenterId);
        if (datacenter != null && datacenter.connection != null) {
            datacenter.connection.suspendConnection(true);
        }
        movingAuthorization = null;
        currentDatacenterId = movingToDatacenterId;
        movingToDatacenterId = DEFAULT_DATACENTER_ID;
        saveSession();
        processRequestQueue(0, 0);
    }

    //================================================================================
    // Actors manage
    //================================================================================

    public void dequeueActor(final Action actor, final boolean execute) {
        if (actionQueue.size() == 0 || execute) {
            actor.execute(null);
        }
        actionQueue.add(actor);
    }

    @Override
    public void ActionDidFinishExecution(final Action action, HashMap<String, Object> params) {
        if (action instanceof HandshakeAction) {
            HandshakeAction eactor = (HandshakeAction) action;
            eactor.datacenter.connection.delegate = this;
            saveSession();

            if (eactor.datacenter.datacenterId == currentDatacenterId || eactor.datacenter.datacenterId == movingToDatacenterId) {
                timeDifference = (Integer) params.get("timeDifference");
                eactor.datacenter.recreateSessions();

                clearRequestsForRequestClass(RPCRequest.RPCRequestClassGeneric, eactor.datacenter);
                clearRequestsForRequestClass(RPCRequest.RPCRequestClassDownloadMedia, eactor.datacenter);
                clearRequestsForRequestClass(RPCRequest.RPCRequestClassUploadMedia, eactor.datacenter);
            }
            processRequestQueue(RPCRequest.RPCRequestClassTransportMask, eactor.datacenter.datacenterId);
        } else if (action instanceof ExportAuthorizationAction) {
            ExportAuthorizationAction eactor = (ExportAuthorizationAction) action;

            Datacenter datacenter = eactor.datacenter;
            datacenter.authorized = true;
            saveSession();
            processRequestQueue(RPCRequest.RPCRequestClassTransportMask, datacenter.datacenterId);
        }
        Utilities.stageQueue.postRunnable(new Runnable() {
            @Override
            public void run() {
                actionQueue.remove(action);
                action.delegate = null;
            }
        });
    }

    @Override
    public void ActionDidFailExecution(final Action action) {
        Utilities.stageQueue.postRunnable(new Runnable() {
            @Override
            public void run() {
                actionQueue.remove(action);
                action.delegate = null;
            }
        });
    }
}<|MERGE_RESOLUTION|>--- conflicted
+++ resolved
@@ -2090,18 +2090,8 @@
                         if (request.completionBlock != null) {
                             TLRPC.TL_error implicitError = null;
                             if (resultContainer.result instanceof TLRPC.TL_gzip_packed) {
-<<<<<<< HEAD
-                                TLRPC.TL_gzip_packed packet = (TLRPC.TL_gzip_packed)resultContainer.result;
-                                TLObject uncomressed = Utilities.decompress(packet.packed_data, request.rawRequest);
-                                if (uncomressed == null) {
-                                    System.gc();
-                                    uncomressed = Utilities.decompress(packet.packed_data, request.rawRequest);
-                                }
-                                resultContainer.result = uncomressed;
-=======
                                 TLRPC.TL_gzip_packed packet = (TLRPC.TL_gzip_packed) resultContainer.result;
                                 resultContainer.result = Utilities.decompress(packet.packed_data, request.rawRequest, true);
->>>>>>> 2b8304eb
                             }
                             if (resultContainer.result instanceof TLRPC.RpcError) {
                                 allowInitConnection = false;
