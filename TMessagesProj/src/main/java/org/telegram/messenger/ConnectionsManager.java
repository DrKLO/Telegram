--- conflicted
+++ resolved
@@ -30,15 +30,12 @@
 import java.util.regex.Pattern;
 
 public class ConnectionsManager implements Action.ActionDelegate, TcpConnection.TcpConnectionDelegate {
-    public static boolean DEBUG_VERSION = false;
+    public static boolean DEBUG_VERSION = true;
     public static int APP_ID = 2458;
     public static String APP_HASH = "5bce48dc7d331e62c955669eb7233217";
     public static String HOCKEY_APP_HASH = "your-hockeyapp-api-key-here";
     public static String GCM_SENDER_ID = "760348033672";
-<<<<<<< HEAD
-=======
     public static String SEND_LOGS_EMAIL = "email@gmail.com";
->>>>>>> ea8f9244
 
     private HashMap<Integer, Datacenter> datacenters = new HashMap<Integer, Datacenter>();
     private HashMap<Long, ArrayList<Long>> processedMessageIdsSet = new HashMap<Long, ArrayList<Long>>();
