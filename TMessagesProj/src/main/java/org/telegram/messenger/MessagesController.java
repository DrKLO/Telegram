/*
 * This is the source code of Telegram for Android v. 1.3.2.
 * It is licensed under GNU GPL v. 2 or later.
 * You should have received a copy of the license in this archive (see LICENSE).
 *
 * Copyright Nikolai Kudashov, 2013.
 */

package org.telegram.messenger;

import android.accounts.Account;
import android.accounts.AccountManager;
import android.app.Activity;
import android.app.AlertDialog;
import android.app.Notification;
import android.app.NotificationManager;
import android.app.PendingIntent;
import android.app.ProgressDialog;
import android.content.Context;
import android.content.DialogInterface;
import android.content.Intent;
import android.content.SharedPreferences;
import android.content.pm.PackageInfo;
import android.graphics.Bitmap;
import android.media.AudioManager;
import android.media.SoundPool;
import android.net.Uri;
import android.os.Build;
import android.os.Vibrator;
import android.provider.Settings;
import android.support.v4.app.NotificationCompat;
import android.support.v7.app.ActionBarActivity;
import android.text.Html;
import android.util.SparseArray;

import org.json.JSONArray;
import org.json.JSONObject;
import org.telegram.objects.MessageObject;
import org.telegram.objects.PhotoObject;
import org.telegram.objects.VibrationSpeed;
import org.telegram.ui.Dialog.VibrationCountDialog;
import org.telegram.ui.LaunchActivity;
import org.telegram.ui.ApplicationLoader;

import java.io.File;
import java.math.BigInteger;
import java.util.ArrayList;
import java.util.Collections;
import java.util.Comparator;
import java.util.HashMap;
import java.util.Locale;
import java.util.concurrent.ConcurrentHashMap;
import java.util.concurrent.Semaphore;

public class MessagesController implements NotificationCenter.NotificationCenterDelegate {
    public ConcurrentHashMap<Integer, TLRPC.Chat> chats = new ConcurrentHashMap<Integer, TLRPC.Chat>(100, 1.0f, 2);
    public ConcurrentHashMap<Integer, TLRPC.EncryptedChat> encryptedChats = new ConcurrentHashMap<Integer, TLRPC.EncryptedChat>(10, 1.0f, 2);
    public ConcurrentHashMap<Integer, TLRPC.User> users = new ConcurrentHashMap<Integer, TLRPC.User>(100, 1.0f, 2);
    public ArrayList<TLRPC.TL_dialog> dialogs = new ArrayList<TLRPC.TL_dialog>();
    public ArrayList<TLRPC.TL_dialog> dialogsServerOnly = new ArrayList<TLRPC.TL_dialog>();
    public ConcurrentHashMap<Long, TLRPC.TL_dialog> dialogs_dict = new ConcurrentHashMap<Long, TLRPC.TL_dialog>(100, 1.0f, 2);
    public SparseArray<MessageObject> dialogMessage = new SparseArray<MessageObject>();
    public ConcurrentHashMap<Long, ArrayList<PrintingUser>> printingUsers = new ConcurrentHashMap<Long, ArrayList<PrintingUser>>(100, 1.0f, 2);
    public HashMap<Long, CharSequence> printingStrings = new HashMap<Long, CharSequence>();

    private HashMap<String, ArrayList<DelayedMessage>> delayedMessages = new HashMap<String, ArrayList<DelayedMessage>>();
    public SparseArray<MessageObject> sendingMessages = new SparseArray<MessageObject>();
    public SparseArray<TLRPC.User> hidenAddToContacts = new SparseArray<TLRPC.User>();
    private SparseArray<TLRPC.EncryptedChat> acceptingChats = new SparseArray<TLRPC.EncryptedChat>();
    private ArrayList<TLRPC.Updates> updatesQueue = new ArrayList<TLRPC.Updates>();
    private ArrayList<Long> pendingEncMessagesToDelete = new ArrayList<Long>();
    private long updatesStartWaitTime = 0;
    public ArrayList<TLRPC.Update> delayedEncryptedChatUpdates = new ArrayList<TLRPC.Update>();
    private boolean startingSecretChat = false;

    private boolean gettingNewDeleteTask = false;
    private int currentDeletingTaskTime = 0;
    private Long currentDeletingTask = null;
    private ArrayList<Integer> currentDeletingTaskMids = null;

    public int totalDialogsCount = 0;
    public boolean loadingDialogs = false;
    public boolean dialogsEndReached = false;
    public boolean gettingDifference = false;
    public boolean gettingDifferenceAgain = false;
    public boolean updatingState = false;
    public boolean firstGettingTask = false;
    public boolean registeringForPush = false;
    private long lastSoundPlay = 0;
    private long lastStatusUpdateTime = 0;
    private long statusRequest = 0;
    private int statusSettingState = 0;
    private boolean offlineSent = false;
    private String uploadingAvatar = null;
    private SoundPool soundPool;
    private int sound;
    public boolean enableJoined = true;
    public int fontSize = Utilities.dp(16);
    public long scheduleContactsReload = 0;

    public MessageObject currentPushMessage;

    private class UserActionUpdates extends TLRPC.Updates {

    }

    public static final int MESSAGE_SEND_STATE_SENDING = 1;
    public static final int MESSAGE_SEND_STATE_SENT = 0;
    public static final int MESSAGE_SEND_STATE_SEND_ERROR = 2;

    public static final int UPDATE_MASK_NAME = 1;
    public static final int UPDATE_MASK_AVATAR = 2;
    public static final int UPDATE_MASK_STATUS = 4;
    public static final int UPDATE_MASK_CHAT_AVATAR = 8;
    public static final int UPDATE_MASK_CHAT_NAME = 16;
    public static final int UPDATE_MASK_CHAT_MEMBERS = 32;
    public static final int UPDATE_MASK_USER_PRINT = 64;
    public static final int UPDATE_MASK_USER_PHONE = 128;
    public static final int UPDATE_MASK_READ_DIALOG_MESSAGE = 256;
    public static final int UPDATE_MASK_ALL = UPDATE_MASK_AVATAR | UPDATE_MASK_STATUS | UPDATE_MASK_NAME | UPDATE_MASK_CHAT_AVATAR | UPDATE_MASK_CHAT_NAME | UPDATE_MASK_CHAT_MEMBERS | UPDATE_MASK_USER_PRINT | UPDATE_MASK_USER_PHONE | UPDATE_MASK_READ_DIALOG_MESSAGE;

    public long openned_dialog_id;

    public static class PrintingUser {
        public long lastTime;
        public int userId;
    }

    private class DelayedMessage {
        public TLRPC.TL_messages_sendMedia sendRequest;
        public TLRPC.TL_decryptedMessage sendEncryptedRequest;
        public int type;
        public TLRPC.FileLocation location;
        public TLRPC.TL_video videoLocation;
        public TLRPC.TL_audio audioLocation;
        public TLRPC.TL_document documentLocation;
        public MessageObject obj;
        public TLRPC.EncryptedChat encryptedChat;
    }

    public static final int didReceivedNewMessages = 1;
    public static final int updateInterfaces = 3;
    public static final int dialogsNeedReload = 4;
    public static final int closeChats = 5;
    public static final int messagesDeleted = 6;
    public static final int messagesReaded = 7;
    public static final int messagesDidLoaded = 8;

    public static final int messageReceivedByAck = 9;
    public static final int messageReceivedByServer = 10;
    public static final int messageSendError = 11;

    public static final int reloadSearchResults = 12;

    public static final int contactsDidLoaded = 13;

    public static final int chatDidCreated = 15;
    public static final int chatDidFailCreate = 16;

    public static final int chatInfoDidLoaded = 17;

    public static final int mediaDidLoaded = 18;
    public static final int mediaCountDidLoaded = 20;

    public static final int encryptedChatUpdated = 21;
    public static final int messagesReadedEncrypted = 22;
    public static final int encryptedChatCreated = 23;

    public static final int userPhotosLoaded = 24;

    public static final int removeAllMessagesFromDialog = 25;

    private static volatile MessagesController Instance = null;
    public static MessagesController getInstance() {
        MessagesController localInstance = Instance;
        if (localInstance == null) {
            synchronized (MessagesController.class) {
                localInstance = Instance;
                if (localInstance == null) {
                    Instance = localInstance = new MessagesController();
                }
            }
        }
        return localInstance;
    }

    public MessagesController() {
        MessagesStorage storage = MessagesStorage.getInstance();
        NotificationCenter.getInstance().addObserver(this, FileLoader.FileDidUpload);
        NotificationCenter.getInstance().addObserver(this, FileLoader.FileDidFailUpload);
        NotificationCenter.getInstance().addObserver(this, 10);
        addSupportUser();
        SharedPreferences preferences = ApplicationLoader.applicationContext.getSharedPreferences("Notifications", Activity.MODE_PRIVATE);
        enableJoined = preferences.getBoolean("EnableContactJoined", true);
        preferences = ApplicationLoader.applicationContext.getSharedPreferences("mainconfig", Activity.MODE_PRIVATE);
        fontSize = preferences.getInt("fons_size", 16);

        try {
            soundPool = new SoundPool(1, AudioManager.STREAM_NOTIFICATION, 0);
            sound = soundPool.load(ApplicationLoader.applicationContext, R.raw.sound_a, 1);
        } catch (Exception e) {
            FileLog.e("tmessages", e);
        }
    }

    public void addSupportUser() {
        TLRPC.TL_userForeign user = new TLRPC.TL_userForeign();
        user.phone = "333";
        user.id = 333000;
        user.first_name = "Telegram";
        user.last_name = "";
        user.status = null;
        user.photo = new TLRPC.TL_userProfilePhotoEmpty();
        users.put(user.id, user);
    }

    public static TLRPC.InputUser getInputUser(TLRPC.User user) {
        if (user == null) {
            return null;
        }
        TLRPC.InputUser inputUser = null;
        if (user.id == UserConfig.clientUserId) {
            inputUser = new TLRPC.TL_inputUserSelf();
        } else if (user instanceof TLRPC.TL_userForeign || user instanceof TLRPC.TL_userRequest) {
            inputUser = new TLRPC.TL_inputUserForeign();
            inputUser.user_id = user.id;
            inputUser.access_hash = user.access_hash;
        } else {
            inputUser = new TLRPC.TL_inputUserContact();
            inputUser.user_id = user.id;
        }
        return inputUser;
    }

    @Override
    public void didReceivedNotification(int id, Object... args) {
        if (id == FileLoader.FileDidUpload) {
            fileDidUploaded((String)args[0], (TLRPC.InputFile)args[1], (TLRPC.InputEncryptedFile)args[2]);
        } else if (id == FileLoader.FileDidFailUpload) {
            fileDidFailedUpload((String) args[0], (Boolean) args[1]);
        } else if (id == messageReceivedByServer) {
            Integer msgId = (Integer)args[0];
            MessageObject obj = dialogMessage.get(msgId);
            if (obj != null) {
                Integer newMsgId = (Integer)args[1];
                dialogMessage.remove(msgId);
                dialogMessage.put(newMsgId, obj);
                obj.messageOwner.id = newMsgId;
                obj.messageOwner.send_state = MessagesController.MESSAGE_SEND_STATE_SENT;

                long uid;
                if (obj.messageOwner.to_id.chat_id != 0) {
                    uid = -obj.messageOwner.to_id.chat_id;
                } else {
                    if (obj.messageOwner.to_id.user_id == UserConfig.clientUserId) {
                        obj.messageOwner.to_id.user_id = obj.messageOwner.from_id;
                    }
                    uid = obj.messageOwner.to_id.user_id;
                }

                TLRPC.TL_dialog dialog = dialogs_dict.get(uid);
                if (dialog != null) {
                    if (dialog.top_message == msgId) {
                        dialog.top_message = newMsgId;
                    }
                }
                NotificationCenter.getInstance().postNotificationName(dialogsNeedReload);
            }
        }
    }

    @Override
    protected void finalize() throws Throwable {
        super.finalize();
        NotificationCenter.getInstance().removeObserver(this, FileLoader.FileDidUpload);
        NotificationCenter.getInstance().removeObserver(this, FileLoader.FileDidFailUpload);
        NotificationCenter.getInstance().removeObserver(this, messageReceivedByServer);
    }

    public void cleanUp() {
        ContactsController.getInstance().cleanup();
        MediaController.getInstance().cleanup();

        dialogs_dict.clear();
        dialogs.clear();
        dialogsServerOnly.clear();
        acceptingChats.clear();
        users.clear();
        chats.clear();
        sendingMessages.clear();
        delayedMessages.clear();
        dialogMessage.clear();
        printingUsers.clear();
        printingStrings.clear();
        totalDialogsCount = 0;
        hidenAddToContacts.clear();
        updatesQueue.clear();
        pendingEncMessagesToDelete.clear();
        delayedEncryptedChatUpdates.clear();

        updatesStartWaitTime = 0;
        currentDeletingTaskTime = 0;
        scheduleContactsReload = 0;
        currentDeletingTaskMids = null;
        gettingNewDeleteTask = false;
        currentDeletingTask = null;
        loadingDialogs = false;
        dialogsEndReached = false;
        gettingDifference = false;
        gettingDifferenceAgain = false;
        firstGettingTask = false;
        updatingState = false;
        lastStatusUpdateTime = 0;
        offlineSent = false;
        registeringForPush = false;
        uploadingAvatar = null;
        startingSecretChat = false;
        statusRequest = 0;
        statusSettingState = 0;
        addSupportUser();
    }

    public void didAddedNewTask(final int minDate) {
        Utilities.stageQueue.postRunnable(new Runnable() {
            @Override
            public void run() {
                if (currentDeletingTask == null && !gettingNewDeleteTask || currentDeletingTaskTime != 0 && minDate < currentDeletingTaskTime) {
                    getNewDeleteTask(null);
                }
            }
        });
    }

    public void getNewDeleteTask(final Long oldTask) {
        Utilities.stageQueue.postRunnable(new Runnable() {
            @Override
            public void run() {
                gettingNewDeleteTask = true;
                MessagesStorage.getInstance().getNewTask(oldTask);
            }
        });
    }

    private void checkDeletingTask() {
        int currentServerTime = ConnectionsManager.getInstance().getCurrentTime();

        if (currentDeletingTask != null && currentDeletingTaskTime != 0 && currentDeletingTaskTime <= currentServerTime) {
            currentDeletingTaskTime = 0;
            Utilities.RunOnUIThread(new Runnable() {
                @Override
                public void run() {
                    deleteMessages(currentDeletingTaskMids, null, null);

                    Utilities.stageQueue.postRunnable(new Runnable() {
                        @Override
                        public void run() {
                            getNewDeleteTask(currentDeletingTask);
                            currentDeletingTaskTime = 0;
                            currentDeletingTask = null;
                        }
                    });
                }
            });
        }
    }

    public void processLoadedDeleteTask(final Long taskId, final int taskTime, final ArrayList<Integer> messages) {
        Utilities.stageQueue.postRunnable(new Runnable() {
            @Override
            public void run() {
                gettingNewDeleteTask = false;
                if (taskId != null) {
                    currentDeletingTaskTime = taskTime;
                    currentDeletingTask = taskId;
                    currentDeletingTaskMids = messages;

                    checkDeletingTask();
                } else {
                    currentDeletingTaskTime = 0;
                    currentDeletingTask = null;
                    currentDeletingTaskMids = null;
                }
            }
        });
    }

    public void deleteAllAppAccounts() {
        try {
            AccountManager am = AccountManager.get(ApplicationLoader.applicationContext);
            Account[] accounts = am.getAccountsByType("org.telegram.account");
            for (Account c : accounts) {
                am.removeAccount(c, null, null);
            }
        } catch (Exception e) {
            e.printStackTrace();
        }
    }

    public void loadUserPhotos(final int uid, final int offset, final int count, final long max_id, final boolean fromCache, final int classGuid) {
        if (fromCache) {
            MessagesStorage.getInstance().getUserPhotos(uid, offset, count, max_id, classGuid);
        } else {
            TLRPC.User user = users.get(uid);
            if (user == null) {
                return;
            }
            TLRPC.TL_photos_getUserPhotos req = new TLRPC.TL_photos_getUserPhotos();
            req.limit = count;
            req.offset = offset;
            req.max_id = (int)max_id;
            req.user_id = getInputUser(user);
            long reqId = ConnectionsManager.getInstance().performRpc(req, new RPCRequest.RPCRequestDelegate() {
                @Override
                public void run(TLObject response, TLRPC.TL_error error) {
                    if (error == null) {
                        TLRPC.photos_Photos res = (TLRPC.photos_Photos) response;
                        processLoadedUserPhotos(res, uid, offset, count, max_id, fromCache, classGuid);
                    }
                }
            }, null, true, RPCRequest.RPCRequestClassGeneric);
            ConnectionsManager.getInstance().bindRequestToGuid(reqId, classGuid);
        }
    }

    public void processLoadedUserPhotos(final TLRPC.photos_Photos res, final int uid, final int offset, final int count, final long max_id, final boolean fromCache, final int classGuid) {
        if (!fromCache) {
            MessagesStorage.getInstance().putUserPhotos(uid, res);
        } else if (res == null || res.photos.isEmpty()) {
            loadUserPhotos(uid, offset, count, max_id, false, classGuid);
            return;
        }
        Utilities.RunOnUIThread(new Runnable() {
            @Override
            public void run() {
                NotificationCenter.getInstance().postNotificationName(userPhotosLoaded, uid, offset, count, fromCache, classGuid, res.photos);
            }
        });
    }

    public void processLoadedMedia(final TLRPC.messages_Messages res, final long uid, int offset, int count, int max_id, final boolean fromCache, final int classGuid) {
        int lower_part = (int)uid;
        if (fromCache && res.messages.isEmpty() && lower_part != 0) {
            loadMedia(uid, offset, count, max_id, false, classGuid);
        } else {
            if (!fromCache) {
                MessagesStorage.getInstance().putUsersAndChats(res.users, res.chats, true, true);
                MessagesStorage.getInstance().putMedia(uid, res.messages);
            }

            final HashMap<Integer, TLRPC.User> usersLocal = new HashMap<Integer, TLRPC.User>();
            for (TLRPC.User u : res.users) {
                usersLocal.put(u.id, u);
            }
            final ArrayList<MessageObject> objects = new ArrayList<MessageObject>();
            for (TLRPC.Message message : res.messages) {
                objects.add(new MessageObject(message, usersLocal));
            }

            Utilities.RunOnUIThread(new Runnable() {
                @Override
                public void run() {
                    int totalCount;
                    if (res instanceof TLRPC.TL_messages_messagesSlice) {
                        totalCount = res.count;
                    } else {
                        totalCount = res.messages.size();
                    }
                    for (TLRPC.User user : res.users) {
                        if (fromCache) {
                            users.putIfAbsent(user.id, user);
                        } else {
                            users.put(user.id, user);
                            if (user.id == UserConfig.clientUserId) {
                                UserConfig.currentUser = user;
                            }
                        }
                    }
                    for (TLRPC.Chat chat : res.chats) {
                        if (fromCache) {
                            chats.putIfAbsent(chat.id, chat);
                        } else {
                            chats.put(chat.id, chat);
                        }
                    }
                    NotificationCenter.getInstance().postNotificationName(mediaDidLoaded, uid, totalCount, objects, fromCache, classGuid);
                }
            });
        }
    }

    public void loadMedia(final long uid, final int offset, final int count, final int max_id, final boolean fromCache, final int classGuid) {
        int lower_part = (int)uid;
        if (fromCache || lower_part == 0) {
            MessagesStorage.getInstance().loadMedia(uid, offset, count, max_id, classGuid);
        } else {
            TLRPC.TL_messages_search req = new TLRPC.TL_messages_search();
            req.offset = offset;
            req.limit = count;
            req.max_id = max_id;
            req.filter = new TLRPC.TL_inputMessagesFilterPhotoVideo();
            req.q = "";
            if (uid < 0) {
                req.peer = new TLRPC.TL_inputPeerChat();
                req.peer.chat_id = -lower_part;
            } else {
                TLRPC.User user = users.get(lower_part);
                if (user instanceof TLRPC.TL_userForeign || user instanceof TLRPC.TL_userRequest) {
                    req.peer = new TLRPC.TL_inputPeerForeign();
                    req.peer.access_hash = user.access_hash;
                } else {
                    req.peer = new TLRPC.TL_inputPeerContact();
                }
                req.peer.user_id = lower_part;
            }
            long reqId = ConnectionsManager.getInstance().performRpc(req, new RPCRequest.RPCRequestDelegate() {
                @Override
                public void run(TLObject response, TLRPC.TL_error error) {
                    if (error == null) {
                        final TLRPC.messages_Messages res = (TLRPC.messages_Messages) response;
                        processLoadedMedia(res, uid, offset, count, max_id, false, classGuid);
                    }
                }
            }, null, true, RPCRequest.RPCRequestClassGeneric);
            ConnectionsManager.getInstance().bindRequestToGuid(reqId, classGuid);
        }
    }

    public void processLoadedMediaCount(final int count, final long uid, final int classGuid, final boolean fromCache) {
        Utilities.RunOnUIThread(new Runnable() {
            @Override
            public void run() {
                int lower_part = (int)uid;
                if (fromCache && count == -1 && lower_part != 0) {
                    getMediaCount(uid, classGuid, false);
                } else {
                    if (!fromCache) {
                        MessagesStorage.getInstance().putMediaCount(uid, count);
                    }
                    if (fromCache && count == -1) {
                        NotificationCenter.getInstance().postNotificationName(mediaCountDidLoaded, uid, 0, fromCache);
                    } else {
                        NotificationCenter.getInstance().postNotificationName(mediaCountDidLoaded, uid, count, fromCache);
                    }
                }
            }
        });
    }

    public void getMediaCount(final long uid, final int classGuid, boolean fromCache) {
        int lower_part = (int)uid;
        if (fromCache || lower_part == 0) {
            MessagesStorage.getInstance().getMediaCount(uid, classGuid);
        } else {
            TLRPC.TL_messages_search req = new TLRPC.TL_messages_search();
            req.offset = 0;
            req.limit = 1;
            req.max_id = 0;
            req.filter = new TLRPC.TL_inputMessagesFilterPhotoVideo();
            req.q = "";
            if (uid < 0) {
                req.peer = new TLRPC.TL_inputPeerChat();
                req.peer.chat_id = -lower_part;
            } else {
                TLRPC.User user = users.get(lower_part);
                if (user instanceof TLRPC.TL_userForeign || user instanceof TLRPC.TL_userRequest) {
                    req.peer = new TLRPC.TL_inputPeerForeign();
                    req.peer.access_hash = user.access_hash;
                } else {
                    req.peer = new TLRPC.TL_inputPeerContact();
                }
                req.peer.user_id = lower_part;
            }
            long reqId = ConnectionsManager.getInstance().performRpc(req, new RPCRequest.RPCRequestDelegate() {
                @Override
                public void run(TLObject response, TLRPC.TL_error error) {
                    if (error == null) {
                        final TLRPC.messages_Messages res = (TLRPC.messages_Messages) response;
                        if (res instanceof TLRPC.TL_messages_messagesSlice) {
                            processLoadedMediaCount(res.count, uid, classGuid, false);
                        } else {
                            processLoadedMediaCount(res.messages.size(), uid, classGuid, false);
                        }
                    }
                }
            }, null, true, RPCRequest.RPCRequestClassGeneric);
            ConnectionsManager.getInstance().bindRequestToGuid(reqId, classGuid);
        }
    }

    public void uploadAndApplyUserAvatar(TLRPC.PhotoSize bigPhoto) {
        if (bigPhoto != null) {
            uploadingAvatar = Utilities.getCacheDir() + "/" + bigPhoto.location.volume_id + "_" + bigPhoto.location.local_id + ".jpg";
            FileLoader.getInstance().uploadFile(uploadingAvatar, null, null);
        }
    }

    public void deleteMessages(ArrayList<Integer> messages, ArrayList<Long> randoms, TLRPC.EncryptedChat encryptedChat) {
        for (Integer id : messages) {
            MessageObject obj = dialogMessage.get(id);
            if (obj != null) {
                obj.deleted = true;
            }
        }
        MessagesStorage.getInstance().markMessagesAsDeleted(messages, true);
        MessagesStorage.getInstance().updateDialogsWithDeletedMessages(messages, true);
        NotificationCenter.getInstance().postNotificationName(messagesDeleted, messages);

        if (randoms != null && encryptedChat != null && !randoms.isEmpty()) {
            sendMessagesDeleteMessage(randoms, encryptedChat);
        }

        ArrayList<Integer> toSend = new ArrayList<Integer>();
        for (Integer mid : messages) {
            if (mid > 0) {
                toSend.add(mid);
            }
        }
        if (toSend.isEmpty()) {
            return;
        }
        TLRPC.TL_messages_deleteMessages req = new TLRPC.TL_messages_deleteMessages();
        req.id = messages;
        ConnectionsManager.getInstance().performRpc(req, new RPCRequest.RPCRequestDelegate() {
            @Override
            public void run(TLObject response, TLRPC.TL_error error) {

            }
        }, null, true, RPCRequest.RPCRequestClassGeneric);
    }

    public void deleteDialog(final long did, int offset, final boolean onlyHistory) {
        TLRPC.TL_dialog dialog = dialogs_dict.get(did);
        if (dialog != null) {
            int lower_part = (int)did;

            if (offset == 0) {
                if (!onlyHistory) {
                    dialogs.remove(dialog);
                    dialogsServerOnly.remove(dialog);
                    dialogs_dict.remove(did);
                    totalDialogsCount--;
                }
                dialogMessage.remove(dialog.top_message);
                MessagesStorage.getInstance().deleteDialog(did, onlyHistory);
                NotificationCenter.getInstance().postNotificationName(removeAllMessagesFromDialog, did);
                NotificationCenter.getInstance().postNotificationName(dialogsNeedReload);
            }

            if (lower_part != 0) {
                TLRPC.TL_messages_deleteHistory req = new TLRPC.TL_messages_deleteHistory();
                req.offset = offset;
                if (did < 0) {
                    req.peer = new TLRPC.TL_inputPeerChat();
                    req.peer.chat_id = -lower_part;
                } else {
                    TLRPC.User user = users.get(lower_part);
                    if (user instanceof TLRPC.TL_userForeign || user instanceof TLRPC.TL_userRequest) {
                        req.peer = new TLRPC.TL_inputPeerForeign();
                        req.peer.access_hash = user.access_hash;
                    } else {
                        req.peer = new TLRPC.TL_inputPeerContact();
                    }
                    req.peer.user_id = lower_part;
                }
                ConnectionsManager.getInstance().performRpc(req, new RPCRequest.RPCRequestDelegate() {
                    @Override
                    public void run(TLObject response, TLRPC.TL_error error) {
                        if (error == null) {
                            TLRPC.TL_messages_affectedHistory res = (TLRPC.TL_messages_affectedHistory) response;
                            if (res.offset > 0) {
                                deleteDialog(did, res.offset, onlyHistory);
                            }
                            if (MessagesStorage.lastSeqValue + 1 == res.seq) {
                                MessagesStorage.lastSeqValue = res.seq;
                                MessagesStorage.lastPtsValue = res.pts;
                                MessagesStorage.getInstance().saveDiffParams(MessagesStorage.lastSeqValue, MessagesStorage.lastPtsValue, MessagesStorage.lastDateValue, MessagesStorage.lastQtsValue);
                            } else if (MessagesStorage.lastSeqValue != res.seq) {
                                FileLog.e("tmessages", "need get diff TL_messages_deleteHistory, seq: " + MessagesStorage.lastSeqValue + " " + res.seq);
                                if (gettingDifference || updatesStartWaitTime == 0 || updatesStartWaitTime != 0 && updatesStartWaitTime + 1500 > System.currentTimeMillis()) {
                                    if (updatesStartWaitTime == 0) {
                                        updatesStartWaitTime = System.currentTimeMillis();
                                    }
                                    FileLog.e("tmessages", "add TL_messages_deleteHistory to queue");
                                    UserActionUpdates updates = new UserActionUpdates();
                                    updates.seq = res.seq;
                                    updatesQueue.add(updates);
                                } else {
                                    getDifference();
                                }
                            }
                        }
                    }
                }, null, true, RPCRequest.RPCRequestClassGeneric);
            } else {
                int encId = (int)(did >> 32);
                if (onlyHistory) {
                    TLRPC.EncryptedChat encryptedChat = encryptedChats.get(encId);
                    sendClearHistoryMessage(encryptedChat);
                } else {
                    declineSecretChat(encId);
                }
            }
        }
    }

    public void loadChatInfo(final int chat_id) {
        MessagesStorage.getInstance().loadChatInfo(chat_id);
    }

    public void processChatInfo(final int chat_id, final TLRPC.ChatParticipants info, final ArrayList<TLRPC.User> usersArr, final boolean fromCache) {
        if (info == null && fromCache) {
            TLRPC.TL_messages_getFullChat req = new TLRPC.TL_messages_getFullChat();
            req.chat_id = chat_id;
            ConnectionsManager.getInstance().performRpc(req, new RPCRequest.RPCRequestDelegate() {
                @Override
                public void run(TLObject response, TLRPC.TL_error error) {
                    if (error != null) {
                        return;
                    }
                    final TLRPC.TL_messages_chatFull res = (TLRPC.TL_messages_chatFull) response;
                    MessagesStorage.getInstance().putUsersAndChats(res.users, res.chats, true, true);
                    MessagesStorage.getInstance().updateChatInfo(chat_id, res.full_chat.participants, false);
                    Utilities.RunOnUIThread(new Runnable() {
                        @Override
                        public void run() {
                            for (TLRPC.User user : res.users) {
                                users.put(user.id, user);
                                if (user.id == UserConfig.clientUserId) {
                                    UserConfig.currentUser = user;
                                }
                            }
                            for (TLRPC.Chat chat : res.chats) {
                                chats.put(chat.id, chat);
                            }
                            NotificationCenter.getInstance().postNotificationName(chatInfoDidLoaded, chat_id, res.full_chat.participants);
                        }
                    });
                }
            }, null, true, RPCRequest.RPCRequestClassGeneric);
        } else {
            Utilities.RunOnUIThread(new Runnable() {
                @Override
                public void run() {
                    for (TLRPC.User user : usersArr) {
                        if (fromCache) {
                            users.putIfAbsent(user.id, user);
                        } else {
                            users.put(user.id, user);
                            if (user.id == UserConfig.clientUserId) {
                                UserConfig.currentUser = user;
                            }
                        }
                    }
                    NotificationCenter.getInstance().postNotificationName(chatInfoDidLoaded, chat_id, info);
                }
            });
        }
    }

    public void updateTimerProc() {
        long currentTime = System.currentTimeMillis();

        checkDeletingTask();

        if (UserConfig.clientUserId != 0) {
            if (scheduleContactsReload != 0 && currentTime > scheduleContactsReload) {
                ContactsController.getInstance().performSyncPhoneBook(ContactsController.getInstance().getContactsCopy(ContactsController.getInstance().contactsBook), true, false, true);
                scheduleContactsReload = 0;
            }

            if (ApplicationLoader.lastPauseTime == 0) {
                if (statusSettingState != 1 && (lastStatusUpdateTime == 0 || lastStatusUpdateTime <= System.currentTimeMillis() - 55000 || offlineSent)) {
                    statusSettingState = 1;

                    if (statusRequest != 0) {
                        ConnectionsManager.getInstance().cancelRpc(statusRequest, true);
                    }

                    TLRPC.TL_account_updateStatus req = new TLRPC.TL_account_updateStatus();
                    req.offline = false;
                    statusRequest = ConnectionsManager.getInstance().performRpc(req, new RPCRequest.RPCRequestDelegate() {
                        @Override
                        public void run(TLObject response, TLRPC.TL_error error) {
                            if (error == null) {
                                lastStatusUpdateTime = System.currentTimeMillis();
                                offlineSent = false;
                                statusSettingState = 0;
                            } else {
                                if (lastStatusUpdateTime != 0) {
                                    lastStatusUpdateTime += 5000;
                                }
                            }
                            statusRequest = 0;
                        }
                    }, null, true, RPCRequest.RPCRequestClassGeneric);
                }
            } else if (statusSettingState != 2 && !offlineSent && ApplicationLoader.lastPauseTime <= System.currentTimeMillis() - 2000) {
                statusSettingState = 2;
                if (statusRequest != 0) {
                    ConnectionsManager.getInstance().cancelRpc(statusRequest, true);
                }
                TLRPC.TL_account_updateStatus req = new TLRPC.TL_account_updateStatus();
                req.offline = true;
                statusRequest = ConnectionsManager.getInstance().performRpc(req, new RPCRequest.RPCRequestDelegate() {
                    @Override
                    public void run(TLObject response, TLRPC.TL_error error) {
                        if (error == null) {
                            offlineSent = true;
                        } else {
                            if (lastStatusUpdateTime != 0) {
                                lastStatusUpdateTime += 5000;
                            }
                        }
                        statusRequest = 0;
                    }
                }, null, true, RPCRequest.RPCRequestClassGeneric);
            }

            if (updatesStartWaitTime != 0 && updatesStartWaitTime + 1500 < currentTime) {
                FileLog.e("tmessages", "UPDATES WAIT TIMEOUT - CHECK QUEUE");
                processUpdatesQueue(false);
            }
        } else {
            scheduleContactsReload = 0;
        }
        if (!printingUsers.isEmpty()) {
            boolean updated = false;
            ArrayList<Long> keys = new ArrayList<Long>(printingUsers.keySet());
            for (int b = 0; b < keys.size(); b++) {
                Long key = keys.get(b);
                ArrayList<PrintingUser> arr = printingUsers.get(key);
                for (int a = 0; a < arr.size(); a++) {
                    PrintingUser user = arr.get(a);
                    if (user.lastTime + 5900 < currentTime) {
                        updated = true;
                        arr.remove(user);
                        a--;
                    }
                }
                if (arr.isEmpty()) {
                    printingUsers.remove(key);
                    keys.remove(b);
                    b--;
                }
            }

            updatePrintingStrings();

            if (updated) {
                Utilities.RunOnUIThread(new Runnable() {
                    @Override
                    public void run() {
                        NotificationCenter.getInstance().postNotificationName(updateInterfaces, UPDATE_MASK_USER_PRINT);
                    }
                });
            }
        }
    }

    public void updatePrintingStrings() {
        final HashMap<Long, CharSequence> newPrintingStrings = new HashMap<Long, CharSequence>();

        ArrayList<Long> keys = new ArrayList<Long>(printingUsers.keySet());
        for (Long key : keys) {
            if (key > 0) {
                newPrintingStrings.put(key, LocaleController.getString("Typing", R.string.Typing));
            } else {
                ArrayList<PrintingUser> arr = printingUsers.get(key);
                int count = 0;
                String label = "";
                for (PrintingUser pu : arr) {
                    TLRPC.User user = users.get(pu.userId);
                    if (user != null) {
                        if (label.length() != 0) {
                            label += ", ";
                        }
                        label += Utilities.formatName(user.first_name, user.last_name);
                        count++;
                    }
                    if (count == 2) {
                        break;
                    }
                }
                if (label.length() != 0) {
                    if (count > 1) {
                        if (arr.size() > 2) {
                            newPrintingStrings.put(key, Html.fromHtml(String.format("%s %s %s", label, String.format(LocaleController.getString("AndMoreTyping", R.string.AndMoreTyping), arr.size() - 2), LocaleController.getString("AreTyping", R.string.AreTyping))));
                        } else {
                            newPrintingStrings.put(key, Html.fromHtml(String.format("%s %s", label, LocaleController.getString("AreTyping", R.string.AreTyping))));
                        }
                    } else {
                        newPrintingStrings.put(key, Html.fromHtml(String.format("%s %s", label, LocaleController.getString("IsTyping", R.string.IsTyping))));
                    }
                }
            }
        }

        Utilities.RunOnUIThread(new Runnable() {
            @Override
            public void run() {
                printingStrings = newPrintingStrings;
            }
        });
    }

    public void sendTyping(long dialog_id, int classGuid) {
        if (dialog_id == 0) {
            return;
        }
        int lower_part = (int)dialog_id;
        if (lower_part != 0) {
            TLRPC.TL_messages_setTyping req = new TLRPC.TL_messages_setTyping();
            if (lower_part < 0) {
                req.peer = new TLRPC.TL_inputPeerChat();
                req.peer.chat_id = -lower_part;
            } else {
                TLRPC.User user = users.get(lower_part);
                if (user != null) {
                    if (user instanceof TLRPC.TL_userForeign || user instanceof TLRPC.TL_userRequest) {
                        req.peer = new TLRPC.TL_inputPeerForeign();
                        req.peer.user_id = user.id;
                        req.peer.access_hash = user.access_hash;
                    } else {
                        req.peer = new TLRPC.TL_inputPeerContact();
                        req.peer.user_id = user.id;
                    }
                } else {
                    return;
                }
            }
            req.typing = true;
            long reqId = ConnectionsManager.getInstance().performRpc(req, new RPCRequest.RPCRequestDelegate() {
                @Override
                public void run(TLObject response, TLRPC.TL_error error) {

                }
            }, null, true, RPCRequest.RPCRequestClassGeneric);
            ConnectionsManager.getInstance().bindRequestToGuid(reqId, classGuid);
        } else {
            int encId = (int)(dialog_id >> 32);
            TLRPC.EncryptedChat chat = encryptedChats.get(encId);
            if (chat.auth_key != null && chat.auth_key.length > 1 && chat instanceof TLRPC.TL_encryptedChat) {
                TLRPC.TL_messages_setEncryptedTyping req = new TLRPC.TL_messages_setEncryptedTyping();
                req.peer = new TLRPC.TL_inputEncryptedChat();
                req.peer.chat_id = chat.id;
                req.peer.access_hash = chat.access_hash;
                req.typing = true;
                long reqId = ConnectionsManager.getInstance().performRpc(req, new RPCRequest.RPCRequestDelegate() {
                    @Override
                    public void run(TLObject response, TLRPC.TL_error error) {

                    }
                }, null, true, RPCRequest.RPCRequestClassGeneric);
                ConnectionsManager.getInstance().bindRequestToGuid(reqId, classGuid);
            }
        }
    }

    public void loadMessages(final long dialog_id, final int offset, final int count, final int max_id, boolean fromCache, int midDate, final int classGuid, boolean from_unread, boolean forward) {
        int lower_part = (int)dialog_id;
        if (fromCache || lower_part == 0) {
            MessagesStorage.getInstance().getMessages(dialog_id, offset, count, max_id, midDate, classGuid, from_unread, forward);
        } else {
            TLRPC.TL_messages_getHistory req = new TLRPC.TL_messages_getHistory();
            if (lower_part < 0) {
                req.peer = new TLRPC.TL_inputPeerChat();
                req.peer.chat_id = -lower_part;
            } else {
                TLRPC.User user = users.get(lower_part);
                if (user instanceof TLRPC.TL_userForeign || user instanceof TLRPC.TL_userRequest) {
                    req.peer = new TLRPC.TL_inputPeerForeign();
                    req.peer.user_id = user.id;
                    req.peer.access_hash = user.access_hash;
                } else {
                    req.peer = new TLRPC.TL_inputPeerContact();
                    req.peer.user_id = user.id;
                }
            }
            req.offset = offset;
            req.limit = count;
            req.max_id = max_id;
            long reqId = ConnectionsManager.getInstance().performRpc(req, new RPCRequest.RPCRequestDelegate() {
                @Override
                public void run(TLObject response, TLRPC.TL_error error) {
                    if (error == null) {
                        final TLRPC.messages_Messages res = (TLRPC.messages_Messages) response;
                        processLoadedMessages(res, dialog_id, offset, count, max_id, false, classGuid, 0, 0, 0, 0, false);
                    }
                }
            }, null, true, RPCRequest.RPCRequestClassGeneric);
            ConnectionsManager.getInstance().bindRequestToGuid(reqId, classGuid);
        }
    }

    public void processLoadedMessages(final TLRPC.messages_Messages messagesRes, final long dialog_id, final int offset, final int count, final int max_id, final boolean isCache, final int classGuid, final int first_unread, final int last_unread, final int unread_count, final int last_date, final boolean isForward) {
        Utilities.stageQueue.postRunnable(new Runnable() {
            @Override
            public void run() {
                int lower_id = (int)dialog_id;
                if (!isCache) {
                    MessagesStorage.getInstance().putMessages(messagesRes, dialog_id);
                }
                if (lower_id != 0 && isCache && messagesRes.messages.size() == 0 && !isForward) {
                    Utilities.RunOnUIThread(new Runnable() {
                        @Override
                        public void run() {
                            loadMessages(dialog_id, offset, count, max_id, false, 0, classGuid, false, false);
                        }
                    });
                    return;
                }
                final HashMap<Integer, TLRPC.User> usersLocal = new HashMap<Integer, TLRPC.User>();
                for (TLRPC.User u : messagesRes.users) {
                    usersLocal.put(u.id, u);
                }
                final ArrayList<MessageObject> objects = new ArrayList<MessageObject>();
                for (TLRPC.Message message : messagesRes.messages) {
                    message.dialog_id = dialog_id;
                    objects.add(new MessageObject(message, usersLocal));
                }
                Utilities.RunOnUIThread(new Runnable() {
                    @Override
                    public void run() {
                        for (TLRPC.User u : messagesRes.users) {
                            if (isCache) {
                                if (u.id == UserConfig.clientUserId || u.id / 1000 == 333) {
                                    users.put(u.id, u);
                                } else {
                                    users.putIfAbsent(u.id, u);
                                }
                            } else {
                                users.put(u.id, u);
                                if (u.id == UserConfig.clientUserId) {
                                    UserConfig.currentUser = u;
                                }
                            }
                        }
                        for (TLRPC.Chat c : messagesRes.chats) {
                            if (isCache) {
                                chats.putIfAbsent(c.id, c);
                            } else {
                                chats.put(c.id, c);
                            }
                        }
                        NotificationCenter.getInstance().postNotificationName(messagesDidLoaded, dialog_id, offset, count, objects, isCache, first_unread, last_unread, unread_count, last_date, isForward);
                    }
                });
            }
        });
    }

    public void loadDialogs(final int offset, final int serverOffset, final int count, boolean fromCache) {
        if (loadingDialogs) {
            return;
        }
        loadingDialogs = true;

        if (fromCache) {
            MessagesStorage.getInstance().getDialogs(offset, serverOffset, count);
        } else {
            TLRPC.TL_messages_getDialogs req = new TLRPC.TL_messages_getDialogs();
            req.offset = serverOffset;
            req.limit = count;
            ConnectionsManager.getInstance().performRpc(req, new RPCRequest.RPCRequestDelegate() {
                @Override
                public void run(TLObject response, TLRPC.TL_error error) {
                    if (error == null) {
                        final TLRPC.messages_Dialogs dialogsRes = (TLRPC.messages_Dialogs) response;
                        processLoadedDialogs(dialogsRes, null, offset, serverOffset, count, false, false);
                    }
                }
            }, null, true, RPCRequest.RPCRequestClassGeneric);
        }
    }

    public void processDialogsUpdateRead(final HashMap<Long, Integer>dialogsToUpdate) {
        Utilities.RunOnUIThread(new Runnable() {
            @Override
            public void run() {
                for (HashMap.Entry<Long, Integer> entry : dialogsToUpdate.entrySet()) {
                    TLRPC.TL_dialog currentDialog = dialogs_dict.get(entry.getKey());
                    if (currentDialog != null) {
                        currentDialog.unread_count = entry.getValue();
                    }
                }
                NotificationCenter.getInstance().postNotificationName(dialogsNeedReload);
            }
        });
    }

    public void processDialogsUpdate(final TLRPC.messages_Dialogs dialogsRes, ArrayList<TLRPC.EncryptedChat> encChats) {
        Utilities.stageQueue.postRunnable(new Runnable() {
            @Override
            public void run() {
                final HashMap<Long, TLRPC.TL_dialog> new_dialogs_dict = new HashMap<Long, TLRPC.TL_dialog>();
                final HashMap<Integer, MessageObject> new_dialogMessage = new HashMap<Integer, MessageObject>();
                final HashMap<Integer, TLRPC.User> usersLocal = new HashMap<Integer, TLRPC.User>();

                for (TLRPC.User u : dialogsRes.users) {
                    usersLocal.put(u.id, u);
                }

                for (TLRPC.Message m : dialogsRes.messages) {
                    new_dialogMessage.put(m.id, new MessageObject(m, usersLocal));
                }
                for (TLRPC.TL_dialog d : dialogsRes.dialogs) {
                    if (d.last_message_date == 0) {
                        MessageObject mess = new_dialogMessage.get(d.top_message);
                        if (mess != null) {
                            d.last_message_date = mess.messageOwner.date;
                        }
                    }
                    if (d.id == 0) {
                        if (d.peer instanceof TLRPC.TL_peerUser) {
                            d.id = d.peer.user_id;
                        } else if (d.peer instanceof TLRPC.TL_peerChat) {
                            d.id = -d.peer.chat_id;
                        }
                    }
                    new_dialogs_dict.put(d.id, d);
                }

                Utilities.RunOnUIThread(new Runnable() {
                    @Override
                    public void run() {
                        for (TLRPC.User u : dialogsRes.users) {
                            users.putIfAbsent(u.id, u);
                        }
                        for (TLRPC.Chat c : dialogsRes.chats) {
                            chats.putIfAbsent(c.id, c);
                        }

                        for (HashMap.Entry<Long, TLRPC.TL_dialog> pair : new_dialogs_dict.entrySet()) {
                            long key = pair.getKey();
                            TLRPC.TL_dialog value = pair.getValue();
                            TLRPC.TL_dialog currentDialog = dialogs_dict.get(key);
                            if (currentDialog == null) {
                                dialogs_dict.put(key, value);
                                dialogMessage.put(value.top_message, new_dialogMessage.get(value.top_message));
                            } else {
                                currentDialog.unread_count = value.unread_count;
                                MessageObject oldMsg = dialogMessage.get(currentDialog.top_message);
                                if (oldMsg == null || currentDialog.top_message > 0) {
                                    if (oldMsg != null && oldMsg.deleted || value.top_message > currentDialog.top_message) {
                                        dialogs_dict.put(key, value);
                                        if (oldMsg != null) {
                                            dialogMessage.remove(oldMsg.messageOwner.id);
                                        }
                                        dialogMessage.put(value.top_message, new_dialogMessage.get(value.top_message));
                                    }
                                } else {
                                    MessageObject newMsg = new_dialogMessage.get(value.top_message);
                                    if (oldMsg.deleted || newMsg == null || newMsg.messageOwner.date > oldMsg.messageOwner.date) {
                                        dialogs_dict.put(key, value);
                                        dialogMessage.remove(oldMsg.messageOwner.id);
                                        dialogMessage.put(value.top_message, new_dialogMessage.get(value.top_message));
                                    }
                                }
                            }
                        }

                        dialogs.clear();
                        dialogsServerOnly.clear();
                        dialogs.addAll(dialogs_dict.values());
                        Collections.sort(dialogs, new Comparator<TLRPC.TL_dialog>() {
                            @Override
                            public int compare(TLRPC.TL_dialog tl_dialog, TLRPC.TL_dialog tl_dialog2) {
                                if (tl_dialog.last_message_date == tl_dialog2.last_message_date) {
                                    return 0;
                                } else if (tl_dialog.last_message_date < tl_dialog2.last_message_date) {
                                    return 1;
                                } else {
                                    return -1;
                                }
                            }
                        });
                        for (TLRPC.TL_dialog d : dialogs) {
                            if ((int)d.id != 0) {
                                dialogsServerOnly.add(d);
                            }
                        }
                        NotificationCenter.getInstance().postNotificationName(dialogsNeedReload);
                    }
                });
             }
        });
    }

    public void processLoadedDialogs(final TLRPC.messages_Dialogs dialogsRes, final ArrayList<TLRPC.EncryptedChat> encChats, final int offset, final int serverOffset, final int count, final boolean isCache, final boolean resetEnd) {
        Utilities.stageQueue.postRunnable(new Runnable() {
            @Override
            public void run() {
                if (isCache && dialogsRes.dialogs.size() == 0) {
                    Utilities.RunOnUIThread(new Runnable() {
                        @Override
                        public void run() {
                            for (TLRPC.User u : dialogsRes.users) {
                                if (isCache) {
                                    if (u.id == UserConfig.clientUserId || u.id / 1000 == 333) {
                                        users.put(u.id, u);
                                    } else {
                                        users.putIfAbsent(u.id, u);
                                    }
                                } else {
                                    users.put(u.id, u);
                                    if (u.id == UserConfig.clientUserId) {
                                        UserConfig.currentUser = u;
                                    }
                                }
                            }
                            loadingDialogs = false;
                            if (resetEnd) {
                                dialogsEndReached = false;
                                NotificationCenter.getInstance().postNotificationName(dialogsNeedReload);
                            }
                            loadDialogs(offset, serverOffset, count, false);
                        }
                    });
                    return;
                }
                final HashMap<Long, TLRPC.TL_dialog> new_dialogs_dict = new HashMap<Long, TLRPC.TL_dialog>();
                final HashMap<Integer, MessageObject> new_dialogMessage = new HashMap<Integer, MessageObject>();
                final HashMap<Integer, TLRPC.User> usersLocal = new HashMap<Integer, TLRPC.User>();
                int new_totalDialogsCount;

                if (!isCache) {
                    MessagesStorage.getInstance().putDialogs(dialogsRes);
                }

                if (dialogsRes instanceof TLRPC.TL_messages_dialogsSlice) {
                    TLRPC.TL_messages_dialogsSlice slice = (TLRPC.TL_messages_dialogsSlice)dialogsRes;
                    new_totalDialogsCount = slice.count;
                } else {
                    new_totalDialogsCount = dialogsRes.dialogs.size();
                }

                for (TLRPC.User u : dialogsRes.users) {
                    usersLocal.put(u.id, u);
                }

                for (TLRPC.Message m : dialogsRes.messages) {
                    new_dialogMessage.put(m.id, new MessageObject(m, usersLocal));
                }
                for (TLRPC.TL_dialog d : dialogsRes.dialogs) {
                    if (d.last_message_date == 0) {
                        MessageObject mess = new_dialogMessage.get(d.top_message);
                        if (mess != null) {
                            d.last_message_date = mess.messageOwner.date;
                        }
                    }
                    if (d.id == 0) {
                        if (d.peer instanceof TLRPC.TL_peerUser) {
                            d.id = d.peer.user_id;
                        } else if (d.peer instanceof TLRPC.TL_peerChat) {
                            d.id = -d.peer.chat_id;
                        }
                    }
                    new_dialogs_dict.put(d.id, d);
                }

                final int arg1 = new_totalDialogsCount;
                Utilities.RunOnUIThread(new Runnable() {
                    @Override
                    public void run() {
                        for (TLRPC.User u : dialogsRes.users) {
                            if (isCache) {
                                if (u.id == UserConfig.clientUserId || u.id / 1000 == 333) {
                                    users.put(u.id, u);
                                } else {
                                    users.putIfAbsent(u.id, u);
                                }
                            } else {
                                users.put(u.id, u);
                                if (u.id == UserConfig.clientUserId) {
                                    UserConfig.currentUser = u;
                                }
                            }
                        }
                        for (TLRPC.Chat c : dialogsRes.chats) {
                            if (isCache) {
                                chats.putIfAbsent(c.id, c);
                            } else {
                                chats.put(c.id, c);
                            }
                        }
                        if (encChats != null) {
                            for (TLRPC.EncryptedChat encryptedChat : encChats) {
                                encryptedChats.put(encryptedChat.id, encryptedChat);
                            }
                        }
                        loadingDialogs = false;
                        totalDialogsCount = arg1;

                        for (HashMap.Entry<Long, TLRPC.TL_dialog> pair : new_dialogs_dict.entrySet()) {
                            long key = pair.getKey();
                            TLRPC.TL_dialog value = pair.getValue();
                            TLRPC.TL_dialog currentDialog = dialogs_dict.get(key);
                            if (currentDialog == null) {
                                dialogs_dict.put(key, value);
                                dialogMessage.put(value.top_message, new_dialogMessage.get(value.top_message));
                            } else {
                                MessageObject oldMsg = dialogMessage.get(value.top_message);
                                if (oldMsg == null || currentDialog.top_message > 0) {
                                    if (oldMsg != null && oldMsg.deleted || value.top_message > currentDialog.top_message) {
                                        if (oldMsg != null) {
                                            dialogMessage.remove(oldMsg.messageOwner.id);
                                        }
                                        dialogs_dict.put(key, value);
                                        dialogMessage.put(value.top_message, new_dialogMessage.get(value.top_message));
                                    }
                                } else {
                                    MessageObject newMsg = new_dialogMessage.get(value.top_message);
                                    if (oldMsg.deleted || newMsg == null || newMsg.messageOwner.date > oldMsg.messageOwner.date) {
                                        dialogMessage.remove(oldMsg.messageOwner.id);
                                        dialogs_dict.put(key, value);
                                        dialogMessage.put(value.top_message, new_dialogMessage.get(value.top_message));
                                    }
                                }
                            }
                        }

                        dialogs.clear();
                        dialogsServerOnly.clear();
                        dialogs.addAll(dialogs_dict.values());
                        Collections.sort(dialogs, new Comparator<TLRPC.TL_dialog>() {
                            @Override
                            public int compare(TLRPC.TL_dialog tl_dialog, TLRPC.TL_dialog tl_dialog2) {
                                if (tl_dialog.last_message_date == tl_dialog2.last_message_date) {
                                    return 0;
                                } else if (tl_dialog.last_message_date < tl_dialog2.last_message_date) {
                                    return 1;
                                } else {
                                    return -1;
                                }
                            }
                        });
                        for (TLRPC.TL_dialog d : dialogs) {
                            if ((int)d.id != 0) {
                                dialogsServerOnly.add(d);
                            }
                        }

                        dialogsEndReached = (dialogsRes.dialogs.size() == 0 || dialogsRes.dialogs.size() != count) && !isCache;
                        NotificationCenter.getInstance().postNotificationName(dialogsNeedReload);
                    }
                });
            }
        });
    }

    public TLRPC.TL_photo generatePhotoSizes(String path, Uri imageUri) {
        long time = System.currentTimeMillis();
        Bitmap bitmap = FileLoader.loadBitmap(path, imageUri, 800, 800);
        ArrayList<TLRPC.PhotoSize> sizes = new ArrayList<TLRPC.PhotoSize>();
        TLRPC.PhotoSize size = FileLoader.scaleAndSaveImage(bitmap, 90, 90, 55, true);
        if (size != null) {
            size.type = "s";
            sizes.add(size);
        }
        size = FileLoader.scaleAndSaveImage(bitmap, 320, 320, 87, false);
        if (size != null) {
            size.type = "m";
            sizes.add(size);
        }
        size = FileLoader.scaleAndSaveImage(bitmap, 800, 800, 87, false);
        if (size != null) {
            size.type = "x";
            sizes.add(size);
        }
        if (Build.VERSION.SDK_INT < 11) {
            if (bitmap != null) {
                bitmap.recycle();
            }
        }
        if (sizes.isEmpty()) {
            return null;
        } else {
            UserConfig.saveConfig(false);
            TLRPC.TL_photo photo = new TLRPC.TL_photo();
            photo.user_id = UserConfig.clientUserId;
            photo.date = ConnectionsManager.getInstance().getCurrentTime();
            photo.sizes = sizes;
            photo.caption = "";
            photo.geo = new TLRPC.TL_geoPointEmpty();
            return photo;
        }
    }

    public void markDialogAsRead(final long dialog_id, final int max_id, final int max_positive_id, final int offset, final int max_date, final boolean was) {
        int lower_part = (int)dialog_id;
        if (lower_part != 0) {
            if (max_id == 0 && offset == 0) {
                return;
            }
            TLRPC.TL_messages_readHistory req = new TLRPC.TL_messages_readHistory();
            if (lower_part < 0) {
                req.peer = new TLRPC.TL_inputPeerChat();
                req.peer.chat_id = -lower_part;
            } else {
                TLRPC.User user = users.get(lower_part);
                if (user instanceof TLRPC.TL_userForeign || user instanceof TLRPC.TL_userRequest) {
                    req.peer = new TLRPC.TL_inputPeerForeign();
                    req.peer.user_id = user.id;
                    req.peer.access_hash = user.access_hash;
                } else {
                    req.peer = new TLRPC.TL_inputPeerContact();
                    req.peer.user_id = user.id;
                }
            }
            req.max_id = max_positive_id;
            req.offset = offset;
            if (offset == 0) {
                MessagesStorage.getInstance().processPendingRead(dialog_id, max_positive_id, max_date, false);
            }
            if (req.max_id != Integer.MAX_VALUE) {
                ConnectionsManager.getInstance().performRpc(req, new RPCRequest.RPCRequestDelegate() {
                    @Override
                    public void run(TLObject response, TLRPC.TL_error error) {
                        if (error == null) {
                            MessagesStorage.getInstance().processPendingRead(dialog_id, max_positive_id, max_date, true);
                            TLRPC.TL_messages_affectedHistory res = (TLRPC.TL_messages_affectedHistory) response;
                            if (res.offset > 0) {
                                markDialogAsRead(dialog_id, 0, max_positive_id, res.offset, max_date, was);
                            }

                            if (MessagesStorage.lastSeqValue + 1 == res.seq) {
                                MessagesStorage.lastSeqValue = res.seq;
                                MessagesStorage.lastPtsValue = res.pts;
                                MessagesStorage.getInstance().saveDiffParams(MessagesStorage.lastSeqValue, MessagesStorage.lastPtsValue, MessagesStorage.lastDateValue, MessagesStorage.lastQtsValue);
                            } else if (MessagesStorage.lastSeqValue != res.seq) {
                                FileLog.e("tmessages", "need get diff TL_messages_readHistory, seq: " + MessagesStorage.lastSeqValue + " " + res.seq);
                                if (gettingDifference || updatesStartWaitTime == 0 || updatesStartWaitTime != 0 && updatesStartWaitTime + 1500 > System.currentTimeMillis()) {
                                    if (updatesStartWaitTime == 0) {
                                        updatesStartWaitTime = System.currentTimeMillis();
                                    }
                                    FileLog.e("tmessages", "add TL_messages_readHistory to queue");
                                    UserActionUpdates updates = new UserActionUpdates();
                                    updates.seq = res.seq;
                                    updatesQueue.add(updates);
                                } else {
                                    getDifference();
                                }
                            }
                        }
                    }
                }, null, true, RPCRequest.RPCRequestClassGeneric);
            }

            MessagesStorage.getInstance().storageQueue.postRunnable(new Runnable() {
                @Override
                public void run() {
                    Utilities.RunOnUIThread(new Runnable() {
                        @Override
                        public void run() {
                            if (offset == 0) {
                                TLRPC.TL_dialog dialog = dialogs_dict.get(dialog_id);
                                if (dialog != null) {
                                    dialog.unread_count = 0;
                                    NotificationCenter.getInstance().postNotificationName(dialogsNeedReload);
                                }
                            }
                        }
                    });
                }
            });
            if (offset == 0) {
                TLRPC.TL_messages_receivedMessages req2 = new TLRPC.TL_messages_receivedMessages();
                req2.max_id = max_positive_id;
                ConnectionsManager.getInstance().performRpc(req2, new RPCRequest.RPCRequestDelegate() {
                    @Override
                    public void run(TLObject response, TLRPC.TL_error error) {

                    }
                }, null, true, RPCRequest.RPCRequestClassGeneric | RPCRequest.RPCRequestClassFailOnServerErrors);
            }
        } else {
            if (max_date == 0) {
                return;
            }
            int encId = (int)(dialog_id >> 32);
            TLRPC.EncryptedChat chat = encryptedChats.get(encId);
            if (chat.auth_key != null && chat.auth_key.length > 1 && chat instanceof TLRPC.TL_encryptedChat) {
                TLRPC.TL_messages_readEncryptedHistory req = new TLRPC.TL_messages_readEncryptedHistory();
                req.peer = new TLRPC.TL_inputEncryptedChat();
                req.peer.chat_id = chat.id;
                req.peer.access_hash = chat.access_hash;
                req.max_date = max_date;

                ConnectionsManager.getInstance().performRpc(req, new RPCRequest.RPCRequestDelegate() {
                    @Override
                    public void run(TLObject response, TLRPC.TL_error error) {
                        //MessagesStorage.getInstance().processPendingRead(dialog_id, max_id, max_date, true);
                    }
                }, null, true, RPCRequest.RPCRequestClassGeneric);
            }
            MessagesStorage.getInstance().processPendingRead(dialog_id, max_id, max_date, false);

            MessagesStorage.getInstance().storageQueue.postRunnable(new Runnable() {
                @Override
                public void run() {
                    Utilities.RunOnUIThread(new Runnable() {
                        @Override
                        public void run() {
                            TLRPC.TL_dialog dialog = dialogs_dict.get(dialog_id);
                            if (dialog != null) {
                                dialog.unread_count = 0;
                                NotificationCenter.getInstance().postNotificationName(dialogsNeedReload);
                            }
                        }
                    });
                }
            });

            if (chat.ttl > 0 && was) {
                int serverTime = Math.max(ConnectionsManager.getInstance().getCurrentTime(), max_date);
                MessagesStorage.getInstance().createTaskForDate(chat.id, serverTime, serverTime, 0);
            }
        }
    }

    public void cancelSendingMessage(MessageObject object) {
        String keyToRemvoe = null;
        boolean enc = false;
        for (HashMap.Entry<String, ArrayList<DelayedMessage>> entry : delayedMessages.entrySet()) {
            ArrayList<DelayedMessage> messages = entry.getValue();
            for (int a = 0; a < messages.size(); a++) {
                DelayedMessage message = messages.get(a);
                if (message.obj.messageOwner.id == object.messageOwner.id) {
                    messages.remove(a);
                    if (messages.size() == 0) {
                        keyToRemvoe = entry.getKey();
                        if (message.sendEncryptedRequest != null) {
                            enc = true;
                        }
                    }
                    break;
                }
            }
        }
        if (keyToRemvoe != null) {
            FileLoader.getInstance().cancelUploadFile(keyToRemvoe, enc);
        }
        ArrayList<Integer> messages = new ArrayList<Integer>();
        messages.add(object.messageOwner.id);
        deleteMessages(messages, null, null);
    }

    private long getNextRandomId() {
        long val = 0;
        while (val == 0) {
            val = Utilities.random.nextLong();
        }
        return val;
    }

    public void sendMessage(TLRPC.User user, long peer) {
        sendMessage(null, 0, 0, null, null, null, null, user, null, null, peer);
    }

    public void sendMessage(MessageObject message, long peer) {
        sendMessage(null, 0, 0, null, null, message, null, null, null, null, peer);
    }

    public void sendMessage(TLRPC.TL_document document, long peer) {
        sendMessage(null, 0, 0, null, null, null, null, null, document, null, peer);
    }

    public void sendMessage(String message, long peer) {
        sendMessage(message, 0, 0, null, null, null, null, null, null, null, peer);
    }

    public void sendMessage(TLRPC.FileLocation location, long peer) {
        sendMessage(null, 0, 0, null, null, null, location, null, null, null, peer);
    }

    public void sendMessage(double lat, double lon, long peer) {
        sendMessage(null, lat, lon, null, null, null, null, null, null, null, peer);
    }

    public void sendMessage(TLRPC.TL_photo photo, long peer) {
        sendMessage(null, 0, 0, photo, null, null, null, null, null, null, peer);
    }

    public void sendMessage(TLRPC.TL_video video, long peer) {
        sendMessage(null, 0, 0, null, video, null, null, null, null, null, peer);
    }

    public void sendMessage(TLRPC.TL_audio audio, long peer) {
        sendMessage(null, 0, 0, null, null, null, null, null, null, audio, peer);
    }

    private void processPendingEncMessages() {
        if (pendingEncMessagesToDelete.isEmpty()) {
            return;
        }
        ArrayList<Long> arr = new ArrayList<Long>(pendingEncMessagesToDelete);
        MessagesStorage.getInstance().markMessagesAsDeletedByRandoms(arr);
        pendingEncMessagesToDelete.clear();
    }

    private void sendMessagesDeleteMessage(ArrayList<Long> random_ids, TLRPC.EncryptedChat encryptedChat) {
        if (!(encryptedChat instanceof TLRPC.TL_encryptedChat)) {
            return;
        }
        TLRPC.TL_decryptedMessageService reqSend = new TLRPC.TL_decryptedMessageService();
        reqSend.random_id = getNextRandomId();
        reqSend.random_bytes = new byte[Math.max(1, (int)Math.ceil(Utilities.random.nextDouble() * 16))];
        Utilities.random.nextBytes(reqSend.random_bytes);
        reqSend.action = new TLRPC.TL_decryptedMessageActionDeleteMessages();
        reqSend.action.random_ids = random_ids;
        performSendEncryptedRequest(reqSend, null, encryptedChat, null);

    }

    private void sendClearHistoryMessage(TLRPC.EncryptedChat encryptedChat) {
        if (!(encryptedChat instanceof TLRPC.TL_encryptedChat)) {
            return;
        }
        TLRPC.TL_decryptedMessageService reqSend = new TLRPC.TL_decryptedMessageService();
        reqSend.random_id = getNextRandomId();
        reqSend.random_bytes = new byte[Math.max(1, (int)Math.ceil(Utilities.random.nextDouble() * 16))];
        Utilities.random.nextBytes(reqSend.random_bytes);
        reqSend.action = new TLRPC.TL_decryptedMessageActionFlushHistory();
        performSendEncryptedRequest(reqSend, null, encryptedChat, null);
    }

    public void sendTTLMessage(TLRPC.EncryptedChat encryptedChat) {
        if (!(encryptedChat instanceof TLRPC.TL_encryptedChat)) {
            return;
        }
        TLRPC.TL_messageService newMsg = new TLRPC.TL_messageService();

        newMsg.action = new TLRPC.TL_messageActionTTLChange();
        newMsg.action.ttl = encryptedChat.ttl;
        newMsg.local_id = newMsg.id = UserConfig.getNewMessageId();
        newMsg.from_id = UserConfig.clientUserId;
        newMsg.unread = true;
        newMsg.dialog_id = ((long)encryptedChat.id) << 32;
        newMsg.to_id = new TLRPC.TL_peerUser();
        if (encryptedChat.participant_id == UserConfig.clientUserId) {
            newMsg.to_id.user_id = encryptedChat.admin_id;
        } else {
            newMsg.to_id.user_id = encryptedChat.participant_id;
        }
        newMsg.out = true;
        newMsg.date = ConnectionsManager.getInstance().getCurrentTime();
        newMsg.random_id = getNextRandomId();
        UserConfig.saveConfig(false);
        final MessageObject newMsgObj = new MessageObject(newMsg, users);
        newMsgObj.messageOwner.send_state = MESSAGE_SEND_STATE_SENDING;

        final ArrayList<MessageObject> objArr = new ArrayList<MessageObject>();
        objArr.add(newMsgObj);
        ArrayList<TLRPC.Message> arr = new ArrayList<TLRPC.Message>();
        arr.add(newMsg);
        MessagesStorage.getInstance().putMessages(arr, false, true);
        updateInterfaceWithMessages(newMsg.dialog_id, objArr);
        NotificationCenter.getInstance().postNotificationName(dialogsNeedReload);

        sendingMessages.put(newMsg.id, newMsgObj);

        TLRPC.TL_decryptedMessageService reqSend = new TLRPC.TL_decryptedMessageService();
        reqSend.random_id = newMsg.random_id;
        reqSend.random_bytes = new byte[Math.max(1, (int)Math.ceil(Utilities.random.nextDouble() * 16))];
        Utilities.random.nextBytes(reqSend.random_bytes);
        reqSend.action = new TLRPC.TL_decryptedMessageActionSetMessageTTL();
        reqSend.action.ttl_seconds = encryptedChat.ttl;
        performSendEncryptedRequest(reqSend, newMsgObj, encryptedChat, null);
    }

    public void sendScreenshotMessage(TLRPC.EncryptedChat encryptedChat, ArrayList<Long> random_ids) {
        if (!(encryptedChat instanceof TLRPC.TL_encryptedChat)) {
            return;
        }

        TLRPC.TL_decryptedMessageActionScreenshotMessages action = new TLRPC.TL_decryptedMessageActionScreenshotMessages();
        action.random_ids = random_ids;

        TLRPC.TL_messageService newMsg = new TLRPC.TL_messageService();

        newMsg.action = new TLRPC.TL_messageEcryptedAction();
        newMsg.action.encryptedAction = action;

        newMsg.local_id = newMsg.id = UserConfig.getNewMessageId();
        newMsg.from_id = UserConfig.clientUserId;
        newMsg.unread = true;
        newMsg.dialog_id = ((long)encryptedChat.id) << 32;
        newMsg.to_id = new TLRPC.TL_peerUser();
        if (encryptedChat.participant_id == UserConfig.clientUserId) {
            newMsg.to_id.user_id = encryptedChat.admin_id;
        } else {
            newMsg.to_id.user_id = encryptedChat.participant_id;
        }
        newMsg.out = true;
        newMsg.date = ConnectionsManager.getInstance().getCurrentTime();
        newMsg.random_id = getNextRandomId();
        UserConfig.saveConfig(false);
        final MessageObject newMsgObj = new MessageObject(newMsg, users);
        newMsgObj.messageOwner.send_state = MESSAGE_SEND_STATE_SENDING;

        final ArrayList<MessageObject> objArr = new ArrayList<MessageObject>();
        objArr.add(newMsgObj);
        ArrayList<TLRPC.Message> arr = new ArrayList<TLRPC.Message>();
        arr.add(newMsg);
        MessagesStorage.getInstance().putMessages(arr, false, true);
        updateInterfaceWithMessages(newMsg.dialog_id, objArr);
        NotificationCenter.getInstance().postNotificationName(dialogsNeedReload);

        sendingMessages.put(newMsg.id, newMsgObj);

        TLRPC.TL_decryptedMessageService reqSend = new TLRPC.TL_decryptedMessageService();
        reqSend.random_id = newMsg.random_id;
        reqSend.random_bytes = new byte[Math.max(1, (int)Math.ceil(Utilities.random.nextDouble() * 16))];
        Utilities.random.nextBytes(reqSend.random_bytes);
        reqSend.action = action;
        performSendEncryptedRequest(reqSend, newMsgObj, encryptedChat, null);
    }

    private void sendMessage(String message, double lat, double lon, TLRPC.TL_photo photo, TLRPC.TL_video video, MessageObject msgObj, TLRPC.FileLocation location, TLRPC.User user, TLRPC.TL_document document, TLRPC.TL_audio audio, long peer) {
        TLRPC.Message newMsg = null;
        int type = -1;
        if (message != null) {
            newMsg = new TLRPC.TL_message();
            newMsg.media = new TLRPC.TL_messageMediaEmpty();
            type = 0;
            newMsg.message = message;
        } else if (lat != 0 && lon != 0) {
            newMsg = new TLRPC.TL_message();
            newMsg.media = new TLRPC.TL_messageMediaGeo();
            newMsg.media.geo = new TLRPC.TL_geoPoint();
            newMsg.media.geo.lat = lat;
            newMsg.media.geo._long = lon;
            newMsg.message = "";
            type = 1;
        } else if (photo != null) {
            newMsg = new TLRPC.TL_message();
            newMsg.media = new TLRPC.TL_messageMediaPhoto();
            newMsg.media.photo = photo;
            type = 2;
            newMsg.message = "-1";
            TLRPC.FileLocation location1 = photo.sizes.get(photo.sizes.size() - 1).location;
            newMsg.attachPath = Utilities.getCacheDir() + "/" + location1.volume_id + "_" + location1.local_id + ".jpg";
        } else if (video != null) {
            newMsg = new TLRPC.TL_message();
            newMsg.media = new TLRPC.TL_messageMediaVideo();
            newMsg.media.video = video;
            type = 3;
            newMsg.message = "-1";
            newMsg.attachPath = video.path;
        } else if (msgObj != null) {
            newMsg = new TLRPC.TL_messageForwarded();
            if (msgObj.messageOwner instanceof TLRPC.TL_messageForwarded) {
                newMsg.fwd_from_id = msgObj.messageOwner.fwd_from_id;
                newMsg.fwd_date = msgObj.messageOwner.fwd_date;
                newMsg.media = msgObj.messageOwner.media;
                newMsg.message = msgObj.messageOwner.message;
                newMsg.fwd_msg_id = msgObj.messageOwner.id;
                newMsg.attachPath = msgObj.messageOwner.attachPath;
                type = 4;
            } else if (msgObj.type == 11) {
                newMsg.fwd_from_id = msgObj.messageOwner.from_id;
                newMsg.fwd_date = msgObj.messageOwner.date;
                newMsg.media = new TLRPC.TL_messageMediaPhoto();
                newMsg.media.photo = msgObj.messageOwner.action.photo;
                newMsg.message = "";
                newMsg.fwd_msg_id = msgObj.messageOwner.id;
                type = 5;
            } else {
                newMsg.fwd_from_id = msgObj.messageOwner.from_id;
                newMsg.fwd_date = msgObj.messageOwner.date;
                newMsg.media = msgObj.messageOwner.media;
                newMsg.message = msgObj.messageOwner.message;
                newMsg.fwd_msg_id = msgObj.messageOwner.id;
                newMsg.attachPath = msgObj.messageOwner.attachPath;
                type = 4;
            }
        } else if (location != null) {

        } else if (user != null) {
            newMsg = new TLRPC.TL_message();
            newMsg.media = new TLRPC.TL_messageMediaContact();
            newMsg.media.phone_number = user.phone;
            newMsg.media.first_name = user.first_name;
            newMsg.media.last_name = user.last_name;
            newMsg.media.user_id = user.id;
            newMsg.message = "";
            type = 6;
        } else if (document != null) {
            newMsg = new TLRPC.TL_message();
            newMsg.media = new TLRPC.TL_messageMediaDocument();
            newMsg.media.document = document;
            type = 7;
            newMsg.message = "-1";
            newMsg.attachPath = document.path;
        } else if (audio != null) {
            newMsg = new TLRPC.TL_message();
            newMsg.media = new TLRPC.TL_messageMediaAudio();
            newMsg.media.audio = audio;
            type = 8;
            newMsg.message = "-1";
            newMsg.attachPath = audio.path;
        }
        if (newMsg == null) {
            return;
        }
        newMsg.local_id = newMsg.id = UserConfig.getNewMessageId();
        newMsg.from_id = UserConfig.clientUserId;
        newMsg.unread = true;
        newMsg.dialog_id = peer;
        int lower_id = (int)peer;
        TLRPC.EncryptedChat encryptedChat = null;
        TLRPC.InputPeer sendToPeer = null;
        if (lower_id != 0) {
            if (lower_id < 0) {
                newMsg.to_id = new TLRPC.TL_peerChat();
                newMsg.to_id.chat_id = -lower_id;
                sendToPeer = new TLRPC.TL_inputPeerChat();
                sendToPeer.chat_id = -lower_id;
            } else {
                newMsg.to_id = new TLRPC.TL_peerUser();
                newMsg.to_id.user_id = lower_id;

                TLRPC.User sendToUser = users.get(lower_id);
                if (sendToUser == null) {
                    return;
                }
                if (sendToUser instanceof TLRPC.TL_userForeign || sendToUser instanceof TLRPC.TL_userRequest) {
                    sendToPeer = new TLRPC.TL_inputPeerForeign();
                    sendToPeer.user_id = sendToUser.id;
                    sendToPeer.access_hash = sendToUser.access_hash;
                } else {
                    sendToPeer = new TLRPC.TL_inputPeerContact();
                    sendToPeer.user_id = sendToUser.id;
                }
            }
        } else {
            encryptedChat = encryptedChats.get((int)(peer >> 32));
            newMsg.to_id = new TLRPC.TL_peerUser();
            if (encryptedChat.participant_id == UserConfig.clientUserId) {
                newMsg.to_id.user_id = encryptedChat.admin_id;
            } else {
                newMsg.to_id.user_id = encryptedChat.participant_id;
            }
            newMsg.ttl = encryptedChat.ttl;
        }
        newMsg.out = true;
        newMsg.date = ConnectionsManager.getInstance().getCurrentTime();
        newMsg.random_id = getNextRandomId();
        UserConfig.saveConfig(false);
        final MessageObject newMsgObj = new MessageObject(newMsg, null);
        newMsgObj.messageOwner.send_state = MESSAGE_SEND_STATE_SENDING;

        final ArrayList<MessageObject> objArr = new ArrayList<MessageObject>();
        objArr.add(newMsgObj);
        ArrayList<TLRPC.Message> arr = new ArrayList<TLRPC.Message>();
        arr.add(newMsg);
        MessagesStorage.getInstance().putMessages(arr, false, true);
        updateInterfaceWithMessages(peer, objArr);
        NotificationCenter.getInstance().postNotificationName(dialogsNeedReload);

        sendingMessages.put(newMsg.id, newMsgObj);

        if (type == 0) {
            if (encryptedChat == null) {
                TLRPC.TL_messages_sendMessage reqSend = new TLRPC.TL_messages_sendMessage();
                reqSend.message = message;
                reqSend.peer = sendToPeer;
                reqSend.random_id = newMsg.random_id;
                performSendMessageRequest(reqSend, newMsgObj);
            } else {
                TLRPC.TL_decryptedMessage reqSend = new TLRPC.TL_decryptedMessage();
                reqSend.random_id = newMsg.random_id;
                reqSend.random_bytes = new byte[Math.max(1, (int)Math.ceil(Utilities.random.nextDouble() * 16))];
                Utilities.random.nextBytes(reqSend.random_bytes);
                reqSend.message = message;
                reqSend.media = new TLRPC.TL_decryptedMessageMediaEmpty();
                performSendEncryptedRequest(reqSend, newMsgObj, encryptedChat, null);
            }
        } else if (type >= 1 && type <= 3 || type >= 5 && type <= 8) {
            if (encryptedChat == null) {
                TLRPC.TL_messages_sendMedia reqSend = new TLRPC.TL_messages_sendMedia();
                reqSend.peer = sendToPeer;
                reqSend.random_id = newMsg.random_id;
                if (type == 1) {
                    reqSend.media = new TLRPC.TL_inputMediaGeoPoint();
                    reqSend.media.geo_point = new TLRPC.TL_inputGeoPoint();
                    reqSend.media.geo_point.lat = lat;
                    reqSend.media.geo_point._long = lon;
                    performSendMessageRequest(reqSend, newMsgObj);
                } else if (type == 2) {
                    reqSend.media = new TLRPC.TL_inputMediaUploadedPhoto();
                    DelayedMessage delayedMessage = new DelayedMessage();
                    delayedMessage.sendRequest = reqSend;
                    delayedMessage.type = 0;
                    delayedMessage.obj = newMsgObj;
                    delayedMessage.location = photo.sizes.get(photo.sizes.size() - 1).location;
                    performSendDelayedMessage(delayedMessage);
                } else if (type == 3) {
                    reqSend.media = new TLRPC.TL_inputMediaUploadedThumbVideo();
                    reqSend.media.duration = video.duration;
                    reqSend.media.w = video.w;
                    reqSend.media.h = video.h;
                    DelayedMessage delayedMessage = new DelayedMessage();
                    delayedMessage.sendRequest = reqSend;
                    delayedMessage.type = 1;
                    delayedMessage.obj = newMsgObj;
                    delayedMessage.location = video.thumb.location;
                    delayedMessage.videoLocation = video;
                    performSendDelayedMessage(delayedMessage);
                } else if (type == 5) {
                    reqSend.media = new TLRPC.TL_inputMediaPhoto();
                    TLRPC.TL_inputPhoto ph = new TLRPC.TL_inputPhoto();
                    ph.id = msgObj.messageOwner.action.photo.id;
                    ph.access_hash = msgObj.messageOwner.action.photo.access_hash;
                    ((TLRPC.TL_inputMediaPhoto)reqSend.media).id = ph;
                    performSendMessageRequest(reqSend, newMsgObj);
                } else if (type == 6) {
                    reqSend.media = new TLRPC.TL_inputMediaContact();
                    reqSend.media.phone_number = user.phone;
                    reqSend.media.first_name = user.first_name;
                    reqSend.media.last_name = user.last_name;
                    performSendMessageRequest(reqSend, newMsgObj);
                } else if (type == 7) {
                    if (document.thumb.location != null && document.thumb.location instanceof TLRPC.TL_fileLocation) {
                        reqSend.media = new TLRPC.TL_inputMediaUploadedThumbDocument();
                    } else {
                        reqSend.media = new TLRPC.TL_inputMediaUploadedDocument();
                    }
                    reqSend.media.mime_type = document.mime_type;
                    reqSend.media.file_name = document.file_name;
                    DelayedMessage delayedMessage = new DelayedMessage();
                    delayedMessage.sendRequest = reqSend;
                    delayedMessage.type = 2;
                    delayedMessage.obj = newMsgObj;
                    delayedMessage.documentLocation = document;
                    delayedMessage.location = document.thumb.location;
                    performSendDelayedMessage(delayedMessage);
                } else if (type == 8) {
                    reqSend.media = new TLRPC.TL_inputMediaUploadedAudio();
                    reqSend.media.duration = audio.duration;
                    DelayedMessage delayedMessage = new DelayedMessage();
                    delayedMessage.sendRequest = reqSend;
                    delayedMessage.type = 3;
                    delayedMessage.obj = newMsgObj;
                    delayedMessage.audioLocation = audio;
                    performSendDelayedMessage(delayedMessage);
                }
            } else {
                TLRPC.TL_decryptedMessage reqSend = new TLRPC.TL_decryptedMessage();
                reqSend.random_id = newMsg.random_id;
                reqSend.random_bytes = new byte[Math.max(1, (int)Math.ceil(Utilities.random.nextDouble() * 16))];
                Utilities.random.nextBytes(reqSend.random_bytes);
                reqSend.message = "";
                if (type == 1) {
                    reqSend.media = new TLRPC.TL_decryptedMessageMediaGeoPoint();
                    reqSend.media.lat = lat;
                    reqSend.media._long = lon;
                    performSendEncryptedRequest(reqSend, newMsgObj, encryptedChat, null);
                } else if (type == 2) {
                    reqSend.media = new TLRPC.TL_decryptedMessageMediaPhoto();
                    reqSend.media.iv = new byte[32];
                    reqSend.media.key = new byte[32];
                    Utilities.random.nextBytes(reqSend.media.iv);
                    Utilities.random.nextBytes(reqSend.media.key);
                    TLRPC.PhotoSize small = photo.sizes.get(0);
                    TLRPC.PhotoSize big = photo.sizes.get(photo.sizes.size() - 1);
                    reqSend.media.thumb = small.bytes;
                    reqSend.media.thumb_h = small.h;
                    reqSend.media.thumb_w = small.w;
                    reqSend.media.w = big.w;
                    reqSend.media.h = big.h;
                    reqSend.media.size = big.size;

                    DelayedMessage delayedMessage = new DelayedMessage();
                    delayedMessage.sendEncryptedRequest = reqSend;
                    delayedMessage.type = 0;
                    delayedMessage.obj = newMsgObj;
                    delayedMessage.encryptedChat = encryptedChat;
                    delayedMessage.location = photo.sizes.get(photo.sizes.size() - 1).location;
                    performSendDelayedMessage(delayedMessage);
                } else if (type == 3) {
                    reqSend.media = new TLRPC.TL_decryptedMessageMediaVideo();
                    reqSend.media.iv = new byte[32];
                    reqSend.media.key = new byte[32];
                    Utilities.random.nextBytes(reqSend.media.iv);
                    Utilities.random.nextBytes(reqSend.media.key);
                    reqSend.media.duration = video.duration;
                    reqSend.media.size = video.size;
                    reqSend.media.w = video.w;
                    reqSend.media.h = video.h;
                    reqSend.media.thumb = video.thumb.bytes;
                    reqSend.media.thumb_h = video.thumb.h;
                    reqSend.media.thumb_w = video.thumb.w;

                    DelayedMessage delayedMessage = new DelayedMessage();
                    delayedMessage.sendEncryptedRequest = reqSend;
                    delayedMessage.type = 1;
                    delayedMessage.obj = newMsgObj;
                    delayedMessage.encryptedChat = encryptedChat;
                    delayedMessage.videoLocation = video;
                    performSendDelayedMessage(delayedMessage);
                } else if (type == 5) {

                } else if (type == 6) {
                    reqSend.media = new TLRPC.TL_decryptedMessageMediaContact();
                    reqSend.media.phone_number = user.phone;
                    reqSend.media.first_name = user.first_name;
                    reqSend.media.last_name = user.last_name;
                    reqSend.media.user_id = user.id;
                    performSendEncryptedRequest(reqSend, newMsgObj, encryptedChat, null);
                } else if (type == 7) {
                    reqSend.media = new TLRPC.TL_decryptedMessageMediaDocument();
                    reqSend.media.iv = new byte[32];
                    reqSend.media.key = new byte[32];
                    Utilities.random.nextBytes(reqSend.media.iv);
                    Utilities.random.nextBytes(reqSend.media.key);
                    reqSend.media.size = document.size;
                    if (!(document.thumb instanceof TLRPC.TL_photoSizeEmpty)) {
                        reqSend.media.thumb = document.thumb.bytes;
                        reqSend.media.thumb_h = document.thumb.h;
                        reqSend.media.thumb_w = document.thumb.w;
                    } else {
                        reqSend.media.thumb = new byte[0];
                        reqSend.media.thumb_h = 0;
                        reqSend.media.thumb_w = 0;
                    }
                    reqSend.media.file_name = document.file_name;
                    reqSend.media.mime_type = document.mime_type;

                    DelayedMessage delayedMessage = new DelayedMessage();
                    delayedMessage.sendEncryptedRequest = reqSend;
                    delayedMessage.type = 2;
                    delayedMessage.obj = newMsgObj;
                    delayedMessage.encryptedChat = encryptedChat;
                    delayedMessage.documentLocation = document;
                    performSendDelayedMessage(delayedMessage);
                } else if (type == 8) {
                    reqSend.media = new TLRPC.TL_decryptedMessageMediaAudio();
                    reqSend.media.iv = new byte[32];
                    reqSend.media.key = new byte[32];
                    Utilities.random.nextBytes(reqSend.media.iv);
                    Utilities.random.nextBytes(reqSend.media.key);
                    reqSend.media.duration = audio.duration;
                    reqSend.media.size = audio.size;

                    DelayedMessage delayedMessage = new DelayedMessage();
                    delayedMessage.sendEncryptedRequest = reqSend;
                    delayedMessage.type = 3;
                    delayedMessage.obj = newMsgObj;
                    delayedMessage.encryptedChat = encryptedChat;
                    delayedMessage.audioLocation = audio;
                    performSendDelayedMessage(delayedMessage);
                }
            }
        } else if (type == 4) {
            TLRPC.TL_messages_forwardMessage reqSend = new TLRPC.TL_messages_forwardMessage();
            reqSend.peer = sendToPeer;
            reqSend.random_id = newMsg.random_id;
            if (msgObj.messageOwner.id >= 0) {
                reqSend.id = msgObj.messageOwner.id;
            } else {
                reqSend.id = msgObj.messageOwner.fwd_msg_id;
            }
            performSendMessageRequest(reqSend, newMsgObj);
        }
    }

    private void processSentMessage(TLRPC.Message newMsg, TLRPC.Message sentMessage, TLRPC.EncryptedFile file, TLRPC.DecryptedMessage decryptedMessage) {
        if (sentMessage != null) {
            if (sentMessage.media instanceof TLRPC.TL_messageMediaPhoto && sentMessage.media.photo != null && newMsg.media instanceof TLRPC.TL_messageMediaPhoto && newMsg.media.photo != null) {
                for (TLRPC.PhotoSize size : sentMessage.media.photo.sizes) {
                    if (size instanceof TLRPC.TL_photoSizeEmpty) {
                        continue;
                    }
                    for (TLRPC.PhotoSize size2 : newMsg.media.photo.sizes) {
                        if (size.type.equals(size2.type)) {
                            String fileName = size2.location.volume_id + "_" + size2.location.local_id;
                            String fileName2 = size.location.volume_id + "_" + size.location.local_id;
                            if (fileName.equals(fileName2)) {
                                break;
                            }
                            File cacheFile = new File(Utilities.getCacheDir(), fileName + ".jpg");
                            File cacheFile2 = new File(Utilities.getCacheDir(), fileName2 + ".jpg");
                            cacheFile.renameTo(cacheFile2);
                            FileLoader.getInstance().replaceImageInCache(fileName, fileName2);
                            size2.location = size.location;
                            break;
                        }
                    }
                }
                sentMessage.message = newMsg.message;
                sentMessage.attachPath = newMsg.attachPath;
            } else if (sentMessage.media instanceof TLRPC.TL_messageMediaVideo && sentMessage.media.video != null && newMsg.media instanceof TLRPC.TL_messageMediaVideo && newMsg.media.video != null) {
                TLRPC.PhotoSize size2 = newMsg.media.video.thumb;
                TLRPC.PhotoSize size = sentMessage.media.video.thumb;
                if (size2.location != null && size.location != null && !(size instanceof TLRPC.TL_photoSizeEmpty) && !(size2 instanceof TLRPC.TL_photoSizeEmpty)) {
                    String fileName = size2.location.volume_id + "_" + size2.location.local_id;
                    String fileName2 = size.location.volume_id + "_" + size.location.local_id;
                    if (!fileName.equals(fileName2)) {
                        File cacheFile = new File(Utilities.getCacheDir(), fileName + ".jpg");
                        File cacheFile2 = new File(Utilities.getCacheDir(), fileName2 + ".jpg");
                        boolean result = cacheFile.renameTo(cacheFile2);
                        FileLoader.getInstance().replaceImageInCache(fileName, fileName2);
                        size2.location = size.location;
                    }
                }
                sentMessage.message = newMsg.message;
                sentMessage.attachPath = newMsg.attachPath;
            } else if (sentMessage.media instanceof TLRPC.TL_messageMediaDocument && sentMessage.media.document != null && newMsg.media instanceof TLRPC.TL_messageMediaDocument && newMsg.media.document != null) {
                TLRPC.PhotoSize size2 = newMsg.media.document.thumb;
                TLRPC.PhotoSize size = sentMessage.media.document.thumb;
                if (size2.location != null && size.location != null && !(size instanceof TLRPC.TL_photoSizeEmpty) && !(size2 instanceof TLRPC.TL_photoSizeEmpty)) {
                    String fileName = size2.location.volume_id + "_" + size2.location.local_id;
                    String fileName2 = size.location.volume_id + "_" + size.location.local_id;
                    if (!fileName.equals(fileName2)) {
                        File cacheFile = new File(Utilities.getCacheDir(), fileName + ".jpg");
                        File cacheFile2 = new File(Utilities.getCacheDir(), fileName2 + ".jpg");
                        boolean result = cacheFile.renameTo(cacheFile2);
                        FileLoader.getInstance().replaceImageInCache(fileName, fileName2);
                        size2.location = size.location;
                    }
                }
                if (newMsg.attachPath != null && newMsg.attachPath.startsWith(Utilities.getCacheDir().getAbsolutePath())) {
                    File cacheFile = new File(newMsg.attachPath);
                    File cacheFile2 = new File(Utilities.getCacheDir(), MessageObject.getAttachFileName(sentMessage.media.document));
                    boolean result = cacheFile.renameTo(cacheFile2);
                    if (result) {
                        newMsg.attachPath = null;
                        newMsg.media.document.dc_id = sentMessage.media.document.dc_id;
                        newMsg.media.document.id = sentMessage.media.document.id;
                    } else {
                        sentMessage.attachPath = newMsg.attachPath;
                        sentMessage.message = newMsg.message;
                    }
                } else {
                    sentMessage.attachPath = newMsg.attachPath;
                    sentMessage.message = newMsg.message;
                }
            } else if (sentMessage.media instanceof TLRPC.TL_messageMediaAudio && sentMessage.media.audio != null && newMsg.media instanceof TLRPC.TL_messageMediaAudio && newMsg.media.audio != null) {
                sentMessage.message = newMsg.message;
                sentMessage.attachPath = newMsg.attachPath;

                String fileName = newMsg.media.audio.dc_id + "_" + newMsg.media.audio.id + ".m4a";
                String fileName2 = sentMessage.media.audio.dc_id + "_" + sentMessage.media.audio.id + ".m4a";
                if (!fileName.equals(fileName2)) {
                    File cacheFile = new File(Utilities.getCacheDir(), fileName);
                    File cacheFile2 = new File(Utilities.getCacheDir(), fileName2);
                    cacheFile.renameTo(cacheFile2);
                    newMsg.media.audio.dc_id = sentMessage.media.audio.dc_id;
                    newMsg.media.audio.id = sentMessage.media.audio.id;
                }
            }
        } else if (file != null) {
            if (newMsg.media instanceof TLRPC.TL_messageMediaPhoto && newMsg.media.photo != null) {
                TLRPC.PhotoSize size = newMsg.media.photo.sizes.get(newMsg.media.photo.sizes.size() - 1);
                String fileName = size.location.volume_id + "_" + size.location.local_id;
                size.location = new TLRPC.TL_fileEncryptedLocation();
                size.location.key = decryptedMessage.media.key;
                size.location.iv = decryptedMessage.media.iv;
                size.location.dc_id = file.dc_id;
                size.location.volume_id = file.id;
                size.location.secret = file.access_hash;
                size.location.local_id = file.key_fingerprint;
                String fileName2 = size.location.volume_id + "_" + size.location.local_id;
                File cacheFile = new File(Utilities.getCacheDir(), fileName + ".jpg");
                File cacheFile2 = new File(Utilities.getCacheDir(), fileName2 + ".jpg");
                boolean result = cacheFile.renameTo(cacheFile2);
                FileLoader.getInstance().replaceImageInCache(fileName, fileName2);
                ArrayList<TLRPC.Message> arr = new ArrayList<TLRPC.Message>();
                arr.add(newMsg);
                MessagesStorage.getInstance().putMessages(arr, false, true);
            } else if (newMsg.media instanceof TLRPC.TL_messageMediaVideo && newMsg.media.video != null) {
                TLRPC.Video video = newMsg.media.video;
                newMsg.media.video = new TLRPC.TL_videoEncrypted();
                newMsg.media.video.duration = video.duration;
                newMsg.media.video.thumb = video.thumb;
                newMsg.media.video.id = video.id;
                newMsg.media.video.dc_id = file.dc_id;
                newMsg.media.video.w = video.w;
                newMsg.media.video.h = video.h;
                newMsg.media.video.date = video.date;
                newMsg.media.video.caption = "";
                newMsg.media.video.user_id = video.user_id;
                newMsg.media.video.size = file.size;
                newMsg.media.video.id = file.id;
                newMsg.media.video.access_hash = file.access_hash;
                newMsg.media.video.key = decryptedMessage.media.key;
                newMsg.media.video.iv = decryptedMessage.media.iv;
                newMsg.media.video.path = video.path;
                ArrayList<TLRPC.Message> arr = new ArrayList<TLRPC.Message>();
                arr.add(newMsg);
                MessagesStorage.getInstance().putMessages(arr, false, true);
            } else if (newMsg.media instanceof TLRPC.TL_messageMediaDocument && newMsg.media.document != null) {
                TLRPC.Document document = newMsg.media.document;
                newMsg.media.document = new TLRPC.TL_documentEncrypted();
                newMsg.media.document.id = file.id;
                newMsg.media.document.access_hash = file.access_hash;
                newMsg.media.document.user_id = document.user_id;
                newMsg.media.document.date = document.date;
                newMsg.media.document.file_name = document.file_name;
                newMsg.media.document.mime_type = document.mime_type;
                newMsg.media.document.size = file.size;
                newMsg.media.document.key = decryptedMessage.media.key;
                newMsg.media.document.iv = decryptedMessage.media.iv;
                newMsg.media.document.path = document.path;
                newMsg.media.document.thumb = document.thumb;
                newMsg.media.document.dc_id = file.dc_id;

                if (document.path != null && document.path.startsWith(Utilities.getCacheDir().getAbsolutePath())) {
                    File cacheFile = new File(document.path);
                    File cacheFile2 = new File(Utilities.getCacheDir(), MessageObject.getAttachFileName(newMsg.media.document));
                    cacheFile.renameTo(cacheFile2);
                }

                ArrayList<TLRPC.Message> arr = new ArrayList<TLRPC.Message>();
                arr.add(newMsg);
                MessagesStorage.getInstance().putMessages(arr, false, true);
            } else if (newMsg.media instanceof TLRPC.TL_messageMediaAudio && newMsg.media.audio != null) {
                TLRPC.Audio audio = newMsg.media.audio;
                newMsg.media.audio = new TLRPC.TL_audioEncrypted();
                newMsg.media.audio.id = file.id;
                newMsg.media.audio.access_hash = file.access_hash;
                newMsg.media.audio.user_id = audio.user_id;
                newMsg.media.audio.date = audio.date;
                newMsg.media.audio.duration = audio.duration;
                newMsg.media.audio.size = file.size;
                newMsg.media.audio.dc_id = file.dc_id;
                newMsg.media.audio.key = decryptedMessage.media.key;
                newMsg.media.audio.iv = decryptedMessage.media.iv;
                newMsg.media.audio.path = audio.path;

                String fileName = audio.dc_id + "_" + audio.id + ".m4a";
                String fileName2 = newMsg.media.audio.dc_id + "_" + newMsg.media.audio.id + ".m4a";
                if (!fileName.equals(fileName2)) {
                    File cacheFile = new File(Utilities.getCacheDir(), fileName);
                    File cacheFile2 = new File(Utilities.getCacheDir(), fileName2);
                    cacheFile.renameTo(cacheFile2);
                }

                ArrayList<TLRPC.Message> arr = new ArrayList<TLRPC.Message>();
                arr.add(newMsg);
                MessagesStorage.getInstance().putMessages(arr, false, true);
            }
        }
    }

    private void performSendEncryptedRequest(final TLRPC.DecryptedMessage req, final MessageObject newMsgObj, final TLRPC.EncryptedChat chat, final TLRPC.InputEncryptedFile encryptedFile) {
        if (req == null || chat.auth_key == null || chat instanceof TLRPC.TL_encryptedChatRequested || chat instanceof TLRPC.TL_encryptedChatWaiting) {
            return;
        }
        //TLRPC.decryptedMessageLayer messageLayer = new TLRPC.decryptedMessageLayer();
        //messageLayer.layer = 8;
        //messageLayer.message = req;
        SerializedData data = new SerializedData();
        req.serializeToStream(data);

        SerializedData toEncrypt = new SerializedData();
        toEncrypt.writeInt32(data.length());
        toEncrypt.writeRaw(data.toByteArray());

        byte[] innerData = toEncrypt.toByteArray();

        byte[] messageKeyFull = Utilities.computeSHA1(innerData);
        byte[] messageKey = new byte[16];
        System.arraycopy(messageKeyFull, messageKeyFull.length - 16, messageKey, 0, 16);

        MessageKeyData keyData = Utilities.generateMessageKeyData(chat.auth_key, messageKey, false);

        SerializedData dataForEncryption = new SerializedData();
        dataForEncryption.writeRaw(innerData);
        byte[] b = new byte[1];
        while (dataForEncryption.length() % 16 != 0) {
            Utilities.random.nextBytes(b);
            dataForEncryption.writeByte(b[0]);
        }

        byte[] encryptedData = Utilities.aesIgeEncryption(dataForEncryption.toByteArray(), keyData.aesKey, keyData.aesIv, true, false, 0);

        data = new SerializedData();
        data.writeInt64(chat.key_fingerprint);
        data.writeRaw(messageKey);
        data.writeRaw(encryptedData);

        TLObject reqToSend;

        if (encryptedFile == null) {
            TLRPC.TL_messages_sendEncrypted req2 = new TLRPC.TL_messages_sendEncrypted();
            req2.data = data.toByteArray();
            req2.random_id = req.random_id;
            req2.peer = new TLRPC.TL_inputEncryptedChat();
            req2.peer.chat_id = chat.id;
            req2.peer.access_hash = chat.access_hash;
            reqToSend = req2;
        } else {
            TLRPC.TL_messages_sendEncryptedFile req2 = new TLRPC.TL_messages_sendEncryptedFile();
            req2.data = data.toByteArray();
            req2.random_id = req.random_id;
            req2.peer = new TLRPC.TL_inputEncryptedChat();
            req2.peer.chat_id = chat.id;
            req2.peer.access_hash = chat.access_hash;
            req2.file = encryptedFile;
            reqToSend = req2;
        }
        ConnectionsManager.getInstance().performRpc(reqToSend, new RPCRequest.RPCRequestDelegate() {
            @Override
            public void run(TLObject response, TLRPC.TL_error error) {
                if (newMsgObj != null) {
                    if (error == null) {
                        TLRPC.messages_SentEncryptedMessage res = (TLRPC.messages_SentEncryptedMessage) response;
                        newMsgObj.messageOwner.date = res.date;
                        if (res.file instanceof TLRPC.TL_encryptedFile) {
                            processSentMessage(newMsgObj.messageOwner, null, res.file, req);
                        }
                        MessagesStorage.getInstance().updateMessageStateAndId(newMsgObj.messageOwner.random_id, newMsgObj.messageOwner.id, newMsgObj.messageOwner.id, res.date, true);
                        MessagesStorage.getInstance().storageQueue.postRunnable(new Runnable() {
                            @Override
                            public void run() {
                                Utilities.RunOnUIThread(new Runnable() {
                                    @Override
                                    public void run() {
                                        newMsgObj.messageOwner.send_state = MESSAGE_SEND_STATE_SENT;
                                        NotificationCenter.getInstance().postNotificationName(messageReceivedByServer, newMsgObj.messageOwner.id, newMsgObj.messageOwner.id, newMsgObj);
                                        sendingMessages.remove(newMsgObj.messageOwner.id);
                                    }
                                });
                            }
                        });
                    } else {
                        Utilities.RunOnUIThread(new Runnable() {
                            @Override
                            public void run() {
                                sendingMessages.remove(newMsgObj.messageOwner.id);
                                newMsgObj.messageOwner.send_state = MESSAGE_SEND_STATE_SEND_ERROR;
                                NotificationCenter.getInstance().postNotificationName(messageSendError, newMsgObj.messageOwner.id);
                            }
                        });
                    }
                }
            }
        }, null, true, RPCRequest.RPCRequestClassGeneric | RPCRequest.RPCRequestClassCanCompress);
    }

    private void performSendMessageRequest(TLObject req, final MessageObject newMsgObj) {
        ConnectionsManager.getInstance().performRpc(req, new RPCRequest.RPCRequestDelegate() {
            @Override
            public void run(TLObject response, TLRPC.TL_error error) {
                if (error == null) {
                    final int oldId = newMsgObj.messageOwner.id;
                    ArrayList<TLRPC.Message> sentMessages = new ArrayList<TLRPC.Message>();

                    if (response instanceof TLRPC.TL_messages_sentMessage) {
                        TLRPC.TL_messages_sentMessage res = (TLRPC.TL_messages_sentMessage) response;
                        newMsgObj.messageOwner.id = res.id;
                        if (MessagesStorage.lastSeqValue + 1 == res.seq) {
                            MessagesStorage.lastSeqValue = res.seq;
                            MessagesStorage.lastDateValue = res.date;
                            MessagesStorage.lastPtsValue = res.pts;
                            MessagesStorage.getInstance().saveDiffParams(MessagesStorage.lastSeqValue, MessagesStorage.lastPtsValue, MessagesStorage.lastDateValue, MessagesStorage.lastQtsValue);
                        } else if (MessagesStorage.lastSeqValue != res.seq) {
                            FileLog.e("tmessages", "need get diff TL_messages_sentMessage, seq: " + MessagesStorage.lastSeqValue + " " + res.seq);
                            if (gettingDifference || updatesStartWaitTime == 0 || updatesStartWaitTime != 0 && updatesStartWaitTime + 1500 > System.currentTimeMillis()) {
                                if (updatesStartWaitTime == 0) {
                                    updatesStartWaitTime = System.currentTimeMillis();
                                }
                                FileLog.e("tmessages", "add TL_messages_sentMessage to queue");
                                UserActionUpdates updates = new UserActionUpdates();
                                updates.seq = res.seq;
                                updatesQueue.add(updates);
                            } else {
                                getDifference();
                            }
                        }
                    } else if (response instanceof TLRPC.messages_StatedMessage) {
                        TLRPC.messages_StatedMessage res = (TLRPC.messages_StatedMessage) response;
                        sentMessages.add(res.message);
                        newMsgObj.messageOwner.id = res.message.id;
                        processSentMessage(newMsgObj.messageOwner, res.message, null, null);
                        if (MessagesStorage.lastSeqValue + 1 == res.seq) {
                            MessagesStorage.lastSeqValue = res.seq;
                            MessagesStorage.lastPtsValue = res.pts;
                            MessagesStorage.lastDateValue = res.message.date;
                            MessagesStorage.getInstance().saveDiffParams(MessagesStorage.lastSeqValue, MessagesStorage.lastPtsValue, MessagesStorage.lastDateValue, MessagesStorage.lastQtsValue);
                        } else if (MessagesStorage.lastSeqValue != res.seq) {
                            FileLog.e("tmessages", "need get diff messages_StatedMessage, seq: " + MessagesStorage.lastSeqValue + " " + res.seq);
                            if (gettingDifference || updatesStartWaitTime == 0 || updatesStartWaitTime != 0 && updatesStartWaitTime + 1500 > System.currentTimeMillis()) {
                                if (updatesStartWaitTime == 0) {
                                    updatesStartWaitTime = System.currentTimeMillis();
                                }
                                FileLog.e("tmessages", "add messages_StatedMessage to queue");
                                UserActionUpdates updates = new UserActionUpdates();
                                updates.seq = res.seq;
                                updatesQueue.add(updates);
                            } else {
                                getDifference();
                            }
                        }
                    } else if (response instanceof TLRPC.messages_StatedMessages) {
                        TLRPC.messages_StatedMessages res = (TLRPC.messages_StatedMessages) response;
                        if (!res.messages.isEmpty()) {
                            TLRPC.Message message = res.messages.get(0);
                            newMsgObj.messageOwner.id = message.id;
                            sentMessages.add(message);
                            processSentMessage(newMsgObj.messageOwner, message, null, null);
                        }
                        if (MessagesStorage.lastSeqValue + 1 == res.seq) {
                            MessagesStorage.lastSeqValue = res.seq;
                            MessagesStorage.lastPtsValue = res.pts;
                            MessagesStorage.getInstance().saveDiffParams(MessagesStorage.lastSeqValue, MessagesStorage.lastPtsValue, MessagesStorage.lastDateValue, MessagesStorage.lastQtsValue);
                        } else if (MessagesStorage.lastSeqValue != res.seq) {
                            FileLog.e("tmessages", "need get diff messages_StatedMessages, seq: " + MessagesStorage.lastSeqValue + " " + res.seq);
                            if (gettingDifference || updatesStartWaitTime == 0 || updatesStartWaitTime != 0 && updatesStartWaitTime + 1500 > System.currentTimeMillis()) {
                                if (updatesStartWaitTime == 0) {
                                    updatesStartWaitTime = System.currentTimeMillis();
                                }
                                FileLog.e("tmessages", "add messages_StatedMessages to queue");
                                UserActionUpdates updates = new UserActionUpdates();
                                updates.seq = res.seq;
                                updatesQueue.add(updates);
                            } else {
                                getDifference();
                            }
                        }
                    }
                    MessagesStorage.getInstance().updateMessageStateAndId(newMsgObj.messageOwner.random_id, oldId, newMsgObj.messageOwner.id, 0, true);
                    if (!sentMessages.isEmpty()) {
                        MessagesStorage.getInstance().putMessages(sentMessages, true, true);
                    }
                    MessagesStorage.getInstance().storageQueue.postRunnable(new Runnable() {
                        @Override
                        public void run() {
                            Utilities.RunOnUIThread(new Runnable() {
                                @Override
                                public void run() {
                                    newMsgObj.messageOwner.send_state = MESSAGE_SEND_STATE_SENT;
                                    NotificationCenter.getInstance().postNotificationName(messageReceivedByServer, oldId, newMsgObj.messageOwner.id, newMsgObj);
                                    sendingMessages.remove(oldId);
                                }
                            });
                        }
                    });
                } else {
                    Utilities.RunOnUIThread(new Runnable() {
                        @Override
                        public void run() {
                            sendingMessages.remove(newMsgObj.messageOwner.id);
                            newMsgObj.messageOwner.send_state = MESSAGE_SEND_STATE_SEND_ERROR;
                            NotificationCenter.getInstance().postNotificationName(messageSendError, newMsgObj.messageOwner.id);
                        }
                    });
                }
            }
        }, null, (req instanceof TLRPC.TL_messages_forwardMessages ? null : new RPCRequest.RPCQuickAckDelegate() {
            @Override
            public void quickAck() {
                final int msg_id = newMsgObj.messageOwner.id;
                Utilities.RunOnUIThread(new Runnable() {
                    @Override
                    public void run() {
                        newMsgObj.messageOwner.send_state = MESSAGE_SEND_STATE_SENT;
                        NotificationCenter.getInstance().postNotificationName(messageReceivedByAck, msg_id);
                    }
                });
            }
        }), true, RPCRequest.RPCRequestClassGeneric | RPCRequest.RPCRequestClassFailOnServerErrors | RPCRequest.RPCRequestClassCanCompress, ConnectionsManager.DEFAULT_DATACENTER_ID);
    }

    private void putToDelayedMessages(String location, DelayedMessage message) {
        ArrayList<DelayedMessage> arrayList = delayedMessages.get(location);
        if (arrayList == null) {
            arrayList = new ArrayList<DelayedMessage>();
            delayedMessages.put(location, arrayList);
        }
        arrayList.add(message);
    }

    private void performSendDelayedMessage(final DelayedMessage message) {
        if (message.type == 0) {
            String location = Utilities.getCacheDir() + "/" + message.location.volume_id + "_" + message.location.local_id + ".jpg";
            putToDelayedMessages(location, message);
            if (message.sendRequest != null) {
                FileLoader.getInstance().uploadFile(location, null, null);
            } else {
                FileLoader.getInstance().uploadFile(location, message.sendEncryptedRequest.media.key, message.sendEncryptedRequest.media.iv);
            }
        } else if (message.type == 1) {
            if (message.sendRequest != null) {
                if (message.sendRequest.media.thumb == null) {
                    String location = Utilities.getCacheDir() + "/" + message.location.volume_id + "_" + message.location.local_id + ".jpg";
                    putToDelayedMessages(location, message);
                    FileLoader.getInstance().uploadFile(location, null, null);
                } else {
                    String location = message.videoLocation.path;
                    if (location == null) {
                        location = Utilities.getCacheDir() + "/" + message.videoLocation.id + ".mp4";
                    }
                    putToDelayedMessages(location, message);
                    FileLoader.getInstance().uploadFile(location, null, null);
                }
            } else {
                String location = message.videoLocation.path;
                if (location == null) {
                    location = Utilities.getCacheDir() + "/" + message.videoLocation.id + ".mp4";
                }
                putToDelayedMessages(location, message);
                FileLoader.getInstance().uploadFile(location, message.sendEncryptedRequest.media.key, message.sendEncryptedRequest.media.iv);
            }
        } else if (message.type == 2) {
            if (message.sendRequest != null && message.sendRequest.media.thumb == null && message.location != null) {
                String location = Utilities.getCacheDir() + "/" + message.location.volume_id + "_" + message.location.local_id + ".jpg";
                putToDelayedMessages(location, message);
                FileLoader.getInstance().uploadFile(location, null, null);
            } else {
                String location = message.documentLocation.path;
                putToDelayedMessages(location, message);
                if (message.sendRequest != null) {
                    FileLoader.getInstance().uploadFile(location, null, null);
                } else {
                    FileLoader.getInstance().uploadFile(location, message.sendEncryptedRequest.media.key, message.sendEncryptedRequest.media.iv);
                }
            }
        } else if (message.type == 3) {
            String location = message.audioLocation.path;
            putToDelayedMessages(location, message);
            if (message.sendRequest != null) {
                FileLoader.getInstance().uploadFile(location, null, null);
            } else {
                FileLoader.getInstance().uploadFile(location, message.sendEncryptedRequest.media.key, message.sendEncryptedRequest.media.iv);
            }
        }
    }

    public void fileDidFailedUpload(final String location, final boolean enc) {
        if (uploadingAvatar != null && uploadingAvatar.equals(location)) {
            uploadingAvatar = null;
        } else {
            Utilities.RunOnUIThread(new Runnable() {
                @Override
                public void run() {
                    ArrayList<DelayedMessage> arr = delayedMessages.get(location);
                    if (arr != null) {
                        for (int a = 0; a < arr.size(); a++) {
                            DelayedMessage obj = arr.get(a);
                            if (enc && obj.sendEncryptedRequest != null || !enc && obj.sendRequest != null) {
                                obj.obj.messageOwner.send_state = MESSAGE_SEND_STATE_SEND_ERROR;
                                sendingMessages.remove(obj.obj.messageOwner.id);
                                arr.remove(a);
                                a--;
                                NotificationCenter.getInstance().postNotificationName(messageSendError, obj.obj.messageOwner.id);
                            }
                        }
                        if (arr.isEmpty()) {
                            delayedMessages.remove(location);
                        }
                    }
                }
            });
        }
    }

    public void fileDidUploaded(final String location, final TLRPC.InputFile file, final TLRPC.InputEncryptedFile encryptedFile) {
        if (uploadingAvatar != null && uploadingAvatar.equals(location)) {
            TLRPC.TL_photos_uploadProfilePhoto req = new TLRPC.TL_photos_uploadProfilePhoto();
            req.caption = "";
            req.crop = new TLRPC.TL_inputPhotoCropAuto();
            req.file = file;
            req.geo_point = new TLRPC.TL_inputGeoPointEmpty();
            ConnectionsManager.getInstance().performRpc(req, new RPCRequest.RPCRequestDelegate() {
                @Override
                public void run(TLObject response, TLRPC.TL_error error) {
                    if (error == null) {
                        TLRPC.User user = users.get(UserConfig.clientUserId);
                        if (user == null) {
                            user = UserConfig.currentUser;
                            users.put(user.id, user);
                        } else {
                            UserConfig.currentUser = user;
                        }
                        if (user == null) {
                            return;
                        }
                        TLRPC.TL_photos_photo photo = (TLRPC.TL_photos_photo) response;
                        ArrayList<TLRPC.PhotoSize> sizes = photo.photo.sizes;
                        TLRPC.PhotoSize smallSize = PhotoObject.getClosestPhotoSizeWithSize(sizes, 100, 100);
                        TLRPC.PhotoSize bigSize = PhotoObject.getClosestPhotoSizeWithSize(sizes, 1000, 1000);
                        user.photo = new TLRPC.TL_userProfilePhoto();
                        user.photo.photo_id = photo.photo.id;
                        if (smallSize != null) {
                            user.photo.photo_small = smallSize.location;
                        }
                        if (bigSize != null) {
                            user.photo.photo_big = bigSize.location;
                        } else if (smallSize != null) {
                            user.photo.photo_small = smallSize.location;
                        }
                        MessagesStorage.getInstance().clearUserPhotos(user.id);
                        ArrayList<TLRPC.User> users = new ArrayList<TLRPC.User>();
                        users.add(user);
                        MessagesStorage.getInstance().putUsersAndChats(users, null, false, true);
                        Utilities.RunOnUIThread(new Runnable() {
                            @Override
                            public void run() {
                                NotificationCenter.getInstance().postNotificationName(updateInterfaces, UPDATE_MASK_AVATAR);
                                UserConfig.saveConfig(true);
                            }
                        });
                    }
                }
            }, null, true, RPCRequest.RPCRequestClassGeneric);
        } else {
            Utilities.RunOnUIThread(new Runnable() {
                @Override
                public void run() {
                    ArrayList<DelayedMessage> arr = delayedMessages.get(location);
                    if (arr != null) {
                        for (int a = 0; a < arr.size(); a++) {
                            DelayedMessage message = arr.get(a);
                            if (file != null && message.sendRequest != null) {
                                if (message.type == 0) {
                                    message.sendRequest.media.file = file;
                                    performSendMessageRequest(message.sendRequest, message.obj);
                                } else if (message.type == 1) {
                                    if (message.sendRequest.media.thumb == null) {
                                        message.sendRequest.media.thumb = file;
                                        performSendDelayedMessage(message);
                                    } else {
                                        message.sendRequest.media.file = file;
                                        performSendMessageRequest(message.sendRequest, message.obj);
                                    }
                                } else if (message.type == 2) {
                                    if (message.sendRequest.media.thumb == null && message.location != null) {
                                        message.sendRequest.media.thumb = file;
                                        performSendDelayedMessage(message);
                                    } else {
                                        message.sendRequest.media.file = file;
                                        performSendMessageRequest(message.sendRequest, message.obj);
                                    }
                                } else if (message.type == 3) {
                                    message.sendRequest.media.file = file;
                                    performSendMessageRequest(message.sendRequest, message.obj);
                                }
                                arr.remove(a);
                                a--;
                            } else if (encryptedFile != null && message.sendEncryptedRequest != null) {
                                performSendEncryptedRequest(message.sendEncryptedRequest, message.obj, message.encryptedChat, encryptedFile);
                                arr.remove(a);
                                a--;
                            }
                        }
                        if (arr.isEmpty()) {
                            delayedMessages.remove(location);
                        }
                    }
                }
            });
        }
    }

    public long createChat(String title, ArrayList<Integer> selectedContacts, final TLRPC.InputFile uploadedAvatar) {
        TLRPC.TL_messages_createChat req = new TLRPC.TL_messages_createChat();
        req.title = title;
        for (Integer uid : selectedContacts) {
            TLRPC.User user = users.get(uid);
            if (user == null) {
                continue;
            }
            req.users.add(getInputUser(user));
        }
        return ConnectionsManager.getInstance().performRpc(req, new RPCRequest.RPCRequestDelegate() {
            @Override
            public void run(TLObject response, TLRPC.TL_error error) {
                if (error != null) {
                    Utilities.RunOnUIThread(new Runnable() {
                        @Override
                        public void run() {
                            NotificationCenter.getInstance().postNotificationName(chatDidFailCreate);
                        }
                    });
                    return;
                }
                final TLRPC.messages_StatedMessage res = (TLRPC.messages_StatedMessage) response;
                MessagesStorage.getInstance().putUsersAndChats(res.users, res.chats, true, true);

                Utilities.RunOnUIThread(new Runnable() {
                    @Override
                    public void run() {
                        for (TLRPC.User user : res.users) {
                            users.put(user.id, user);
                            if (user.id == UserConfig.clientUserId) {
                                UserConfig.currentUser = user;
                            }
                        }
                        for (TLRPC.Chat chat : res.chats) {
                            chats.put(chat.id, chat);
                        }
                        final ArrayList<MessageObject> messagesObj = new ArrayList<MessageObject>();
                        messagesObj.add(new MessageObject(res.message, users));
                        TLRPC.Chat chat = res.chats.get(0);
                        updateInterfaceWithMessages(-chat.id, messagesObj);
                        NotificationCenter.getInstance().postNotificationName(chatDidCreated, chat.id);
                        NotificationCenter.getInstance().postNotificationName(dialogsNeedReload);
                        if (uploadedAvatar != null) {
                            changeChatAvatar(chat.id, uploadedAvatar);
                        }
                    }
                });

                final ArrayList<TLRPC.Message> messages = new ArrayList<TLRPC.Message>();
                messages.add(res.message);
                MessagesStorage.getInstance().putMessages(messages, true, true);
                if (MessagesStorage.lastSeqValue + 1 == res.seq) {
                    MessagesStorage.lastSeqValue = res.seq;
                    MessagesStorage.lastPtsValue = res.pts;
                    MessagesStorage.getInstance().saveDiffParams(MessagesStorage.lastSeqValue, MessagesStorage.lastPtsValue, MessagesStorage.lastDateValue, MessagesStorage.lastQtsValue);
                } else if (MessagesStorage.lastSeqValue != res.seq) {
                    FileLog.e("tmessages", "need get diff TL_messages_createChat, seq: " + MessagesStorage.lastSeqValue + " " + res.seq);
                    if (gettingDifference || updatesStartWaitTime == 0 || updatesStartWaitTime != 0 && updatesStartWaitTime + 1500 > System.currentTimeMillis()) {
                        if (updatesStartWaitTime == 0) {
                            updatesStartWaitTime = System.currentTimeMillis();
                        }
                        FileLog.e("tmessages", "add TL_messages_createChat to queue");
                        UserActionUpdates updates = new UserActionUpdates();
                        updates.seq = res.seq;
                        updatesQueue.add(updates);
                    } else {
                        getDifference();
                    }
                }
            }
        }, null, true, RPCRequest.RPCRequestClassGeneric);
    }

    public void addUserToChat(int chat_id, final TLRPC.User user, final TLRPC.ChatParticipants info) {
        if (user == null) {
            return;
        }

        TLRPC.TL_messages_addChatUser req = new TLRPC.TL_messages_addChatUser();
        req.chat_id = chat_id;
        req.fwd_limit = 50;
        req.user_id = getInputUser(user);

        ConnectionsManager.getInstance().performRpc(req, new RPCRequest.RPCRequestDelegate() {
            @Override
            public void run(TLObject response, TLRPC.TL_error error) {
                if (error != null) {
                    return;
                }

                final TLRPC.messages_StatedMessage res = (TLRPC.messages_StatedMessage) response;
                MessagesStorage.getInstance().putUsersAndChats(res.users, res.chats, true, true);

                Utilities.RunOnUIThread(new Runnable() {
                    @Override
                    public void run() {
                        for (TLRPC.User user : res.users) {
                            users.put(user.id, user);
                            if (user.id == UserConfig.clientUserId) {
                                UserConfig.currentUser = user;
                            }
                        }
                        for (TLRPC.Chat chat : res.chats) {
                            chats.put(chat.id, chat);
                        }
                        final ArrayList<MessageObject> messagesObj = new ArrayList<MessageObject>();
                        messagesObj.add(new MessageObject(res.message, users));
                        TLRPC.Chat chat = res.chats.get(0);
                        chats.put(chat.id, chat);
                        updateInterfaceWithMessages(-chat.id, messagesObj);
                        NotificationCenter.getInstance().postNotificationName(updateInterfaces, UPDATE_MASK_CHAT_MEMBERS);
                        NotificationCenter.getInstance().postNotificationName(dialogsNeedReload);

                        if (info != null) {
                            for (TLRPC.TL_chatParticipant p : info.participants) {
                                if (p.user_id == user.id) {
                                    return;
                                }
                            }
                            TLRPC.TL_chatParticipant newPart = new TLRPC.TL_chatParticipant();
                            newPart.user_id = user.id;
                            newPart.inviter_id = UserConfig.clientUserId;
                            newPart.date = ConnectionsManager.getInstance().getCurrentTime();
                            info.participants.add(0, newPart);
                            MessagesStorage.getInstance().updateChatInfo(info.chat_id, info, true);
                            NotificationCenter.getInstance().postNotificationName(chatInfoDidLoaded, info.chat_id, info);
                        }
                    }
                });

                final ArrayList<TLRPC.Message> messages = new ArrayList<TLRPC.Message>();
                messages.add(res.message);
                MessagesStorage.getInstance().putMessages(messages, true, true);
                if (MessagesStorage.lastSeqValue + 1 == res.seq) {
                    MessagesStorage.lastSeqValue = res.seq;
                    MessagesStorage.lastPtsValue = res.pts;
                    MessagesStorage.getInstance().saveDiffParams(MessagesStorage.lastSeqValue, MessagesStorage.lastPtsValue, MessagesStorage.lastDateValue, MessagesStorage.lastQtsValue);
                } else if (MessagesStorage.lastSeqValue != res.seq) {
                    FileLog.e("tmessages", "need get diff TL_messages_addChatUser, seq: " + MessagesStorage.lastSeqValue + " " + res.seq);
                    if (gettingDifference || updatesStartWaitTime == 0 || updatesStartWaitTime != 0 && updatesStartWaitTime + 1500 > System.currentTimeMillis()) {
                        if (updatesStartWaitTime == 0) {
                            updatesStartWaitTime = System.currentTimeMillis();
                        }
                        FileLog.e("tmessages", "add TL_messages_addChatUser to queue");
                        UserActionUpdates updates = new UserActionUpdates();
                        updates.seq = res.seq;
                        updatesQueue.add(updates);
                    } else {
                        getDifference();
                    }
                }
            }
        }, null, true, RPCRequest.RPCRequestClassGeneric);
    }

    public void deleteUserFromChat(int chat_id, final TLRPC.User user, final TLRPC.ChatParticipants info) {
        if (user == null) {
            return;
        }
        TLRPC.TL_messages_deleteChatUser req = new TLRPC.TL_messages_deleteChatUser();
        req.chat_id = chat_id;
        req.user_id = getInputUser(user);
        ConnectionsManager.getInstance().performRpc(req, new RPCRequest.RPCRequestDelegate() {
            @Override
            public void run(TLObject response, TLRPC.TL_error error) {
                if (error != null) {
                    return;
                }
                final TLRPC.messages_StatedMessage res = (TLRPC.messages_StatedMessage) response;
                MessagesStorage.getInstance().putUsersAndChats(res.users, res.chats, true, true);

                Utilities.RunOnUIThread(new Runnable() {
                    @Override
                    public void run() {
                        for (TLRPC.User user : res.users) {
                            users.put(user.id, user);
                            if (user.id == UserConfig.clientUserId) {
                                UserConfig.currentUser = user;
                            }
                        }
                        for (TLRPC.Chat chat : res.chats) {
                            chats.put(chat.id, chat);
                        }
                        if (user.id != UserConfig.clientUserId) {
                            final ArrayList<MessageObject> messagesObj = new ArrayList<MessageObject>();
                            messagesObj.add(new MessageObject(res.message, users));
                            TLRPC.Chat chat = res.chats.get(0);
                            chats.put(chat.id, chat);
                            updateInterfaceWithMessages(-chat.id, messagesObj);
                            NotificationCenter.getInstance().postNotificationName(updateInterfaces, UPDATE_MASK_CHAT_MEMBERS);
                            NotificationCenter.getInstance().postNotificationName(dialogsNeedReload);
                        }
                        boolean changed = false;
                        if (info != null) {
                            for (int a = 0; a < info.participants.size(); a++) {
                                TLRPC.TL_chatParticipant p = info.participants.get(a);
                                if (p.user_id == user.id) {
                                    info.participants.remove(a);
                                    changed = true;
                                    break;
                                }
                            }
                            if (changed) {
                                MessagesStorage.getInstance().updateChatInfo(info.chat_id, info, true);
                                NotificationCenter.getInstance().postNotificationName(chatInfoDidLoaded, info.chat_id, info);
                            }
                        }
                    }
                });

                if (user.id != UserConfig.clientUserId) {
                    final ArrayList<TLRPC.Message> messages = new ArrayList<TLRPC.Message>();
                    messages.add(res.message);
                    MessagesStorage.getInstance().putMessages(messages, true, true);
                }
                if (MessagesStorage.lastSeqValue + 1 == res.seq) {
                    MessagesStorage.lastSeqValue = res.seq;
                    MessagesStorage.lastPtsValue = res.pts;
                    MessagesStorage.getInstance().saveDiffParams(MessagesStorage.lastSeqValue, MessagesStorage.lastPtsValue, MessagesStorage.lastDateValue, MessagesStorage.lastQtsValue);
                } else if (MessagesStorage.lastSeqValue != res.seq) {
                    FileLog.e("tmessages", "need get diff TL_messages_deleteChatUser, seq: " + MessagesStorage.lastSeqValue + " " + res.seq);
                    if (gettingDifference || updatesStartWaitTime == 0 || updatesStartWaitTime != 0 && updatesStartWaitTime + 1500 > System.currentTimeMillis()) {
                        if (updatesStartWaitTime == 0) {
                            updatesStartWaitTime = System.currentTimeMillis();
                        }
                        FileLog.e("tmessages", "add TL_messages_deleteChatUser to queue");
                        UserActionUpdates updates = new UserActionUpdates();
                        updates.seq = res.seq;
                        updatesQueue.add(updates);
                    } else {
                        getDifference();
                    }
                }
            }
        }, null, true, RPCRequest.RPCRequestClassGeneric);
    }

    public void changeChatTitle(int chat_id, String title) {
        TLRPC.TL_messages_editChatTitle req = new TLRPC.TL_messages_editChatTitle();
        req.chat_id = chat_id;
        req.title = title;
        ConnectionsManager.getInstance().performRpc(req, new RPCRequest.RPCRequestDelegate() {
            @Override
            public void run(TLObject response, TLRPC.TL_error error) {
                if (error != null) {
                    return;
                }
                final TLRPC.messages_StatedMessage res = (TLRPC.messages_StatedMessage) response;
                MessagesStorage.getInstance().putUsersAndChats(res.users, res.chats, true, true);

                Utilities.RunOnUIThread(new Runnable() {
                    @Override
                    public void run() {
                        for (TLRPC.User user : res.users) {
                            users.put(user.id, user);
                            if (user.id == UserConfig.clientUserId) {
                                UserConfig.currentUser = user;
                            }
                        }
                        for (TLRPC.Chat chat : res.chats) {
                            chats.put(chat.id, chat);
                        }
                        final ArrayList<MessageObject> messagesObj = new ArrayList<MessageObject>();
                        messagesObj.add(new MessageObject(res.message, users));
                        TLRPC.Chat chat = res.chats.get(0);
                        chats.put(chat.id, chat);
                        updateInterfaceWithMessages(-chat.id, messagesObj);
                        NotificationCenter.getInstance().postNotificationName(dialogsNeedReload);
                        NotificationCenter.getInstance().postNotificationName(updateInterfaces, UPDATE_MASK_CHAT_NAME);
                    }
                });

                final ArrayList<TLRPC.Message> messages = new ArrayList<TLRPC.Message>();
                messages.add(res.message);
                MessagesStorage.getInstance().putMessages(messages, true, true);
                if (MessagesStorage.lastSeqValue + 1 == res.seq) {
                    MessagesStorage.lastSeqValue = res.seq;
                    MessagesStorage.lastPtsValue = res.pts;
                    MessagesStorage.getInstance().saveDiffParams(MessagesStorage.lastSeqValue, MessagesStorage.lastPtsValue, MessagesStorage.lastDateValue, MessagesStorage.lastQtsValue);
                } else if (MessagesStorage.lastSeqValue != res.seq) {
                    FileLog.e("tmessages", "need get diff TL_messages_editChatTitle, seq: " + MessagesStorage.lastSeqValue + " " + res.seq);
                    if (gettingDifference || updatesStartWaitTime == 0 || updatesStartWaitTime != 0 && updatesStartWaitTime + 1500 > System.currentTimeMillis()) {
                        if (updatesStartWaitTime == 0) {
                            updatesStartWaitTime = System.currentTimeMillis();
                        }
                        FileLog.e("tmessages", "add TL_messages_editChatTitle to queue");
                        UserActionUpdates updates = new UserActionUpdates();
                        updates.seq = res.seq;
                        updatesQueue.add(updates);
                    } else {
                        getDifference();
                    }
                }
            }
        }, null, true, RPCRequest.RPCRequestClassGeneric);
    }

    public void changeChatAvatar(int chat_id, TLRPC.InputFile uploadedAvatar) {
        TLRPC.TL_messages_editChatPhoto req2 = new TLRPC.TL_messages_editChatPhoto();
        req2.chat_id = chat_id;
        if (uploadedAvatar != null) {
            req2.photo = new TLRPC.TL_inputChatUploadedPhoto();
            req2.photo.file = uploadedAvatar;
            req2.photo.crop = new TLRPC.TL_inputPhotoCropAuto();
        } else {
            req2.photo = new TLRPC.TL_inputChatPhotoEmpty();
        }
        ConnectionsManager.getInstance().performRpc(req2, new RPCRequest.RPCRequestDelegate() {
            @Override
            public void run(TLObject response, TLRPC.TL_error error) {
                if (error != null) {
                    return;
                }
                final TLRPC.messages_StatedMessage res = (TLRPC.messages_StatedMessage) response;
                MessagesStorage.getInstance().putUsersAndChats(res.users, res.chats, true, true);

                Utilities.RunOnUIThread(new Runnable() {
                    @Override
                    public void run() {
                        for (TLRPC.User user : res.users) {
                            users.put(user.id, user);
                            if (user.id == UserConfig.clientUserId) {
                                UserConfig.currentUser = user;
                            }
                        }
                        for (TLRPC.Chat chat : res.chats) {
                            chats.put(chat.id, chat);
                        }
                        final ArrayList<MessageObject> messagesObj = new ArrayList<MessageObject>();
                        messagesObj.add(new MessageObject(res.message, users));
                        TLRPC.Chat chat = res.chats.get(0);
                        chats.put(chat.id, chat);
                        updateInterfaceWithMessages(-chat.id, messagesObj);
                        NotificationCenter.getInstance().postNotificationName(dialogsNeedReload);
                        NotificationCenter.getInstance().postNotificationName(updateInterfaces, UPDATE_MASK_CHAT_AVATAR);
                    }
                });

                final ArrayList<TLRPC.Message> messages = new ArrayList<TLRPC.Message>();
                messages.add(res.message);
                MessagesStorage.getInstance().putMessages(messages, true, true);
                if (MessagesStorage.lastSeqValue + 1 == res.seq) {
                    MessagesStorage.lastSeqValue = res.seq;
                    MessagesStorage.lastPtsValue = res.pts;
                    MessagesStorage.getInstance().saveDiffParams(MessagesStorage.lastSeqValue, MessagesStorage.lastPtsValue, MessagesStorage.lastDateValue, MessagesStorage.lastQtsValue);
                } else if (MessagesStorage.lastSeqValue != res.seq) {
                    FileLog.e("tmessages", "need get diff TL_messages_editChatPhoto, seq: " + MessagesStorage.lastSeqValue + " " + res.seq);
                    if (gettingDifference || updatesStartWaitTime == 0 || updatesStartWaitTime != 0 && updatesStartWaitTime + 1500 > System.currentTimeMillis()) {
                        if (updatesStartWaitTime == 0) {
                            updatesStartWaitTime = System.currentTimeMillis();
                        }
                        FileLog.e("tmessages", "add TL_messages_editChatPhoto to queue");
                        UserActionUpdates updates = new UserActionUpdates();
                        updates.seq = res.seq;
                        updatesQueue.add(updates);
                    } else {
                        getDifference();
                    }
                }
            }
        }, null, true, RPCRequest.RPCRequestClassGeneric);
    }

    public void unregistedPush() {
        if (UserConfig.registeredForPush && UserConfig.pushString.length() == 0) {
            TLRPC.TL_account_unregisterDevice req = new TLRPC.TL_account_unregisterDevice();
            req.token = UserConfig.pushString;
            req.token_type = 2;
            ConnectionsManager.getInstance().performRpc(req, new RPCRequest.RPCRequestDelegate() {
                @Override
                public void run(TLObject response, TLRPC.TL_error error) {

                }
            }, null, true, RPCRequest.RPCRequestClassGeneric);
        }

        TLRPC.TL_auth_logOut req2 = new TLRPC.TL_auth_logOut();
        ConnectionsManager.getInstance().performRpc(req2, new RPCRequest.RPCRequestDelegate() {
            @Override
            public void run(TLObject response, TLRPC.TL_error error) {

            }
        }, null, true, RPCRequest.RPCRequestClassGeneric);
    }

    public void registerForPush(final String regid) {
        if (regid == null || regid.length() == 0 || registeringForPush || UserConfig.clientUserId == 0) {
            return;
        }
        if (UserConfig.registeredForPush && regid.equals(UserConfig.pushString)) {
            return;
        }
        registeringForPush = true;
        TLRPC.TL_account_registerDevice req = new TLRPC.TL_account_registerDevice();
        req.token_type = 2;
        req.token = regid;
        req.app_sandbox = false;
        try {
            req.lang_code = Locale.getDefault().getCountry();
            req.device_model = Build.MANUFACTURER + Build.MODEL;
            if (req.device_model == null) {
                req.device_model = "Android unknown";
            }
            req.system_version = "SDK " + Build.VERSION.SDK_INT;
            PackageInfo pInfo = ApplicationLoader.applicationContext.getPackageManager().getPackageInfo(ApplicationLoader.applicationContext.getPackageName(), 0);
            req.app_version = pInfo.versionName;
            if (req.app_version == null) {
                req.app_version = "App version unknown";
            }

        } catch (Exception e) {
            FileLog.e("tmessages", e);
            req.lang_code = "en";
            req.device_model = "Android unknown";
            req.system_version = "SDK " + Build.VERSION.SDK_INT;
            req.app_version = "App version unknown";
        }

        if (req.lang_code == null || req.lang_code.length() == 0) {
            req.lang_code = "en";
        }
        if (req.device_model == null || req.device_model.length() == 0) {
            req.device_model = "Android unknown";
        }
        if (req.app_version == null || req.app_version.length() == 0) {
            req.app_version = "App version unknown";
        }
        if (req.system_version == null || req.system_version.length() == 0) {
            req.system_version = "SDK Unknown";
        }

        if (req.app_version != null) {
            ConnectionsManager.getInstance().performRpc(req, new RPCRequest.RPCRequestDelegate() {
                @Override
                public void run(TLObject response, TLRPC.TL_error error) {
                    if (error == null) {
                        FileLog.e("tmessages", "registered for push");
                        UserConfig.registeredForPush = true;
                        UserConfig.pushString = regid;
                        UserConfig.saveConfig(false);
                    }
                    Utilities.RunOnUIThread(new Runnable() {
                        @Override
                        public void run() {
                            registeringForPush = false;
                        }
                    });
                }
            }, null, true, RPCRequest.RPCRequestClassGeneric);
        }
    }

    public void loadCurrentState() {
        if (updatingState) {
            return;
        }
        updatingState = true;
        TLRPC.TL_updates_getState req = new TLRPC.TL_updates_getState();
        ConnectionsManager.getInstance().performRpc(req, new RPCRequest.RPCRequestDelegate() {
            @Override
            public void run(TLObject response, TLRPC.TL_error error) {
                updatingState = false;
                if (error == null) {
                    TLRPC.TL_updates_state res = (TLRPC.TL_updates_state) response;
                    MessagesStorage.lastDateValue = res.date;
                    MessagesStorage.lastPtsValue = res.pts;
                    MessagesStorage.lastSeqValue = res.seq;
                    MessagesStorage.lastQtsValue = res.qts;
                    MessagesStorage.getInstance().saveDiffParams(MessagesStorage.lastSeqValue, MessagesStorage.lastPtsValue, MessagesStorage.lastDateValue, MessagesStorage.lastQtsValue);
                } else {
                    if (error.code != 401) {
                        loadCurrentState();
                    }
                }
            }
        }, null, true, RPCRequest.RPCRequestClassGeneric);
    }

    private int getUpdateSeq(TLRPC.Updates updates) {
        if (updates instanceof TLRPC.TL_updatesCombined) {
            return updates.seq_start;
        } else {
            return updates.seq;
        }
    }

    private void processUpdatesQueue(boolean getDifference) {
        if (!updatesQueue.isEmpty()) {
            Collections.sort(updatesQueue, new Comparator<TLRPC.Updates>() {
                @Override
                public int compare(TLRPC.Updates updates, TLRPC.Updates updates2) {
                    int seq1 = getUpdateSeq(updates);
                    int seq2 = getUpdateSeq(updates2);
                    if (seq1 == seq2) {
                        return 0;
                    } else if (seq1 > seq2) {
                        return 1;
                    }
                    return -1;
                }
            });
            boolean anyProceed = false;
            for (int a = 0; a < updatesQueue.size(); a++) {
                TLRPC.Updates updates = updatesQueue.get(a);
                int seq = getUpdateSeq(updates);
                if (MessagesStorage.lastSeqValue + 1 == seq || MessagesStorage.lastSeqValue == seq) {
                    processUpdates(updates, true);
                    anyProceed = true;
                    updatesQueue.remove(a);
                    a--;
                } else if (MessagesStorage.lastSeqValue < seq) {
                    if (updatesStartWaitTime != 0 && (anyProceed || updatesStartWaitTime + 1500 > System.currentTimeMillis())) {
                        FileLog.e("tmessages", "HOLE IN UPDATES QUEUE - will wait more time");
                        if (anyProceed) {
                            updatesStartWaitTime = System.currentTimeMillis();
                        }
                        return;
                    } else {
                        FileLog.e("tmessages", "HOLE IN UPDATES QUEUE - getDifference");
                        updatesStartWaitTime = 0;
                        updatesQueue.clear();
                        getDifference();
                        return;
                    }
                } else {
                    updatesQueue.remove(a);
                    a--;
                }
            }
            updatesQueue.clear();
            FileLog.e("tmessages", "UPDATES QUEUE PROCEED - OK");
            updatesStartWaitTime = 0;
            if (getDifference) {
                final int stateCopy = ConnectionsManager.getInstance().connectionState;
                Utilities.RunOnUIThread(new Runnable() {
                    @Override
                    public void run() {
                        NotificationCenter.getInstance().postNotificationName(703, stateCopy);
                    }
                });
            }
        } else {
            if (getDifference) {
                final int stateCopy = ConnectionsManager.getInstance().connectionState;
                Utilities.RunOnUIThread(new Runnable() {
                    @Override
                    public void run() {
                        NotificationCenter.getInstance().postNotificationName(703, stateCopy);
                    }
                });
            } else {
                updatesStartWaitTime = 0;
            }
        }
    }

    public void getDifference() {
        registerForPush(UserConfig.pushString);
        if (MessagesStorage.lastDateValue == 0) {
            loadCurrentState();
            return;
        }
        if (gettingDifference) {
            return;
        }
        if (!firstGettingTask) {
            getNewDeleteTask(null);
            firstGettingTask = true;
        }
        gettingDifference = true;
        TLRPC.TL_updates_getDifference req = new TLRPC.TL_updates_getDifference();
        req.pts = MessagesStorage.lastPtsValue;
        req.date = MessagesStorage.lastDateValue;
        req.qts = MessagesStorage.lastQtsValue;
        FileLog.e("tmessages", "start getDifference with date = " + MessagesStorage.lastDateValue + " pts = " + MessagesStorage.lastPtsValue + " seq = " + MessagesStorage.lastSeqValue);
        if (ConnectionsManager.getInstance().connectionState == 0) {
            ConnectionsManager.getInstance().connectionState = 3;
            final int stateCopy = ConnectionsManager.getInstance().connectionState;
            Utilities.RunOnUIThread(new Runnable() {
                @Override
                public void run() {
                    NotificationCenter.getInstance().postNotificationName(703, stateCopy);
                }
            });
        }
        ConnectionsManager.getInstance().performRpc(req, new RPCRequest.RPCRequestDelegate() {
            @Override
            public void run(TLObject response, TLRPC.TL_error error) {
                gettingDifferenceAgain = false;
                if (error == null) {
                    final TLRPC.updates_Difference res = (TLRPC.updates_Difference) response;
                    gettingDifferenceAgain = res instanceof TLRPC.TL_updates_differenceSlice;

                    final HashMap<Integer, TLRPC.User> usersDict = new HashMap<Integer, TLRPC.User>();
                    for (TLRPC.User user : res.users) {
                        usersDict.put(user.id, user);
                    }

                    final ArrayList<Integer> readMessages = new ArrayList<Integer>();
                    final ArrayList<TLRPC.TL_updateMessageID> msgUpdates = new ArrayList<TLRPC.TL_updateMessageID>();
                    if (!res.other_updates.isEmpty()) {
                        for (int a = 0; a < res.other_updates.size(); a++) {
                            TLRPC.Update upd = res.other_updates.get(a);
                            if (upd instanceof TLRPC.TL_updateMessageID) {
                                msgUpdates.add((TLRPC.TL_updateMessageID) upd);
                                res.other_updates.remove(a);
                                a--;
                            } else if (upd instanceof TLRPC.TL_updateReadMessages) {
                                readMessages.addAll(upd.messages);
                            }
                        }
                    }

                    Utilities.RunOnUIThread(new Runnable() {
                        @Override
                        public void run() {
                            for (TLRPC.User user : res.users) {
                                users.put(user.id, user);
                                if (user.id == UserConfig.clientUserId) {
                                    UserConfig.currentUser = user;
                                }
                            }
                            for (TLRPC.Chat chat : res.chats) {
                                chats.put(chat.id, chat);
                            }

                            if (currentPushMessage != null && readMessages.contains(currentPushMessage.messageOwner.id)) {
                                NotificationManager mNotificationManager = (NotificationManager) ApplicationLoader.applicationContext.getSystemService(Context.NOTIFICATION_SERVICE);
                                mNotificationManager.cancel(1);
                                currentPushMessage = null;
                            }
                        }
                    });

                    MessagesStorage.getInstance().storageQueue.postRunnable(new Runnable() {
                        @Override
                        public void run() {
                            if (!msgUpdates.isEmpty()) {
                                final HashMap<Integer, Integer> corrected = new HashMap<Integer, Integer>();
                                for (TLRPC.TL_updateMessageID update : msgUpdates) {
                                    Integer oldId = MessagesStorage.getInstance().updateMessageStateAndId(update.random_id, null, update.id, 0, false);
                                    if (oldId != null) {
                                        corrected.put(oldId, update.id);
                                    }
                                }

                                if (!corrected.isEmpty()) {
                                    Utilities.RunOnUIThread(new Runnable() {
                                        @Override
                                        public void run() {
                                            for (HashMap.Entry<Integer, Integer> entry : corrected.entrySet()) {
                                                Integer oldId = entry.getKey();
                                                sendingMessages.remove(oldId);
                                                Integer newId = entry.getValue();
                                                NotificationCenter.getInstance().postNotificationName(messageReceivedByServer, oldId, newId, null);
                                            }
                                        }
                                    });
                                }
                            }

                            Utilities.stageQueue.postRunnable(new Runnable() {
                                @Override
                                public void run() {
                                    if (!res.new_messages.isEmpty() || !res.new_encrypted_messages.isEmpty()) {
                                        final HashMap<Long, ArrayList<MessageObject>> messages = new HashMap<Long, ArrayList<MessageObject>>();
                                        for (TLRPC.EncryptedMessage encryptedMessage : res.new_encrypted_messages) {
                                            TLRPC.Message message = decryptMessage(encryptedMessage);
                                            if (message != null) {
                                                res.new_messages.add(message);
                                            }
                                        }

                                        MessageObject lastMessage = null;
                                        for (TLRPC.Message message : res.new_messages) {
                                            MessageObject obj = new MessageObject(message, usersDict);

                                            long dialog_id = obj.messageOwner.dialog_id;
                                            if (dialog_id == 0) {
                                                if (obj.messageOwner.to_id.chat_id != 0) {
                                                    dialog_id = -obj.messageOwner.to_id.chat_id;
                                                } else {
                                                    dialog_id = obj.messageOwner.to_id.user_id;
                                                }
                                            }

                                            if (!(res instanceof TLRPC.TL_updates_differenceSlice)) {
                                                if ((dialog_id != openned_dialog_id || ApplicationLoader.lastPauseTime != 0) && !obj.isOut() && obj.messageOwner.unread && (lastMessage == null || lastMessage.messageOwner.date < obj.messageOwner.date)) {
                                                    if (!readMessages.contains(obj.messageOwner.id)) {
                                                        lastMessage = obj;
                                                    }
                                                }
                                            }
                                            long uid;
                                            if (message.dialog_id != 0) {
                                                uid = message.dialog_id;
                                            } else {
                                                if (message.to_id.chat_id != 0) {
                                                    uid = -message.to_id.chat_id;
                                                } else {
                                                    if (message.to_id.user_id == UserConfig.clientUserId) {
                                                        message.to_id.user_id = message.from_id;
                                                    }
                                                    uid = message.to_id.user_id;
                                                }
                                            }
                                            ArrayList<MessageObject> arr = messages.get(uid);
                                            if (arr == null) {
                                                arr = new ArrayList<MessageObject>();
                                                messages.put(uid, arr);
                                            }
                                            arr.add(obj);
                                        }

                                        processPendingEncMessages();

                                        final MessageObject object = lastMessage;
                                        Utilities.RunOnUIThread(new Runnable() {
                                            @Override
                                            public void run() {
                                                for (HashMap.Entry<Long, ArrayList<MessageObject>> pair : messages.entrySet()) {
                                                    Long key = pair.getKey();
                                                    ArrayList<MessageObject> value = pair.getValue();
                                                    updateInterfaceWithMessages(key, value);
                                                }
                                                NotificationCenter.getInstance().postNotificationName(dialogsNeedReload);
                                                if (object != null) {
                                                    showInAppNotification(object);
                                                }
                                            }
                                        });
                                        MessagesStorage.getInstance().storageQueue.postRunnable(new Runnable() {
                                            @Override
                                            public void run() {
                                                MessagesStorage.getInstance().startTransaction(false);
                                                MessagesStorage.getInstance().putMessages(res.new_messages, false, false);
                                                MessagesStorage.getInstance().putUsersAndChats(res.users, res.chats, false, false);
                                                MessagesStorage.getInstance().commitTransaction(false);
                                            }
                                        });
                                    }

                                    if (res != null && !res.other_updates.isEmpty()) {
                                        processUpdateArray(res.other_updates, res.users, res.chats);
                                    }

                                    gettingDifference = false;
                                    if (res instanceof TLRPC.TL_updates_difference) {
                                        MessagesStorage.lastSeqValue = res.state.seq;
                                        MessagesStorage.lastDateValue = res.state.date;
                                        MessagesStorage.lastPtsValue = res.state.pts;
                                        MessagesStorage.lastQtsValue = res.state.qts;
                                        ConnectionsManager.getInstance().connectionState = 0;
                                        processUpdatesQueue(true);
                                    } else if (res instanceof TLRPC.TL_updates_differenceSlice) {
                                        //MessagesStorage.lastSeqValue = res.intermediate_state.seq;
                                        MessagesStorage.lastDateValue = res.intermediate_state.date;
                                        MessagesStorage.lastPtsValue = res.intermediate_state.pts;
                                        MessagesStorage.lastQtsValue = res.intermediate_state.qts;
                                        gettingDifferenceAgain = true;
                                        getDifference();
                                    } else if (res instanceof TLRPC.TL_updates_differenceEmpty) {
                                        MessagesStorage.lastSeqValue = res.seq;
                                        MessagesStorage.lastDateValue = res.date;
                                        ConnectionsManager.getInstance().connectionState = 0;
                                        processUpdatesQueue(true);
                                    }
                                    MessagesStorage.getInstance().saveDiffParams(MessagesStorage.lastSeqValue, MessagesStorage.lastPtsValue, MessagesStorage.lastDateValue, MessagesStorage.lastQtsValue);
                                    FileLog.e("tmessages", "received difference with date = " + MessagesStorage.lastDateValue + " pts = " + MessagesStorage.lastPtsValue + " seq = " + MessagesStorage.lastSeqValue);
                                    FileLog.e("tmessages", "messages = " + res.new_messages.size() + " users = " + res.users.size() + " chats = " + res.chats.size() + " other updates = " + res.other_updates.size());
                                }
                            });
                        }
                    });
                } else {
                    gettingDifference = false;
                    getDifference();
                    FileLog.e("tmessages", "get difference error, don't know what to do :(");
                }
            }
        }, null, true, RPCRequest.RPCRequestClassGeneric);
    }

    public void processUpdates(final TLRPC.Updates updates, boolean fromQueue) {
        boolean needGetDiff = false;
        boolean needReceivedQueue = false;
        boolean addedToQueue = false;
        if (updates instanceof TLRPC.TL_updateShort) {
            ArrayList<TLRPC.Update> arr = new ArrayList<TLRPC.Update>();
            arr.add(updates.update);
            processUpdateArray(arr, null, null);
        } else if (updates instanceof TLRPC.TL_updateShortChatMessage) {
            boolean missingData = chats.get(updates.chat_id) == null || users.get(updates.from_id) == null;
            if (missingData) {
                needGetDiff = true;
            } else {
                if (MessagesStorage.lastSeqValue + 1 == updates.seq) {
                    TLRPC.TL_message message = new TLRPC.TL_message();
                    message.from_id = updates.from_id;
                    message.id = updates.id;
                    message.to_id = new TLRPC.TL_peerChat();
                    message.to_id.chat_id = updates.chat_id;
                    message.message = updates.message;
                    message.date = updates.date;
                    message.unread = true;
                    message.media = new TLRPC.TL_messageMediaEmpty();
                    MessagesStorage.lastSeqValue = updates.seq;
                    MessagesStorage.lastPtsValue = updates.pts;
                    final MessageObject obj = new MessageObject(message, null);
                    final ArrayList<MessageObject> objArr = new ArrayList<MessageObject>();
                    objArr.add(obj);
                    ArrayList<TLRPC.Message> arr = new ArrayList<TLRPC.Message>();
                    arr.add(message);
                    final boolean printUpdate = updatePrintingUsersWithNewMessages(-updates.chat_id, objArr);
                    if (printUpdate) {
                        updatePrintingStrings();
                    }
                    Utilities.RunOnUIThread(new Runnable() {
                        @Override
                        public void run() {
                            if (printUpdate) {
                                NotificationCenter.getInstance().postNotificationName(updateInterfaces, UPDATE_MASK_USER_PRINT);
                            }
                            if (obj.messageOwner.from_id != UserConfig.clientUserId) {
                                long dialog_id;
                                if (obj.messageOwner.to_id.chat_id != 0) {
                                    dialog_id = -obj.messageOwner.to_id.chat_id;
                                } else {
                                    dialog_id = obj.messageOwner.to_id.user_id;
                                }
                                if (dialog_id != openned_dialog_id || ApplicationLoader.lastPauseTime != 0 || !ApplicationLoader.isScreenOn) {
                                    showInAppNotification(obj);
                                }
                            }
                            updateInterfaceWithMessages(-updates.chat_id, objArr);
                            NotificationCenter.getInstance().postNotificationName(dialogsNeedReload);
                        }
                    });
                    MessagesStorage.getInstance().putMessages(arr, false, true);
                } else if (MessagesStorage.lastSeqValue != updates.seq) {
                    FileLog.e("tmessages", "need get diff TL_updateShortChatMessage, seq: " + MessagesStorage.lastSeqValue + " " + updates.seq);
                    if (gettingDifference || updatesStartWaitTime == 0 || updatesStartWaitTime != 0 && updatesStartWaitTime + 1500 > System.currentTimeMillis()) {
                        if (updatesStartWaitTime == 0) {
                            updatesStartWaitTime = System.currentTimeMillis();
                        }
                        FileLog.e("tmessages", "add TL_updateShortChatMessage to queue");
                        updatesQueue.add(updates);
                        addedToQueue = true;
                    } else {
                        needGetDiff = true;
                    }
                }
            }
        } else if (updates instanceof TLRPC.TL_updateShortMessage) {
            boolean missingData = users.get(updates.from_id) == null;
            if (missingData) {
                needGetDiff = true;
            } else {
                if (MessagesStorage.lastSeqValue + 1 == updates.seq) {
                    TLRPC.TL_message message = new TLRPC.TL_message();
                    message.from_id = updates.from_id;
                    message.id = updates.id;
                    message.to_id = new TLRPC.TL_peerUser();
                    message.to_id.user_id = updates.from_id;
                    message.message = updates.message;
                    message.date = updates.date;
                    message.unread = true;
                    message.media = new TLRPC.TL_messageMediaEmpty();
                    MessagesStorage.lastSeqValue = updates.seq;
                    MessagesStorage.lastPtsValue = updates.pts;
                    MessagesStorage.lastDateValue = updates.date;
                    final MessageObject obj = new MessageObject(message, null);
                    final ArrayList<MessageObject> objArr = new ArrayList<MessageObject>();
                    objArr.add(obj);
                    ArrayList<TLRPC.Message> arr = new ArrayList<TLRPC.Message>();
                    arr.add(message);
                    final boolean printUpdate = updatePrintingUsersWithNewMessages(updates.from_id, objArr);
                    if (printUpdate) {
                        updatePrintingStrings();
                    }
                    Utilities.RunOnUIThread(new Runnable() {
                        @Override
                        public void run() {
                            if (printUpdate) {
                                NotificationCenter.getInstance().postNotificationName(updateInterfaces, UPDATE_MASK_USER_PRINT);
                            }
                            if (obj.messageOwner.from_id != UserConfig.clientUserId) {
                                long dialog_id;
                                if (obj.messageOwner.to_id.chat_id != 0) {
                                    dialog_id = -obj.messageOwner.to_id.chat_id;
                                } else {
                                    dialog_id = obj.messageOwner.to_id.user_id;
                                }
                                if (dialog_id != openned_dialog_id || ApplicationLoader.lastPauseTime != 0 || !ApplicationLoader.isScreenOn) {
                                    showInAppNotification(obj);
                                }
                            }
                            updateInterfaceWithMessages(updates.from_id, objArr);
                            NotificationCenter.getInstance().postNotificationName(dialogsNeedReload);
                        }
                    });
                    MessagesStorage.getInstance().putMessages(arr, false, true);
                } else if (MessagesStorage.lastSeqValue != updates.seq) {
                    FileLog.e("tmessages", "need get diff TL_updateShortMessage, seq: " + MessagesStorage.lastSeqValue + " " + updates.seq);
                    if (gettingDifference || updatesStartWaitTime == 0 || updatesStartWaitTime != 0 && updatesStartWaitTime + 1500 > System.currentTimeMillis()) {
                        if (updatesStartWaitTime == 0) {
                            updatesStartWaitTime = System.currentTimeMillis();
                        }
                        FileLog.e("tmessages", "add TL_updateShortMessage to queue");
                        updatesQueue.add(updates);
                        addedToQueue = true;
                    } else {
                        needGetDiff = true;
                    }
                }
            }
        } else if (updates instanceof TLRPC.TL_updatesCombined) {
            if (MessagesStorage.lastSeqValue + 1 == updates.seq_start || MessagesStorage.lastSeqValue == updates.seq_start) {
                MessagesStorage.getInstance().putUsersAndChats(updates.users, updates.chats, true, true);
                int lastPtsValue = MessagesStorage.lastPtsValue;
                int lastQtsValue = MessagesStorage.lastQtsValue;
                if (!processUpdateArray(updates.updates, updates.users, updates.chats)) {
                    MessagesStorage.lastPtsValue = lastPtsValue;
                    MessagesStorage.lastQtsValue = lastQtsValue;
                    FileLog.e("tmessages", "need get diff inner TL_updatesCombined, seq: " + MessagesStorage.lastSeqValue + " " + updates.seq);
                    needGetDiff = true;
                } else {
                    MessagesStorage.lastDateValue = updates.date;
                    MessagesStorage.lastSeqValue = updates.seq;
                    if (MessagesStorage.lastQtsValue != lastQtsValue) {
                        needReceivedQueue = true;
                    }
                }
            } else {
                FileLog.e("tmessages", "need get diff TL_updatesCombined, seq: " + MessagesStorage.lastSeqValue + " " + updates.seq_start);
                if (gettingDifference || updatesStartWaitTime == 0 || updatesStartWaitTime != 0 && updatesStartWaitTime + 1500 > System.currentTimeMillis()) {
                    if (updatesStartWaitTime == 0) {
                        updatesStartWaitTime = System.currentTimeMillis();
                    }
                    FileLog.e("tmessages", "add TL_updatesCombined to queue");
                    updatesQueue.add(updates);
                    addedToQueue = true;
                } else {
                    needGetDiff = true;
                }
            }
        } else if (updates instanceof TLRPC.TL_updates) {
            if (MessagesStorage.lastSeqValue + 1 == updates.seq || updates.seq == 0 || updates.seq == MessagesStorage.lastSeqValue) {
                MessagesStorage.getInstance().putUsersAndChats(updates.users, updates.chats, true, true);
                int lastPtsValue = MessagesStorage.lastPtsValue;
                int lastQtsValue = MessagesStorage.lastQtsValue;
                if (!processUpdateArray(updates.updates, updates.users, updates.chats)) {
                    needGetDiff = true;
                    MessagesStorage.lastPtsValue = lastPtsValue;
                    MessagesStorage.lastQtsValue = lastQtsValue;
                    FileLog.e("tmessages", "need get diff inner TL_updates, seq: " + MessagesStorage.lastSeqValue + " " + updates.seq);
                } else {
                    MessagesStorage.lastDateValue = updates.date;
                    if (updates.seq != 0) {
                        MessagesStorage.lastSeqValue = updates.seq;
                    }
                    if (MessagesStorage.lastQtsValue != lastQtsValue) {
                        needReceivedQueue = true;
                    }
                }
            } else {
                FileLog.e("tmessages", "need get diff TL_updates, seq: " + MessagesStorage.lastSeqValue + " " + updates.seq);
                if (gettingDifference || updatesStartWaitTime == 0 || updatesStartWaitTime != 0 && updatesStartWaitTime + 1500 > System.currentTimeMillis()) {
                    if (updatesStartWaitTime == 0) {
                        updatesStartWaitTime = System.currentTimeMillis();
                    }
                    FileLog.e("tmessages", "add TL_updates to queue");
                    updatesQueue.add(updates);
                    addedToQueue = true;
                } else {
                    needGetDiff = true;
                }
            }
        } else if (updates instanceof TLRPC.TL_updatesTooLong) {
            FileLog.e("tmessages", "need get diff TL_updatesTooLong");
            needGetDiff = true;
        } else if (updates instanceof UserActionUpdates) {
            MessagesStorage.lastSeqValue = updates.seq;
        }
        if (needGetDiff && !fromQueue) {
            getDifference();
        } else if (!fromQueue && !updatesQueue.isEmpty()) {
            processUpdatesQueue(false);
        }
        if (needReceivedQueue) {
            TLRPC.TL_messages_receivedQueue req = new TLRPC.TL_messages_receivedQueue();
            req.max_qts = MessagesStorage.lastQtsValue;
            ConnectionsManager.getInstance().performRpc(req, new RPCRequest.RPCRequestDelegate() {
                @Override
                public void run(TLObject response, TLRPC.TL_error error) {

                }
            }, null, true, RPCRequest.RPCRequestClassGeneric);
        }
        MessagesStorage.getInstance().saveDiffParams(MessagesStorage.lastSeqValue, MessagesStorage.lastPtsValue, MessagesStorage.lastDateValue, MessagesStorage.lastQtsValue);
    }

    public boolean processUpdateArray(ArrayList<TLRPC.Update> updates, final ArrayList<TLRPC.User> usersArr, final ArrayList<TLRPC.Chat> chatsArr) {
        if (updates.isEmpty()) {
            return true;
        }
        long currentTime = System.currentTimeMillis();

        final HashMap<Long, ArrayList<MessageObject>> messages = new HashMap<Long, ArrayList<MessageObject>>();
        final ArrayList<TLRPC.Message> messagesArr = new ArrayList<TLRPC.Message>();
        final ArrayList<Integer> markAsReadMessages = new ArrayList<Integer>();
        final HashMap<Integer, Integer> markAsReadEncrypted = new HashMap<Integer, Integer>();
        final ArrayList<Integer> deletedMessages = new ArrayList<Integer>();
        final ArrayList<Long> printChanges = new ArrayList<Long>();
        final ArrayList<TLRPC.ChatParticipants> chatInfoToUpdate = new ArrayList<TLRPC.ChatParticipants>();
        final ArrayList<TLRPC.Update> updatesOnMainThread = new ArrayList<TLRPC.Update>();
        final ArrayList<TLRPC.TL_updateEncryptedMessagesRead> tasks = new ArrayList<TLRPC.TL_updateEncryptedMessagesRead>();
        final ArrayList<Integer> contactsIds = new ArrayList<Integer>();
        MessageObject lastMessage = null;

        boolean checkForUsers = true;
        ConcurrentHashMap<Integer, TLRPC.User> usersDict;
        ConcurrentHashMap<Integer, TLRPC.Chat> chatsDict;
        if (usersArr != null) {
            usersDict = new ConcurrentHashMap<Integer, TLRPC.User>();
            for (TLRPC.User user : usersArr) {
                usersDict.put(user.id, user);
            }
        } else {
            checkForUsers = false;
            usersDict = users;
        }
        if (chatsArr != null) {
            chatsDict = new ConcurrentHashMap<Integer, TLRPC.Chat>();
            for (TLRPC.Chat chat : chatsArr) {
                chatsDict.put(chat.id, chat);
            }
        } else {
            checkForUsers = false;
            chatsDict = chats;
        }

        if (usersArr != null || chatsArr != null) {
            Utilities.RunOnUIThread(new Runnable() {
                @Override
                public void run() {
                    if (usersArr != null) {
                        for (TLRPC.User user : usersArr) {
                            users.put(user.id, user);
                            if (user.id == UserConfig.clientUserId) {
                                UserConfig.currentUser = user;
                            }
                        }
                    }
                    if (chatsArr != null) {
                        for (TLRPC.Chat chat : chatsArr) {
                            chats.put(chat.id, chat);
                        }
                    }
                }
            });
        }

        int interfaceUpdateMask = 0;

        for (TLRPC.Update update : updates) {
            if (update instanceof TLRPC.TL_updateNewMessage) {
                TLRPC.TL_updateNewMessage upd = (TLRPC.TL_updateNewMessage)update;
                if (checkForUsers) {
                    if (usersDict.get(upd.message.from_id) == null && users.get(upd.message.from_id) == null || upd.message.to_id.chat_id != 0 && chatsDict.get(upd.message.to_id.chat_id) == null && chats.get(upd.message.to_id.chat_id) == null) {
                        return false;
                    }
                }
                messagesArr.add(upd.message);
                MessageObject obj = new MessageObject(upd.message, usersDict);
                if (obj.type == 11) {
                    interfaceUpdateMask |= UPDATE_MASK_CHAT_AVATAR;
                } else if (obj.type == 10) {
                    interfaceUpdateMask |= UPDATE_MASK_CHAT_NAME;
                }
                long uid;
                if (upd.message.to_id.chat_id != 0) {
                    uid = -upd.message.to_id.chat_id;
                } else {
                    if (upd.message.to_id.user_id == UserConfig.clientUserId) {
                        upd.message.to_id.user_id = upd.message.from_id;
                    }
                    uid = upd.message.to_id.user_id;
                }
                ArrayList<MessageObject> arr = messages.get(uid);
                if (arr == null) {
                    arr = new ArrayList<MessageObject>();
                    messages.put(uid, arr);
                }
                arr.add(obj);
                MessagesStorage.lastPtsValue = update.pts;
                if (upd.message.from_id != UserConfig.clientUserId && upd.message.to_id != null) {
                    if (uid != openned_dialog_id || ApplicationLoader.lastPauseTime != 0) {
                        lastMessage = obj;
                    }
                }
            } else if (update instanceof TLRPC.TL_updateMessageID) {
                //can't be here
            } else if (update instanceof TLRPC.TL_updateReadMessages) {
                markAsReadMessages.addAll(update.messages);
                MessagesStorage.lastPtsValue = update.pts;
            } else if (update instanceof TLRPC.TL_updateDeleteMessages) {
                deletedMessages.addAll(update.messages);
                MessagesStorage.lastPtsValue = update.pts;
            } else if (update instanceof TLRPC.TL_updateRestoreMessages) {
                MessagesStorage.lastPtsValue = update.pts;
            } else if (update instanceof TLRPC.TL_updateUserTyping || update instanceof TLRPC.TL_updateChatUserTyping) {
                if (update.user_id != UserConfig.clientUserId) {
                    long uid = -update.chat_id;
                    if (uid == 0) {
                        uid = update.user_id;
                    }
                    ArrayList<PrintingUser> arr = printingUsers.get(uid);
                    if (arr == null) {
                        arr = new ArrayList<PrintingUser>();
                        printingUsers.put(uid, arr);
                    }
                    boolean exist = false;
                    for (PrintingUser u : arr) {
                        if (u.userId == update.user_id) {
                            exist = true;
                            u.lastTime = currentTime;
                            break;
                        }
                    }
                    if (!exist) {
                        PrintingUser newUser = new PrintingUser();
                        newUser.userId = update.user_id;
                        newUser.lastTime = currentTime;
                        arr.add(newUser);
                        if (!printChanges.contains(uid)) {
                            printChanges.add(uid);
                        }
                    }
                }
            } else if (update instanceof TLRPC.TL_updateChatParticipants) {
                interfaceUpdateMask |= UPDATE_MASK_CHAT_MEMBERS;
                chatInfoToUpdate.add(update.participants);
            } else if (update instanceof TLRPC.TL_updateUserStatus) {
                interfaceUpdateMask |= UPDATE_MASK_STATUS;
                updatesOnMainThread.add(update);
            } else if (update instanceof TLRPC.TL_updateUserName) {
                interfaceUpdateMask |= UPDATE_MASK_NAME;
                updatesOnMainThread.add(update);
            } else if (update instanceof TLRPC.TL_updateUserPhoto) {
                interfaceUpdateMask |= UPDATE_MASK_AVATAR;
                MessagesStorage.getInstance().clearUserPhotos(update.user_id);
               /*if (!(update.photo instanceof TLRPC.TL_userProfilePhotoEmpty)) { DEPRECATED
                    if (usersDict.containsKey(update.user_id)) {
                        TLRPC.TL_messageService newMessage = new TLRPC.TL_messageService();
                        newMessage.action = new TLRPC.TL_messageActionUserUpdatedPhoto();
                        newMessage.action.newUserPhoto = update.photo;
                        newMessage.local_id = newMessage.id = UserConfig.getNewMessageId();
                        UserConfig.saveConfig(false);
                        newMessage.unread = true;
                        newMessage.date = update.date;
                        newMessage.from_id = update.user_id;
                        newMessage.to_id = new TLRPC.TL_peerUser();
                        newMessage.to_id.user_id = UserConfig.clientUserId;
                        newMessage.out = false;
                        newMessage.dialog_id = update.user_id;

                        messagesArr.add(newMessage);
                        MessageObject obj = new MessageObject(newMessage, usersDict);
                        ArrayList<MessageObject> arr = messages.get(newMessage.dialog_id);
                        if (arr == null) {
                            arr = new ArrayList<MessageObject>();
                            messages.put(newMessage.dialog_id, arr);
                        }
                        arr.add(obj);
                        if (newMessage.from_id != UserConfig.clientUserId && newMessage.to_id != null) {
                            if (newMessage.dialog_id != openned_dialog_id || ApplicationLoader.lastPauseTime != 0) {
                                lastMessage = obj;
                            }
                        }
                    }
                }*/

                updatesOnMainThread.add(update);
            } else if (update instanceof TLRPC.TL_updateContactRegistered) {
                if (enableJoined && usersDict.containsKey(update.user_id)) {
                    TLRPC.TL_messageService newMessage = new TLRPC.TL_messageService();
                    newMessage.action = new TLRPC.TL_messageActionUserJoined();
                    newMessage.local_id = newMessage.id = UserConfig.getNewMessageId();
                    UserConfig.saveConfig(false);
                    newMessage.unread = true;
                    newMessage.date = update.date;
                    newMessage.from_id = update.user_id;
                    newMessage.to_id = new TLRPC.TL_peerUser();
                    newMessage.to_id.user_id = UserConfig.clientUserId;
                    newMessage.out = false;
                    newMessage.dialog_id = update.user_id;

                    messagesArr.add(newMessage);
                    MessageObject obj = new MessageObject(newMessage, usersDict);
                    ArrayList<MessageObject> arr = messages.get(newMessage.dialog_id);
                    if (arr == null) {
                        arr = new ArrayList<MessageObject>();
                        messages.put(newMessage.dialog_id, arr);
                    }
                    arr.add(obj);
                    if (newMessage.from_id != UserConfig.clientUserId && newMessage.to_id != null) {
                        if (newMessage.dialog_id != openned_dialog_id || ApplicationLoader.lastPauseTime != 0) {
                            lastMessage = obj;
                        }
                    }
                }
//                if (!contactsIds.contains(update.user_id)) {
//                    contactsIds.add(update.user_id);
//                }
            } else if (update instanceof TLRPC.TL_updateContactLink) {
                if (update.my_link instanceof TLRPC.TL_contacts_myLinkContact || update.my_link instanceof TLRPC.TL_contacts_myLinkRequested && update.my_link.contact) {
                    int idx = contactsIds.indexOf(-update.user_id);
                    if (idx != -1) {
                        contactsIds.remove(idx);
                    }
                    if (!contactsIds.contains(update.user_id)) {
                        contactsIds.add(update.user_id);
                    }
                } else {
                    int idx = contactsIds.indexOf(update.user_id);
                    if (idx != -1) {
                        contactsIds.remove(idx);
                    }
                    if (!contactsIds.contains(update.user_id)) {
                        contactsIds.add(-update.user_id);
                    }
                }
            } else if (update instanceof TLRPC.TL_updateActivation) {
                //DEPRECATED
            } else if (update instanceof TLRPC.TL_updateNewAuthorization) {
                TLRPC.TL_messageService newMessage = new TLRPC.TL_messageService();
                newMessage.action = new TLRPC.TL_messageActionLoginUnknownLocation();
                newMessage.action.title = update.device;
                newMessage.action.address = update.location;
                newMessage.local_id = newMessage.id = UserConfig.getNewMessageId();
                UserConfig.saveConfig(false);
                newMessage.unread = true;
                newMessage.date = update.date;
                newMessage.from_id = 333000;
                newMessage.to_id = new TLRPC.TL_peerUser();
                newMessage.to_id.user_id = UserConfig.clientUserId;
                newMessage.out = false;
                newMessage.dialog_id = 333000;

                messagesArr.add(newMessage);
                MessageObject obj = new MessageObject(newMessage, usersDict);
                ArrayList<MessageObject> arr = messages.get(newMessage.dialog_id);
                if (arr == null) {
                    arr = new ArrayList<MessageObject>();
                    messages.put(newMessage.dialog_id, arr);
                }
                arr.add(obj);
                if (newMessage.from_id != UserConfig.clientUserId && newMessage.to_id != null) {
                    if (newMessage.dialog_id != openned_dialog_id || ApplicationLoader.lastPauseTime != 0) {
                        lastMessage = obj;
                    }
                }
            } else if (update instanceof TLRPC.TL_updateNewGeoChatMessage) {
                //DEPRECATED
            } else if (update instanceof TLRPC.TL_updateNewEncryptedMessage) {
                MessagesStorage.lastQtsValue = update.qts;
                TLRPC.Message message = decryptMessage(((TLRPC.TL_updateNewEncryptedMessage)update).message);
                if (message != null) {
                    int cid = ((TLRPC.TL_updateNewEncryptedMessage)update).message.chat_id;
                    messagesArr.add(message);
                    MessageObject obj = new MessageObject(message, usersDict);
                    long uid = ((long)cid) << 32;
                    ArrayList<MessageObject> arr = messages.get(uid);
                    if (arr == null) {
                        arr = new ArrayList<MessageObject>();
                        messages.put(uid, arr);
                    }
                    arr.add(obj);
                    if (message.from_id != UserConfig.clientUserId && message.to_id != null) {
                        if (uid != openned_dialog_id || ApplicationLoader.lastPauseTime != 0) {
                            lastMessage = obj;
                        }
                    }
                }
            } else if (update instanceof TLRPC.TL_updateEncryptedChatTyping) {
                long uid = ((long)update.chat_id) << 32;
                ArrayList<PrintingUser> arr = printingUsers.get(uid);
                if (arr == null) {
                    arr = new ArrayList<PrintingUser>();
                    printingUsers.put(uid, arr);
                }
                boolean exist = false;
                for (PrintingUser u : arr) {
                    if (u.userId == update.user_id) {
                        exist = true;
                        u.lastTime = currentTime;
                        break;
                    }
                }
                if (!exist) {
                    PrintingUser newUser = new PrintingUser();
                    newUser.userId = update.user_id;
                    newUser.lastTime = currentTime;
                    arr.add(newUser);
                    if (!printChanges.contains(uid)) {
                        printChanges.add(uid);
                    }
                }
            } else if (update instanceof TLRPC.TL_updateEncryptedMessagesRead) {
                markAsReadEncrypted.put(update.chat_id, Math.max(update.max_date, update.date));
                tasks.add((TLRPC.TL_updateEncryptedMessagesRead)update);
            } else if (update instanceof TLRPC.TL_updateChatParticipantAdd) {
                MessagesStorage.getInstance().updateChatInfo(update.chat_id, update.user_id, false, update.inviter_id, update.version);
            } else if (update instanceof TLRPC.TL_updateChatParticipantDelete) {
                MessagesStorage.getInstance().updateChatInfo(update.chat_id, update.user_id, true, 0, update.version);
            } else if (update instanceof TLRPC.TL_updateDcOptions) {
                ConnectionsManager.getInstance().updateDcSettings(0);
            } else if (update instanceof TLRPC.TL_updateEncryption) {
                final TLRPC.EncryptedChat newChat = update.chat;
                long dialog_id = ((long)newChat.id) << 32;
                TLRPC.EncryptedChat existingChat = encryptedChats.get(newChat.id);
                if (existingChat == null) {
                    Semaphore semaphore = new Semaphore(0);
                    ArrayList<TLObject> result = new ArrayList<TLObject>();
                    MessagesStorage.getInstance().getEncryptedChat(newChat.id, semaphore, result);
                    try {
                        semaphore.acquire();
                    } catch (Exception e) {
                        FileLog.e("tmessages", e);
                    }
                    if (result.size() == 2) {
                        existingChat = (TLRPC.EncryptedChat)result.get(0);
                        TLRPC.User user = (TLRPC.User)result.get(1);
                        users.putIfAbsent(user.id, user);
                    }
                }

                if (newChat instanceof TLRPC.TL_encryptedChatRequested && existingChat == null) {
                    int user_id = newChat.participant_id;
                    if (user_id == UserConfig.clientUserId) {
                        user_id = newChat.admin_id;
                    }
                    TLRPC.User user = users.get(user_id);
                    if (user == null) {
                        user = usersDict.get(user_id);
                    }
                    newChat.user_id = user_id;
                    final TLRPC.TL_dialog dialog = new TLRPC.TL_dialog();
                    dialog.id = dialog_id;
                    dialog.unread_count = 0;
                    dialog.top_message = 0;
                    dialog.last_message_date = update.date;

                    Utilities.RunOnUIThread(new Runnable() {
                        @Override
                        public void run() {
                            dialogs_dict.put(dialog.id, dialog);
                            dialogs.add(dialog);
                            dialogsServerOnly.clear();
                            encryptedChats.put(newChat.id, newChat);
                            Collections.sort(dialogs, new Comparator<TLRPC.TL_dialog>() {
                                @Override
                                public int compare(TLRPC.TL_dialog tl_dialog, TLRPC.TL_dialog tl_dialog2) {
                                    if (tl_dialog.last_message_date == tl_dialog2.last_message_date) {
                                        return 0;
                                    } else if (tl_dialog.last_message_date < tl_dialog2.last_message_date) {
                                        return 1;
                                    } else {
                                        return -1;
                                    }
                                }
                            });
                            for (TLRPC.TL_dialog d : dialogs) {
                                if ((int)d.id != 0) {
                                    dialogsServerOnly.add(d);
                                }
                            }
                            NotificationCenter.getInstance().postNotificationName(dialogsNeedReload);
                        }
                    });
                    MessagesStorage.getInstance().putEncryptedChat(newChat, user, dialog);
                    acceptSecretChat(newChat);
                } else if (newChat instanceof TLRPC.TL_encryptedChat) {
                    if (existingChat != null && existingChat instanceof TLRPC.TL_encryptedChatWaiting && (existingChat.auth_key == null || existingChat.auth_key.length == 1)) {
                        newChat.a_or_b = existingChat.a_or_b;
                        newChat.user_id = existingChat.user_id;
                        processAcceptedSecretChat(newChat);
                    } else if (existingChat == null && startingSecretChat) {
                        delayedEncryptedChatUpdates.add(update);
                    }
                } else {
                    final TLRPC.EncryptedChat exist = existingChat;
                    Utilities.RunOnUIThread(new Runnable() {
                        @Override
                        public void run() {
                            if (exist != null) {
                                newChat.user_id = exist.user_id;
                                newChat.auth_key = exist.auth_key;
                                newChat.ttl = exist.ttl;
                                encryptedChats.put(newChat.id, newChat);
                            }
                            MessagesStorage.getInstance().updateEncryptedChat(newChat);
                            NotificationCenter.getInstance().postNotificationName(encryptedChatUpdated, newChat);
                        }
                    });
                }
            }
        }
        if (!messages.isEmpty()) {
            for (HashMap.Entry<Long, ArrayList<MessageObject>> pair : messages.entrySet()) {
                Long key = pair.getKey();
                ArrayList<MessageObject> value = pair.getValue();
                boolean printChanged = updatePrintingUsersWithNewMessages(key, value);
                if (printChanged && !printChanges.contains(key)) {
                    printChanges.add(key);
                }
            }
        }

        if (!printChanges.isEmpty()) {
            updatePrintingStrings();
        }

        final MessageObject lastMessageArg = lastMessage;
        final int interfaceUpdateMaskFinal = interfaceUpdateMask;

        processPendingEncMessages();

        if (!contactsIds.isEmpty()) {
            ContactsController.getInstance().processContactsUpdates(contactsIds, usersDict);
        }

        if (!messagesArr.isEmpty()) {
            MessagesStorage.getInstance().putMessages(messagesArr, true, true);
        }

        if (!messages.isEmpty() || !markAsReadMessages.isEmpty() || !deletedMessages.isEmpty() || !printChanges.isEmpty() || !chatInfoToUpdate.isEmpty() || !updatesOnMainThread.isEmpty() || !markAsReadEncrypted.isEmpty() || !contactsIds.isEmpty()) {
            Utilities.RunOnUIThread(new Runnable() {
                @Override
                public void run() {
                    int updateMask = interfaceUpdateMaskFinal;

                    boolean avatarsUpdate = false;
                    if (!updatesOnMainThread.isEmpty()) {
                        ArrayList<TLRPC.User> dbUsers = new ArrayList<TLRPC.User>();
                        ArrayList<TLRPC.User> dbUsersStatus = new ArrayList<TLRPC.User>();
                        for (TLRPC.Update update : updatesOnMainThread) {
                            TLRPC.User toDbUser = new TLRPC.User();
                            toDbUser.id = update.user_id;
                            TLRPC.User currentUser = users.get(update.user_id);
                            if (update instanceof TLRPC.TL_updateUserStatus) {
                                if (currentUser != null) {
                                    currentUser.id = update.user_id;
                                    currentUser.status = update.status;
                                }
                                toDbUser.status = update.status;
                                dbUsersStatus.add(toDbUser);
                            } else if (update instanceof TLRPC.TL_updateUserName) {
                                if (currentUser != null) {
                                    currentUser.first_name = update.first_name;
                                    currentUser.last_name = update.last_name;
                                }
                                toDbUser.first_name = update.first_name;
                                toDbUser.last_name = update.last_name;
                                dbUsers.add(toDbUser);
                            } else if (update instanceof TLRPC.TL_updateUserPhoto) {
                                if (currentUser != null) {
                                    currentUser.photo = update.photo;
                                }
                                avatarsUpdate = true;
                                toDbUser.photo = update.photo;
                                dbUsers.add(toDbUser);
                            }
                        }
                        MessagesStorage.getInstance().updateUsers(dbUsersStatus, true, true, true);
                        MessagesStorage.getInstance().updateUsers(dbUsers, false, true, true);
                    }

                    if (!messages.isEmpty()) {
                        for (HashMap.Entry<Long, ArrayList<MessageObject>> entry : messages.entrySet()) {
                            Long key = entry.getKey();
                            ArrayList<MessageObject> value = entry.getValue();
                            updateInterfaceWithMessages(key, value);
                        }
                        NotificationCenter.getInstance().postNotificationName(dialogsNeedReload);
                    }
                    if (!markAsReadMessages.isEmpty()) {
                        for (Integer id : markAsReadMessages) {
                            MessageObject obj = dialogMessage.get(id);
                            if (obj != null) {
                                obj.messageOwner.unread = false;
                                updateMask |= UPDATE_MASK_READ_DIALOG_MESSAGE;
                            }
                        }

                        if (currentPushMessage != null && markAsReadMessages.contains(currentPushMessage.messageOwner.id)) {
                            NotificationManager mNotificationManager = (NotificationManager)ApplicationLoader.applicationContext.getSystemService(Context.NOTIFICATION_SERVICE);
                            mNotificationManager.cancel(1);
                            currentPushMessage = null;
                        }
                    }
                    if (!markAsReadEncrypted.isEmpty()) {
                        for (HashMap.Entry<Integer, Integer> entry : markAsReadEncrypted.entrySet()) {
                            NotificationCenter.getInstance().postNotificationName(messagesReadedEncrypted, entry.getKey(), entry.getValue());
                            long dialog_id = (long)(entry.getKey()) << 32;
                            TLRPC.TL_dialog dialog = dialogs_dict.get(dialog_id);
                            if (dialog != null) {
                                MessageObject message = dialogMessage.get(dialog.top_message);
                                if (message != null && message.messageOwner.date <= entry.getValue()) {
                                    message.messageOwner.unread = false;
                                    updateMask |= UPDATE_MASK_READ_DIALOG_MESSAGE;
                                }
                            }
                        }
                    }
                    if (!deletedMessages.isEmpty()) {
                        NotificationCenter.getInstance().postNotificationName(messagesDeleted, deletedMessages);
                        for (Integer id : deletedMessages) {
                            MessageObject obj = dialogMessage.get(id);
                            if (obj != null) {
                                obj.deleted = true;
                            }
                        }
                    }
                    if (!printChanges.isEmpty()) {
                        updateMask |= UPDATE_MASK_USER_PRINT;
                    }
                    if (!contactsIds.isEmpty()) {
                        updateMask |= UPDATE_MASK_NAME;
                        updateMask |= UPDATE_MASK_USER_PHONE;
                    }
                    if (!chatInfoToUpdate.isEmpty()) {
                        for (TLRPC.ChatParticipants info : chatInfoToUpdate) {
                            MessagesStorage.getInstance().updateChatInfo(info.chat_id, info, true);
                            NotificationCenter.getInstance().postNotificationName(chatInfoDidLoaded, info.chat_id, info);
                        }
                    }
                    if (updateMask != 0) {
                        NotificationCenter.getInstance().postNotificationName(updateInterfaces, updateMask);
                    }
                    if (lastMessageArg != null) {
                        showInAppNotification(lastMessageArg);
                    }
                }
            });
        }

        if (!markAsReadMessages.isEmpty() || !markAsReadEncrypted.isEmpty()) {
            MessagesStorage.getInstance().storageQueue.postRunnable(new Runnable() {
                @Override
                public void run() {
                    Utilities.RunOnUIThread(new Runnable() {
                        @Override
                        public void run() {
                            if (!markAsReadMessages.isEmpty()) {
                                NotificationCenter.getInstance().postNotificationName(messagesReaded, markAsReadMessages);
                            }
                        }
                    });
                }
            });
        }

        if (!markAsReadMessages.isEmpty() || !markAsReadEncrypted.isEmpty()) {
            if (!markAsReadMessages.isEmpty()) {
                MessagesStorage.getInstance().updateDialogsWithReadedMessages(markAsReadMessages, true);
            }
            MessagesStorage.getInstance().markMessagesAsRead(markAsReadMessages, markAsReadEncrypted, true);
        }
        if (!deletedMessages.isEmpty()) {
            MessagesStorage.getInstance().markMessagesAsDeleted(deletedMessages, true);
        }
        if (!deletedMessages.isEmpty()) {
            MessagesStorage.getInstance().updateDialogsWithDeletedMessages(deletedMessages, true);
        }
        if (!tasks.isEmpty()) {
            for (TLRPC.TL_updateEncryptedMessagesRead update : tasks) {
                MessagesStorage.getInstance().createTaskForDate(update.chat_id, update.max_date, update.date, 1);
            }
        }

        return true;
    }

    private boolean updatePrintingUsersWithNewMessages(long uid, ArrayList<MessageObject> messages) {
        if (uid > 0) {
            ArrayList<PrintingUser> arr = printingUsers.get(uid);
            if (arr != null) {
                printingUsers.remove(uid);
                return true;
            }
        } else if (uid < 0) {
            ArrayList<Integer> messagesUsers = new ArrayList<Integer>();
            for (MessageObject message : messages) {
                if (!messagesUsers.contains(message.messageOwner.from_id)) {
                    messagesUsers.add(message.messageOwner.from_id);
                }
            }

            ArrayList<PrintingUser> arr = printingUsers.get(uid);
            boolean changed = false;
            if (arr != null) {
                for (int a = 0; a < arr.size(); a++) {
                    PrintingUser user = arr.get(a);
                    if (messagesUsers.contains(user.userId)) {
                        arr.remove(a);
                        a--;
                        if (arr.isEmpty()) {
                            printingUsers.remove(uid);
                        }
                        changed = true;
                    }
                }
            }
            if (changed) {
                return true;
            }
        }
        return false;
    }

    private void playNotificationSound() {
        if (lastSoundPlay > System.currentTimeMillis() - 1800) {
            return;
        }
        try {
            lastSoundPlay = System.currentTimeMillis();
            soundPool.play(sound, 1, 1, 1, 0, 1);
        } catch (Exception e) {
            FileLog.e("tmessages", e);
        }
    }

    private void showInAppNotification(MessageObject messageObject) {
        if (!UserConfig.clientActivated) {
            return;
        }
        if (ApplicationLoader.lastPauseTime != 0) {
            ApplicationLoader.lastPauseTime = System.currentTimeMillis();
            FileLog.e("tmessages", "reset sleep timeout by recieved message");
        }
        if (messageObject == null) {
            return;
        }
        SharedPreferences preferences = ApplicationLoader.applicationContext.getSharedPreferences("Notifications", Context.MODE_PRIVATE);
        boolean globalEnabled = preferences.getBoolean("EnableAll", true);
        boolean groupEnabled = preferences.getBoolean("EnableGroup", true);

        long dialog_id = messageObject.messageOwner.dialog_id;
        int chat_id = messageObject.messageOwner.to_id.chat_id;
        int user_id = messageObject.messageOwner.to_id.user_id;
        if (user_id == 0) {
            user_id = messageObject.messageOwner.from_id;
        } else if (user_id == UserConfig.clientUserId) {
            user_id = messageObject.messageOwner.from_id;
        }

        if (dialog_id == 0) {
            if (chat_id != 0) {
                dialog_id = -chat_id;
            } else if (user_id != 0) {
                dialog_id = user_id;
            }
        }

        int notify_override = preferences.getInt("notify2_" + dialog_id, 0);
        if (notify_override == 2 || (!globalEnabled || chat_id != 0 && !groupEnabled) && notify_override == 0) {
            return;
        }

        TLRPC.User user = users.get(user_id);
        if (user == null) {
            return;
        }
        TLRPC.Chat chat = null;
        if (chat_id != 0) {
            chat = chats.get(chat_id);
            if (chat == null) {
                return;
            }
        }

        int vibrate_override = preferences.getInt("vibrate_" + dialog_id, 0);

        if (ApplicationLoader.lastPauseTime == 0 && ApplicationLoader.isScreenOn) {
            boolean inAppSounds = preferences.getBoolean("EnableInAppSounds", true);
            boolean inAppVibrate = preferences.getBoolean("EnableInAppVibrate", true);
            boolean inAppPreview = preferences.getBoolean("EnableInAppPreview", true);

            if (inAppSounds || inAppVibrate || inAppPreview) {
                if ((int)dialog_id == 0) {
                    TLRPC.EncryptedChat encChat = encryptedChats.get((int)(dialog_id >> 32));
                    if (encChat == null) {
                        return;
                    }
                }

                if (inAppPreview) {
                    NotificationCenter.getInstance().postNotificationName(701, messageObject);
                }
                if (inAppVibrate && vibrate_override == 0 || vibrate_override == 1) {
                    Vibrator v = (Vibrator)ApplicationLoader.applicationContext.getSystemService(Context.VIBRATOR_SERVICE);
                    v.vibrate(100);
                }
                if (inAppSounds) {
                    playNotificationSound();
                }
            }
        } else {
            TLRPC.FileLocation photoPath = null;
            String defaultPath = Settings.System.DEFAULT_NOTIFICATION_URI.getPath();

            NotificationManager mNotificationManager = (NotificationManager)ApplicationLoader.applicationContext.getSystemService(Context.NOTIFICATION_SERVICE);
            Intent intent = new Intent(ApplicationLoader.applicationContext, LaunchActivity.class);
            String msg = null;

            if ((int)dialog_id != 0) {
                if (chat_id != 0) {
                    intent.putExtra("chatId", chat_id);
                } else if (user_id != 0) {
                    intent.putExtra("userId", user_id);
                }

                if (user.photo != null && user.photo.photo_small != null && user.photo.photo_small.volume_id != 0 && user.photo.photo_small.local_id != 0) {
                    photoPath = user.photo.photo_small;
                }

                if (chat_id == 0 && user_id != 0) {
                    if (preferences.getBoolean("EnablePreviewAll", true)) {
                        if (messageObject.messageOwner instanceof TLRPC.TL_messageService) {
                            if (messageObject.messageOwner.action instanceof TLRPC.TL_messageActionUserJoined) {
                                msg = LocaleController.formatString("NotificationContactJoined", R.string.NotificationContactJoined, Utilities.formatName(user.first_name, user.last_name));
                            } else if (messageObject.messageOwner.action instanceof TLRPC.TL_messageActionUserUpdatedPhoto) {
                                msg = LocaleController.formatString("NotificationContactNewPhoto", R.string.NotificationContactNewPhoto, Utilities.formatName(user.first_name, user.last_name));
                            } else if (messageObject.messageOwner.action instanceof TLRPC.TL_messageActionLoginUnknownLocation) {
                                String date = String.format("%s %s %s", LocaleController.formatterYear.format(((long)messageObject.messageOwner.date) * 1000), LocaleController.getString("OtherAt", R.string.OtherAt), LocaleController.formatterDay.format(((long)messageObject.messageOwner.date) * 1000));
                                msg = LocaleController.formatString("NotificationUnrecognizedDevice", R.string.NotificationUnrecognizedDevice, UserConfig.currentUser.first_name, date, messageObject.messageOwner.action.title, messageObject.messageOwner.action.address);
                            }
                        } else {
                            if (messageObject.messageOwner.media instanceof TLRPC.TL_messageMediaEmpty) {
                                if (messageObject.messageOwner.message != null && messageObject.messageOwner.message.length() != 0) {
                                    msg = LocaleController.formatString("NotificationMessageText", R.string.NotificationMessageText, Utilities.formatName(user.first_name, user.last_name), messageObject.messageOwner.message);
                                } else {
                                    msg = LocaleController.formatString("NotificationMessageNoText", R.string.NotificationMessageNoText, Utilities.formatName(user.first_name, user.last_name));
                                }
                            } else if (messageObject.messageOwner.media instanceof TLRPC.TL_messageMediaPhoto) {
                                msg = LocaleController.formatString("NotificationMessagePhoto", R.string.NotificationMessagePhoto, Utilities.formatName(user.first_name, user.last_name));
                            } else if (messageObject.messageOwner.media instanceof TLRPC.TL_messageMediaVideo) {
                                msg = LocaleController.formatString("NotificationMessageVideo", R.string.NotificationMessageVideo, Utilities.formatName(user.first_name, user.last_name));
                            } else if (messageObject.messageOwner.media instanceof TLRPC.TL_messageMediaContact) {
                                msg = LocaleController.formatString("NotificationMessageContact", R.string.NotificationMessageContact, Utilities.formatName(user.first_name, user.last_name));
                            } else if (messageObject.messageOwner.media instanceof TLRPC.TL_messageMediaGeo) {
                                msg = LocaleController.formatString("NotificationMessageMap", R.string.NotificationMessageMap, Utilities.formatName(user.first_name, user.last_name));
                            } else if (messageObject.messageOwner.media instanceof TLRPC.TL_messageMediaDocument) {
                                msg = LocaleController.formatString("NotificationMessageDocument", R.string.NotificationMessageDocument, Utilities.formatName(user.first_name, user.last_name));
                            } else if (messageObject.messageOwner.media instanceof TLRPC.TL_messageMediaAudio) {
                                msg = LocaleController.formatString("NotificationMessageAudio", R.string.NotificationMessageAudio, Utilities.formatName(user.first_name, user.last_name));
                            }
                        }
                    } else {
                        msg = LocaleController.formatString("NotificationMessageNoText", R.string.NotificationMessageNoText, Utilities.formatName(user.first_name, user.last_name));
                    }
                } else if (chat_id != 0) {
                    if (preferences.getBoolean("EnablePreviewGroup", true)) {
                        if (messageObject.messageOwner instanceof TLRPC.TL_messageService) {
                            if (messageObject.messageOwner.action instanceof TLRPC.TL_messageActionChatAddUser) {
                                if (messageObject.messageOwner.action.user_id == UserConfig.clientUserId) {
                                    msg = LocaleController.formatString("NotificationInvitedToGroup", R.string.NotificationInvitedToGroup, Utilities.formatName(user.first_name, user.last_name), chat.title);
                                } else {
                                    TLRPC.User u2 = users.get(messageObject.messageOwner.action.user_id);
                                    if (u2 == null) {
                                        return;
                                    }
                                    msg = LocaleController.formatString("NotificationGroupAddMember", R.string.NotificationGroupAddMember, Utilities.formatName(user.first_name, user.last_name), chat.title, Utilities.formatName(u2.first_name, u2.last_name));
                                }
                            } else if (messageObject.messageOwner.action instanceof TLRPC.TL_messageActionChatEditTitle) {
                                msg = LocaleController.formatString("NotificationEditedGroupName", R.string.NotificationEditedGroupName, Utilities.formatName(user.first_name, user.last_name), messageObject.messageOwner.action.title);
                            } else if (messageObject.messageOwner.action instanceof TLRPC.TL_messageActionChatEditPhoto || messageObject.messageOwner.action instanceof TLRPC.TL_messageActionChatDeletePhoto) {
                                msg = LocaleController.formatString("NotificationEditedGroupPhoto", R.string.NotificationEditedGroupPhoto, Utilities.formatName(user.first_name, user.last_name), chat.title);
                            } else if (messageObject.messageOwner.action instanceof TLRPC.TL_messageActionChatDeleteUser) {
                                if (messageObject.messageOwner.action.user_id == UserConfig.clientUserId) {
                                    msg = LocaleController.formatString("NotificationGroupKickYou", R.string.NotificationGroupKickYou, Utilities.formatName(user.first_name, user.last_name), chat.title);
                                } else if (messageObject.messageOwner.action.user_id == user.id) {
                                    msg = LocaleController.formatString("NotificationGroupLeftMember", R.string.NotificationGroupLeftMember, Utilities.formatName(user.first_name, user.last_name), chat.title);
                                } else {
                                    TLRPC.User u2 = users.get(messageObject.messageOwner.action.user_id);
                                    if (u2 == null) {
                                        return;
                                    }
                                    msg = LocaleController.formatString("NotificationGroupKickMember", R.string.NotificationGroupKickMember, Utilities.formatName(user.first_name, user.last_name), chat.title, Utilities.formatName(u2.first_name, u2.last_name));
                                }
                            }
                        } else {
                            if (messageObject.messageOwner.media instanceof TLRPC.TL_messageMediaEmpty) {
                                if (messageObject.messageOwner.message != null && messageObject.messageOwner.message.length() != 0) {
                                    msg = LocaleController.formatString("NotificationMessageGroupText", R.string.NotificationMessageGroupText, Utilities.formatName(user.first_name, user.last_name), chat.title, messageObject.messageOwner.message);
                                } else {
                                    msg = LocaleController.formatString("NotificationMessageGroupNoText", R.string.NotificationMessageGroupNoText, Utilities.formatName(user.first_name, user.last_name), chat.title);
                                }
                            } else if (messageObject.messageOwner.media instanceof TLRPC.TL_messageMediaPhoto) {
                                msg = LocaleController.formatString("NotificationMessageGroupPhoto", R.string.NotificationMessageGroupPhoto, Utilities.formatName(user.first_name, user.last_name), chat.title);
                            } else if (messageObject.messageOwner.media instanceof TLRPC.TL_messageMediaVideo) {
                                msg = LocaleController.formatString("NotificationMessageGroupVideo", R.string.NotificationMessageGroupVideo, Utilities.formatName(user.first_name, user.last_name), chat.title);
                            } else if (messageObject.messageOwner.media instanceof TLRPC.TL_messageMediaContact) {
                                msg = LocaleController.formatString("NotificationMessageGroupContact", R.string.NotificationMessageGroupContact, Utilities.formatName(user.first_name, user.last_name), chat.title);
                            } else if (messageObject.messageOwner.media instanceof TLRPC.TL_messageMediaGeo) {
                                msg = LocaleController.formatString("NotificationMessageGroupMap", R.string.NotificationMessageGroupMap, Utilities.formatName(user.first_name, user.last_name), chat.title);
                            } else if (messageObject.messageOwner.media instanceof TLRPC.TL_messageMediaDocument) {
                                msg = LocaleController.formatString("NotificationMessageGroupDocument", R.string.NotificationMessageGroupDocument, Utilities.formatName(user.first_name, user.last_name), chat.title);
                            } else if (messageObject.messageOwner.media instanceof TLRPC.TL_messageMediaAudio) {
                                msg = LocaleController.formatString("NotificationMessageGroupAudio", R.string.NotificationMessageGroupAudio, Utilities.formatName(user.first_name, user.last_name), chat.title);
                            }
                        }
                    } else {
                        msg = LocaleController.formatString("NotificationMessageGroupNoText", R.string.NotificationMessageGroupNoText, Utilities.formatName(user.first_name, user.last_name), chat.title);
                    }
                }
            } else {
                msg = LocaleController.getString("YouHaveNewMessage", R.string.YouHaveNewMessage);
                int enc_id = (int)(dialog_id >> 32);
                intent.putExtra("encId", enc_id);
            }
            if (msg == null) {
                return;
            }

            boolean needVibrate = false;
<<<<<<< HEAD
            VibrationSpeed speed = VibrationSpeed.getDefault();
            int vibrationCount = VibrationCountDialog.DEFAULT_VIBRATION_COUNT;

            if (user_id != 0) {
                userSoundPath = preferences.getString("sound_path_" + user_id, null);
                needVibrate = globalVibrate;
                speed = VibrationSpeed.fromValue(preferences.getInt("VibrationSpeed", 0));
                vibrationCount = preferences.getInt("VibrationCount", vibrationCount);
            }
            if (chat_id != 0) {
                chatSoundPath = preferences.getString("sound_chat_path_" + chat_id, null);
                needVibrate = groupVibrate;
                speed = VibrationSpeed.fromValue(preferences.getInt("VibrationSpeedGroup", 0));
                vibrationCount = preferences.getInt("VibrationCountGroup", vibrationCount);
=======
            String choosenSoundPath = null;

            if (chat_id != 0) {
                choosenSoundPath = preferences.getString("sound_chat_path_" + chat_id, null);
                if (choosenSoundPath != null && choosenSoundPath.equals(defaultPath)) {
                    choosenSoundPath = null;
                } else if (choosenSoundPath == null) {
                    choosenSoundPath = preferences.getString("GroupSoundPath", defaultPath);
                }
                needVibrate = preferences.getBoolean("EnableVibrateGroup", true);
            } else if (user_id != 0) {
                choosenSoundPath = preferences.getString("sound_path_" + user_id, null);
                if (choosenSoundPath != null && choosenSoundPath.equals(defaultPath)) {
                    choosenSoundPath = null;
                } else if (choosenSoundPath == null) {
                    choosenSoundPath = preferences.getString("GlobalSoundPath", defaultPath);
                }
                needVibrate = preferences.getBoolean("EnableVibrateAll", true);
>>>>>>> 8a894087
            }

            if (!needVibrate && vibrate_override == 1) {
                needVibrate = true;
            } else if (needVibrate && vibrate_override == 2) {
                needVibrate = false;
            }

            intent.setAction("com.tmessages.openchat" + Math.random() + Integer.MAX_VALUE);
            intent.setFlags(32768);
            PendingIntent contentIntent = PendingIntent.getActivity(ApplicationLoader.applicationContext, 0, intent, PendingIntent.FLAG_ONE_SHOT);

            NotificationCompat.Builder mBuilder = new NotificationCompat.Builder(ApplicationLoader.applicationContext)
                    .setContentTitle(LocaleController.getString("AppName", R.string.AppName))
                    .setSmallIcon(R.drawable.notification)
                    .setStyle(new NotificationCompat.BigTextStyle().bigText(msg))
                    .setContentText(msg)
                    .setAutoCancel(true)
                    .setTicker(msg);

            if (photoPath != null) {
                Bitmap img = FileLoader.getInstance().getImageFromMemory(photoPath, null, null, "50_50", false);
                if (img != null) {
                    mBuilder.setLargeIcon(img);
                }
            }

<<<<<<< HEAD
            int notificationDefaults = 0;

            if (needVibrate) {
                long pause, duration;
                switch (speed) {
                    case FAST:
                        pause = 0;
                        duration = 100;
                        break;
                    case MEDIUM:
                        pause = 200;
                        duration = 300;
                        break;
                    case SLOW:
                        pause = 200;
                        duration = 800;
                        break;
                    case DEFAULT:
                    default:
                        pause = -1;
                        duration = -1;
                        notificationDefaults = notificationDefaults | Notification.DEFAULT_VIBRATE;
                }
                if(pause >= 0 && duration >= 0) {
                    long pattern[] = new long[vibrationCount * 2];
                    pattern[0] = 0l;
                    for(int i = 1, l = pattern.length; i < l; i++) {
                        pattern[i] = ((i % 2 != 0) ? duration : pause);
                    }

                    mBuilder.setVibrate(pattern);
                }
            }
=======
>>>>>>> 8a894087
            if (choosenSoundPath != null && !choosenSoundPath.equals("NoSound")) {
                if (choosenSoundPath.equals(defaultPath)) {
                    mBuilder.setSound(Settings.System.DEFAULT_NOTIFICATION_URI);
                } else {
                    mBuilder.setSound(Uri.parse(choosenSoundPath));
                }
            }

            currentPushMessage = null;
            mBuilder.setContentIntent(contentIntent);
            mNotificationManager.cancel(1);
            Notification notification = mBuilder.build();
            notification.ledARGB = 0xff00ff00;
            notification.ledOnMS = 1000;
            notification.ledOffMS = 1000;
            if (needVibrate) {
                notification.defaults = Notification.DEFAULT_VIBRATE;
                notification.vibrate = new long[]{0, 100, 0, 100};
            } else {
                notification.vibrate = new long[]{0, 0};
            }
            notification.flags |= Notification.FLAG_SHOW_LIGHTS;
<<<<<<< HEAD
            notification.defaults = notificationDefaults;
=======
>>>>>>> 8a894087
            try {
                mNotificationManager.notify(1, notification);
                if (preferences.getBoolean("EnablePebbleNotifications", false)) {
                    sendAlertToPebble(msg);
                }
                currentPushMessage = messageObject;
            } catch (Exception e) {
                FileLog.e("tmessages", e);
            }
        }
    }

    public void sendAlertToPebble(String message) {
        try {
            final Intent i = new Intent("com.getpebble.action.SEND_NOTIFICATION");

            final HashMap<String, String> data = new HashMap<String, String>();
            data.put("title", LocaleController.getString("AppName", R.string.AppName));
            data.put("body", message);
            final JSONObject jsonData = new JSONObject(data);
            final String notificationData = new JSONArray().put(jsonData).toString();

            i.putExtra("messageType", "PEBBLE_ALERT");
            i.putExtra("sender", LocaleController.formatString("AppName", R.string.AppName));
            i.putExtra("notificationData", notificationData);

            ApplicationLoader.applicationContext.sendBroadcast(i);
        } catch (Exception e) {
            FileLog.e("tmessages", e);
        }
    }

    public void dialogsUnreadCountIncr(final HashMap<Long, Integer> values) {
        Utilities.RunOnUIThread(new Runnable() {
            @Override
            public void run() {
                for (HashMap.Entry<Long, Integer> entry : values.entrySet()) {
                    TLRPC.TL_dialog dialog = dialogs_dict.get(entry.getKey());
                    if (dialog != null) {
                        dialog.unread_count += entry.getValue();
                    }
                }
                NotificationCenter.getInstance().postNotificationName(dialogsNeedReload);
            }
        });
    }

    private void updateInterfaceWithMessages(long uid, ArrayList<MessageObject> messages) {
        MessageObject lastMessage = null;
        TLRPC.TL_dialog dialog = dialogs_dict.get(uid);

        boolean isEncryptedChat = ((int)uid) == 0;

        NotificationCenter.getInstance().postNotificationName(didReceivedNewMessages, uid, messages);

        for (MessageObject message : messages) {
            if (lastMessage == null || (!isEncryptedChat && message.messageOwner.id > lastMessage.messageOwner.id || isEncryptedChat && message.messageOwner.id < lastMessage.messageOwner.id) || message.messageOwner.date > lastMessage.messageOwner.date) {
                lastMessage = message;
            }
        }

        boolean changed = false;

        if (dialog == null) {
            dialog = new TLRPC.TL_dialog();
            dialog.id = uid;
            dialog.unread_count = 0;
            dialog.top_message = lastMessage.messageOwner.id;
            dialog.last_message_date = lastMessage.messageOwner.date;
            dialogs_dict.put(uid, dialog);
            dialogs.add(dialog);
            dialogMessage.put(lastMessage.messageOwner.id, lastMessage);
            changed = true;
        } else {
            if (dialog.top_message > 0 && lastMessage.messageOwner.id > 0 && lastMessage.messageOwner.id > dialog.top_message ||
                    dialog.top_message < 0 && lastMessage.messageOwner.id < 0 && lastMessage.messageOwner.id < dialog.top_message ||
                    dialog.last_message_date < lastMessage.messageOwner.date) {
                dialogMessage.remove(dialog.top_message);
                dialog.top_message = lastMessage.messageOwner.id;
                dialog.last_message_date = lastMessage.messageOwner.date;
                dialogMessage.put(lastMessage.messageOwner.id, lastMessage);
                changed = true;
            }
        }

        if (changed) {
            dialogsServerOnly.clear();
            Collections.sort(dialogs, new Comparator<TLRPC.TL_dialog>() {
                @Override
                public int compare(TLRPC.TL_dialog tl_dialog, TLRPC.TL_dialog tl_dialog2) {
                    if (tl_dialog.last_message_date == tl_dialog2.last_message_date) {
                        return 0;
                    } else if (tl_dialog.last_message_date < tl_dialog2.last_message_date) {
                        return 1;
                    } else {
                        return -1;
                    }
                }
            });
            for (TLRPC.TL_dialog d : dialogs) {
                if ((int)d.id != 0) {
                    dialogsServerOnly.add(d);
                }
            }
        }
    }

    public TLRPC.Message decryptMessage(TLRPC.EncryptedMessage message) {
        TLRPC.EncryptedChat chat = encryptedChats.get(message.chat_id);
        if (chat == null) {
            Semaphore semaphore = new Semaphore(0);
            ArrayList<TLObject> result = new ArrayList<TLObject>();
            MessagesStorage.getInstance().getEncryptedChat(message.chat_id, semaphore, result);
            try {
                semaphore.acquire();
            } catch (Exception e) {
                FileLog.e("tmessages", e);
            }
            if (result.size() == 2) {
                chat = (TLRPC.EncryptedChat)result.get(0);
                TLRPC.User user = (TLRPC.User)result.get(1);
                encryptedChats.put(chat.id, chat);
                users.putIfAbsent(user.id, user);
            }
        }
        if (chat == null) {
            return null;
        }
        SerializedData is = new SerializedData(message.bytes);
        long fingerprint = is.readInt64();
        if (chat.key_fingerprint == fingerprint) {
            byte[] messageKey = is.readData(16);
            MessageKeyData keyData = Utilities.generateMessageKeyData(chat.auth_key, messageKey, false);

            byte[] messageData = is.readData(message.bytes.length - 24);
            messageData = Utilities.aesIgeEncryption(messageData, keyData.aesKey, keyData.aesIv, false, false, 0);

            is = new SerializedData(messageData);
            int len = is.readInt32();
            TLObject object = TLClassStore.Instance().TLdeserialize(is, is.readInt32());
            if (object != null) {

                int from_id = chat.admin_id;
                if (from_id == UserConfig.clientUserId) {
                    from_id = chat.participant_id;
                }

                if (object instanceof TLRPC.TL_decryptedMessage) {
                    TLRPC.TL_decryptedMessage decryptedMessage = (TLRPC.TL_decryptedMessage)object;
                    TLRPC.TL_message newMessage = new TLRPC.TL_message();
                    newMessage.message = decryptedMessage.message;
                    newMessage.date = message.date;
                    newMessage.local_id = newMessage.id = UserConfig.getNewMessageId();
                    UserConfig.saveConfig(false);
                    newMessage.from_id = from_id;
                    newMessage.to_id = new TLRPC.TL_peerUser();
                    newMessage.random_id = message.random_id;
                    newMessage.to_id.user_id = UserConfig.clientUserId;
                    newMessage.out = false;
                    newMessage.unread = true;
                    newMessage.dialog_id = ((long)chat.id) << 32;
                    newMessage.ttl = chat.ttl;
                    if (decryptedMessage.media instanceof TLRPC.TL_decryptedMessageMediaEmpty) {
                        newMessage.media = new TLRPC.TL_messageMediaEmpty();
                    } else if (decryptedMessage.media instanceof TLRPC.TL_decryptedMessageMediaContact) {
                        newMessage.media = new TLRPC.TL_messageMediaContact();
                        newMessage.media.last_name = decryptedMessage.media.last_name;
                        newMessage.media.first_name = decryptedMessage.media.first_name;
                        newMessage.media.phone_number = decryptedMessage.media.phone_number;
                        newMessage.media.user_id = decryptedMessage.media.user_id;
                    } else if (decryptedMessage.media instanceof TLRPC.TL_decryptedMessageMediaGeoPoint) {
                        newMessage.media = new TLRPC.TL_messageMediaGeo();
                        newMessage.media.geo = new TLRPC.TL_geoPoint();
                        newMessage.media.geo.lat = decryptedMessage.media.lat;
                        newMessage.media.geo._long = decryptedMessage.media._long;
                    } else if (decryptedMessage.media instanceof TLRPC.TL_decryptedMessageMediaPhoto) {
                        if (decryptedMessage.media.key == null || decryptedMessage.media.key.length != 32 || decryptedMessage.media.iv == null || decryptedMessage.media.iv.length != 32) {
                            return null;
                        }
                        newMessage.media = new TLRPC.TL_messageMediaPhoto();
                        newMessage.media.photo = new TLRPC.TL_photo();
                        newMessage.media.photo.user_id = newMessage.from_id;
                        newMessage.media.photo.date = newMessage.date;
                        newMessage.media.photo.caption = "";
                        newMessage.media.photo.geo = new TLRPC.TL_geoPointEmpty();
                        if (decryptedMessage.media.thumb.length != 0 && decryptedMessage.media.thumb.length <= 5000 && decryptedMessage.media.thumb_w < 100 && decryptedMessage.media.thumb_h < 100) {
                            TLRPC.TL_photoCachedSize small = new TLRPC.TL_photoCachedSize();
                            small.w = decryptedMessage.media.thumb_w;
                            small.h = decryptedMessage.media.thumb_h;
                            small.bytes = decryptedMessage.media.thumb;
                            small.type = "s";
                            small.location = new TLRPC.TL_fileLocationUnavailable();
                            newMessage.media.photo.sizes.add(small);
                        }

                        TLRPC.TL_photoSize big = new TLRPC.TL_photoSize();
                        big.w = decryptedMessage.media.w;
                        big.h = decryptedMessage.media.h;
                        big.type = "x";
                        big.size = message.file.size;
                        big.location = new TLRPC.TL_fileEncryptedLocation();
                        big.location.key = decryptedMessage.media.key;
                        big.location.iv = decryptedMessage.media.iv;
                        big.location.dc_id = message.file.dc_id;
                        big.location.volume_id = message.file.id;
                        big.location.secret = message.file.access_hash;
                        big.location.local_id = message.file.key_fingerprint;
                        newMessage.media.photo.sizes.add(big);
                    } else if (decryptedMessage.media instanceof TLRPC.TL_decryptedMessageMediaVideo) {
                        if (decryptedMessage.media.key == null || decryptedMessage.media.key.length != 32 || decryptedMessage.media.iv == null || decryptedMessage.media.iv.length != 32) {
                            return null;
                        }
                        newMessage.media = new TLRPC.TL_messageMediaVideo();
                        newMessage.media.video = new TLRPC.TL_videoEncrypted();
                        if (decryptedMessage.media.thumb.length != 0 && decryptedMessage.media.thumb.length <= 5000 && decryptedMessage.media.thumb_w < 100 && decryptedMessage.media.thumb_h < 100) {
                            newMessage.media.video.thumb = new TLRPC.TL_photoCachedSize();
                            newMessage.media.video.thumb.bytes = decryptedMessage.media.thumb;
                            newMessage.media.video.thumb.w = decryptedMessage.media.thumb_w;
                            newMessage.media.video.thumb.h = decryptedMessage.media.thumb_h;
                            newMessage.media.video.thumb.type = "s";
                            newMessage.media.video.thumb.location = new TLRPC.TL_fileLocationUnavailable();
                        } else {
                            newMessage.media.video.thumb = new TLRPC.TL_photoSizeEmpty();
                            newMessage.media.video.thumb.type = "s";
                        }
                        newMessage.media.video.duration = decryptedMessage.media.duration;
                        newMessage.media.video.dc_id = message.file.dc_id;
                        newMessage.media.video.w = decryptedMessage.media.w;
                        newMessage.media.video.h = decryptedMessage.media.h;
                        newMessage.media.video.date = message.date;
                        newMessage.media.video.caption = "";
                        newMessage.media.video.user_id = from_id;
                        newMessage.media.video.size = message.file.size;
                        newMessage.media.video.id = message.file.id;
                        newMessage.media.video.access_hash = message.file.access_hash;
                        newMessage.media.video.key = decryptedMessage.media.key;
                        newMessage.media.video.iv = decryptedMessage.media.iv;
                    } else if (decryptedMessage.media instanceof TLRPC.TL_decryptedMessageMediaDocument) {
                        if (decryptedMessage.media.key == null || decryptedMessage.media.key.length != 32 || decryptedMessage.media.iv == null || decryptedMessage.media.iv.length != 32) {
                            return null;
                        }
                        newMessage.media = new TLRPC.TL_messageMediaDocument();
                        newMessage.media.document = new TLRPC.TL_documentEncrypted();
                        newMessage.media.document.id = message.file.id;
                        newMessage.media.document.access_hash = message.file.access_hash;
                        newMessage.media.document.user_id = decryptedMessage.media.user_id;
                        newMessage.media.document.date = message.date;
                        newMessage.media.document.file_name = decryptedMessage.media.file_name;
                        newMessage.media.document.mime_type = decryptedMessage.media.mime_type;
                        newMessage.media.document.size = message.file.size;
                        newMessage.media.document.key = decryptedMessage.media.key;
                        newMessage.media.document.iv = decryptedMessage.media.iv;
                        if (decryptedMessage.media.thumb.length != 0 && decryptedMessage.media.thumb.length <= 5000 && decryptedMessage.media.thumb_w < 100 && decryptedMessage.media.thumb_h < 100) {
                            newMessage.media.document.thumb = new TLRPC.TL_photoCachedSize();
                            newMessage.media.document.thumb.bytes = decryptedMessage.media.thumb;
                            newMessage.media.document.thumb.w = decryptedMessage.media.thumb_w;
                            newMessage.media.document.thumb.h = decryptedMessage.media.thumb_h;
                            newMessage.media.document.thumb.type = "s";
                            newMessage.media.document.thumb.location = new TLRPC.TL_fileLocationUnavailable();
                        } else {
                            newMessage.media.document.thumb = new TLRPC.TL_photoSizeEmpty();
                            newMessage.media.document.thumb.type = "s";
                        }
                        newMessage.media.document.dc_id = message.file.dc_id;
                    } else if (decryptedMessage.media instanceof TLRPC.TL_decryptedMessageMediaAudio) {
                        if (decryptedMessage.media.key == null || decryptedMessage.media.key.length != 32 || decryptedMessage.media.iv == null || decryptedMessage.media.iv.length != 32) {
                            return null;
                        }
                        newMessage.media = new TLRPC.TL_messageMediaAudio();
                        newMessage.media.audio = new TLRPC.TL_audioEncrypted();
                        newMessage.media.audio.id = message.file.id;
                        newMessage.media.audio.access_hash = message.file.access_hash;
                        newMessage.media.audio.user_id = decryptedMessage.media.user_id;
                        newMessage.media.audio.date = message.date;
                        newMessage.media.audio.size = message.file.size;
                        newMessage.media.audio.key = decryptedMessage.media.key;
                        newMessage.media.audio.iv = decryptedMessage.media.iv;
                        newMessage.media.audio.dc_id = message.file.dc_id;
                        newMessage.media.audio.duration = decryptedMessage.media.duration;
                    } else {
                        return null;
                    }
                    return newMessage;
                } else if (object instanceof TLRPC.TL_decryptedMessageService) {
                    TLRPC.TL_decryptedMessageService serviceMessage = (TLRPC.TL_decryptedMessageService)object;
                    if (serviceMessage.action instanceof TLRPC.TL_decryptedMessageActionSetMessageTTL || serviceMessage.action instanceof TLRPC.TL_decryptedMessageActionScreenshotMessages) {
                        TLRPC.TL_messageService newMessage = new TLRPC.TL_messageService();
                        if (serviceMessage.action instanceof TLRPC.TL_decryptedMessageActionSetMessageTTL) {
                            newMessage.action = new TLRPC.TL_messageActionTTLChange();
                            newMessage.action.ttl = chat.ttl = serviceMessage.action.ttl_seconds;
                        } else if (serviceMessage.action instanceof TLRPC.TL_decryptedMessageActionScreenshotMessages) {
                            newMessage.action = new TLRPC.TL_messageEcryptedAction();
                            newMessage.action.encryptedAction = serviceMessage.action;
                        } else {
                            return null;
                        }
                        newMessage.local_id = newMessage.id = UserConfig.getNewMessageId();
                        UserConfig.saveConfig(false);
                        newMessage.unread = true;
                        newMessage.date = message.date;
                        newMessage.from_id = from_id;
                        newMessage.to_id = new TLRPC.TL_peerUser();
                        newMessage.to_id.user_id = UserConfig.clientUserId;
                        newMessage.out = false;
                        newMessage.dialog_id = ((long)chat.id) << 32;
                        MessagesStorage.getInstance().updateEncryptedChatTTL(chat);
                        return newMessage;
                    } else if (serviceMessage.action instanceof TLRPC.TL_decryptedMessageActionFlushHistory) {
                        final long did = ((long)chat.id) << 32;
                        Utilities.RunOnUIThread(new Runnable() {
                            @Override
                            public void run() {
                                TLRPC.TL_dialog dialog = dialogs_dict.get(did);
                                if (dialog != null) {
                                    dialogMessage.remove(dialog.top_message);
                                }
                                MessagesStorage.getInstance().deleteDialog(did, true);
                                NotificationCenter.getInstance().postNotificationName(removeAllMessagesFromDialog, did);
                                NotificationCenter.getInstance().postNotificationName(dialogsNeedReload);
                            }
                        });
                        return null;
                    } else if (serviceMessage.action instanceof TLRPC.TL_decryptedMessageActionDeleteMessages) {
                        if (!serviceMessage.action.random_ids.isEmpty()) {
                            pendingEncMessagesToDelete.addAll(serviceMessage.action.random_ids);
                        }
                        return null;
                    }
                } else {
                    FileLog.e("tmessages", "unkown message " + object);
                }
            } else {
                FileLog.e("tmessages", "unkown TLObject");
            }
        } else {
            FileLog.e("tmessages", "fingerprint mismatch");
        }
        return null;
    }

    public void processAcceptedSecretChat(final TLRPC.EncryptedChat encryptedChat) {
        BigInteger p = new BigInteger(1, MessagesStorage.secretPBytes);
        BigInteger i_authKey = new BigInteger(1, encryptedChat.g_a_or_b);

        if (!Utilities.isGoodGaAndGb(i_authKey, p)) {
            declineSecretChat(encryptedChat.id);
            return;
        }

        i_authKey = i_authKey.modPow(new BigInteger(1, encryptedChat.a_or_b), p);

        byte[] authKey = i_authKey.toByteArray();
        if (authKey.length > 256) {
            byte[] correctedAuth = new byte[256];
            System.arraycopy(authKey, authKey.length - 256, correctedAuth, 0, 256);
            authKey = correctedAuth;
        } else if (authKey.length < 256) {
            byte[] correctedAuth = new byte[256];
            System.arraycopy(authKey, 0, correctedAuth, 256 - authKey.length, authKey.length);
            for (int a = 0; a < 256 - authKey.length; a++) {
                authKey[a] = 0;
            }
            authKey = correctedAuth;
        }
        byte[] authKeyHash = Utilities.computeSHA1(authKey);
        byte[] authKeyId = new byte[8];
        System.arraycopy(authKeyHash, authKeyHash.length - 8, authKeyId, 0, 8);
        long fingerprint = Utilities.bytesToLong(authKeyId);
        if (encryptedChat.key_fingerprint == fingerprint) {
            encryptedChat.auth_key = authKey;
            MessagesStorage.getInstance().updateEncryptedChat(encryptedChat);
            Utilities.RunOnUIThread(new Runnable() {
                @Override
                public void run() {
                    encryptedChats.put(encryptedChat.id, encryptedChat);
                    NotificationCenter.getInstance().postNotificationName(encryptedChatUpdated, encryptedChat);
                }
            });
        } else {
            final TLRPC.TL_encryptedChatDiscarded newChat = new TLRPC.TL_encryptedChatDiscarded();
            newChat.id = encryptedChat.id;
            newChat.user_id = encryptedChat.user_id;
            newChat.auth_key = encryptedChat.auth_key;
            MessagesStorage.getInstance().updateEncryptedChat(newChat);
            Utilities.RunOnUIThread(new Runnable() {
                @Override
                public void run() {
                    encryptedChats.put(newChat.id, newChat);
                    NotificationCenter.getInstance().postNotificationName(encryptedChatUpdated, newChat);
                }
            });
            declineSecretChat(encryptedChat.id);
        }
    }

    public void declineSecretChat(int chat_id) {
        TLRPC.TL_messages_discardEncryption req = new TLRPC.TL_messages_discardEncryption();
        req.chat_id = chat_id;
        ConnectionsManager.getInstance().performRpc(req, new RPCRequest.RPCRequestDelegate() {
            @Override
            public void run(TLObject response, TLRPC.TL_error error) {

            }
        }, null, true, RPCRequest.RPCRequestClassGeneric);
    }

    public void acceptSecretChat(final TLRPC.EncryptedChat encryptedChat) {
        if (acceptingChats.get(encryptedChat.id) != null) {
            return;
        }
        acceptingChats.put(encryptedChat.id, encryptedChat);
        TLRPC.TL_messages_getDhConfig req = new TLRPC.TL_messages_getDhConfig();
        req.random_length = 256;
        req.version = MessagesStorage.lastSecretVersion;
        ConnectionsManager.getInstance().performRpc(req, new RPCRequest.RPCRequestDelegate() {
            @Override
            public void run(TLObject response, TLRPC.TL_error error) {
                if (error == null) {
                    TLRPC.messages_DhConfig res = (TLRPC.messages_DhConfig) response;
                    if (response instanceof TLRPC.TL_messages_dhConfig) {
                        if (!Utilities.isGoodPrime(res.p, res.g)) {
                            acceptingChats.remove(encryptedChat.id);
                            declineSecretChat(encryptedChat.id);
                            return;
                        }

                        MessagesStorage.secretPBytes = res.p;
                        MessagesStorage.secretG = res.g;
                        MessagesStorage.lastSecretVersion = res.version;
                        MessagesStorage.getInstance().saveSecretParams(MessagesStorage.lastSecretVersion, MessagesStorage.secretG, MessagesStorage.secretPBytes);
                    }
                    byte[] salt = new byte[256];
                    for (int a = 0; a < 256; a++) {
                        salt[a] = (byte) ((byte) (Utilities.random.nextDouble() * 256) ^ res.random[a]);
                    }
                    encryptedChat.a_or_b = salt;
                    BigInteger p = new BigInteger(1, MessagesStorage.secretPBytes);
                    BigInteger g_b = BigInteger.valueOf(MessagesStorage.secretG);
                    g_b = g_b.modPow(new BigInteger(1, salt), p);
                    BigInteger g_a = new BigInteger(1, encryptedChat.g_a);

                    if (!Utilities.isGoodGaAndGb(g_a, p)) {
                        acceptingChats.remove(encryptedChat.id);
                        declineSecretChat(encryptedChat.id);
                        return;
                    }

                    byte[] g_b_bytes = g_b.toByteArray();
                    if (g_b_bytes.length > 256) {
                        byte[] correctedAuth = new byte[256];
                        System.arraycopy(g_b_bytes, 1, correctedAuth, 0, 256);
                        g_b_bytes = correctedAuth;
                    }

                    g_a = g_a.modPow(new BigInteger(1, salt), p);

                    byte[] authKey = g_a.toByteArray();
                    if (authKey.length > 256) {
                        byte[] correctedAuth = new byte[256];
                        System.arraycopy(authKey, authKey.length - 256, correctedAuth, 0, 256);
                        authKey = correctedAuth;
                    } else if (authKey.length < 256) {
                        byte[] correctedAuth = new byte[256];
                        System.arraycopy(authKey, 0, correctedAuth, 256 - authKey.length, authKey.length);
                        for (int a = 0; a < 256 - authKey.length; a++) {
                            authKey[a] = 0;
                        }
                        authKey = correctedAuth;
                    }
                    byte[] authKeyHash = Utilities.computeSHA1(authKey);
                    byte[] authKeyId = new byte[8];
                    System.arraycopy(authKeyHash, authKeyHash.length - 8, authKeyId, 0, 8);
                    encryptedChat.auth_key = authKey;

                    TLRPC.TL_messages_acceptEncryption req2 = new TLRPC.TL_messages_acceptEncryption();
                    req2.g_b = g_b_bytes;
                    req2.peer = new TLRPC.TL_inputEncryptedChat();
                    req2.peer.chat_id = encryptedChat.id;
                    req2.peer.access_hash = encryptedChat.access_hash;
                    req2.key_fingerprint = Utilities.bytesToLong(authKeyId);
                    ConnectionsManager.getInstance().performRpc(req2, new RPCRequest.RPCRequestDelegate() {
                        @Override
                        public void run(TLObject response, TLRPC.TL_error error) {
                            acceptingChats.remove(encryptedChat.id);
                            if (error == null) {
                                final TLRPC.EncryptedChat newChat = (TLRPC.EncryptedChat) response;
                                newChat.auth_key = encryptedChat.auth_key;
                                newChat.user_id = encryptedChat.user_id;
                                MessagesStorage.getInstance().updateEncryptedChat(newChat);
                                Utilities.RunOnUIThread(new Runnable() {
                                    @Override
                                    public void run() {
                                        encryptedChats.put(newChat.id, newChat);
                                        NotificationCenter.getInstance().postNotificationName(encryptedChatUpdated, newChat);
                                    }
                                });
                            }
                        }
                    }, null, true, RPCRequest.RPCRequestClassGeneric);
                } else {
                    acceptingChats.remove(encryptedChat.id);
                }
            }
        }, null, true, RPCRequest.RPCRequestClassGeneric);
    }

    public void startSecretChat(final Context context, final TLRPC.User user) {
        if (user == null) {
            return;
        }
        startingSecretChat = true;
        final ProgressDialog progressDialog = new ProgressDialog(context);
        progressDialog.setMessage(LocaleController.getString("Loading", R.string.Loading));
        progressDialog.setCanceledOnTouchOutside(false);
        progressDialog.setCancelable(false);
        TLRPC.TL_messages_getDhConfig req = new TLRPC.TL_messages_getDhConfig();
        req.random_length = 256;
        req.version = MessagesStorage.lastSecretVersion;
        final long reqId = ConnectionsManager.getInstance().performRpc(req, new RPCRequest.RPCRequestDelegate() {
            @Override
            public void run(TLObject response, TLRPC.TL_error error) {
                if (error == null) {
                    TLRPC.messages_DhConfig res = (TLRPC.messages_DhConfig) response;
                    if (response instanceof TLRPC.TL_messages_dhConfig) {
                        if (!Utilities.isGoodPrime(res.p, res.g)) {
                            Utilities.RunOnUIThread(new Runnable() {
                                @Override
                                public void run() {
                                    try {
                                        if (!((ActionBarActivity) context).isFinishing()) {
                                            progressDialog.dismiss();
                                        }
                                    } catch (Exception e) {
                                        FileLog.e("tmessages", e);
                                    }
                                }
                            });
                            return;
                        }
                        MessagesStorage.secretPBytes = res.p;
                        MessagesStorage.secretG = res.g;
                        MessagesStorage.lastSecretVersion = res.version;
                        MessagesStorage.getInstance().saveSecretParams(MessagesStorage.lastSecretVersion, MessagesStorage.secretG, MessagesStorage.secretPBytes);
                    }
                    final byte[] salt = new byte[256];
                    for (int a = 0; a < 256; a++) {
                        salt[a] = (byte) ((byte) (Utilities.random.nextDouble() * 256) ^ res.random[a]);
                    }

                    BigInteger i_g_a = BigInteger.valueOf(MessagesStorage.secretG);
                    i_g_a = i_g_a.modPow(new BigInteger(1, salt), new BigInteger(1, MessagesStorage.secretPBytes));
                    byte[] g_a = i_g_a.toByteArray();
                    if (g_a.length > 256) {
                        byte[] correctedAuth = new byte[256];
                        System.arraycopy(g_a, 1, correctedAuth, 0, 256);
                        g_a = correctedAuth;
                    }

                    TLRPC.TL_messages_requestEncryption req2 = new TLRPC.TL_messages_requestEncryption();
                    req2.g_a = g_a;
                    req2.user_id = getInputUser(user);
                    req2.random_id = Utilities.random.nextInt();
                    ConnectionsManager.getInstance().performRpc(req2, new RPCRequest.RPCRequestDelegate() {
                        @Override
                        public void run(final TLObject response, TLRPC.TL_error error) {
                            if (error == null) {
                                Utilities.RunOnUIThread(new Runnable() {
                                    @Override
                                    public void run() {
                                        startingSecretChat = false;
                                        if (!((ActionBarActivity) context).isFinishing()) {
                                            try {
                                                progressDialog.dismiss();
                                            } catch (Exception e) {
                                                FileLog.e("tmessages", e);
                                            }
                                        }
                                        TLRPC.EncryptedChat chat = (TLRPC.EncryptedChat) response;
                                        chat.user_id = chat.participant_id;
                                        encryptedChats.put(chat.id, chat);
                                        chat.a_or_b = salt;
                                        TLRPC.TL_dialog dialog = new TLRPC.TL_dialog();
                                        dialog.id = ((long) chat.id) << 32;
                                        dialog.unread_count = 0;
                                        dialog.top_message = 0;
                                        dialog.last_message_date = ConnectionsManager.getInstance().getCurrentTime();
                                        dialogs_dict.put(dialog.id, dialog);
                                        dialogs.add(dialog);
                                        dialogsServerOnly.clear();
                                        Collections.sort(dialogs, new Comparator<TLRPC.TL_dialog>() {
                                            @Override
                                            public int compare(TLRPC.TL_dialog tl_dialog, TLRPC.TL_dialog tl_dialog2) {
                                                if (tl_dialog.last_message_date == tl_dialog2.last_message_date) {
                                                    return 0;
                                                } else if (tl_dialog.last_message_date < tl_dialog2.last_message_date) {
                                                    return 1;
                                                } else {
                                                    return -1;
                                                }
                                            }
                                        });
                                        for (TLRPC.TL_dialog d : dialogs) {
                                            if ((int) d.id != 0) {
                                                dialogsServerOnly.add(d);
                                            }
                                        }
                                        NotificationCenter.getInstance().postNotificationName(dialogsNeedReload);
                                        MessagesStorage.getInstance().putEncryptedChat(chat, user, dialog);
                                        NotificationCenter.getInstance().postNotificationName(encryptedChatCreated, chat);
                                        Utilities.stageQueue.postRunnable(new Runnable() {
                                            @Override
                                            public void run() {
                                                if (!delayedEncryptedChatUpdates.isEmpty()) {
                                                    processUpdateArray(delayedEncryptedChatUpdates, null, null);
                                                    delayedEncryptedChatUpdates.clear();
                                                }
                                            }
                                        });
                                    }
                                });
                            } else {
                                delayedEncryptedChatUpdates.clear();
                                Utilities.RunOnUIThread(new Runnable() {
                                    @Override
                                    public void run() {
                                        if (!((ActionBarActivity) context).isFinishing()) {
                                            startingSecretChat = false;
                                            try {
                                                progressDialog.dismiss();
                                            } catch (Exception e) {
                                                FileLog.e("tmessages", e);
                                            }
                                            AlertDialog.Builder builder = new AlertDialog.Builder(context);
                                            builder.setTitle(LocaleController.getString("AppName", R.string.AppName));
                                            builder.setMessage(LocaleController.formatString("CreateEncryptedChatOutdatedError", R.string.CreateEncryptedChatOutdatedError, user.first_name, user.first_name));
                                            builder.setPositiveButton(LocaleController.getString("OK", R.string.OK), null);
                                            builder.show().setCanceledOnTouchOutside(true);
                                        }
                                    }
                                });
                            }
                        }
                    }, null, true, RPCRequest.RPCRequestClassGeneric | RPCRequest.RPCRequestClassFailOnServerErrors);
                } else {
                    delayedEncryptedChatUpdates.clear();
                    Utilities.RunOnUIThread(new Runnable() {
                        @Override
                        public void run() {
                            startingSecretChat = false;
                            if (!((ActionBarActivity) context).isFinishing()) {
                                try {
                                    progressDialog.dismiss();
                                } catch (Exception e) {
                                    FileLog.e("tmessages", e);
                                }
                            }
                        }
                    });
                }
            }
        }, null, true, RPCRequest.RPCRequestClassGeneric | RPCRequest.RPCRequestClassFailOnServerErrors);
        progressDialog.setButton(DialogInterface.BUTTON_NEGATIVE, LocaleController.getString("Cancel", R.string.Cancel), new DialogInterface.OnClickListener() {
            @Override
            public void onClick(DialogInterface dialog, int which) {
                ConnectionsManager.getInstance().cancelRpc(reqId, true);
                try {
                    dialog.dismiss();
                } catch (Exception e) {
                    FileLog.e("tmessages", e);
                }
            }
        });
        progressDialog.show();
    }
}<|MERGE_RESOLUTION|>--- conflicted
+++ resolved
@@ -37,8 +37,6 @@
 import org.json.JSONObject;
 import org.telegram.objects.MessageObject;
 import org.telegram.objects.PhotoObject;
-import org.telegram.objects.VibrationSpeed;
-import org.telegram.ui.Dialog.VibrationCountDialog;
 import org.telegram.ui.LaunchActivity;
 import org.telegram.ui.ApplicationLoader;
 
@@ -4484,22 +4482,6 @@
             }
 
             boolean needVibrate = false;
-<<<<<<< HEAD
-            VibrationSpeed speed = VibrationSpeed.getDefault();
-            int vibrationCount = VibrationCountDialog.DEFAULT_VIBRATION_COUNT;
-
-            if (user_id != 0) {
-                userSoundPath = preferences.getString("sound_path_" + user_id, null);
-                needVibrate = globalVibrate;
-                speed = VibrationSpeed.fromValue(preferences.getInt("VibrationSpeed", 0));
-                vibrationCount = preferences.getInt("VibrationCount", vibrationCount);
-            }
-            if (chat_id != 0) {
-                chatSoundPath = preferences.getString("sound_chat_path_" + chat_id, null);
-                needVibrate = groupVibrate;
-                speed = VibrationSpeed.fromValue(preferences.getInt("VibrationSpeedGroup", 0));
-                vibrationCount = preferences.getInt("VibrationCountGroup", vibrationCount);
-=======
             String choosenSoundPath = null;
 
             if (chat_id != 0) {
@@ -4518,7 +4500,6 @@
                     choosenSoundPath = preferences.getString("GlobalSoundPath", defaultPath);
                 }
                 needVibrate = preferences.getBoolean("EnableVibrateAll", true);
->>>>>>> 8a894087
             }
 
             if (!needVibrate && vibrate_override == 1) {
@@ -4546,42 +4527,6 @@
                 }
             }
 
-<<<<<<< HEAD
-            int notificationDefaults = 0;
-
-            if (needVibrate) {
-                long pause, duration;
-                switch (speed) {
-                    case FAST:
-                        pause = 0;
-                        duration = 100;
-                        break;
-                    case MEDIUM:
-                        pause = 200;
-                        duration = 300;
-                        break;
-                    case SLOW:
-                        pause = 200;
-                        duration = 800;
-                        break;
-                    case DEFAULT:
-                    default:
-                        pause = -1;
-                        duration = -1;
-                        notificationDefaults = notificationDefaults | Notification.DEFAULT_VIBRATE;
-                }
-                if(pause >= 0 && duration >= 0) {
-                    long pattern[] = new long[vibrationCount * 2];
-                    pattern[0] = 0l;
-                    for(int i = 1, l = pattern.length; i < l; i++) {
-                        pattern[i] = ((i % 2 != 0) ? duration : pause);
-                    }
-
-                    mBuilder.setVibrate(pattern);
-                }
-            }
-=======
->>>>>>> 8a894087
             if (choosenSoundPath != null && !choosenSoundPath.equals("NoSound")) {
                 if (choosenSoundPath.equals(defaultPath)) {
                     mBuilder.setSound(Settings.System.DEFAULT_NOTIFICATION_URI);
@@ -4604,10 +4549,6 @@
                 notification.vibrate = new long[]{0, 0};
             }
             notification.flags |= Notification.FLAG_SHOW_LIGHTS;
-<<<<<<< HEAD
-            notification.defaults = notificationDefaults;
-=======
->>>>>>> 8a894087
             try {
                 mNotificationManager.notify(1, notification);
                 if (preferences.getBoolean("EnablePebbleNotifications", false)) {
