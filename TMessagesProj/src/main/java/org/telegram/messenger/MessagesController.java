/*
 * This is the source code of Telegram for Android v. 1.3.2.
 * It is licensed under GNU GPL v. 2 or later.
 * You should have received a copy of the license in this archive (see LICENSE).
 *
 * Copyright Nikolai Kudashov, 2013.
 */

package org.telegram.messenger;

import android.accounts.Account;
import android.accounts.AccountManager;
import android.app.Activity;
import android.app.AlertDialog;
import android.app.Notification;
import android.app.NotificationManager;
import android.app.PendingIntent;
import android.app.ProgressDialog;
import android.content.Context;
import android.content.DialogInterface;
import android.content.Intent;
import android.content.SharedPreferences;
import android.content.pm.PackageInfo;
import android.graphics.Bitmap;
import android.media.AudioManager;
import android.media.SoundPool;
import android.net.Uri;
import android.os.Build;
import android.os.Vibrator;
import android.provider.Settings;
import android.support.v4.app.NotificationCompat;
import android.support.v7.app.ActionBarActivity;
import android.text.Html;
import android.util.SparseArray;

import org.json.JSONArray;
import org.json.JSONObject;
import org.telegram.objects.MessageObject;
import org.telegram.objects.PhotoObject;
import org.telegram.objects.VibrationOptions;
import org.telegram.ui.ApplicationLoader;
import org.telegram.ui.LaunchActivity;

import java.io.File;
import java.math.BigInteger;
import java.util.ArrayList;
import java.util.Collections;
import java.util.Comparator;
import java.util.HashMap;
import java.util.Locale;
import java.util.concurrent.ConcurrentHashMap;
import java.util.concurrent.Semaphore;

public class MessagesController implements NotificationCenter.NotificationCenterDelegate {
    public ConcurrentHashMap<Integer, TLRPC.Chat> chats = new ConcurrentHashMap<Integer, TLRPC.Chat>(100, 1.0f, 2);
    public ConcurrentHashMap<Integer, TLRPC.EncryptedChat> encryptedChats = new ConcurrentHashMap<Integer, TLRPC.EncryptedChat>(10, 1.0f, 2);
    public ConcurrentHashMap<Integer, TLRPC.User> users = new ConcurrentHashMap<Integer, TLRPC.User>(100, 1.0f, 2);
    public ArrayList<TLRPC.TL_dialog> dialogs = new ArrayList<TLRPC.TL_dialog>();
    public ArrayList<TLRPC.TL_dialog> dialogsServerOnly = new ArrayList<TLRPC.TL_dialog>();
    public ConcurrentHashMap<Long, TLRPC.TL_dialog> dialogs_dict = new ConcurrentHashMap<Long, TLRPC.TL_dialog>(100, 1.0f, 2);
    public SparseArray<MessageObject> dialogMessage = new SparseArray<MessageObject>();
    public ConcurrentHashMap<Long, ArrayList<PrintingUser>> printingUsers = new ConcurrentHashMap<Long, ArrayList<PrintingUser>>(100, 1.0f, 2);
    public HashMap<Long, CharSequence> printingStrings = new HashMap<Long, CharSequence>();
    private int lastPrintingStringCount = 0;

    private HashMap<String, ArrayList<DelayedMessage>> delayedMessages = new HashMap<String, ArrayList<DelayedMessage>>();
    public SparseArray<MessageObject> sendingMessages = new SparseArray<MessageObject>();
    public SparseArray<TLRPC.User> hidenAddToContacts = new SparseArray<TLRPC.User>();
    private SparseArray<TLRPC.EncryptedChat> acceptingChats = new SparseArray<TLRPC.EncryptedChat>();
    private ArrayList<TLRPC.Updates> updatesQueue = new ArrayList<TLRPC.Updates>();
    private ArrayList<Long> pendingEncMessagesToDelete = new ArrayList<Long>();
    private long updatesStartWaitTime = 0;
    public ArrayList<TLRPC.Update> delayedEncryptedChatUpdates = new ArrayList<TLRPC.Update>();
    private boolean startingSecretChat = false;

    private boolean gettingNewDeleteTask = false;
    private int currentDeletingTaskTime = 0;
    private Long currentDeletingTask = null;
    private ArrayList<Integer> currentDeletingTaskMids = null;

    public int totalDialogsCount = 0;
    public boolean loadingDialogs = false;
    public boolean dialogsEndReached = false;
    public boolean gettingDifference = false;
    public boolean gettingDifferenceAgain = false;
    public boolean updatingState = false;
    public boolean firstGettingTask = false;
    public boolean registeringForPush = false;
    private long lastSoundPlay = 0;
    private long lastStatusUpdateTime = 0;
    private long statusRequest = 0;
    private int statusSettingState = 0;
    private boolean offlineSent = false;
    private String uploadingAvatar = null;
    private SoundPool soundPool;
    private int sound;
    public boolean enableJoined = true;
    public int fontSize = Utilities.dp(16);
    public long scheduleContactsReload = 0;

    public MessageObject currentPushMessage;

    private class UserActionUpdates extends TLRPC.Updates {

    }

    public static final int MESSAGE_SEND_STATE_SENDING = 1;
    public static final int MESSAGE_SEND_STATE_SENT = 0;
    public static final int MESSAGE_SEND_STATE_SEND_ERROR = 2;

    public static final int UPDATE_MASK_NAME = 1;
    public static final int UPDATE_MASK_AVATAR = 2;
    public static final int UPDATE_MASK_STATUS = 4;
    public static final int UPDATE_MASK_CHAT_AVATAR = 8;
    public static final int UPDATE_MASK_CHAT_NAME = 16;
    public static final int UPDATE_MASK_CHAT_MEMBERS = 32;
    public static final int UPDATE_MASK_USER_PRINT = 64;
    public static final int UPDATE_MASK_USER_PHONE = 128;
    public static final int UPDATE_MASK_READ_DIALOG_MESSAGE = 256;
    public static final int UPDATE_MASK_ALL = UPDATE_MASK_AVATAR | UPDATE_MASK_STATUS | UPDATE_MASK_NAME | UPDATE_MASK_CHAT_AVATAR | UPDATE_MASK_CHAT_NAME | UPDATE_MASK_CHAT_MEMBERS | UPDATE_MASK_USER_PRINT | UPDATE_MASK_USER_PHONE | UPDATE_MASK_READ_DIALOG_MESSAGE;

    public long openned_dialog_id;

    public static class PrintingUser {
        public long lastTime;
        public int userId;
    }

    private class DelayedMessage {
        public TLRPC.TL_messages_sendMedia sendRequest;
        public TLRPC.TL_decryptedMessage sendEncryptedRequest;
        public int type;
        public TLRPC.FileLocation location;
        public TLRPC.TL_video videoLocation;
        public TLRPC.TL_audio audioLocation;
        public TLRPC.TL_document documentLocation;
        public MessageObject obj;
        public TLRPC.EncryptedChat encryptedChat;
    }

    public static final int didReceivedNewMessages = 1;
    public static final int updateInterfaces = 3;
    public static final int dialogsNeedReload = 4;
    public static final int closeChats = 5;
    public static final int messagesDeleted = 6;
    public static final int messagesReaded = 7;
    public static final int messagesDidLoaded = 8;

    public static final int messageReceivedByAck = 9;
    public static final int messageReceivedByServer = 10;
    public static final int messageSendError = 11;

    public static final int reloadSearchResults = 12;

    public static final int contactsDidLoaded = 13;

    public static final int chatDidCreated = 15;
    public static final int chatDidFailCreate = 16;

    public static final int chatInfoDidLoaded = 17;

    public static final int mediaDidLoaded = 18;
    public static final int mediaCountDidLoaded = 20;

    public static final int encryptedChatUpdated = 21;
    public static final int messagesReadedEncrypted = 22;
    public static final int encryptedChatCreated = 23;

    public static final int userPhotosLoaded = 24;

    public static final int removeAllMessagesFromDialog = 25;

    private static volatile MessagesController Instance = null;
    public static MessagesController getInstance() {
        MessagesController localInstance = Instance;
        if (localInstance == null) {
            synchronized (MessagesController.class) {
                localInstance = Instance;
                if (localInstance == null) {
                    Instance = localInstance = new MessagesController();
                }
            }
        }
        return localInstance;
    }

    public MessagesController() {
        MessagesStorage storage = MessagesStorage.getInstance();
        NotificationCenter.getInstance().addObserver(this, FileLoader.FileDidUpload);
        NotificationCenter.getInstance().addObserver(this, FileLoader.FileDidFailUpload);
        NotificationCenter.getInstance().addObserver(this, 10);
        addSupportUser();
        SharedPreferences preferences = ApplicationLoader.applicationContext.getSharedPreferences("Notifications", Activity.MODE_PRIVATE);
        enableJoined = preferences.getBoolean("EnableContactJoined", true);
        preferences = ApplicationLoader.applicationContext.getSharedPreferences("mainconfig", Activity.MODE_PRIVATE);
        fontSize = preferences.getInt("fons_size", 16);

        try {
            soundPool = new SoundPool(1, AudioManager.STREAM_NOTIFICATION, 0);
            sound = soundPool.load(ApplicationLoader.applicationContext, R.raw.sound_a, 1);
        } catch (Exception e) {
            FileLog.e("tmessages", e);
        }
    }

    public void addSupportUser() {
        TLRPC.TL_userForeign user = new TLRPC.TL_userForeign();
        user.phone = "333";
        user.id = 333000;
        user.first_name = "Telegram";
        user.last_name = "";
        user.status = null;
        user.photo = new TLRPC.TL_userProfilePhotoEmpty();
        users.put(user.id, user);
    }

    public static TLRPC.InputUser getInputUser(TLRPC.User user) {
        if (user == null) {
            return null;
        }
        TLRPC.InputUser inputUser = null;
        if (user.id == UserConfig.clientUserId) {
            inputUser = new TLRPC.TL_inputUserSelf();
        } else if (user instanceof TLRPC.TL_userForeign || user instanceof TLRPC.TL_userRequest) {
            inputUser = new TLRPC.TL_inputUserForeign();
            inputUser.user_id = user.id;
            inputUser.access_hash = user.access_hash;
        } else {
            inputUser = new TLRPC.TL_inputUserContact();
            inputUser.user_id = user.id;
        }
        return inputUser;
    }

    @Override
    public void didReceivedNotification(int id, Object... args) {
        if (id == FileLoader.FileDidUpload) {
            fileDidUploaded((String)args[0], (TLRPC.InputFile)args[1], (TLRPC.InputEncryptedFile)args[2]);
        } else if (id == FileLoader.FileDidFailUpload) {
            fileDidFailedUpload((String) args[0], (Boolean) args[1]);
        } else if (id == messageReceivedByServer) {
            Integer msgId = (Integer)args[0];
            MessageObject obj = dialogMessage.get(msgId);
            if (obj != null) {
                Integer newMsgId = (Integer)args[1];
                dialogMessage.remove(msgId);
                dialogMessage.put(newMsgId, obj);
                obj.messageOwner.id = newMsgId;
                obj.messageOwner.send_state = MessagesController.MESSAGE_SEND_STATE_SENT;

                long uid;
                if (obj.messageOwner.to_id.chat_id != 0) {
                    uid = -obj.messageOwner.to_id.chat_id;
                } else {
                    if (obj.messageOwner.to_id.user_id == UserConfig.clientUserId) {
                        obj.messageOwner.to_id.user_id = obj.messageOwner.from_id;
                    }
                    uid = obj.messageOwner.to_id.user_id;
                }

                TLRPC.TL_dialog dialog = dialogs_dict.get(uid);
                if (dialog != null) {
                    if (dialog.top_message == msgId) {
                        dialog.top_message = newMsgId;
                    }
                }
                NotificationCenter.getInstance().postNotificationName(dialogsNeedReload);
            }
        }
    }

    @Override
    protected void finalize() throws Throwable {
        super.finalize();
        NotificationCenter.getInstance().removeObserver(this, FileLoader.FileDidUpload);
        NotificationCenter.getInstance().removeObserver(this, FileLoader.FileDidFailUpload);
        NotificationCenter.getInstance().removeObserver(this, messageReceivedByServer);
    }

    public void cleanUp() {
        ContactsController.getInstance().cleanup();
        MediaController.getInstance().cleanup();

        dialogs_dict.clear();
        dialogs.clear();
        dialogsServerOnly.clear();
        acceptingChats.clear();
        users.clear();
        chats.clear();
        sendingMessages.clear();
        delayedMessages.clear();
        dialogMessage.clear();
        printingUsers.clear();
        printingStrings.clear();
        totalDialogsCount = 0;
        lastPrintingStringCount = 0;
        hidenAddToContacts.clear();
        updatesQueue.clear();
        pendingEncMessagesToDelete.clear();
        delayedEncryptedChatUpdates.clear();

        updatesStartWaitTime = 0;
        currentDeletingTaskTime = 0;
        scheduleContactsReload = 0;
        currentDeletingTaskMids = null;
        gettingNewDeleteTask = false;
        currentDeletingTask = null;
        loadingDialogs = false;
        dialogsEndReached = false;
        gettingDifference = false;
        gettingDifferenceAgain = false;
        firstGettingTask = false;
        updatingState = false;
        lastStatusUpdateTime = 0;
        offlineSent = false;
        registeringForPush = false;
        uploadingAvatar = null;
        startingSecretChat = false;
        statusRequest = 0;
        statusSettingState = 0;
        addSupportUser();
    }

    public void didAddedNewTask(final int minDate) {
        Utilities.stageQueue.postRunnable(new Runnable() {
            @Override
            public void run() {
                if (currentDeletingTask == null && !gettingNewDeleteTask || currentDeletingTaskTime != 0 && minDate < currentDeletingTaskTime) {
                    getNewDeleteTask(null);
                }
            }
        });
    }

    public void getNewDeleteTask(final Long oldTask) {
        Utilities.stageQueue.postRunnable(new Runnable() {
            @Override
            public void run() {
                gettingNewDeleteTask = true;
                MessagesStorage.getInstance().getNewTask(oldTask);
            }
        });
    }

    private void checkDeletingTask() {
        int currentServerTime = ConnectionsManager.getInstance().getCurrentTime();

        if (currentDeletingTask != null && currentDeletingTaskTime != 0 && currentDeletingTaskTime <= currentServerTime) {
            currentDeletingTaskTime = 0;
            Utilities.RunOnUIThread(new Runnable() {
                @Override
                public void run() {
                    deleteMessages(currentDeletingTaskMids, null, null);

                    Utilities.stageQueue.postRunnable(new Runnable() {
                        @Override
                        public void run() {
                            getNewDeleteTask(currentDeletingTask);
                            currentDeletingTaskTime = 0;
                            currentDeletingTask = null;
                        }
                    });
                }
            });
        }
    }

    public void processLoadedDeleteTask(final Long taskId, final int taskTime, final ArrayList<Integer> messages) {
        Utilities.stageQueue.postRunnable(new Runnable() {
            @Override
            public void run() {
                gettingNewDeleteTask = false;
                if (taskId != null) {
                    currentDeletingTaskTime = taskTime;
                    currentDeletingTask = taskId;
                    currentDeletingTaskMids = messages;

                    checkDeletingTask();
                } else {
                    currentDeletingTaskTime = 0;
                    currentDeletingTask = null;
                    currentDeletingTaskMids = null;
                }
            }
        });
    }

    public void deleteAllAppAccounts() {
        try {
            AccountManager am = AccountManager.get(ApplicationLoader.applicationContext);
            Account[] accounts = am.getAccountsByType("org.telegram.account");
            for (Account c : accounts) {
                am.removeAccount(c, null, null);
            }
        } catch (Exception e) {
            e.printStackTrace();
        }
    }

    public void loadUserPhotos(final int uid, final int offset, final int count, final long max_id, final boolean fromCache, final int classGuid) {
        if (fromCache) {
            MessagesStorage.getInstance().getUserPhotos(uid, offset, count, max_id, classGuid);
        } else {
            TLRPC.User user = users.get(uid);
            if (user == null) {
                return;
            }
            TLRPC.TL_photos_getUserPhotos req = new TLRPC.TL_photos_getUserPhotos();
            req.limit = count;
            req.offset = offset;
            req.max_id = (int)max_id;
            req.user_id = getInputUser(user);
            long reqId = ConnectionsManager.getInstance().performRpc(req, new RPCRequest.RPCRequestDelegate() {
                @Override
                public void run(TLObject response, TLRPC.TL_error error) {
                    if (error == null) {
                        TLRPC.photos_Photos res = (TLRPC.photos_Photos) response;
                        processLoadedUserPhotos(res, uid, offset, count, max_id, fromCache, classGuid);
                    }
                }
            }, null, true, RPCRequest.RPCRequestClassGeneric);
            ConnectionsManager.getInstance().bindRequestToGuid(reqId, classGuid);
        }
    }

    public void processLoadedUserPhotos(final TLRPC.photos_Photos res, final int uid, final int offset, final int count, final long max_id, final boolean fromCache, final int classGuid) {
        if (!fromCache) {
            MessagesStorage.getInstance().putUserPhotos(uid, res);
        } else if (res == null || res.photos.isEmpty()) {
            loadUserPhotos(uid, offset, count, max_id, false, classGuid);
            return;
        }
        Utilities.RunOnUIThread(new Runnable() {
            @Override
            public void run() {
                NotificationCenter.getInstance().postNotificationName(userPhotosLoaded, uid, offset, count, fromCache, classGuid, res.photos);
            }
        });
    }

    public void processLoadedMedia(final TLRPC.messages_Messages res, final long uid, int offset, int count, int max_id, final boolean fromCache, final int classGuid) {
        int lower_part = (int)uid;
        if (fromCache && res.messages.isEmpty() && lower_part != 0) {
            loadMedia(uid, offset, count, max_id, false, classGuid);
        } else {
            if (!fromCache) {
                MessagesStorage.getInstance().putUsersAndChats(res.users, res.chats, true, true);
                MessagesStorage.getInstance().putMedia(uid, res.messages);
            }

            final HashMap<Integer, TLRPC.User> usersLocal = new HashMap<Integer, TLRPC.User>();
            for (TLRPC.User u : res.users) {
                usersLocal.put(u.id, u);
            }
            final ArrayList<MessageObject> objects = new ArrayList<MessageObject>();
            for (TLRPC.Message message : res.messages) {
                objects.add(new MessageObject(message, usersLocal));
            }

            Utilities.RunOnUIThread(new Runnable() {
                @Override
                public void run() {
                    int totalCount;
                    if (res instanceof TLRPC.TL_messages_messagesSlice) {
                        totalCount = res.count;
                    } else {
                        totalCount = res.messages.size();
                    }
                    for (TLRPC.User user : res.users) {
                        if (fromCache) {
                            users.putIfAbsent(user.id, user);
                        } else {
                            users.put(user.id, user);
                            if (user.id == UserConfig.clientUserId) {
                                UserConfig.currentUser = user;
                            }
                        }
                    }
                    for (TLRPC.Chat chat : res.chats) {
                        if (fromCache) {
                            chats.putIfAbsent(chat.id, chat);
                        } else {
                            chats.put(chat.id, chat);
                        }
                    }
                    NotificationCenter.getInstance().postNotificationName(mediaDidLoaded, uid, totalCount, objects, fromCache, classGuid);
                }
            });
        }
    }

    public void loadMedia(final long uid, final int offset, final int count, final int max_id, final boolean fromCache, final int classGuid) {
        int lower_part = (int)uid;
        if (fromCache || lower_part == 0) {
            MessagesStorage.getInstance().loadMedia(uid, offset, count, max_id, classGuid);
        } else {
            TLRPC.TL_messages_search req = new TLRPC.TL_messages_search();
            req.offset = offset;
            req.limit = count;
            req.max_id = max_id;
            req.filter = new TLRPC.TL_inputMessagesFilterPhotoVideo();
            req.q = "";
            if (uid < 0) {
                req.peer = new TLRPC.TL_inputPeerChat();
                req.peer.chat_id = -lower_part;
            } else {
                TLRPC.User user = users.get(lower_part);
                if (user instanceof TLRPC.TL_userForeign || user instanceof TLRPC.TL_userRequest) {
                    req.peer = new TLRPC.TL_inputPeerForeign();
                    req.peer.access_hash = user.access_hash;
                } else {
                    req.peer = new TLRPC.TL_inputPeerContact();
                }
                req.peer.user_id = lower_part;
            }
            long reqId = ConnectionsManager.getInstance().performRpc(req, new RPCRequest.RPCRequestDelegate() {
                @Override
                public void run(TLObject response, TLRPC.TL_error error) {
                    if (error == null) {
                        final TLRPC.messages_Messages res = (TLRPC.messages_Messages) response;
                        processLoadedMedia(res, uid, offset, count, max_id, false, classGuid);
                    }
                }
            }, null, true, RPCRequest.RPCRequestClassGeneric);
            ConnectionsManager.getInstance().bindRequestToGuid(reqId, classGuid);
        }
    }

    public void processLoadedMediaCount(final int count, final long uid, final int classGuid, final boolean fromCache) {
        Utilities.RunOnUIThread(new Runnable() {
            @Override
            public void run() {
                int lower_part = (int)uid;
                if (fromCache && count == -1 && lower_part != 0) {
                    getMediaCount(uid, classGuid, false);
                } else {
                    if (!fromCache) {
                        MessagesStorage.getInstance().putMediaCount(uid, count);
                    }
                    if (fromCache && count == -1) {
                        NotificationCenter.getInstance().postNotificationName(mediaCountDidLoaded, uid, 0, fromCache);
                    } else {
                        NotificationCenter.getInstance().postNotificationName(mediaCountDidLoaded, uid, count, fromCache);
                    }
                }
            }
        });
    }

    public void getMediaCount(final long uid, final int classGuid, boolean fromCache) {
        int lower_part = (int)uid;
        if (fromCache || lower_part == 0) {
            MessagesStorage.getInstance().getMediaCount(uid, classGuid);
        } else {
            TLRPC.TL_messages_search req = new TLRPC.TL_messages_search();
            req.offset = 0;
            req.limit = 1;
            req.max_id = 0;
            req.filter = new TLRPC.TL_inputMessagesFilterPhotoVideo();
            req.q = "";
            if (uid < 0) {
                req.peer = new TLRPC.TL_inputPeerChat();
                req.peer.chat_id = -lower_part;
            } else {
                TLRPC.User user = users.get(lower_part);
                if (user instanceof TLRPC.TL_userForeign || user instanceof TLRPC.TL_userRequest) {
                    req.peer = new TLRPC.TL_inputPeerForeign();
                    req.peer.access_hash = user.access_hash;
                } else {
                    req.peer = new TLRPC.TL_inputPeerContact();
                }
                req.peer.user_id = lower_part;
            }
            long reqId = ConnectionsManager.getInstance().performRpc(req, new RPCRequest.RPCRequestDelegate() {
                @Override
                public void run(TLObject response, TLRPC.TL_error error) {
                    if (error == null) {
                        final TLRPC.messages_Messages res = (TLRPC.messages_Messages) response;
                        if (res instanceof TLRPC.TL_messages_messagesSlice) {
                            processLoadedMediaCount(res.count, uid, classGuid, false);
                        } else {
                            processLoadedMediaCount(res.messages.size(), uid, classGuid, false);
                        }
                    }
                }
            }, null, true, RPCRequest.RPCRequestClassGeneric);
            ConnectionsManager.getInstance().bindRequestToGuid(reqId, classGuid);
        }
    }

    public void uploadAndApplyUserAvatar(TLRPC.PhotoSize bigPhoto) {
        if (bigPhoto != null) {
            uploadingAvatar = Utilities.getCacheDir() + "/" + bigPhoto.location.volume_id + "_" + bigPhoto.location.local_id + ".jpg";
            FileLoader.getInstance().uploadFile(uploadingAvatar, null, null);
        }
    }

    public void deleteMessages(ArrayList<Integer> messages, ArrayList<Long> randoms, TLRPC.EncryptedChat encryptedChat) {
        for (Integer id : messages) {
            MessageObject obj = dialogMessage.get(id);
            if (obj != null) {
                obj.deleted = true;
            }
        }
        MessagesStorage.getInstance().markMessagesAsDeleted(messages, true);
        MessagesStorage.getInstance().updateDialogsWithDeletedMessages(messages, true);
        NotificationCenter.getInstance().postNotificationName(messagesDeleted, messages);

        if (randoms != null && encryptedChat != null && !randoms.isEmpty()) {
            sendMessagesDeleteMessage(randoms, encryptedChat);
        }

        ArrayList<Integer> toSend = new ArrayList<Integer>();
        for (Integer mid : messages) {
            if (mid > 0) {
                toSend.add(mid);
            }
        }
        if (toSend.isEmpty()) {
            return;
        }
        TLRPC.TL_messages_deleteMessages req = new TLRPC.TL_messages_deleteMessages();
        req.id = messages;
        ConnectionsManager.getInstance().performRpc(req, new RPCRequest.RPCRequestDelegate() {
            @Override
            public void run(TLObject response, TLRPC.TL_error error) {

            }
        }, null, true, RPCRequest.RPCRequestClassGeneric);
    }

    public void deleteDialog(final long did, int offset, final boolean onlyHistory) {
        TLRPC.TL_dialog dialog = dialogs_dict.get(did);
        if (dialog != null) {
            int lower_part = (int)did;

            if (offset == 0) {
                if (!onlyHistory) {
                    dialogs.remove(dialog);
                    dialogsServerOnly.remove(dialog);
                    dialogs_dict.remove(did);
                    totalDialogsCount--;
                }
                dialogMessage.remove(dialog.top_message);
                MessagesStorage.getInstance().deleteDialog(did, onlyHistory);
                NotificationCenter.getInstance().postNotificationName(removeAllMessagesFromDialog, did);
                NotificationCenter.getInstance().postNotificationName(dialogsNeedReload);
            }

            if (lower_part != 0) {
                TLRPC.TL_messages_deleteHistory req = new TLRPC.TL_messages_deleteHistory();
                req.offset = offset;
                if (did < 0) {
                    req.peer = new TLRPC.TL_inputPeerChat();
                    req.peer.chat_id = -lower_part;
                } else {
                    TLRPC.User user = users.get(lower_part);
                    if (user instanceof TLRPC.TL_userForeign || user instanceof TLRPC.TL_userRequest) {
                        req.peer = new TLRPC.TL_inputPeerForeign();
                        req.peer.access_hash = user.access_hash;
                    } else {
                        req.peer = new TLRPC.TL_inputPeerContact();
                    }
                    req.peer.user_id = lower_part;
                }
                ConnectionsManager.getInstance().performRpc(req, new RPCRequest.RPCRequestDelegate() {
                    @Override
                    public void run(TLObject response, TLRPC.TL_error error) {
                        if (error == null) {
                            TLRPC.TL_messages_affectedHistory res = (TLRPC.TL_messages_affectedHistory) response;
                            if (res.offset > 0) {
                                deleteDialog(did, res.offset, onlyHistory);
                            }
                            if (MessagesStorage.lastSeqValue + 1 == res.seq) {
                                MessagesStorage.lastSeqValue = res.seq;
                                MessagesStorage.lastPtsValue = res.pts;
                                MessagesStorage.getInstance().saveDiffParams(MessagesStorage.lastSeqValue, MessagesStorage.lastPtsValue, MessagesStorage.lastDateValue, MessagesStorage.lastQtsValue);
                            } else if (MessagesStorage.lastSeqValue != res.seq) {
                                FileLog.e("tmessages", "need get diff TL_messages_deleteHistory, seq: " + MessagesStorage.lastSeqValue + " " + res.seq);
                                if (gettingDifference || updatesStartWaitTime == 0 || updatesStartWaitTime != 0 && updatesStartWaitTime + 1500 > System.currentTimeMillis()) {
                                    if (updatesStartWaitTime == 0) {
                                        updatesStartWaitTime = System.currentTimeMillis();
                                    }
                                    FileLog.e("tmessages", "add TL_messages_deleteHistory to queue");
                                    UserActionUpdates updates = new UserActionUpdates();
                                    updates.seq = res.seq;
                                    updatesQueue.add(updates);
                                } else {
                                    getDifference();
                                }
                            }
                        }
                    }
                }, null, true, RPCRequest.RPCRequestClassGeneric);
            } else {
                int encId = (int)(did >> 32);
                if (onlyHistory) {
                    TLRPC.EncryptedChat encryptedChat = encryptedChats.get(encId);
                    sendClearHistoryMessage(encryptedChat);
                } else {
                    declineSecretChat(encId);
                }
            }
        }
    }

    public void loadChatInfo(final int chat_id) {
        MessagesStorage.getInstance().loadChatInfo(chat_id);
    }

    public void processChatInfo(final int chat_id, final TLRPC.ChatParticipants info, final ArrayList<TLRPC.User> usersArr, final boolean fromCache) {
        if (info == null && fromCache) {
            TLRPC.TL_messages_getFullChat req = new TLRPC.TL_messages_getFullChat();
            req.chat_id = chat_id;
            ConnectionsManager.getInstance().performRpc(req, new RPCRequest.RPCRequestDelegate() {
                @Override
                public void run(TLObject response, TLRPC.TL_error error) {
                    if (error != null) {
                        return;
                    }
                    final TLRPC.TL_messages_chatFull res = (TLRPC.TL_messages_chatFull) response;
                    MessagesStorage.getInstance().putUsersAndChats(res.users, res.chats, true, true);
                    MessagesStorage.getInstance().updateChatInfo(chat_id, res.full_chat.participants, false);
                    Utilities.RunOnUIThread(new Runnable() {
                        @Override
                        public void run() {
                            for (TLRPC.User user : res.users) {
                                users.put(user.id, user);
                                if (user.id == UserConfig.clientUserId) {
                                    UserConfig.currentUser = user;
                                }
                            }
                            for (TLRPC.Chat chat : res.chats) {
                                chats.put(chat.id, chat);
                            }
                            NotificationCenter.getInstance().postNotificationName(chatInfoDidLoaded, chat_id, res.full_chat.participants);
                        }
                    });
                }
            }, null, true, RPCRequest.RPCRequestClassGeneric);
        } else {
            Utilities.RunOnUIThread(new Runnable() {
                @Override
                public void run() {
                    for (TLRPC.User user : usersArr) {
                        if (fromCache) {
                            users.putIfAbsent(user.id, user);
                        } else {
                            users.put(user.id, user);
                            if (user.id == UserConfig.clientUserId) {
                                UserConfig.currentUser = user;
                            }
                        }
                    }
                    NotificationCenter.getInstance().postNotificationName(chatInfoDidLoaded, chat_id, info);
                }
            });
        }
    }

    public void updateTimerProc() {
        long currentTime = System.currentTimeMillis();

        checkDeletingTask();

        if (UserConfig.clientUserId != 0) {
            if (scheduleContactsReload != 0 && currentTime > scheduleContactsReload) {
                ContactsController.getInstance().performSyncPhoneBook(ContactsController.getInstance().getContactsCopy(ContactsController.getInstance().contactsBook), true, false, true);
                scheduleContactsReload = 0;
            }

            if (ApplicationLoader.lastPauseTime == 0) {
                if (statusSettingState != 1 && (lastStatusUpdateTime == 0 || lastStatusUpdateTime <= System.currentTimeMillis() - 55000 || offlineSent)) {
                    statusSettingState = 1;

                    if (statusRequest != 0) {
                        ConnectionsManager.getInstance().cancelRpc(statusRequest, true);
                    }

                    TLRPC.TL_account_updateStatus req = new TLRPC.TL_account_updateStatus();
                    req.offline = false;
                    statusRequest = ConnectionsManager.getInstance().performRpc(req, new RPCRequest.RPCRequestDelegate() {
                        @Override
                        public void run(TLObject response, TLRPC.TL_error error) {
                            if (error == null) {
                                lastStatusUpdateTime = System.currentTimeMillis();
                                offlineSent = false;
                                statusSettingState = 0;
                            } else {
                                if (lastStatusUpdateTime != 0) {
                                    lastStatusUpdateTime += 5000;
                                }
                            }
                            statusRequest = 0;
                        }
                    }, null, true, RPCRequest.RPCRequestClassGeneric);
                }
            } else if (statusSettingState != 2 && !offlineSent && ApplicationLoader.lastPauseTime <= System.currentTimeMillis() - 2000) {
                statusSettingState = 2;
                if (statusRequest != 0) {
                    ConnectionsManager.getInstance().cancelRpc(statusRequest, true);
                }
                TLRPC.TL_account_updateStatus req = new TLRPC.TL_account_updateStatus();
                req.offline = true;
                statusRequest = ConnectionsManager.getInstance().performRpc(req, new RPCRequest.RPCRequestDelegate() {
                    @Override
                    public void run(TLObject response, TLRPC.TL_error error) {
                        if (error == null) {
                            offlineSent = true;
                        } else {
                            if (lastStatusUpdateTime != 0) {
                                lastStatusUpdateTime += 5000;
                            }
                        }
                        statusRequest = 0;
                    }
                }, null, true, RPCRequest.RPCRequestClassGeneric);
            }

            if (updatesStartWaitTime != 0 && updatesStartWaitTime + 1500 < currentTime) {
                FileLog.e("tmessages", "UPDATES WAIT TIMEOUT - CHECK QUEUE");
                processUpdatesQueue(false);
            }
        } else {
            scheduleContactsReload = 0;
        }
        if (!printingUsers.isEmpty() || lastPrintingStringCount != printingUsers.size()) {
            boolean updated = false;
            ArrayList<Long> keys = new ArrayList<Long>(printingUsers.keySet());
            for (int b = 0; b < keys.size(); b++) {
                Long key = keys.get(b);
                ArrayList<PrintingUser> arr = printingUsers.get(key);
                for (int a = 0; a < arr.size(); a++) {
                    PrintingUser user = arr.get(a);
                    if (user.lastTime + 5900 < currentTime) {
                        updated = true;
                        arr.remove(user);
                        a--;
                    }
                }
                if (arr.isEmpty()) {
                    printingUsers.remove(key);
                    keys.remove(b);
                    b--;
                }
            }

            updatePrintingStrings();

            if (updated) {
                Utilities.RunOnUIThread(new Runnable() {
                    @Override
                    public void run() {
                        NotificationCenter.getInstance().postNotificationName(updateInterfaces, UPDATE_MASK_USER_PRINT);
                    }
                });
            }
        }
    }

    public void updatePrintingStrings() {
        final HashMap<Long, CharSequence> newPrintingStrings = new HashMap<Long, CharSequence>();

        ArrayList<Long> keys = new ArrayList<Long>(printingUsers.keySet());
        for (Long key : keys) {
            if (key > 0) {
                newPrintingStrings.put(key, LocaleController.getString("Typing", R.string.Typing));
            } else {
                ArrayList<PrintingUser> arr = printingUsers.get(key);
                int count = 0;
                String label = "";
                for (PrintingUser pu : arr) {
                    TLRPC.User user = users.get(pu.userId);
                    if (user != null) {
                        if (label.length() != 0) {
                            label += ", ";
                        }
                        label += Utilities.formatName(user.first_name, user.last_name);
                        count++;
                    }
                    if (count == 2) {
                        break;
                    }
                }
                if (label.length() != 0) {
                    if (count > 1) {
                        if (arr.size() > 2) {
                            newPrintingStrings.put(key, Html.fromHtml(String.format("%s %s %s", label, String.format(LocaleController.getString("AndMoreTyping", R.string.AndMoreTyping), arr.size() - 2), LocaleController.getString("AreTyping", R.string.AreTyping))));
                        } else {
                            newPrintingStrings.put(key, Html.fromHtml(String.format("%s %s", label, LocaleController.getString("AreTyping", R.string.AreTyping))));
                        }
                    } else {
                        newPrintingStrings.put(key, Html.fromHtml(String.format("%s %s", label, LocaleController.getString("IsTyping", R.string.IsTyping))));
                    }
                }
            }
        }

        lastPrintingStringCount = newPrintingStrings.size();

        Utilities.RunOnUIThread(new Runnable() {
            @Override
            public void run() {
                printingStrings = newPrintingStrings;
            }
        });
    }

    public void sendTyping(long dialog_id, int classGuid) {
        if (dialog_id == 0) {
            return;
        }
        int lower_part = (int)dialog_id;
        if (lower_part != 0) {
            TLRPC.TL_messages_setTyping req = new TLRPC.TL_messages_setTyping();
            if (lower_part < 0) {
                req.peer = new TLRPC.TL_inputPeerChat();
                req.peer.chat_id = -lower_part;
            } else {
                TLRPC.User user = users.get(lower_part);
                if (user != null) {
                    if (user instanceof TLRPC.TL_userForeign || user instanceof TLRPC.TL_userRequest) {
                        req.peer = new TLRPC.TL_inputPeerForeign();
                        req.peer.user_id = user.id;
                        req.peer.access_hash = user.access_hash;
                    } else {
                        req.peer = new TLRPC.TL_inputPeerContact();
                        req.peer.user_id = user.id;
                    }
                } else {
                    return;
                }
            }
            req.typing = true;
            long reqId = ConnectionsManager.getInstance().performRpc(req, new RPCRequest.RPCRequestDelegate() {
                @Override
                public void run(TLObject response, TLRPC.TL_error error) {

                }
            }, null, true, RPCRequest.RPCRequestClassGeneric);
            ConnectionsManager.getInstance().bindRequestToGuid(reqId, classGuid);
        } else {
            int encId = (int)(dialog_id >> 32);
            TLRPC.EncryptedChat chat = encryptedChats.get(encId);
            if (chat.auth_key != null && chat.auth_key.length > 1 && chat instanceof TLRPC.TL_encryptedChat) {
                TLRPC.TL_messages_setEncryptedTyping req = new TLRPC.TL_messages_setEncryptedTyping();
                req.peer = new TLRPC.TL_inputEncryptedChat();
                req.peer.chat_id = chat.id;
                req.peer.access_hash = chat.access_hash;
                req.typing = true;
                long reqId = ConnectionsManager.getInstance().performRpc(req, new RPCRequest.RPCRequestDelegate() {
                    @Override
                    public void run(TLObject response, TLRPC.TL_error error) {

                    }
                }, null, true, RPCRequest.RPCRequestClassGeneric);
                ConnectionsManager.getInstance().bindRequestToGuid(reqId, classGuid);
            }
        }
    }

    public void loadMessages(final long dialog_id, final int offset, final int count, final int max_id, boolean fromCache, int midDate, final int classGuid, boolean from_unread, boolean forward) {
        int lower_part = (int)dialog_id;
        if (fromCache || lower_part == 0) {
            MessagesStorage.getInstance().getMessages(dialog_id, offset, count, max_id, midDate, classGuid, from_unread, forward);
        } else {
            TLRPC.TL_messages_getHistory req = new TLRPC.TL_messages_getHistory();
            if (lower_part < 0) {
                req.peer = new TLRPC.TL_inputPeerChat();
                req.peer.chat_id = -lower_part;
            } else {
                TLRPC.User user = users.get(lower_part);
                if (user instanceof TLRPC.TL_userForeign || user instanceof TLRPC.TL_userRequest) {
                    req.peer = new TLRPC.TL_inputPeerForeign();
                    req.peer.user_id = user.id;
                    req.peer.access_hash = user.access_hash;
                } else {
                    req.peer = new TLRPC.TL_inputPeerContact();
                    req.peer.user_id = user.id;
                }
            }
            req.offset = offset;
            req.limit = count;
            req.max_id = max_id;
            long reqId = ConnectionsManager.getInstance().performRpc(req, new RPCRequest.RPCRequestDelegate() {
                @Override
                public void run(TLObject response, TLRPC.TL_error error) {
                    if (error == null) {
                        final TLRPC.messages_Messages res = (TLRPC.messages_Messages) response;
                        processLoadedMessages(res, dialog_id, offset, count, max_id, false, classGuid, 0, 0, 0, 0, false);
                    }
                }
            }, null, true, RPCRequest.RPCRequestClassGeneric);
            ConnectionsManager.getInstance().bindRequestToGuid(reqId, classGuid);
        }
    }

    public void processLoadedMessages(final TLRPC.messages_Messages messagesRes, final long dialog_id, final int offset, final int count, final int max_id, final boolean isCache, final int classGuid, final int first_unread, final int last_unread, final int unread_count, final int last_date, final boolean isForward) {
        Utilities.stageQueue.postRunnable(new Runnable() {
            @Override
            public void run() {
                int lower_id = (int)dialog_id;
                if (!isCache) {
                    MessagesStorage.getInstance().putMessages(messagesRes, dialog_id);
                }
                if (lower_id != 0 && isCache && messagesRes.messages.size() == 0 && !isForward) {
                    Utilities.RunOnUIThread(new Runnable() {
                        @Override
                        public void run() {
                            loadMessages(dialog_id, offset, count, max_id, false, 0, classGuid, false, false);
                        }
                    });
                    return;
                }
                final HashMap<Integer, TLRPC.User> usersLocal = new HashMap<Integer, TLRPC.User>();
                for (TLRPC.User u : messagesRes.users) {
                    usersLocal.put(u.id, u);
                }
                final ArrayList<MessageObject> objects = new ArrayList<MessageObject>();
                for (TLRPC.Message message : messagesRes.messages) {
                    message.dialog_id = dialog_id;
                    objects.add(new MessageObject(message, usersLocal));
                }
                Utilities.RunOnUIThread(new Runnable() {
                    @Override
                    public void run() {
                        for (TLRPC.User u : messagesRes.users) {
                            if (isCache) {
                                if (u.id == UserConfig.clientUserId || u.id / 1000 == 333) {
                                    users.put(u.id, u);
                                } else {
                                    users.putIfAbsent(u.id, u);
                                }
                            } else {
                                users.put(u.id, u);
                                if (u.id == UserConfig.clientUserId) {
                                    UserConfig.currentUser = u;
                                }
                            }
                        }
                        for (TLRPC.Chat c : messagesRes.chats) {
                            if (isCache) {
                                chats.putIfAbsent(c.id, c);
                            } else {
                                chats.put(c.id, c);
                            }
                        }
                        NotificationCenter.getInstance().postNotificationName(messagesDidLoaded, dialog_id, offset, count, objects, isCache, first_unread, last_unread, unread_count, last_date, isForward);
                    }
                });
            }
        });
    }

    public void loadDialogs(final int offset, final int serverOffset, final int count, boolean fromCache) {
        if (loadingDialogs) {
            return;
        }
        loadingDialogs = true;

        if (fromCache) {
            MessagesStorage.getInstance().getDialogs(offset, serverOffset, count);
        } else {
            TLRPC.TL_messages_getDialogs req = new TLRPC.TL_messages_getDialogs();
            req.offset = serverOffset;
            req.limit = count;
            ConnectionsManager.getInstance().performRpc(req, new RPCRequest.RPCRequestDelegate() {
                @Override
                public void run(TLObject response, TLRPC.TL_error error) {
                    if (error == null) {
                        final TLRPC.messages_Dialogs dialogsRes = (TLRPC.messages_Dialogs) response;
                        processLoadedDialogs(dialogsRes, null, offset, serverOffset, count, false, false);
                    }
                }
            }, null, true, RPCRequest.RPCRequestClassGeneric);
        }
    }

    public void processDialogsUpdateRead(final HashMap<Long, Integer>dialogsToUpdate) {
        Utilities.RunOnUIThread(new Runnable() {
            @Override
            public void run() {
                for (HashMap.Entry<Long, Integer> entry : dialogsToUpdate.entrySet()) {
                    TLRPC.TL_dialog currentDialog = dialogs_dict.get(entry.getKey());
                    if (currentDialog != null) {
                        currentDialog.unread_count = entry.getValue();
                    }
                }
                NotificationCenter.getInstance().postNotificationName(dialogsNeedReload);
            }
        });
    }

    public void processDialogsUpdate(final TLRPC.messages_Dialogs dialogsRes, ArrayList<TLRPC.EncryptedChat> encChats) {
        Utilities.stageQueue.postRunnable(new Runnable() {
            @Override
            public void run() {
                final HashMap<Long, TLRPC.TL_dialog> new_dialogs_dict = new HashMap<Long, TLRPC.TL_dialog>();
                final HashMap<Integer, MessageObject> new_dialogMessage = new HashMap<Integer, MessageObject>();
                final HashMap<Integer, TLRPC.User> usersLocal = new HashMap<Integer, TLRPC.User>();

                for (TLRPC.User u : dialogsRes.users) {
                    usersLocal.put(u.id, u);
                }

                for (TLRPC.Message m : dialogsRes.messages) {
                    new_dialogMessage.put(m.id, new MessageObject(m, usersLocal));
                }
                for (TLRPC.TL_dialog d : dialogsRes.dialogs) {
                    if (d.last_message_date == 0) {
                        MessageObject mess = new_dialogMessage.get(d.top_message);
                        if (mess != null) {
                            d.last_message_date = mess.messageOwner.date;
                        }
                    }
                    if (d.id == 0) {
                        if (d.peer instanceof TLRPC.TL_peerUser) {
                            d.id = d.peer.user_id;
                        } else if (d.peer instanceof TLRPC.TL_peerChat) {
                            d.id = -d.peer.chat_id;
                        }
                    }
                    new_dialogs_dict.put(d.id, d);
                }

                Utilities.RunOnUIThread(new Runnable() {
                    @Override
                    public void run() {
                        for (TLRPC.User u : dialogsRes.users) {
                            users.putIfAbsent(u.id, u);
                        }
                        for (TLRPC.Chat c : dialogsRes.chats) {
                            chats.putIfAbsent(c.id, c);
                        }

                        for (HashMap.Entry<Long, TLRPC.TL_dialog> pair : new_dialogs_dict.entrySet()) {
                            long key = pair.getKey();
                            TLRPC.TL_dialog value = pair.getValue();
                            TLRPC.TL_dialog currentDialog = dialogs_dict.get(key);
                            if (currentDialog == null) {
                                dialogs_dict.put(key, value);
                                dialogMessage.put(value.top_message, new_dialogMessage.get(value.top_message));
                            } else {
                                currentDialog.unread_count = value.unread_count;
                                MessageObject oldMsg = dialogMessage.get(currentDialog.top_message);
                                if (oldMsg == null || currentDialog.top_message > 0) {
                                    if (oldMsg != null && oldMsg.deleted || value.top_message > currentDialog.top_message) {
                                        dialogs_dict.put(key, value);
                                        if (oldMsg != null) {
                                            dialogMessage.remove(oldMsg.messageOwner.id);
                                        }
                                        dialogMessage.put(value.top_message, new_dialogMessage.get(value.top_message));
                                    }
                                } else {
                                    MessageObject newMsg = new_dialogMessage.get(value.top_message);
                                    if (oldMsg.deleted || newMsg == null || newMsg.messageOwner.date > oldMsg.messageOwner.date) {
                                        dialogs_dict.put(key, value);
                                        dialogMessage.remove(oldMsg.messageOwner.id);
                                        dialogMessage.put(value.top_message, new_dialogMessage.get(value.top_message));
                                    }
                                }
                            }
                        }

                        dialogs.clear();
                        dialogsServerOnly.clear();
                        dialogs.addAll(dialogs_dict.values());
                        Collections.sort(dialogs, new Comparator<TLRPC.TL_dialog>() {
                            @Override
                            public int compare(TLRPC.TL_dialog tl_dialog, TLRPC.TL_dialog tl_dialog2) {
                                if (tl_dialog.last_message_date == tl_dialog2.last_message_date) {
                                    return 0;
                                } else if (tl_dialog.last_message_date < tl_dialog2.last_message_date) {
                                    return 1;
                                } else {
                                    return -1;
                                }
                            }
                        });
                        for (TLRPC.TL_dialog d : dialogs) {
                            if ((int)d.id != 0) {
                                dialogsServerOnly.add(d);
                            }
                        }
                        NotificationCenter.getInstance().postNotificationName(dialogsNeedReload);
                    }
                });
             }
        });
    }

    public void processLoadedDialogs(final TLRPC.messages_Dialogs dialogsRes, final ArrayList<TLRPC.EncryptedChat> encChats, final int offset, final int serverOffset, final int count, final boolean isCache, final boolean resetEnd) {
        Utilities.stageQueue.postRunnable(new Runnable() {
            @Override
            public void run() {
                if (isCache && dialogsRes.dialogs.size() == 0) {
                    Utilities.RunOnUIThread(new Runnable() {
                        @Override
                        public void run() {
                            for (TLRPC.User u : dialogsRes.users) {
                                if (isCache) {
                                    if (u.id == UserConfig.clientUserId || u.id / 1000 == 333) {
                                        users.put(u.id, u);
                                    } else {
                                        users.putIfAbsent(u.id, u);
                                    }
                                } else {
                                    users.put(u.id, u);
                                    if (u.id == UserConfig.clientUserId) {
                                        UserConfig.currentUser = u;
                                    }
                                }
                            }
                            loadingDialogs = false;
                            if (resetEnd) {
                                dialogsEndReached = false;
                                NotificationCenter.getInstance().postNotificationName(dialogsNeedReload);
                            }
                            loadDialogs(offset, serverOffset, count, false);
                        }
                    });
                    return;
                }
                final HashMap<Long, TLRPC.TL_dialog> new_dialogs_dict = new HashMap<Long, TLRPC.TL_dialog>();
                final HashMap<Integer, MessageObject> new_dialogMessage = new HashMap<Integer, MessageObject>();
                final HashMap<Integer, TLRPC.User> usersLocal = new HashMap<Integer, TLRPC.User>();
                int new_totalDialogsCount;

                if (!isCache) {
                    MessagesStorage.getInstance().putDialogs(dialogsRes);
                }

                if (dialogsRes instanceof TLRPC.TL_messages_dialogsSlice) {
                    TLRPC.TL_messages_dialogsSlice slice = (TLRPC.TL_messages_dialogsSlice)dialogsRes;
                    new_totalDialogsCount = slice.count;
                } else {
                    new_totalDialogsCount = dialogsRes.dialogs.size();
                }

                for (TLRPC.User u : dialogsRes.users) {
                    usersLocal.put(u.id, u);
                }

                for (TLRPC.Message m : dialogsRes.messages) {
                    new_dialogMessage.put(m.id, new MessageObject(m, usersLocal));
                }
                for (TLRPC.TL_dialog d : dialogsRes.dialogs) {
                    if (d.last_message_date == 0) {
                        MessageObject mess = new_dialogMessage.get(d.top_message);
                        if (mess != null) {
                            d.last_message_date = mess.messageOwner.date;
                        }
                    }
                    if (d.id == 0) {
                        if (d.peer instanceof TLRPC.TL_peerUser) {
                            d.id = d.peer.user_id;
                        } else if (d.peer instanceof TLRPC.TL_peerChat) {
                            d.id = -d.peer.chat_id;
                        }
                    }
                    new_dialogs_dict.put(d.id, d);
                }

                final int arg1 = new_totalDialogsCount;
                Utilities.RunOnUIThread(new Runnable() {
                    @Override
                    public void run() {
                        for (TLRPC.User u : dialogsRes.users) {
                            if (isCache) {
                                if (u.id == UserConfig.clientUserId || u.id / 1000 == 333) {
                                    users.put(u.id, u);
                                } else {
                                    users.putIfAbsent(u.id, u);
                                }
                            } else {
                                users.put(u.id, u);
                                if (u.id == UserConfig.clientUserId) {
                                    UserConfig.currentUser = u;
                                }
                            }
                        }
                        for (TLRPC.Chat c : dialogsRes.chats) {
                            if (isCache) {
                                chats.putIfAbsent(c.id, c);
                            } else {
                                chats.put(c.id, c);
                            }
                        }
                        if (encChats != null) {
                            for (TLRPC.EncryptedChat encryptedChat : encChats) {
                                encryptedChats.put(encryptedChat.id, encryptedChat);
                            }
                        }
                        loadingDialogs = false;
                        totalDialogsCount = arg1;

                        for (HashMap.Entry<Long, TLRPC.TL_dialog> pair : new_dialogs_dict.entrySet()) {
                            long key = pair.getKey();
                            TLRPC.TL_dialog value = pair.getValue();
                            TLRPC.TL_dialog currentDialog = dialogs_dict.get(key);
                            if (currentDialog == null) {
                                dialogs_dict.put(key, value);
                                dialogMessage.put(value.top_message, new_dialogMessage.get(value.top_message));
                            } else {
                                MessageObject oldMsg = dialogMessage.get(value.top_message);
                                if (oldMsg == null || currentDialog.top_message > 0) {
                                    if (oldMsg != null && oldMsg.deleted || value.top_message > currentDialog.top_message) {
                                        if (oldMsg != null) {
                                            dialogMessage.remove(oldMsg.messageOwner.id);
                                        }
                                        dialogs_dict.put(key, value);
                                        dialogMessage.put(value.top_message, new_dialogMessage.get(value.top_message));
                                    }
                                } else {
                                    MessageObject newMsg = new_dialogMessage.get(value.top_message);
                                    if (oldMsg.deleted || newMsg == null || newMsg.messageOwner.date > oldMsg.messageOwner.date) {
                                        dialogMessage.remove(oldMsg.messageOwner.id);
                                        dialogs_dict.put(key, value);
                                        dialogMessage.put(value.top_message, new_dialogMessage.get(value.top_message));
                                    }
                                }
                            }
                        }

                        dialogs.clear();
                        dialogsServerOnly.clear();
                        dialogs.addAll(dialogs_dict.values());
                        Collections.sort(dialogs, new Comparator<TLRPC.TL_dialog>() {
                            @Override
                            public int compare(TLRPC.TL_dialog tl_dialog, TLRPC.TL_dialog tl_dialog2) {
                                if (tl_dialog.last_message_date == tl_dialog2.last_message_date) {
                                    return 0;
                                } else if (tl_dialog.last_message_date < tl_dialog2.last_message_date) {
                                    return 1;
                                } else {
                                    return -1;
                                }
                            }
                        });
                        for (TLRPC.TL_dialog d : dialogs) {
                            if ((int)d.id != 0) {
                                dialogsServerOnly.add(d);
                            }
                        }

                        dialogsEndReached = (dialogsRes.dialogs.size() == 0 || dialogsRes.dialogs.size() != count) && !isCache;
                        NotificationCenter.getInstance().postNotificationName(dialogsNeedReload);
                    }
                });
            }
        });
    }

    public TLRPC.TL_photo generatePhotoSizes(String path, Uri imageUri) {
        long time = System.currentTimeMillis();
        Bitmap bitmap = FileLoader.loadBitmap(path, imageUri, 800, 800);
        ArrayList<TLRPC.PhotoSize> sizes = new ArrayList<TLRPC.PhotoSize>();
        TLRPC.PhotoSize size = FileLoader.scaleAndSaveImage(bitmap, 90, 90, 55, true);
        if (size != null) {
            size.type = "s";
            sizes.add(size);
        }
        size = FileLoader.scaleAndSaveImage(bitmap, 320, 320, 87, false);
        if (size != null) {
            size.type = "m";
            sizes.add(size);
        }
        size = FileLoader.scaleAndSaveImage(bitmap, 800, 800, 87, false);
        if (size != null) {
            size.type = "x";
            sizes.add(size);
        }
        if (Build.VERSION.SDK_INT < 11) {
            if (bitmap != null) {
                bitmap.recycle();
            }
        }
        if (sizes.isEmpty()) {
            return null;
        } else {
            UserConfig.saveConfig(false);
            TLRPC.TL_photo photo = new TLRPC.TL_photo();
            photo.user_id = UserConfig.clientUserId;
            photo.date = ConnectionsManager.getInstance().getCurrentTime();
            photo.sizes = sizes;
            photo.caption = "";
            photo.geo = new TLRPC.TL_geoPointEmpty();
            return photo;
        }
    }

    public void markDialogAsRead(final long dialog_id, final int max_id, final int max_positive_id, final int offset, final int max_date, final boolean was) {
        int lower_part = (int)dialog_id;
        if (lower_part != 0) {
            if (max_id == 0 && offset == 0) {
                return;
            }
            TLRPC.TL_messages_readHistory req = new TLRPC.TL_messages_readHistory();
            if (lower_part < 0) {
                req.peer = new TLRPC.TL_inputPeerChat();
                req.peer.chat_id = -lower_part;
            } else {
                TLRPC.User user = users.get(lower_part);
                if (user instanceof TLRPC.TL_userForeign || user instanceof TLRPC.TL_userRequest) {
                    req.peer = new TLRPC.TL_inputPeerForeign();
                    req.peer.user_id = user.id;
                    req.peer.access_hash = user.access_hash;
                } else {
                    req.peer = new TLRPC.TL_inputPeerContact();
                    req.peer.user_id = user.id;
                }
            }
            req.max_id = max_positive_id;
            req.offset = offset;
            if (offset == 0) {
                MessagesStorage.getInstance().processPendingRead(dialog_id, max_positive_id, max_date, false);
            }
            if (req.max_id != Integer.MAX_VALUE) {
                ConnectionsManager.getInstance().performRpc(req, new RPCRequest.RPCRequestDelegate() {
                    @Override
                    public void run(TLObject response, TLRPC.TL_error error) {
                        if (error == null) {
                            MessagesStorage.getInstance().processPendingRead(dialog_id, max_positive_id, max_date, true);
                            TLRPC.TL_messages_affectedHistory res = (TLRPC.TL_messages_affectedHistory) response;
                            if (res.offset > 0) {
                                markDialogAsRead(dialog_id, 0, max_positive_id, res.offset, max_date, was);
                            }

                            if (MessagesStorage.lastSeqValue + 1 == res.seq) {
                                MessagesStorage.lastSeqValue = res.seq;
                                MessagesStorage.lastPtsValue = res.pts;
                                MessagesStorage.getInstance().saveDiffParams(MessagesStorage.lastSeqValue, MessagesStorage.lastPtsValue, MessagesStorage.lastDateValue, MessagesStorage.lastQtsValue);
                            } else if (MessagesStorage.lastSeqValue != res.seq) {
                                FileLog.e("tmessages", "need get diff TL_messages_readHistory, seq: " + MessagesStorage.lastSeqValue + " " + res.seq);
                                if (gettingDifference || updatesStartWaitTime == 0 || updatesStartWaitTime != 0 && updatesStartWaitTime + 1500 > System.currentTimeMillis()) {
                                    if (updatesStartWaitTime == 0) {
                                        updatesStartWaitTime = System.currentTimeMillis();
                                    }
                                    FileLog.e("tmessages", "add TL_messages_readHistory to queue");
                                    UserActionUpdates updates = new UserActionUpdates();
                                    updates.seq = res.seq;
                                    updatesQueue.add(updates);
                                } else {
                                    getDifference();
                                }
                            }
                        }
                    }
                }, null, true, RPCRequest.RPCRequestClassGeneric);
            }

            MessagesStorage.getInstance().storageQueue.postRunnable(new Runnable() {
                @Override
                public void run() {
                    Utilities.RunOnUIThread(new Runnable() {
                        @Override
                        public void run() {
                            if (offset == 0) {
                                TLRPC.TL_dialog dialog = dialogs_dict.get(dialog_id);
                                if (dialog != null) {
                                    dialog.unread_count = 0;
                                    NotificationCenter.getInstance().postNotificationName(dialogsNeedReload);
                                }
                            }
                        }
                    });
                }
            });
            if (offset == 0) {
                TLRPC.TL_messages_receivedMessages req2 = new TLRPC.TL_messages_receivedMessages();
                req2.max_id = max_positive_id;
                ConnectionsManager.getInstance().performRpc(req2, new RPCRequest.RPCRequestDelegate() {
                    @Override
                    public void run(TLObject response, TLRPC.TL_error error) {

                    }
                }, null, true, RPCRequest.RPCRequestClassGeneric | RPCRequest.RPCRequestClassFailOnServerErrors);
            }
        } else {
            if (max_date == 0) {
                return;
            }
            int encId = (int)(dialog_id >> 32);
            TLRPC.EncryptedChat chat = encryptedChats.get(encId);
            if (chat.auth_key != null && chat.auth_key.length > 1 && chat instanceof TLRPC.TL_encryptedChat) {
                TLRPC.TL_messages_readEncryptedHistory req = new TLRPC.TL_messages_readEncryptedHistory();
                req.peer = new TLRPC.TL_inputEncryptedChat();
                req.peer.chat_id = chat.id;
                req.peer.access_hash = chat.access_hash;
                req.max_date = max_date;

                ConnectionsManager.getInstance().performRpc(req, new RPCRequest.RPCRequestDelegate() {
                    @Override
                    public void run(TLObject response, TLRPC.TL_error error) {
                        //MessagesStorage.getInstance().processPendingRead(dialog_id, max_id, max_date, true);
                    }
                }, null, true, RPCRequest.RPCRequestClassGeneric);
            }
            MessagesStorage.getInstance().processPendingRead(dialog_id, max_id, max_date, false);

            MessagesStorage.getInstance().storageQueue.postRunnable(new Runnable() {
                @Override
                public void run() {
                    Utilities.RunOnUIThread(new Runnable() {
                        @Override
                        public void run() {
                            TLRPC.TL_dialog dialog = dialogs_dict.get(dialog_id);
                            if (dialog != null) {
                                dialog.unread_count = 0;
                                NotificationCenter.getInstance().postNotificationName(dialogsNeedReload);
                            }
                        }
                    });
                }
            });

            if (chat.ttl > 0 && was) {
                int serverTime = Math.max(ConnectionsManager.getInstance().getCurrentTime(), max_date);
                MessagesStorage.getInstance().createTaskForDate(chat.id, serverTime, serverTime, 0);
            }
        }
    }

    public void cancelSendingMessage(MessageObject object) {
        String keyToRemvoe = null;
        boolean enc = false;
        for (HashMap.Entry<String, ArrayList<DelayedMessage>> entry : delayedMessages.entrySet()) {
            ArrayList<DelayedMessage> messages = entry.getValue();
            for (int a = 0; a < messages.size(); a++) {
                DelayedMessage message = messages.get(a);
                if (message.obj.messageOwner.id == object.messageOwner.id) {
                    messages.remove(a);
                    if (messages.size() == 0) {
                        keyToRemvoe = entry.getKey();
                        if (message.sendEncryptedRequest != null) {
                            enc = true;
                        }
                    }
                    break;
                }
            }
        }
        if (keyToRemvoe != null) {
            FileLoader.getInstance().cancelUploadFile(keyToRemvoe, enc);
        }
        ArrayList<Integer> messages = new ArrayList<Integer>();
        messages.add(object.messageOwner.id);
        deleteMessages(messages, null, null);
    }

    private long getNextRandomId() {
        long val = 0;
        while (val == 0) {
            val = Utilities.random.nextLong();
        }
        return val;
    }

    public void sendMessage(TLRPC.User user, long peer) {
        sendMessage(null, 0, 0, null, null, null, null, user, null, null, peer);
    }

    public void sendMessage(MessageObject message, long peer) {
        sendMessage(null, 0, 0, null, null, message, null, null, null, null, peer);
    }

    public void sendMessage(TLRPC.TL_document document, long peer) {
        sendMessage(null, 0, 0, null, null, null, null, null, document, null, peer);
    }

    public void sendMessage(String message, long peer) {
        sendMessage(message, 0, 0, null, null, null, null, null, null, null, peer);
    }

    public void sendMessage(TLRPC.FileLocation location, long peer) {
        sendMessage(null, 0, 0, null, null, null, location, null, null, null, peer);
    }

    public void sendMessage(double lat, double lon, long peer) {
        sendMessage(null, lat, lon, null, null, null, null, null, null, null, peer);
    }

    public void sendMessage(TLRPC.TL_photo photo, long peer) {
        sendMessage(null, 0, 0, photo, null, null, null, null, null, null, peer);
    }

    public void sendMessage(TLRPC.TL_video video, long peer) {
        sendMessage(null, 0, 0, null, video, null, null, null, null, null, peer);
    }

    public void sendMessage(TLRPC.TL_audio audio, long peer) {
        sendMessage(null, 0, 0, null, null, null, null, null, null, audio, peer);
    }

    private void processPendingEncMessages() {
        if (pendingEncMessagesToDelete.isEmpty()) {
            return;
        }
        ArrayList<Long> arr = new ArrayList<Long>(pendingEncMessagesToDelete);
        MessagesStorage.getInstance().markMessagesAsDeletedByRandoms(arr);
        pendingEncMessagesToDelete.clear();
    }

    private void sendMessagesDeleteMessage(ArrayList<Long> random_ids, TLRPC.EncryptedChat encryptedChat) {
        if (!(encryptedChat instanceof TLRPC.TL_encryptedChat)) {
            return;
        }
        TLRPC.TL_decryptedMessageService reqSend = new TLRPC.TL_decryptedMessageService();
        reqSend.random_id = getNextRandomId();
        reqSend.random_bytes = new byte[Math.max(1, (int)Math.ceil(Utilities.random.nextDouble() * 16))];
        Utilities.random.nextBytes(reqSend.random_bytes);
        reqSend.action = new TLRPC.TL_decryptedMessageActionDeleteMessages();
        reqSend.action.random_ids = random_ids;
        performSendEncryptedRequest(reqSend, null, encryptedChat, null);

    }

    private void sendClearHistoryMessage(TLRPC.EncryptedChat encryptedChat) {
        if (!(encryptedChat instanceof TLRPC.TL_encryptedChat)) {
            return;
        }
        TLRPC.TL_decryptedMessageService reqSend = new TLRPC.TL_decryptedMessageService();
        reqSend.random_id = getNextRandomId();
        reqSend.random_bytes = new byte[Math.max(1, (int)Math.ceil(Utilities.random.nextDouble() * 16))];
        Utilities.random.nextBytes(reqSend.random_bytes);
        reqSend.action = new TLRPC.TL_decryptedMessageActionFlushHistory();
        performSendEncryptedRequest(reqSend, null, encryptedChat, null);
    }

    public void sendTTLMessage(TLRPC.EncryptedChat encryptedChat) {
        if (!(encryptedChat instanceof TLRPC.TL_encryptedChat)) {
            return;
        }
        TLRPC.TL_messageService newMsg = new TLRPC.TL_messageService();

        newMsg.action = new TLRPC.TL_messageActionTTLChange();
        newMsg.action.ttl = encryptedChat.ttl;
        newMsg.local_id = newMsg.id = UserConfig.getNewMessageId();
        newMsg.from_id = UserConfig.clientUserId;
        newMsg.unread = true;
        newMsg.dialog_id = ((long)encryptedChat.id) << 32;
        newMsg.to_id = new TLRPC.TL_peerUser();
        if (encryptedChat.participant_id == UserConfig.clientUserId) {
            newMsg.to_id.user_id = encryptedChat.admin_id;
        } else {
            newMsg.to_id.user_id = encryptedChat.participant_id;
        }
        newMsg.out = true;
        newMsg.date = ConnectionsManager.getInstance().getCurrentTime();
        newMsg.random_id = getNextRandomId();
        UserConfig.saveConfig(false);
        final MessageObject newMsgObj = new MessageObject(newMsg, users);
        newMsgObj.messageOwner.send_state = MESSAGE_SEND_STATE_SENDING;

        final ArrayList<MessageObject> objArr = new ArrayList<MessageObject>();
        objArr.add(newMsgObj);
        ArrayList<TLRPC.Message> arr = new ArrayList<TLRPC.Message>();
        arr.add(newMsg);
        MessagesStorage.getInstance().putMessages(arr, false, true);
        updateInterfaceWithMessages(newMsg.dialog_id, objArr);
        NotificationCenter.getInstance().postNotificationName(dialogsNeedReload);

        sendingMessages.put(newMsg.id, newMsgObj);

        TLRPC.TL_decryptedMessageService reqSend = new TLRPC.TL_decryptedMessageService();
        reqSend.random_id = newMsg.random_id;
        reqSend.random_bytes = new byte[Math.max(1, (int)Math.ceil(Utilities.random.nextDouble() * 16))];
        Utilities.random.nextBytes(reqSend.random_bytes);
        reqSend.action = new TLRPC.TL_decryptedMessageActionSetMessageTTL();
        reqSend.action.ttl_seconds = encryptedChat.ttl;
        performSendEncryptedRequest(reqSend, newMsgObj, encryptedChat, null);
    }

    public void sendScreenshotMessage(TLRPC.EncryptedChat encryptedChat, ArrayList<Long> random_ids) {
        if (!(encryptedChat instanceof TLRPC.TL_encryptedChat)) {
            return;
        }

        TLRPC.TL_decryptedMessageActionScreenshotMessages action = new TLRPC.TL_decryptedMessageActionScreenshotMessages();
        action.random_ids = random_ids;

        TLRPC.TL_messageService newMsg = new TLRPC.TL_messageService();

        newMsg.action = new TLRPC.TL_messageEcryptedAction();
        newMsg.action.encryptedAction = action;

        newMsg.local_id = newMsg.id = UserConfig.getNewMessageId();
        newMsg.from_id = UserConfig.clientUserId;
        newMsg.unread = true;
        newMsg.dialog_id = ((long)encryptedChat.id) << 32;
        newMsg.to_id = new TLRPC.TL_peerUser();
        if (encryptedChat.participant_id == UserConfig.clientUserId) {
            newMsg.to_id.user_id = encryptedChat.admin_id;
        } else {
            newMsg.to_id.user_id = encryptedChat.participant_id;
        }
        newMsg.out = true;
        newMsg.date = ConnectionsManager.getInstance().getCurrentTime();
        newMsg.random_id = getNextRandomId();
        UserConfig.saveConfig(false);
        final MessageObject newMsgObj = new MessageObject(newMsg, users);
        newMsgObj.messageOwner.send_state = MESSAGE_SEND_STATE_SENDING;

        final ArrayList<MessageObject> objArr = new ArrayList<MessageObject>();
        objArr.add(newMsgObj);
        ArrayList<TLRPC.Message> arr = new ArrayList<TLRPC.Message>();
        arr.add(newMsg);
        MessagesStorage.getInstance().putMessages(arr, false, true);
        updateInterfaceWithMessages(newMsg.dialog_id, objArr);
        NotificationCenter.getInstance().postNotificationName(dialogsNeedReload);

        sendingMessages.put(newMsg.id, newMsgObj);

        TLRPC.TL_decryptedMessageService reqSend = new TLRPC.TL_decryptedMessageService();
        reqSend.random_id = newMsg.random_id;
        reqSend.random_bytes = new byte[Math.max(1, (int)Math.ceil(Utilities.random.nextDouble() * 16))];
        Utilities.random.nextBytes(reqSend.random_bytes);
        reqSend.action = action;
        performSendEncryptedRequest(reqSend, newMsgObj, encryptedChat, null);
    }

    private void sendMessage(String message, double lat, double lon, TLRPC.TL_photo photo, TLRPC.TL_video video, MessageObject msgObj, TLRPC.FileLocation location, TLRPC.User user, TLRPC.TL_document document, TLRPC.TL_audio audio, long peer) {
        TLRPC.Message newMsg = null;
        int type = -1;
        if (message != null) {
            newMsg = new TLRPC.TL_message();
            newMsg.media = new TLRPC.TL_messageMediaEmpty();
            type = 0;
            newMsg.message = message;
        } else if (lat != 0 && lon != 0) {
            newMsg = new TLRPC.TL_message();
            newMsg.media = new TLRPC.TL_messageMediaGeo();
            newMsg.media.geo = new TLRPC.TL_geoPoint();
            newMsg.media.geo.lat = lat;
            newMsg.media.geo._long = lon;
            newMsg.message = "";
            type = 1;
        } else if (photo != null) {
            newMsg = new TLRPC.TL_message();
            newMsg.media = new TLRPC.TL_messageMediaPhoto();
            newMsg.media.photo = photo;
            type = 2;
            newMsg.message = "-1";
            TLRPC.FileLocation location1 = photo.sizes.get(photo.sizes.size() - 1).location;
            newMsg.attachPath = Utilities.getCacheDir() + "/" + location1.volume_id + "_" + location1.local_id + ".jpg";
        } else if (video != null) {
            newMsg = new TLRPC.TL_message();
            newMsg.media = new TLRPC.TL_messageMediaVideo();
            newMsg.media.video = video;
            type = 3;
            newMsg.message = "-1";
            newMsg.attachPath = video.path;
        } else if (msgObj != null) {
            newMsg = new TLRPC.TL_messageForwarded();
            if (msgObj.messageOwner instanceof TLRPC.TL_messageForwarded) {
                newMsg.fwd_from_id = msgObj.messageOwner.fwd_from_id;
                newMsg.fwd_date = msgObj.messageOwner.fwd_date;
                newMsg.media = msgObj.messageOwner.media;
                newMsg.message = msgObj.messageOwner.message;
                newMsg.fwd_msg_id = msgObj.messageOwner.id;
                newMsg.attachPath = msgObj.messageOwner.attachPath;
                type = 4;
            } else if (msgObj.type == 11) {
                newMsg.fwd_from_id = msgObj.messageOwner.from_id;
                newMsg.fwd_date = msgObj.messageOwner.date;
                newMsg.media = new TLRPC.TL_messageMediaPhoto();
                newMsg.media.photo = msgObj.messageOwner.action.photo;
                newMsg.message = "";
                newMsg.fwd_msg_id = msgObj.messageOwner.id;
                type = 5;
            } else {
                newMsg.fwd_from_id = msgObj.messageOwner.from_id;
                newMsg.fwd_date = msgObj.messageOwner.date;
                newMsg.media = msgObj.messageOwner.media;
                newMsg.message = msgObj.messageOwner.message;
                newMsg.fwd_msg_id = msgObj.messageOwner.id;
                newMsg.attachPath = msgObj.messageOwner.attachPath;
                type = 4;
            }
        } else if (location != null) {

        } else if (user != null) {
            newMsg = new TLRPC.TL_message();
            newMsg.media = new TLRPC.TL_messageMediaContact();
            newMsg.media.phone_number = user.phone;
            newMsg.media.first_name = user.first_name;
            newMsg.media.last_name = user.last_name;
            newMsg.media.user_id = user.id;
            newMsg.message = "";
            type = 6;
        } else if (document != null) {
            newMsg = new TLRPC.TL_message();
            newMsg.media = new TLRPC.TL_messageMediaDocument();
            newMsg.media.document = document;
            type = 7;
            newMsg.message = "-1";
            newMsg.attachPath = document.path;
        } else if (audio != null) {
            newMsg = new TLRPC.TL_message();
            newMsg.media = new TLRPC.TL_messageMediaAudio();
            newMsg.media.audio = audio;
            type = 8;
            newMsg.message = "-1";
            newMsg.attachPath = audio.path;
        }
        if (newMsg == null) {
            return;
        }
        newMsg.local_id = newMsg.id = UserConfig.getNewMessageId();
        newMsg.from_id = UserConfig.clientUserId;
        newMsg.unread = true;
        newMsg.dialog_id = peer;
        int lower_id = (int)peer;
        TLRPC.EncryptedChat encryptedChat = null;
        TLRPC.InputPeer sendToPeer = null;
        if (lower_id != 0) {
            if (lower_id < 0) {
                newMsg.to_id = new TLRPC.TL_peerChat();
                newMsg.to_id.chat_id = -lower_id;
                sendToPeer = new TLRPC.TL_inputPeerChat();
                sendToPeer.chat_id = -lower_id;
            } else {
                newMsg.to_id = new TLRPC.TL_peerUser();
                newMsg.to_id.user_id = lower_id;

                TLRPC.User sendToUser = users.get(lower_id);
                if (sendToUser == null) {
                    return;
                }
                if (sendToUser instanceof TLRPC.TL_userForeign || sendToUser instanceof TLRPC.TL_userRequest) {
                    sendToPeer = new TLRPC.TL_inputPeerForeign();
                    sendToPeer.user_id = sendToUser.id;
                    sendToPeer.access_hash = sendToUser.access_hash;
                } else {
                    sendToPeer = new TLRPC.TL_inputPeerContact();
                    sendToPeer.user_id = sendToUser.id;
                }
            }
        } else {
            encryptedChat = encryptedChats.get((int)(peer >> 32));
            newMsg.to_id = new TLRPC.TL_peerUser();
            if (encryptedChat.participant_id == UserConfig.clientUserId) {
                newMsg.to_id.user_id = encryptedChat.admin_id;
            } else {
                newMsg.to_id.user_id = encryptedChat.participant_id;
            }
            newMsg.ttl = encryptedChat.ttl;
        }
        newMsg.out = true;
        newMsg.date = ConnectionsManager.getInstance().getCurrentTime();
        newMsg.random_id = getNextRandomId();
        UserConfig.saveConfig(false);
        final MessageObject newMsgObj = new MessageObject(newMsg, null);
        newMsgObj.messageOwner.send_state = MESSAGE_SEND_STATE_SENDING;

        final ArrayList<MessageObject> objArr = new ArrayList<MessageObject>();
        objArr.add(newMsgObj);
        ArrayList<TLRPC.Message> arr = new ArrayList<TLRPC.Message>();
        arr.add(newMsg);
        MessagesStorage.getInstance().putMessages(arr, false, true);
        updateInterfaceWithMessages(peer, objArr);
        NotificationCenter.getInstance().postNotificationName(dialogsNeedReload);

        sendingMessages.put(newMsg.id, newMsgObj);

        if (type == 0) {
            if (encryptedChat == null) {
                TLRPC.TL_messages_sendMessage reqSend = new TLRPC.TL_messages_sendMessage();
                reqSend.message = message;
                reqSend.peer = sendToPeer;
                reqSend.random_id = newMsg.random_id;
                performSendMessageRequest(reqSend, newMsgObj);
            } else {
                TLRPC.TL_decryptedMessage reqSend = new TLRPC.TL_decryptedMessage();
                reqSend.random_id = newMsg.random_id;
                reqSend.random_bytes = new byte[Math.max(1, (int)Math.ceil(Utilities.random.nextDouble() * 16))];
                Utilities.random.nextBytes(reqSend.random_bytes);
                reqSend.message = message;
                reqSend.media = new TLRPC.TL_decryptedMessageMediaEmpty();
                performSendEncryptedRequest(reqSend, newMsgObj, encryptedChat, null);
            }
        } else if (type >= 1 && type <= 3 || type >= 5 && type <= 8) {
            if (encryptedChat == null) {
                TLRPC.TL_messages_sendMedia reqSend = new TLRPC.TL_messages_sendMedia();
                reqSend.peer = sendToPeer;
                reqSend.random_id = newMsg.random_id;
                if (type == 1) {
                    reqSend.media = new TLRPC.TL_inputMediaGeoPoint();
                    reqSend.media.geo_point = new TLRPC.TL_inputGeoPoint();
                    reqSend.media.geo_point.lat = lat;
                    reqSend.media.geo_point._long = lon;
                    performSendMessageRequest(reqSend, newMsgObj);
                } else if (type == 2) {
                    reqSend.media = new TLRPC.TL_inputMediaUploadedPhoto();
                    DelayedMessage delayedMessage = new DelayedMessage();
                    delayedMessage.sendRequest = reqSend;
                    delayedMessage.type = 0;
                    delayedMessage.obj = newMsgObj;
                    delayedMessage.location = photo.sizes.get(photo.sizes.size() - 1).location;
                    performSendDelayedMessage(delayedMessage);
                } else if (type == 3) {
                    reqSend.media = new TLRPC.TL_inputMediaUploadedThumbVideo();
                    reqSend.media.duration = video.duration;
                    reqSend.media.w = video.w;
                    reqSend.media.h = video.h;
                    DelayedMessage delayedMessage = new DelayedMessage();
                    delayedMessage.sendRequest = reqSend;
                    delayedMessage.type = 1;
                    delayedMessage.obj = newMsgObj;
                    delayedMessage.location = video.thumb.location;
                    delayedMessage.videoLocation = video;
                    performSendDelayedMessage(delayedMessage);
                } else if (type == 5) {
                    reqSend.media = new TLRPC.TL_inputMediaPhoto();
                    TLRPC.TL_inputPhoto ph = new TLRPC.TL_inputPhoto();
                    ph.id = msgObj.messageOwner.action.photo.id;
                    ph.access_hash = msgObj.messageOwner.action.photo.access_hash;
                    ((TLRPC.TL_inputMediaPhoto)reqSend.media).id = ph;
                    performSendMessageRequest(reqSend, newMsgObj);
                } else if (type == 6) {
                    reqSend.media = new TLRPC.TL_inputMediaContact();
                    reqSend.media.phone_number = user.phone;
                    reqSend.media.first_name = user.first_name;
                    reqSend.media.last_name = user.last_name;
                    performSendMessageRequest(reqSend, newMsgObj);
                } else if (type == 7) {
                    if (document.thumb.location != null && document.thumb.location instanceof TLRPC.TL_fileLocation) {
                        reqSend.media = new TLRPC.TL_inputMediaUploadedThumbDocument();
                    } else {
                        reqSend.media = new TLRPC.TL_inputMediaUploadedDocument();
                    }
                    reqSend.media.mime_type = document.mime_type;
                    reqSend.media.file_name = document.file_name;
                    DelayedMessage delayedMessage = new DelayedMessage();
                    delayedMessage.sendRequest = reqSend;
                    delayedMessage.type = 2;
                    delayedMessage.obj = newMsgObj;
                    delayedMessage.documentLocation = document;
                    delayedMessage.location = document.thumb.location;
                    performSendDelayedMessage(delayedMessage);
                } else if (type == 8) {
                    reqSend.media = new TLRPC.TL_inputMediaUploadedAudio();
                    reqSend.media.duration = audio.duration;
                    DelayedMessage delayedMessage = new DelayedMessage();
                    delayedMessage.sendRequest = reqSend;
                    delayedMessage.type = 3;
                    delayedMessage.obj = newMsgObj;
                    delayedMessage.audioLocation = audio;
                    performSendDelayedMessage(delayedMessage);
                }
            } else {
                TLRPC.TL_decryptedMessage reqSend = new TLRPC.TL_decryptedMessage();
                reqSend.random_id = newMsg.random_id;
                reqSend.random_bytes = new byte[Math.max(1, (int)Math.ceil(Utilities.random.nextDouble() * 16))];
                Utilities.random.nextBytes(reqSend.random_bytes);
                reqSend.message = "";
                if (type == 1) {
                    reqSend.media = new TLRPC.TL_decryptedMessageMediaGeoPoint();
                    reqSend.media.lat = lat;
                    reqSend.media._long = lon;
                    performSendEncryptedRequest(reqSend, newMsgObj, encryptedChat, null);
                } else if (type == 2) {
                    reqSend.media = new TLRPC.TL_decryptedMessageMediaPhoto();
                    reqSend.media.iv = new byte[32];
                    reqSend.media.key = new byte[32];
                    Utilities.random.nextBytes(reqSend.media.iv);
                    Utilities.random.nextBytes(reqSend.media.key);
                    TLRPC.PhotoSize small = photo.sizes.get(0);
                    TLRPC.PhotoSize big = photo.sizes.get(photo.sizes.size() - 1);
                    reqSend.media.thumb = small.bytes;
                    reqSend.media.thumb_h = small.h;
                    reqSend.media.thumb_w = small.w;
                    reqSend.media.w = big.w;
                    reqSend.media.h = big.h;
                    reqSend.media.size = big.size;

                    DelayedMessage delayedMessage = new DelayedMessage();
                    delayedMessage.sendEncryptedRequest = reqSend;
                    delayedMessage.type = 0;
                    delayedMessage.obj = newMsgObj;
                    delayedMessage.encryptedChat = encryptedChat;
                    delayedMessage.location = photo.sizes.get(photo.sizes.size() - 1).location;
                    performSendDelayedMessage(delayedMessage);
                } else if (type == 3) {
                    reqSend.media = new TLRPC.TL_decryptedMessageMediaVideo();
                    reqSend.media.iv = new byte[32];
                    reqSend.media.key = new byte[32];
                    Utilities.random.nextBytes(reqSend.media.iv);
                    Utilities.random.nextBytes(reqSend.media.key);
                    reqSend.media.duration = video.duration;
                    reqSend.media.size = video.size;
                    reqSend.media.w = video.w;
                    reqSend.media.h = video.h;
                    reqSend.media.thumb = video.thumb.bytes;
                    reqSend.media.thumb_h = video.thumb.h;
                    reqSend.media.thumb_w = video.thumb.w;

                    DelayedMessage delayedMessage = new DelayedMessage();
                    delayedMessage.sendEncryptedRequest = reqSend;
                    delayedMessage.type = 1;
                    delayedMessage.obj = newMsgObj;
                    delayedMessage.encryptedChat = encryptedChat;
                    delayedMessage.videoLocation = video;
                    performSendDelayedMessage(delayedMessage);
                } else if (type == 5) {

                } else if (type == 6) {
                    reqSend.media = new TLRPC.TL_decryptedMessageMediaContact();
                    reqSend.media.phone_number = user.phone;
                    reqSend.media.first_name = user.first_name;
                    reqSend.media.last_name = user.last_name;
                    reqSend.media.user_id = user.id;
                    performSendEncryptedRequest(reqSend, newMsgObj, encryptedChat, null);
                } else if (type == 7) {
                    reqSend.media = new TLRPC.TL_decryptedMessageMediaDocument();
                    reqSend.media.iv = new byte[32];
                    reqSend.media.key = new byte[32];
                    Utilities.random.nextBytes(reqSend.media.iv);
                    Utilities.random.nextBytes(reqSend.media.key);
                    reqSend.media.size = document.size;
                    if (!(document.thumb instanceof TLRPC.TL_photoSizeEmpty)) {
                        reqSend.media.thumb = document.thumb.bytes;
                        reqSend.media.thumb_h = document.thumb.h;
                        reqSend.media.thumb_w = document.thumb.w;
                    } else {
                        reqSend.media.thumb = new byte[0];
                        reqSend.media.thumb_h = 0;
                        reqSend.media.thumb_w = 0;
                    }
                    reqSend.media.file_name = document.file_name;
                    reqSend.media.mime_type = document.mime_type;

                    DelayedMessage delayedMessage = new DelayedMessage();
                    delayedMessage.sendEncryptedRequest = reqSend;
                    delayedMessage.type = 2;
                    delayedMessage.obj = newMsgObj;
                    delayedMessage.encryptedChat = encryptedChat;
                    delayedMessage.documentLocation = document;
                    performSendDelayedMessage(delayedMessage);
                } else if (type == 8) {
                    reqSend.media = new TLRPC.TL_decryptedMessageMediaAudio();
                    reqSend.media.iv = new byte[32];
                    reqSend.media.key = new byte[32];
                    Utilities.random.nextBytes(reqSend.media.iv);
                    Utilities.random.nextBytes(reqSend.media.key);
                    reqSend.media.duration = audio.duration;
                    reqSend.media.size = audio.size;

                    DelayedMessage delayedMessage = new DelayedMessage();
                    delayedMessage.sendEncryptedRequest = reqSend;
                    delayedMessage.type = 3;
                    delayedMessage.obj = newMsgObj;
                    delayedMessage.encryptedChat = encryptedChat;
                    delayedMessage.audioLocation = audio;
                    performSendDelayedMessage(delayedMessage);
                }
            }
        } else if (type == 4) {
            TLRPC.TL_messages_forwardMessage reqSend = new TLRPC.TL_messages_forwardMessage();
            reqSend.peer = sendToPeer;
            reqSend.random_id = newMsg.random_id;
            if (msgObj.messageOwner.id >= 0) {
                reqSend.id = msgObj.messageOwner.id;
            } else {
                reqSend.id = msgObj.messageOwner.fwd_msg_id;
            }
            performSendMessageRequest(reqSend, newMsgObj);
        }
    }

    private void processSentMessage(TLRPC.Message newMsg, TLRPC.Message sentMessage, TLRPC.EncryptedFile file, TLRPC.DecryptedMessage decryptedMessage) {
        if (sentMessage != null) {
            if (sentMessage.media instanceof TLRPC.TL_messageMediaPhoto && sentMessage.media.photo != null && newMsg.media instanceof TLRPC.TL_messageMediaPhoto && newMsg.media.photo != null) {
                for (TLRPC.PhotoSize size : sentMessage.media.photo.sizes) {
                    if (size instanceof TLRPC.TL_photoSizeEmpty) {
                        continue;
                    }
                    for (TLRPC.PhotoSize size2 : newMsg.media.photo.sizes) {
                        if (size.type.equals(size2.type)) {
                            String fileName = size2.location.volume_id + "_" + size2.location.local_id;
                            String fileName2 = size.location.volume_id + "_" + size.location.local_id;
                            if (fileName.equals(fileName2)) {
                                break;
                            }
                            File cacheFile = new File(Utilities.getCacheDir(), fileName + ".jpg");
                            File cacheFile2 = new File(Utilities.getCacheDir(), fileName2 + ".jpg");
                            cacheFile.renameTo(cacheFile2);
                            FileLoader.getInstance().replaceImageInCache(fileName, fileName2);
                            size2.location = size.location;
                            break;
                        }
                    }
                }
                sentMessage.message = newMsg.message;
                sentMessage.attachPath = newMsg.attachPath;
            } else if (sentMessage.media instanceof TLRPC.TL_messageMediaVideo && sentMessage.media.video != null && newMsg.media instanceof TLRPC.TL_messageMediaVideo && newMsg.media.video != null) {
                TLRPC.PhotoSize size2 = newMsg.media.video.thumb;
                TLRPC.PhotoSize size = sentMessage.media.video.thumb;
                if (size2.location != null && size.location != null && !(size instanceof TLRPC.TL_photoSizeEmpty) && !(size2 instanceof TLRPC.TL_photoSizeEmpty)) {
                    String fileName = size2.location.volume_id + "_" + size2.location.local_id;
                    String fileName2 = size.location.volume_id + "_" + size.location.local_id;
                    if (!fileName.equals(fileName2)) {
                        File cacheFile = new File(Utilities.getCacheDir(), fileName + ".jpg");
                        File cacheFile2 = new File(Utilities.getCacheDir(), fileName2 + ".jpg");
                        boolean result = cacheFile.renameTo(cacheFile2);
                        FileLoader.getInstance().replaceImageInCache(fileName, fileName2);
                        size2.location = size.location;
                    }
                }
                sentMessage.message = newMsg.message;
                sentMessage.attachPath = newMsg.attachPath;
            } else if (sentMessage.media instanceof TLRPC.TL_messageMediaDocument && sentMessage.media.document != null && newMsg.media instanceof TLRPC.TL_messageMediaDocument && newMsg.media.document != null) {
                TLRPC.PhotoSize size2 = newMsg.media.document.thumb;
                TLRPC.PhotoSize size = sentMessage.media.document.thumb;
                if (size2.location != null && size.location != null && !(size instanceof TLRPC.TL_photoSizeEmpty) && !(size2 instanceof TLRPC.TL_photoSizeEmpty)) {
                    String fileName = size2.location.volume_id + "_" + size2.location.local_id;
                    String fileName2 = size.location.volume_id + "_" + size.location.local_id;
                    if (!fileName.equals(fileName2)) {
                        File cacheFile = new File(Utilities.getCacheDir(), fileName + ".jpg");
                        File cacheFile2 = new File(Utilities.getCacheDir(), fileName2 + ".jpg");
                        boolean result = cacheFile.renameTo(cacheFile2);
                        FileLoader.getInstance().replaceImageInCache(fileName, fileName2);
                        size2.location = size.location;
                    }
                }
                if (newMsg.attachPath != null && newMsg.attachPath.startsWith(Utilities.getCacheDir().getAbsolutePath())) {
                    File cacheFile = new File(newMsg.attachPath);
                    File cacheFile2 = new File(Utilities.getCacheDir(), MessageObject.getAttachFileName(sentMessage.media.document));
                    boolean result = cacheFile.renameTo(cacheFile2);
                    if (result) {
                        newMsg.attachPath = null;
                        newMsg.media.document.dc_id = sentMessage.media.document.dc_id;
                        newMsg.media.document.id = sentMessage.media.document.id;
                    } else {
                        sentMessage.attachPath = newMsg.attachPath;
                        sentMessage.message = newMsg.message;
                    }
                } else {
                    sentMessage.attachPath = newMsg.attachPath;
                    sentMessage.message = newMsg.message;
                }
            } else if (sentMessage.media instanceof TLRPC.TL_messageMediaAudio && sentMessage.media.audio != null && newMsg.media instanceof TLRPC.TL_messageMediaAudio && newMsg.media.audio != null) {
                sentMessage.message = newMsg.message;
                sentMessage.attachPath = newMsg.attachPath;

                String fileName = newMsg.media.audio.dc_id + "_" + newMsg.media.audio.id + ".m4a";
                String fileName2 = sentMessage.media.audio.dc_id + "_" + sentMessage.media.audio.id + ".m4a";
                if (!fileName.equals(fileName2)) {
                    File cacheFile = new File(Utilities.getCacheDir(), fileName);
                    File cacheFile2 = new File(Utilities.getCacheDir(), fileName2);
                    cacheFile.renameTo(cacheFile2);
                    newMsg.media.audio.dc_id = sentMessage.media.audio.dc_id;
                    newMsg.media.audio.id = sentMessage.media.audio.id;
                }
            }
        } else if (file != null) {
            if (newMsg.media instanceof TLRPC.TL_messageMediaPhoto && newMsg.media.photo != null) {
                TLRPC.PhotoSize size = newMsg.media.photo.sizes.get(newMsg.media.photo.sizes.size() - 1);
                String fileName = size.location.volume_id + "_" + size.location.local_id;
                size.location = new TLRPC.TL_fileEncryptedLocation();
                size.location.key = decryptedMessage.media.key;
                size.location.iv = decryptedMessage.media.iv;
                size.location.dc_id = file.dc_id;
                size.location.volume_id = file.id;
                size.location.secret = file.access_hash;
                size.location.local_id = file.key_fingerprint;
                String fileName2 = size.location.volume_id + "_" + size.location.local_id;
                File cacheFile = new File(Utilities.getCacheDir(), fileName + ".jpg");
                File cacheFile2 = new File(Utilities.getCacheDir(), fileName2 + ".jpg");
                boolean result = cacheFile.renameTo(cacheFile2);
                FileLoader.getInstance().replaceImageInCache(fileName, fileName2);
                ArrayList<TLRPC.Message> arr = new ArrayList<TLRPC.Message>();
                arr.add(newMsg);
                MessagesStorage.getInstance().putMessages(arr, false, true);
            } else if (newMsg.media instanceof TLRPC.TL_messageMediaVideo && newMsg.media.video != null) {
                TLRPC.Video video = newMsg.media.video;
                newMsg.media.video = new TLRPC.TL_videoEncrypted();
                newMsg.media.video.duration = video.duration;
                newMsg.media.video.thumb = video.thumb;
                newMsg.media.video.id = video.id;
                newMsg.media.video.dc_id = file.dc_id;
                newMsg.media.video.w = video.w;
                newMsg.media.video.h = video.h;
                newMsg.media.video.date = video.date;
                newMsg.media.video.caption = "";
                newMsg.media.video.user_id = video.user_id;
                newMsg.media.video.size = file.size;
                newMsg.media.video.id = file.id;
                newMsg.media.video.access_hash = file.access_hash;
                newMsg.media.video.key = decryptedMessage.media.key;
                newMsg.media.video.iv = decryptedMessage.media.iv;
                newMsg.media.video.path = video.path;
                ArrayList<TLRPC.Message> arr = new ArrayList<TLRPC.Message>();
                arr.add(newMsg);
                MessagesStorage.getInstance().putMessages(arr, false, true);
            } else if (newMsg.media instanceof TLRPC.TL_messageMediaDocument && newMsg.media.document != null) {
                TLRPC.Document document = newMsg.media.document;
                newMsg.media.document = new TLRPC.TL_documentEncrypted();
                newMsg.media.document.id = file.id;
                newMsg.media.document.access_hash = file.access_hash;
                newMsg.media.document.user_id = document.user_id;
                newMsg.media.document.date = document.date;
                newMsg.media.document.file_name = document.file_name;
                newMsg.media.document.mime_type = document.mime_type;
                newMsg.media.document.size = file.size;
                newMsg.media.document.key = decryptedMessage.media.key;
                newMsg.media.document.iv = decryptedMessage.media.iv;
                newMsg.media.document.path = document.path;
                newMsg.media.document.thumb = document.thumb;
                newMsg.media.document.dc_id = file.dc_id;

                if (document.path != null && document.path.startsWith(Utilities.getCacheDir().getAbsolutePath())) {
                    File cacheFile = new File(document.path);
                    File cacheFile2 = new File(Utilities.getCacheDir(), MessageObject.getAttachFileName(newMsg.media.document));
                    cacheFile.renameTo(cacheFile2);
                }

                ArrayList<TLRPC.Message> arr = new ArrayList<TLRPC.Message>();
                arr.add(newMsg);
                MessagesStorage.getInstance().putMessages(arr, false, true);
            } else if (newMsg.media instanceof TLRPC.TL_messageMediaAudio && newMsg.media.audio != null) {
                TLRPC.Audio audio = newMsg.media.audio;
                newMsg.media.audio = new TLRPC.TL_audioEncrypted();
                newMsg.media.audio.id = file.id;
                newMsg.media.audio.access_hash = file.access_hash;
                newMsg.media.audio.user_id = audio.user_id;
                newMsg.media.audio.date = audio.date;
                newMsg.media.audio.duration = audio.duration;
                newMsg.media.audio.size = file.size;
                newMsg.media.audio.dc_id = file.dc_id;
                newMsg.media.audio.key = decryptedMessage.media.key;
                newMsg.media.audio.iv = decryptedMessage.media.iv;
                newMsg.media.audio.path = audio.path;

                String fileName = audio.dc_id + "_" + audio.id + ".m4a";
                String fileName2 = newMsg.media.audio.dc_id + "_" + newMsg.media.audio.id + ".m4a";
                if (!fileName.equals(fileName2)) {
                    File cacheFile = new File(Utilities.getCacheDir(), fileName);
                    File cacheFile2 = new File(Utilities.getCacheDir(), fileName2);
                    cacheFile.renameTo(cacheFile2);
                }

                ArrayList<TLRPC.Message> arr = new ArrayList<TLRPC.Message>();
                arr.add(newMsg);
                MessagesStorage.getInstance().putMessages(arr, false, true);
            }
        }
    }

    private void performSendEncryptedRequest(final TLRPC.DecryptedMessage req, final MessageObject newMsgObj, final TLRPC.EncryptedChat chat, final TLRPC.InputEncryptedFile encryptedFile) {
        if (req == null || chat.auth_key == null || chat instanceof TLRPC.TL_encryptedChatRequested || chat instanceof TLRPC.TL_encryptedChatWaiting) {
            return;
        }
        //TLRPC.decryptedMessageLayer messageLayer = new TLRPC.decryptedMessageLayer();
        //messageLayer.layer = 8;
        //messageLayer.message = req;
        SerializedData data = new SerializedData();
        req.serializeToStream(data);

        SerializedData toEncrypt = new SerializedData();
        toEncrypt.writeInt32(data.length());
        toEncrypt.writeRaw(data.toByteArray());

        byte[] innerData = toEncrypt.toByteArray();

        byte[] messageKeyFull = Utilities.computeSHA1(innerData);
        byte[] messageKey = new byte[16];
        System.arraycopy(messageKeyFull, messageKeyFull.length - 16, messageKey, 0, 16);

        MessageKeyData keyData = Utilities.generateMessageKeyData(chat.auth_key, messageKey, false);

        SerializedData dataForEncryption = new SerializedData();
        dataForEncryption.writeRaw(innerData);
        byte[] b = new byte[1];
        while (dataForEncryption.length() % 16 != 0) {
            Utilities.random.nextBytes(b);
            dataForEncryption.writeByte(b[0]);
        }

        byte[] encryptedData = Utilities.aesIgeEncryption(dataForEncryption.toByteArray(), keyData.aesKey, keyData.aesIv, true, false, 0);

        data = new SerializedData();
        data.writeInt64(chat.key_fingerprint);
        data.writeRaw(messageKey);
        data.writeRaw(encryptedData);

        TLObject reqToSend;

        if (encryptedFile == null) {
            TLRPC.TL_messages_sendEncrypted req2 = new TLRPC.TL_messages_sendEncrypted();
            req2.data = data.toByteArray();
            req2.random_id = req.random_id;
            req2.peer = new TLRPC.TL_inputEncryptedChat();
            req2.peer.chat_id = chat.id;
            req2.peer.access_hash = chat.access_hash;
            reqToSend = req2;
        } else {
            TLRPC.TL_messages_sendEncryptedFile req2 = new TLRPC.TL_messages_sendEncryptedFile();
            req2.data = data.toByteArray();
            req2.random_id = req.random_id;
            req2.peer = new TLRPC.TL_inputEncryptedChat();
            req2.peer.chat_id = chat.id;
            req2.peer.access_hash = chat.access_hash;
            req2.file = encryptedFile;
            reqToSend = req2;
        }
        ConnectionsManager.getInstance().performRpc(reqToSend, new RPCRequest.RPCRequestDelegate() {
            @Override
            public void run(TLObject response, TLRPC.TL_error error) {
                if (newMsgObj != null) {
                    if (error == null) {
                        TLRPC.messages_SentEncryptedMessage res = (TLRPC.messages_SentEncryptedMessage) response;
                        newMsgObj.messageOwner.date = res.date;
                        if (res.file instanceof TLRPC.TL_encryptedFile) {
                            processSentMessage(newMsgObj.messageOwner, null, res.file, req);
                        }
                        MessagesStorage.getInstance().updateMessageStateAndId(newMsgObj.messageOwner.random_id, newMsgObj.messageOwner.id, newMsgObj.messageOwner.id, res.date, true);
                        MessagesStorage.getInstance().storageQueue.postRunnable(new Runnable() {
                            @Override
                            public void run() {
                                Utilities.RunOnUIThread(new Runnable() {
                                    @Override
                                    public void run() {
                                        newMsgObj.messageOwner.send_state = MESSAGE_SEND_STATE_SENT;
                                        NotificationCenter.getInstance().postNotificationName(messageReceivedByServer, newMsgObj.messageOwner.id, newMsgObj.messageOwner.id, newMsgObj);
                                        sendingMessages.remove(newMsgObj.messageOwner.id);
                                    }
                                });
                            }
                        });
                    } else {
                        Utilities.RunOnUIThread(new Runnable() {
                            @Override
                            public void run() {
                                sendingMessages.remove(newMsgObj.messageOwner.id);
                                newMsgObj.messageOwner.send_state = MESSAGE_SEND_STATE_SEND_ERROR;
                                NotificationCenter.getInstance().postNotificationName(messageSendError, newMsgObj.messageOwner.id);
                            }
                        });
                    }
                }
            }
        }, null, true, RPCRequest.RPCRequestClassGeneric | RPCRequest.RPCRequestClassCanCompress);
    }

    private void performSendMessageRequest(TLObject req, final MessageObject newMsgObj) {
        ConnectionsManager.getInstance().performRpc(req, new RPCRequest.RPCRequestDelegate() {
            @Override
            public void run(TLObject response, TLRPC.TL_error error) {
                if (error == null) {
                    final int oldId = newMsgObj.messageOwner.id;
                    ArrayList<TLRPC.Message> sentMessages = new ArrayList<TLRPC.Message>();

                    if (response instanceof TLRPC.TL_messages_sentMessage) {
                        TLRPC.TL_messages_sentMessage res = (TLRPC.TL_messages_sentMessage) response;
                        newMsgObj.messageOwner.id = res.id;
                        if (MessagesStorage.lastSeqValue + 1 == res.seq) {
                            MessagesStorage.lastSeqValue = res.seq;
                            MessagesStorage.lastDateValue = res.date;
                            MessagesStorage.lastPtsValue = res.pts;
                            MessagesStorage.getInstance().saveDiffParams(MessagesStorage.lastSeqValue, MessagesStorage.lastPtsValue, MessagesStorage.lastDateValue, MessagesStorage.lastQtsValue);
                        } else if (MessagesStorage.lastSeqValue != res.seq) {
                            FileLog.e("tmessages", "need get diff TL_messages_sentMessage, seq: " + MessagesStorage.lastSeqValue + " " + res.seq);
                            if (gettingDifference || updatesStartWaitTime == 0 || updatesStartWaitTime != 0 && updatesStartWaitTime + 1500 > System.currentTimeMillis()) {
                                if (updatesStartWaitTime == 0) {
                                    updatesStartWaitTime = System.currentTimeMillis();
                                }
                                FileLog.e("tmessages", "add TL_messages_sentMessage to queue");
                                UserActionUpdates updates = new UserActionUpdates();
                                updates.seq = res.seq;
                                updatesQueue.add(updates);
                            } else {
                                getDifference();
                            }
                        }
                    } else if (response instanceof TLRPC.messages_StatedMessage) {
                        TLRPC.messages_StatedMessage res = (TLRPC.messages_StatedMessage) response;
                        sentMessages.add(res.message);
                        newMsgObj.messageOwner.id = res.message.id;
                        processSentMessage(newMsgObj.messageOwner, res.message, null, null);
                        if (MessagesStorage.lastSeqValue + 1 == res.seq) {
                            MessagesStorage.lastSeqValue = res.seq;
                            MessagesStorage.lastPtsValue = res.pts;
                            MessagesStorage.lastDateValue = res.message.date;
                            MessagesStorage.getInstance().saveDiffParams(MessagesStorage.lastSeqValue, MessagesStorage.lastPtsValue, MessagesStorage.lastDateValue, MessagesStorage.lastQtsValue);
                        } else if (MessagesStorage.lastSeqValue != res.seq) {
                            FileLog.e("tmessages", "need get diff messages_StatedMessage, seq: " + MessagesStorage.lastSeqValue + " " + res.seq);
                            if (gettingDifference || updatesStartWaitTime == 0 || updatesStartWaitTime != 0 && updatesStartWaitTime + 1500 > System.currentTimeMillis()) {
                                if (updatesStartWaitTime == 0) {
                                    updatesStartWaitTime = System.currentTimeMillis();
                                }
                                FileLog.e("tmessages", "add messages_StatedMessage to queue");
                                UserActionUpdates updates = new UserActionUpdates();
                                updates.seq = res.seq;
                                updatesQueue.add(updates);
                            } else {
                                getDifference();
                            }
                        }
                    } else if (response instanceof TLRPC.messages_StatedMessages) {
                        TLRPC.messages_StatedMessages res = (TLRPC.messages_StatedMessages) response;
                        if (!res.messages.isEmpty()) {
                            TLRPC.Message message = res.messages.get(0);
                            newMsgObj.messageOwner.id = message.id;
                            sentMessages.add(message);
                            processSentMessage(newMsgObj.messageOwner, message, null, null);
                        }
                        if (MessagesStorage.lastSeqValue + 1 == res.seq) {
                            MessagesStorage.lastSeqValue = res.seq;
                            MessagesStorage.lastPtsValue = res.pts;
                            MessagesStorage.getInstance().saveDiffParams(MessagesStorage.lastSeqValue, MessagesStorage.lastPtsValue, MessagesStorage.lastDateValue, MessagesStorage.lastQtsValue);
                        } else if (MessagesStorage.lastSeqValue != res.seq) {
                            FileLog.e("tmessages", "need get diff messages_StatedMessages, seq: " + MessagesStorage.lastSeqValue + " " + res.seq);
                            if (gettingDifference || updatesStartWaitTime == 0 || updatesStartWaitTime != 0 && updatesStartWaitTime + 1500 > System.currentTimeMillis()) {
                                if (updatesStartWaitTime == 0) {
                                    updatesStartWaitTime = System.currentTimeMillis();
                                }
                                FileLog.e("tmessages", "add messages_StatedMessages to queue");
                                UserActionUpdates updates = new UserActionUpdates();
                                updates.seq = res.seq;
                                updatesQueue.add(updates);
                            } else {
                                getDifference();
                            }
                        }
                    }
                    MessagesStorage.getInstance().updateMessageStateAndId(newMsgObj.messageOwner.random_id, oldId, newMsgObj.messageOwner.id, 0, true);
                    if (!sentMessages.isEmpty()) {
                        MessagesStorage.getInstance().putMessages(sentMessages, true, true);
                    }
                    MessagesStorage.getInstance().storageQueue.postRunnable(new Runnable() {
                        @Override
                        public void run() {
                            Utilities.RunOnUIThread(new Runnable() {
                                @Override
                                public void run() {
                                    newMsgObj.messageOwner.send_state = MESSAGE_SEND_STATE_SENT;
                                    NotificationCenter.getInstance().postNotificationName(messageReceivedByServer, oldId, newMsgObj.messageOwner.id, newMsgObj);
                                    sendingMessages.remove(oldId);
                                }
                            });
                        }
                    });
                } else {
                    Utilities.RunOnUIThread(new Runnable() {
                        @Override
                        public void run() {
                            sendingMessages.remove(newMsgObj.messageOwner.id);
                            newMsgObj.messageOwner.send_state = MESSAGE_SEND_STATE_SEND_ERROR;
                            NotificationCenter.getInstance().postNotificationName(messageSendError, newMsgObj.messageOwner.id);
                        }
                    });
                }
            }
        }, null, (req instanceof TLRPC.TL_messages_forwardMessages ? null : new RPCRequest.RPCQuickAckDelegate() {
            @Override
            public void quickAck() {
                final int msg_id = newMsgObj.messageOwner.id;
                Utilities.RunOnUIThread(new Runnable() {
                    @Override
                    public void run() {
                        newMsgObj.messageOwner.send_state = MESSAGE_SEND_STATE_SENT;
                        NotificationCenter.getInstance().postNotificationName(messageReceivedByAck, msg_id);
                    }
                });
            }
        }), true, RPCRequest.RPCRequestClassGeneric | RPCRequest.RPCRequestClassFailOnServerErrors | RPCRequest.RPCRequestClassCanCompress, ConnectionsManager.DEFAULT_DATACENTER_ID);
    }

    private void putToDelayedMessages(String location, DelayedMessage message) {
        ArrayList<DelayedMessage> arrayList = delayedMessages.get(location);
        if (arrayList == null) {
            arrayList = new ArrayList<DelayedMessage>();
            delayedMessages.put(location, arrayList);
        }
        arrayList.add(message);
    }

    private void performSendDelayedMessage(final DelayedMessage message) {
        if (message.type == 0) {
            String location = Utilities.getCacheDir() + "/" + message.location.volume_id + "_" + message.location.local_id + ".jpg";
            putToDelayedMessages(location, message);
            if (message.sendRequest != null) {
                FileLoader.getInstance().uploadFile(location, null, null);
            } else {
                FileLoader.getInstance().uploadFile(location, message.sendEncryptedRequest.media.key, message.sendEncryptedRequest.media.iv);
            }
        } else if (message.type == 1) {
            if (message.sendRequest != null) {
                if (message.sendRequest.media.thumb == null) {
                    String location = Utilities.getCacheDir() + "/" + message.location.volume_id + "_" + message.location.local_id + ".jpg";
                    putToDelayedMessages(location, message);
                    FileLoader.getInstance().uploadFile(location, null, null);
                } else {
                    String location = message.videoLocation.path;
                    if (location == null) {
                        location = Utilities.getCacheDir() + "/" + message.videoLocation.id + ".mp4";
                    }
                    putToDelayedMessages(location, message);
                    FileLoader.getInstance().uploadFile(location, null, null);
                }
            } else {
                String location = message.videoLocation.path;
                if (location == null) {
                    location = Utilities.getCacheDir() + "/" + message.videoLocation.id + ".mp4";
                }
                putToDelayedMessages(location, message);
                FileLoader.getInstance().uploadFile(location, message.sendEncryptedRequest.media.key, message.sendEncryptedRequest.media.iv);
            }
        } else if (message.type == 2) {
            if (message.sendRequest != null && message.sendRequest.media.thumb == null && message.location != null) {
                String location = Utilities.getCacheDir() + "/" + message.location.volume_id + "_" + message.location.local_id + ".jpg";
                putToDelayedMessages(location, message);
                FileLoader.getInstance().uploadFile(location, null, null);
            } else {
                String location = message.documentLocation.path;
                putToDelayedMessages(location, message);
                if (message.sendRequest != null) {
                    FileLoader.getInstance().uploadFile(location, null, null);
                } else {
                    FileLoader.getInstance().uploadFile(location, message.sendEncryptedRequest.media.key, message.sendEncryptedRequest.media.iv);
                }
            }
        } else if (message.type == 3) {
            String location = message.audioLocation.path;
            putToDelayedMessages(location, message);
            if (message.sendRequest != null) {
                FileLoader.getInstance().uploadFile(location, null, null);
            } else {
                FileLoader.getInstance().uploadFile(location, message.sendEncryptedRequest.media.key, message.sendEncryptedRequest.media.iv);
            }
        }
    }

    public void fileDidFailedUpload(final String location, final boolean enc) {
        if (uploadingAvatar != null && uploadingAvatar.equals(location)) {
            uploadingAvatar = null;
        } else {
            Utilities.RunOnUIThread(new Runnable() {
                @Override
                public void run() {
                    ArrayList<DelayedMessage> arr = delayedMessages.get(location);
                    if (arr != null) {
                        for (int a = 0; a < arr.size(); a++) {
                            DelayedMessage obj = arr.get(a);
                            if (enc && obj.sendEncryptedRequest != null || !enc && obj.sendRequest != null) {
                                obj.obj.messageOwner.send_state = MESSAGE_SEND_STATE_SEND_ERROR;
                                sendingMessages.remove(obj.obj.messageOwner.id);
                                arr.remove(a);
                                a--;
                                NotificationCenter.getInstance().postNotificationName(messageSendError, obj.obj.messageOwner.id);
                            }
                        }
                        if (arr.isEmpty()) {
                            delayedMessages.remove(location);
                        }
                    }
                }
            });
        }
    }

    public void fileDidUploaded(final String location, final TLRPC.InputFile file, final TLRPC.InputEncryptedFile encryptedFile) {
        if (uploadingAvatar != null && uploadingAvatar.equals(location)) {
            TLRPC.TL_photos_uploadProfilePhoto req = new TLRPC.TL_photos_uploadProfilePhoto();
            req.caption = "";
            req.crop = new TLRPC.TL_inputPhotoCropAuto();
            req.file = file;
            req.geo_point = new TLRPC.TL_inputGeoPointEmpty();
            ConnectionsManager.getInstance().performRpc(req, new RPCRequest.RPCRequestDelegate() {
                @Override
                public void run(TLObject response, TLRPC.TL_error error) {
                    if (error == null) {
                        TLRPC.User user = users.get(UserConfig.clientUserId);
                        if (user == null) {
                            user = UserConfig.currentUser;
                            users.put(user.id, user);
                        } else {
                            UserConfig.currentUser = user;
                        }
                        if (user == null) {
                            return;
                        }
                        TLRPC.TL_photos_photo photo = (TLRPC.TL_photos_photo) response;
                        ArrayList<TLRPC.PhotoSize> sizes = photo.photo.sizes;
                        TLRPC.PhotoSize smallSize = PhotoObject.getClosestPhotoSizeWithSize(sizes, 100, 100);
                        TLRPC.PhotoSize bigSize = PhotoObject.getClosestPhotoSizeWithSize(sizes, 1000, 1000);
                        user.photo = new TLRPC.TL_userProfilePhoto();
                        user.photo.photo_id = photo.photo.id;
                        if (smallSize != null) {
                            user.photo.photo_small = smallSize.location;
                        }
                        if (bigSize != null) {
                            user.photo.photo_big = bigSize.location;
                        } else if (smallSize != null) {
                            user.photo.photo_small = smallSize.location;
                        }
                        MessagesStorage.getInstance().clearUserPhotos(user.id);
                        ArrayList<TLRPC.User> users = new ArrayList<TLRPC.User>();
                        users.add(user);
                        MessagesStorage.getInstance().putUsersAndChats(users, null, false, true);
                        Utilities.RunOnUIThread(new Runnable() {
                            @Override
                            public void run() {
                                NotificationCenter.getInstance().postNotificationName(updateInterfaces, UPDATE_MASK_AVATAR);
                                UserConfig.saveConfig(true);
                            }
                        });
                    }
                }
            }, null, true, RPCRequest.RPCRequestClassGeneric);
        } else {
            Utilities.RunOnUIThread(new Runnable() {
                @Override
                public void run() {
                    ArrayList<DelayedMessage> arr = delayedMessages.get(location);
                    if (arr != null) {
                        for (int a = 0; a < arr.size(); a++) {
                            DelayedMessage message = arr.get(a);
                            if (file != null && message.sendRequest != null) {
                                if (message.type == 0) {
                                    message.sendRequest.media.file = file;
                                    performSendMessageRequest(message.sendRequest, message.obj);
                                } else if (message.type == 1) {
                                    if (message.sendRequest.media.thumb == null) {
                                        message.sendRequest.media.thumb = file;
                                        performSendDelayedMessage(message);
                                    } else {
                                        message.sendRequest.media.file = file;
                                        performSendMessageRequest(message.sendRequest, message.obj);
                                    }
                                } else if (message.type == 2) {
                                    if (message.sendRequest.media.thumb == null && message.location != null) {
                                        message.sendRequest.media.thumb = file;
                                        performSendDelayedMessage(message);
                                    } else {
                                        message.sendRequest.media.file = file;
                                        performSendMessageRequest(message.sendRequest, message.obj);
                                    }
                                } else if (message.type == 3) {
                                    message.sendRequest.media.file = file;
                                    performSendMessageRequest(message.sendRequest, message.obj);
                                }
                                arr.remove(a);
                                a--;
                            } else if (encryptedFile != null && message.sendEncryptedRequest != null) {
                                performSendEncryptedRequest(message.sendEncryptedRequest, message.obj, message.encryptedChat, encryptedFile);
                                arr.remove(a);
                                a--;
                            }
                        }
                        if (arr.isEmpty()) {
                            delayedMessages.remove(location);
                        }
                    }
                }
            });
        }
    }

    public long createChat(String title, ArrayList<Integer> selectedContacts, final TLRPC.InputFile uploadedAvatar) {
        TLRPC.TL_messages_createChat req = new TLRPC.TL_messages_createChat();
        req.title = title;
        for (Integer uid : selectedContacts) {
            TLRPC.User user = users.get(uid);
            if (user == null) {
                continue;
            }
            req.users.add(getInputUser(user));
        }
        return ConnectionsManager.getInstance().performRpc(req, new RPCRequest.RPCRequestDelegate() {
            @Override
            public void run(TLObject response, TLRPC.TL_error error) {
                if (error != null) {
                    Utilities.RunOnUIThread(new Runnable() {
                        @Override
                        public void run() {
                            NotificationCenter.getInstance().postNotificationName(chatDidFailCreate);
                        }
                    });
                    return;
                }
                final TLRPC.messages_StatedMessage res = (TLRPC.messages_StatedMessage) response;
                MessagesStorage.getInstance().putUsersAndChats(res.users, res.chats, true, true);

                Utilities.RunOnUIThread(new Runnable() {
                    @Override
                    public void run() {
                        for (TLRPC.User user : res.users) {
                            users.put(user.id, user);
                            if (user.id == UserConfig.clientUserId) {
                                UserConfig.currentUser = user;
                            }
                        }
                        for (TLRPC.Chat chat : res.chats) {
                            chats.put(chat.id, chat);
                        }
                        final ArrayList<MessageObject> messagesObj = new ArrayList<MessageObject>();
                        messagesObj.add(new MessageObject(res.message, users));
                        TLRPC.Chat chat = res.chats.get(0);
                        updateInterfaceWithMessages(-chat.id, messagesObj);
                        NotificationCenter.getInstance().postNotificationName(chatDidCreated, chat.id);
                        NotificationCenter.getInstance().postNotificationName(dialogsNeedReload);
                        if (uploadedAvatar != null) {
                            changeChatAvatar(chat.id, uploadedAvatar);
                        }
                    }
                });

                final ArrayList<TLRPC.Message> messages = new ArrayList<TLRPC.Message>();
                messages.add(res.message);
                MessagesStorage.getInstance().putMessages(messages, true, true);
                if (MessagesStorage.lastSeqValue + 1 == res.seq) {
                    MessagesStorage.lastSeqValue = res.seq;
                    MessagesStorage.lastPtsValue = res.pts;
                    MessagesStorage.getInstance().saveDiffParams(MessagesStorage.lastSeqValue, MessagesStorage.lastPtsValue, MessagesStorage.lastDateValue, MessagesStorage.lastQtsValue);
                } else if (MessagesStorage.lastSeqValue != res.seq) {
                    FileLog.e("tmessages", "need get diff TL_messages_createChat, seq: " + MessagesStorage.lastSeqValue + " " + res.seq);
                    if (gettingDifference || updatesStartWaitTime == 0 || updatesStartWaitTime != 0 && updatesStartWaitTime + 1500 > System.currentTimeMillis()) {
                        if (updatesStartWaitTime == 0) {
                            updatesStartWaitTime = System.currentTimeMillis();
                        }
                        FileLog.e("tmessages", "add TL_messages_createChat to queue");
                        UserActionUpdates updates = new UserActionUpdates();
                        updates.seq = res.seq;
                        updatesQueue.add(updates);
                    } else {
                        getDifference();
                    }
                }
            }
        }, null, true, RPCRequest.RPCRequestClassGeneric);
    }

    public void addUserToChat(int chat_id, final TLRPC.User user, final TLRPC.ChatParticipants info) {
        if (user == null) {
            return;
        }

        TLRPC.TL_messages_addChatUser req = new TLRPC.TL_messages_addChatUser();
        req.chat_id = chat_id;
        req.fwd_limit = 50;
        req.user_id = getInputUser(user);

        ConnectionsManager.getInstance().performRpc(req, new RPCRequest.RPCRequestDelegate() {
            @Override
            public void run(TLObject response, TLRPC.TL_error error) {
                if (error != null) {
                    return;
                }

                final TLRPC.messages_StatedMessage res = (TLRPC.messages_StatedMessage) response;
                MessagesStorage.getInstance().putUsersAndChats(res.users, res.chats, true, true);

                Utilities.RunOnUIThread(new Runnable() {
                    @Override
                    public void run() {
                        for (TLRPC.User user : res.users) {
                            users.put(user.id, user);
                            if (user.id == UserConfig.clientUserId) {
                                UserConfig.currentUser = user;
                            }
                        }
                        for (TLRPC.Chat chat : res.chats) {
                            chats.put(chat.id, chat);
                        }
                        final ArrayList<MessageObject> messagesObj = new ArrayList<MessageObject>();
                        messagesObj.add(new MessageObject(res.message, users));
                        TLRPC.Chat chat = res.chats.get(0);
                        chats.put(chat.id, chat);
                        updateInterfaceWithMessages(-chat.id, messagesObj);
                        NotificationCenter.getInstance().postNotificationName(updateInterfaces, UPDATE_MASK_CHAT_MEMBERS);
                        NotificationCenter.getInstance().postNotificationName(dialogsNeedReload);

                        if (info != null) {
                            for (TLRPC.TL_chatParticipant p : info.participants) {
                                if (p.user_id == user.id) {
                                    return;
                                }
                            }
                            TLRPC.TL_chatParticipant newPart = new TLRPC.TL_chatParticipant();
                            newPart.user_id = user.id;
                            newPart.inviter_id = UserConfig.clientUserId;
                            newPart.date = ConnectionsManager.getInstance().getCurrentTime();
                            info.participants.add(0, newPart);
                            MessagesStorage.getInstance().updateChatInfo(info.chat_id, info, true);
                            NotificationCenter.getInstance().postNotificationName(chatInfoDidLoaded, info.chat_id, info);
                        }
                    }
                });

                final ArrayList<TLRPC.Message> messages = new ArrayList<TLRPC.Message>();
                messages.add(res.message);
                MessagesStorage.getInstance().putMessages(messages, true, true);
                if (MessagesStorage.lastSeqValue + 1 == res.seq) {
                    MessagesStorage.lastSeqValue = res.seq;
                    MessagesStorage.lastPtsValue = res.pts;
                    MessagesStorage.getInstance().saveDiffParams(MessagesStorage.lastSeqValue, MessagesStorage.lastPtsValue, MessagesStorage.lastDateValue, MessagesStorage.lastQtsValue);
                } else if (MessagesStorage.lastSeqValue != res.seq) {
                    FileLog.e("tmessages", "need get diff TL_messages_addChatUser, seq: " + MessagesStorage.lastSeqValue + " " + res.seq);
                    if (gettingDifference || updatesStartWaitTime == 0 || updatesStartWaitTime != 0 && updatesStartWaitTime + 1500 > System.currentTimeMillis()) {
                        if (updatesStartWaitTime == 0) {
                            updatesStartWaitTime = System.currentTimeMillis();
                        }
                        FileLog.e("tmessages", "add TL_messages_addChatUser to queue");
                        UserActionUpdates updates = new UserActionUpdates();
                        updates.seq = res.seq;
                        updatesQueue.add(updates);
                    } else {
                        getDifference();
                    }
                }
            }
        }, null, true, RPCRequest.RPCRequestClassGeneric);
    }

    public void deleteUserFromChat(int chat_id, final TLRPC.User user, final TLRPC.ChatParticipants info) {
        if (user == null) {
            return;
        }
        TLRPC.TL_messages_deleteChatUser req = new TLRPC.TL_messages_deleteChatUser();
        req.chat_id = chat_id;
        req.user_id = getInputUser(user);
        ConnectionsManager.getInstance().performRpc(req, new RPCRequest.RPCRequestDelegate() {
            @Override
            public void run(TLObject response, TLRPC.TL_error error) {
                if (error != null) {
                    return;
                }
                final TLRPC.messages_StatedMessage res = (TLRPC.messages_StatedMessage) response;
                MessagesStorage.getInstance().putUsersAndChats(res.users, res.chats, true, true);

                Utilities.RunOnUIThread(new Runnable() {
                    @Override
                    public void run() {
                        for (TLRPC.User user : res.users) {
                            users.put(user.id, user);
                            if (user.id == UserConfig.clientUserId) {
                                UserConfig.currentUser = user;
                            }
                        }
                        for (TLRPC.Chat chat : res.chats) {
                            chats.put(chat.id, chat);
                        }
                        if (user.id != UserConfig.clientUserId) {
                            final ArrayList<MessageObject> messagesObj = new ArrayList<MessageObject>();
                            messagesObj.add(new MessageObject(res.message, users));
                            TLRPC.Chat chat = res.chats.get(0);
                            chats.put(chat.id, chat);
                            updateInterfaceWithMessages(-chat.id, messagesObj);
                            NotificationCenter.getInstance().postNotificationName(updateInterfaces, UPDATE_MASK_CHAT_MEMBERS);
                            NotificationCenter.getInstance().postNotificationName(dialogsNeedReload);
                        }
                        boolean changed = false;
                        if (info != null) {
                            for (int a = 0; a < info.participants.size(); a++) {
                                TLRPC.TL_chatParticipant p = info.participants.get(a);
                                if (p.user_id == user.id) {
                                    info.participants.remove(a);
                                    changed = true;
                                    break;
                                }
                            }
                            if (changed) {
                                MessagesStorage.getInstance().updateChatInfo(info.chat_id, info, true);
                                NotificationCenter.getInstance().postNotificationName(chatInfoDidLoaded, info.chat_id, info);
                            }
                        }
                    }
                });

                if (user.id != UserConfig.clientUserId) {
                    final ArrayList<TLRPC.Message> messages = new ArrayList<TLRPC.Message>();
                    messages.add(res.message);
                    MessagesStorage.getInstance().putMessages(messages, true, true);
                }
                if (MessagesStorage.lastSeqValue + 1 == res.seq) {
                    MessagesStorage.lastSeqValue = res.seq;
                    MessagesStorage.lastPtsValue = res.pts;
                    MessagesStorage.getInstance().saveDiffParams(MessagesStorage.lastSeqValue, MessagesStorage.lastPtsValue, MessagesStorage.lastDateValue, MessagesStorage.lastQtsValue);
                } else if (MessagesStorage.lastSeqValue != res.seq) {
                    FileLog.e("tmessages", "need get diff TL_messages_deleteChatUser, seq: " + MessagesStorage.lastSeqValue + " " + res.seq);
                    if (gettingDifference || updatesStartWaitTime == 0 || updatesStartWaitTime != 0 && updatesStartWaitTime + 1500 > System.currentTimeMillis()) {
                        if (updatesStartWaitTime == 0) {
                            updatesStartWaitTime = System.currentTimeMillis();
                        }
                        FileLog.e("tmessages", "add TL_messages_deleteChatUser to queue");
                        UserActionUpdates updates = new UserActionUpdates();
                        updates.seq = res.seq;
                        updatesQueue.add(updates);
                    } else {
                        getDifference();
                    }
                }
            }
        }, null, true, RPCRequest.RPCRequestClassGeneric);
    }

    public void changeChatTitle(int chat_id, String title) {
        TLRPC.TL_messages_editChatTitle req = new TLRPC.TL_messages_editChatTitle();
        req.chat_id = chat_id;
        req.title = title;
        ConnectionsManager.getInstance().performRpc(req, new RPCRequest.RPCRequestDelegate() {
            @Override
            public void run(TLObject response, TLRPC.TL_error error) {
                if (error != null) {
                    return;
                }
                final TLRPC.messages_StatedMessage res = (TLRPC.messages_StatedMessage) response;
                MessagesStorage.getInstance().putUsersAndChats(res.users, res.chats, true, true);

                Utilities.RunOnUIThread(new Runnable() {
                    @Override
                    public void run() {
                        for (TLRPC.User user : res.users) {
                            users.put(user.id, user);
                            if (user.id == UserConfig.clientUserId) {
                                UserConfig.currentUser = user;
                            }
                        }
                        for (TLRPC.Chat chat : res.chats) {
                            chats.put(chat.id, chat);
                        }
                        final ArrayList<MessageObject> messagesObj = new ArrayList<MessageObject>();
                        messagesObj.add(new MessageObject(res.message, users));
                        TLRPC.Chat chat = res.chats.get(0);
                        chats.put(chat.id, chat);
                        updateInterfaceWithMessages(-chat.id, messagesObj);
                        NotificationCenter.getInstance().postNotificationName(dialogsNeedReload);
                        NotificationCenter.getInstance().postNotificationName(updateInterfaces, UPDATE_MASK_CHAT_NAME);
                    }
                });

                final ArrayList<TLRPC.Message> messages = new ArrayList<TLRPC.Message>();
                messages.add(res.message);
                MessagesStorage.getInstance().putMessages(messages, true, true);
                if (MessagesStorage.lastSeqValue + 1 == res.seq) {
                    MessagesStorage.lastSeqValue = res.seq;
                    MessagesStorage.lastPtsValue = res.pts;
                    MessagesStorage.getInstance().saveDiffParams(MessagesStorage.lastSeqValue, MessagesStorage.lastPtsValue, MessagesStorage.lastDateValue, MessagesStorage.lastQtsValue);
                } else if (MessagesStorage.lastSeqValue != res.seq) {
                    FileLog.e("tmessages", "need get diff TL_messages_editChatTitle, seq: " + MessagesStorage.lastSeqValue + " " + res.seq);
                    if (gettingDifference || updatesStartWaitTime == 0 || updatesStartWaitTime != 0 && updatesStartWaitTime + 1500 > System.currentTimeMillis()) {
                        if (updatesStartWaitTime == 0) {
                            updatesStartWaitTime = System.currentTimeMillis();
                        }
                        FileLog.e("tmessages", "add TL_messages_editChatTitle to queue");
                        UserActionUpdates updates = new UserActionUpdates();
                        updates.seq = res.seq;
                        updatesQueue.add(updates);
                    } else {
                        getDifference();
                    }
                }
            }
        }, null, true, RPCRequest.RPCRequestClassGeneric);
    }

    public void changeChatAvatar(int chat_id, TLRPC.InputFile uploadedAvatar) {
        TLRPC.TL_messages_editChatPhoto req2 = new TLRPC.TL_messages_editChatPhoto();
        req2.chat_id = chat_id;
        if (uploadedAvatar != null) {
            req2.photo = new TLRPC.TL_inputChatUploadedPhoto();
            req2.photo.file = uploadedAvatar;
            req2.photo.crop = new TLRPC.TL_inputPhotoCropAuto();
        } else {
            req2.photo = new TLRPC.TL_inputChatPhotoEmpty();
        }
        ConnectionsManager.getInstance().performRpc(req2, new RPCRequest.RPCRequestDelegate() {
            @Override
            public void run(TLObject response, TLRPC.TL_error error) {
                if (error != null) {
                    return;
                }
                final TLRPC.messages_StatedMessage res = (TLRPC.messages_StatedMessage) response;
                MessagesStorage.getInstance().putUsersAndChats(res.users, res.chats, true, true);

                Utilities.RunOnUIThread(new Runnable() {
                    @Override
                    public void run() {
                        for (TLRPC.User user : res.users) {
                            users.put(user.id, user);
                            if (user.id == UserConfig.clientUserId) {
                                UserConfig.currentUser = user;
                            }
                        }
                        for (TLRPC.Chat chat : res.chats) {
                            chats.put(chat.id, chat);
                        }
                        final ArrayList<MessageObject> messagesObj = new ArrayList<MessageObject>();
                        messagesObj.add(new MessageObject(res.message, users));
                        TLRPC.Chat chat = res.chats.get(0);
                        chats.put(chat.id, chat);
                        updateInterfaceWithMessages(-chat.id, messagesObj);
                        NotificationCenter.getInstance().postNotificationName(dialogsNeedReload);
                        NotificationCenter.getInstance().postNotificationName(updateInterfaces, UPDATE_MASK_CHAT_AVATAR);
                    }
                });

                final ArrayList<TLRPC.Message> messages = new ArrayList<TLRPC.Message>();
                messages.add(res.message);
                MessagesStorage.getInstance().putMessages(messages, true, true);
                if (MessagesStorage.lastSeqValue + 1 == res.seq) {
                    MessagesStorage.lastSeqValue = res.seq;
                    MessagesStorage.lastPtsValue = res.pts;
                    MessagesStorage.getInstance().saveDiffParams(MessagesStorage.lastSeqValue, MessagesStorage.lastPtsValue, MessagesStorage.lastDateValue, MessagesStorage.lastQtsValue);
                } else if (MessagesStorage.lastSeqValue != res.seq) {
                    FileLog.e("tmessages", "need get diff TL_messages_editChatPhoto, seq: " + MessagesStorage.lastSeqValue + " " + res.seq);
                    if (gettingDifference || updatesStartWaitTime == 0 || updatesStartWaitTime != 0 && updatesStartWaitTime + 1500 > System.currentTimeMillis()) {
                        if (updatesStartWaitTime == 0) {
                            updatesStartWaitTime = System.currentTimeMillis();
                        }
                        FileLog.e("tmessages", "add TL_messages_editChatPhoto to queue");
                        UserActionUpdates updates = new UserActionUpdates();
                        updates.seq = res.seq;
                        updatesQueue.add(updates);
                    } else {
                        getDifference();
                    }
                }
            }
        }, null, true, RPCRequest.RPCRequestClassGeneric);
    }

    public void unregistedPush() {
        if (UserConfig.registeredForPush && UserConfig.pushString.length() == 0) {
            TLRPC.TL_account_unregisterDevice req = new TLRPC.TL_account_unregisterDevice();
            req.token = UserConfig.pushString;
            req.token_type = 2;
            ConnectionsManager.getInstance().performRpc(req, new RPCRequest.RPCRequestDelegate() {
                @Override
                public void run(TLObject response, TLRPC.TL_error error) {

                }
            }, null, true, RPCRequest.RPCRequestClassGeneric);
        }

        TLRPC.TL_auth_logOut req2 = new TLRPC.TL_auth_logOut();
        ConnectionsManager.getInstance().performRpc(req2, new RPCRequest.RPCRequestDelegate() {
            @Override
            public void run(TLObject response, TLRPC.TL_error error) {

            }
        }, null, true, RPCRequest.RPCRequestClassGeneric);
    }

    public void registerForPush(final String regid) {
        if (regid == null || regid.length() == 0 || registeringForPush || UserConfig.clientUserId == 0) {
            return;
        }
        if (UserConfig.registeredForPush && regid.equals(UserConfig.pushString)) {
            return;
        }
        registeringForPush = true;
        TLRPC.TL_account_registerDevice req = new TLRPC.TL_account_registerDevice();
        req.token_type = 2;
        req.token = regid;
        req.app_sandbox = false;
        try {
            req.lang_code = Locale.getDefault().getCountry();
            req.device_model = Build.MANUFACTURER + Build.MODEL;
            if (req.device_model == null) {
                req.device_model = "Android unknown";
            }
            req.system_version = "SDK " + Build.VERSION.SDK_INT;
            PackageInfo pInfo = ApplicationLoader.applicationContext.getPackageManager().getPackageInfo(ApplicationLoader.applicationContext.getPackageName(), 0);
            req.app_version = pInfo.versionName;
            if (req.app_version == null) {
                req.app_version = "App version unknown";
            }

        } catch (Exception e) {
            FileLog.e("tmessages", e);
            req.lang_code = "en";
            req.device_model = "Android unknown";
            req.system_version = "SDK " + Build.VERSION.SDK_INT;
            req.app_version = "App version unknown";
        }

        if (req.lang_code == null || req.lang_code.length() == 0) {
            req.lang_code = "en";
        }
        if (req.device_model == null || req.device_model.length() == 0) {
            req.device_model = "Android unknown";
        }
        if (req.app_version == null || req.app_version.length() == 0) {
            req.app_version = "App version unknown";
        }
        if (req.system_version == null || req.system_version.length() == 0) {
            req.system_version = "SDK Unknown";
        }

        if (req.app_version != null) {
            ConnectionsManager.getInstance().performRpc(req, new RPCRequest.RPCRequestDelegate() {
                @Override
                public void run(TLObject response, TLRPC.TL_error error) {
                    if (error == null) {
                        FileLog.e("tmessages", "registered for push");
                        UserConfig.registeredForPush = true;
                        UserConfig.pushString = regid;
                        UserConfig.saveConfig(false);
                    }
                    Utilities.RunOnUIThread(new Runnable() {
                        @Override
                        public void run() {
                            registeringForPush = false;
                        }
                    });
                }
            }, null, true, RPCRequest.RPCRequestClassGeneric);
        }
    }

    public void loadCurrentState() {
        if (updatingState) {
            return;
        }
        updatingState = true;
        TLRPC.TL_updates_getState req = new TLRPC.TL_updates_getState();
        ConnectionsManager.getInstance().performRpc(req, new RPCRequest.RPCRequestDelegate() {
            @Override
            public void run(TLObject response, TLRPC.TL_error error) {
                updatingState = false;
                if (error == null) {
                    TLRPC.TL_updates_state res = (TLRPC.TL_updates_state) response;
                    MessagesStorage.lastDateValue = res.date;
                    MessagesStorage.lastPtsValue = res.pts;
                    MessagesStorage.lastSeqValue = res.seq;
                    MessagesStorage.lastQtsValue = res.qts;
                    MessagesStorage.getInstance().saveDiffParams(MessagesStorage.lastSeqValue, MessagesStorage.lastPtsValue, MessagesStorage.lastDateValue, MessagesStorage.lastQtsValue);
                } else {
                    if (error.code != 401) {
                        loadCurrentState();
                    }
                }
            }
        }, null, true, RPCRequest.RPCRequestClassGeneric);
    }

    private int getUpdateSeq(TLRPC.Updates updates) {
        if (updates instanceof TLRPC.TL_updatesCombined) {
            return updates.seq_start;
        } else {
            return updates.seq;
        }
    }

    private void processUpdatesQueue(boolean getDifference) {
        if (!updatesQueue.isEmpty()) {
            Collections.sort(updatesQueue, new Comparator<TLRPC.Updates>() {
                @Override
                public int compare(TLRPC.Updates updates, TLRPC.Updates updates2) {
                    int seq1 = getUpdateSeq(updates);
                    int seq2 = getUpdateSeq(updates2);
                    if (seq1 == seq2) {
                        return 0;
                    } else if (seq1 > seq2) {
                        return 1;
                    }
                    return -1;
                }
            });
            boolean anyProceed = false;
            for (int a = 0; a < updatesQueue.size(); a++) {
                TLRPC.Updates updates = updatesQueue.get(a);
                int seq = getUpdateSeq(updates);
                if (MessagesStorage.lastSeqValue + 1 == seq || MessagesStorage.lastSeqValue == seq) {
                    processUpdates(updates, true);
                    anyProceed = true;
                    updatesQueue.remove(a);
                    a--;
                } else if (MessagesStorage.lastSeqValue < seq) {
                    if (updatesStartWaitTime != 0 && (anyProceed || updatesStartWaitTime + 1500 > System.currentTimeMillis())) {
                        FileLog.e("tmessages", "HOLE IN UPDATES QUEUE - will wait more time");
                        if (anyProceed) {
                            updatesStartWaitTime = System.currentTimeMillis();
                        }
                        return;
                    } else {
                        FileLog.e("tmessages", "HOLE IN UPDATES QUEUE - getDifference");
                        updatesStartWaitTime = 0;
                        updatesQueue.clear();
                        getDifference();
                        return;
                    }
                } else {
                    updatesQueue.remove(a);
                    a--;
                }
            }
            updatesQueue.clear();
            FileLog.e("tmessages", "UPDATES QUEUE PROCEED - OK");
            updatesStartWaitTime = 0;
            if (getDifference) {
                final int stateCopy = ConnectionsManager.getInstance().connectionState;
                Utilities.RunOnUIThread(new Runnable() {
                    @Override
                    public void run() {
                        NotificationCenter.getInstance().postNotificationName(703, stateCopy);
                    }
                });
            }
        } else {
            if (getDifference) {
                final int stateCopy = ConnectionsManager.getInstance().connectionState;
                Utilities.RunOnUIThread(new Runnable() {
                    @Override
                    public void run() {
                        NotificationCenter.getInstance().postNotificationName(703, stateCopy);
                    }
                });
            } else {
                updatesStartWaitTime = 0;
            }
        }
    }

    public void getDifference() {
        registerForPush(UserConfig.pushString);
        if (MessagesStorage.lastDateValue == 0) {
            loadCurrentState();
            return;
        }
        if (gettingDifference) {
            return;
        }
        if (!firstGettingTask) {
            getNewDeleteTask(null);
            firstGettingTask = true;
        }
        gettingDifference = true;
        TLRPC.TL_updates_getDifference req = new TLRPC.TL_updates_getDifference();
        req.pts = MessagesStorage.lastPtsValue;
        req.date = MessagesStorage.lastDateValue;
        req.qts = MessagesStorage.lastQtsValue;
        FileLog.e("tmessages", "start getDifference with date = " + MessagesStorage.lastDateValue + " pts = " + MessagesStorage.lastPtsValue + " seq = " + MessagesStorage.lastSeqValue);
        if (ConnectionsManager.getInstance().connectionState == 0) {
            ConnectionsManager.getInstance().connectionState = 3;
            final int stateCopy = ConnectionsManager.getInstance().connectionState;
            Utilities.RunOnUIThread(new Runnable() {
                @Override
                public void run() {
                    NotificationCenter.getInstance().postNotificationName(703, stateCopy);
                }
            });
        }
        ConnectionsManager.getInstance().performRpc(req, new RPCRequest.RPCRequestDelegate() {
            @Override
            public void run(TLObject response, TLRPC.TL_error error) {
                gettingDifferenceAgain = false;
                if (error == null) {
                    final TLRPC.updates_Difference res = (TLRPC.updates_Difference) response;
                    gettingDifferenceAgain = res instanceof TLRPC.TL_updates_differenceSlice;

                    final HashMap<Integer, TLRPC.User> usersDict = new HashMap<Integer, TLRPC.User>();
                    for (TLRPC.User user : res.users) {
                        usersDict.put(user.id, user);
                    }

                    final ArrayList<Integer> readMessages = new ArrayList<Integer>();
                    final ArrayList<TLRPC.TL_updateMessageID> msgUpdates = new ArrayList<TLRPC.TL_updateMessageID>();
                    if (!res.other_updates.isEmpty()) {
                        for (int a = 0; a < res.other_updates.size(); a++) {
                            TLRPC.Update upd = res.other_updates.get(a);
                            if (upd instanceof TLRPC.TL_updateMessageID) {
                                msgUpdates.add((TLRPC.TL_updateMessageID) upd);
                                res.other_updates.remove(a);
                                a--;
                            } else if (upd instanceof TLRPC.TL_updateReadMessages) {
                                readMessages.addAll(upd.messages);
                            }
                        }
                    }

                    Utilities.RunOnUIThread(new Runnable() {
                        @Override
                        public void run() {
                            for (TLRPC.User user : res.users) {
                                users.put(user.id, user);
                                if (user.id == UserConfig.clientUserId) {
                                    UserConfig.currentUser = user;
                                }
                            }
                            for (TLRPC.Chat chat : res.chats) {
                                chats.put(chat.id, chat);
                            }

                            if (currentPushMessage != null && readMessages.contains(currentPushMessage.messageOwner.id)) {
                                NotificationManager mNotificationManager = (NotificationManager) ApplicationLoader.applicationContext.getSystemService(Context.NOTIFICATION_SERVICE);
                                mNotificationManager.cancel(1);
                                currentPushMessage = null;
                            }
                        }
                    });

                    MessagesStorage.getInstance().storageQueue.postRunnable(new Runnable() {
                        @Override
                        public void run() {
                            if (!msgUpdates.isEmpty()) {
                                final HashMap<Integer, Integer> corrected = new HashMap<Integer, Integer>();
                                for (TLRPC.TL_updateMessageID update : msgUpdates) {
                                    Integer oldId = MessagesStorage.getInstance().updateMessageStateAndId(update.random_id, null, update.id, 0, false);
                                    if (oldId != null) {
                                        corrected.put(oldId, update.id);
                                    }
                                }

                                if (!corrected.isEmpty()) {
                                    Utilities.RunOnUIThread(new Runnable() {
                                        @Override
                                        public void run() {
                                            for (HashMap.Entry<Integer, Integer> entry : corrected.entrySet()) {
                                                Integer oldId = entry.getKey();
                                                sendingMessages.remove(oldId);
                                                Integer newId = entry.getValue();
                                                NotificationCenter.getInstance().postNotificationName(messageReceivedByServer, oldId, newId, null);
                                            }
                                        }
                                    });
                                }
                            }

                            Utilities.stageQueue.postRunnable(new Runnable() {
                                @Override
                                public void run() {
                                    if (!res.new_messages.isEmpty() || !res.new_encrypted_messages.isEmpty()) {
                                        final HashMap<Long, ArrayList<MessageObject>> messages = new HashMap<Long, ArrayList<MessageObject>>();
                                        for (TLRPC.EncryptedMessage encryptedMessage : res.new_encrypted_messages) {
                                            TLRPC.Message message = decryptMessage(encryptedMessage);
                                            if (message != null) {
                                                res.new_messages.add(message);
                                            }
                                        }

                                        MessageObject lastMessage = null;
                                        for (TLRPC.Message message : res.new_messages) {
                                            MessageObject obj = new MessageObject(message, usersDict);

                                            long dialog_id = obj.messageOwner.dialog_id;
                                            if (dialog_id == 0) {
                                                if (obj.messageOwner.to_id.chat_id != 0) {
                                                    dialog_id = -obj.messageOwner.to_id.chat_id;
                                                } else {
                                                    dialog_id = obj.messageOwner.to_id.user_id;
                                                }
                                            }

                                            if (!(res instanceof TLRPC.TL_updates_differenceSlice)) {
                                                if ((dialog_id != openned_dialog_id || ApplicationLoader.lastPauseTime != 0) && !obj.isOut() && obj.messageOwner.unread && (lastMessage == null || lastMessage.messageOwner.date < obj.messageOwner.date)) {
                                                    if (!readMessages.contains(obj.messageOwner.id)) {
                                                        lastMessage = obj;
                                                    }
                                                }
                                            }
                                            long uid;
                                            if (message.dialog_id != 0) {
                                                uid = message.dialog_id;
                                            } else {
                                                if (message.to_id.chat_id != 0) {
                                                    uid = -message.to_id.chat_id;
                                                } else {
                                                    if (message.to_id.user_id == UserConfig.clientUserId) {
                                                        message.to_id.user_id = message.from_id;
                                                    }
                                                    uid = message.to_id.user_id;
                                                }
                                            }
                                            ArrayList<MessageObject> arr = messages.get(uid);
                                            if (arr == null) {
                                                arr = new ArrayList<MessageObject>();
                                                messages.put(uid, arr);
                                            }
                                            arr.add(obj);
                                        }

                                        processPendingEncMessages();

                                        final MessageObject object = lastMessage;
                                        Utilities.RunOnUIThread(new Runnable() {
                                            @Override
                                            public void run() {
                                                for (HashMap.Entry<Long, ArrayList<MessageObject>> pair : messages.entrySet()) {
                                                    Long key = pair.getKey();
                                                    ArrayList<MessageObject> value = pair.getValue();
                                                    updateInterfaceWithMessages(key, value);
                                                }
                                                NotificationCenter.getInstance().postNotificationName(dialogsNeedReload);
                                                if (object != null) {
                                                    showInAppNotification(object);
                                                }
                                            }
                                        });
                                        MessagesStorage.getInstance().storageQueue.postRunnable(new Runnable() {
                                            @Override
                                            public void run() {
                                                MessagesStorage.getInstance().startTransaction(false);
                                                MessagesStorage.getInstance().putMessages(res.new_messages, false, false);
                                                MessagesStorage.getInstance().putUsersAndChats(res.users, res.chats, false, false);
                                                MessagesStorage.getInstance().commitTransaction(false);
                                            }
                                        });
                                    }

                                    if (res != null && !res.other_updates.isEmpty()) {
                                        processUpdateArray(res.other_updates, res.users, res.chats);
                                    }

                                    gettingDifference = false;
                                    if (res instanceof TLRPC.TL_updates_difference) {
                                        MessagesStorage.lastSeqValue = res.state.seq;
                                        MessagesStorage.lastDateValue = res.state.date;
                                        MessagesStorage.lastPtsValue = res.state.pts;
                                        MessagesStorage.lastQtsValue = res.state.qts;
                                        ConnectionsManager.getInstance().connectionState = 0;
                                        processUpdatesQueue(true);
                                    } else if (res instanceof TLRPC.TL_updates_differenceSlice) {
                                        //MessagesStorage.lastSeqValue = res.intermediate_state.seq;
                                        MessagesStorage.lastDateValue = res.intermediate_state.date;
                                        MessagesStorage.lastPtsValue = res.intermediate_state.pts;
                                        MessagesStorage.lastQtsValue = res.intermediate_state.qts;
                                        gettingDifferenceAgain = true;
                                        getDifference();
                                    } else if (res instanceof TLRPC.TL_updates_differenceEmpty) {
                                        MessagesStorage.lastSeqValue = res.seq;
                                        MessagesStorage.lastDateValue = res.date;
                                        ConnectionsManager.getInstance().connectionState = 0;
                                        processUpdatesQueue(true);
                                    }
                                    MessagesStorage.getInstance().saveDiffParams(MessagesStorage.lastSeqValue, MessagesStorage.lastPtsValue, MessagesStorage.lastDateValue, MessagesStorage.lastQtsValue);
                                    FileLog.e("tmessages", "received difference with date = " + MessagesStorage.lastDateValue + " pts = " + MessagesStorage.lastPtsValue + " seq = " + MessagesStorage.lastSeqValue);
                                    FileLog.e("tmessages", "messages = " + res.new_messages.size() + " users = " + res.users.size() + " chats = " + res.chats.size() + " other updates = " + res.other_updates.size());
                                }
                            });
                        }
                    });
                } else {
                    gettingDifference = false;
                    getDifference();
                    FileLog.e("tmessages", "get difference error, don't know what to do :(");
                }
            }
        }, null, true, RPCRequest.RPCRequestClassGeneric);
    }

    public void processUpdates(final TLRPC.Updates updates, boolean fromQueue) {
        boolean needGetDiff = false;
        boolean needReceivedQueue = false;
        boolean addedToQueue = false;
        if (updates instanceof TLRPC.TL_updateShort) {
            ArrayList<TLRPC.Update> arr = new ArrayList<TLRPC.Update>();
            arr.add(updates.update);
            processUpdateArray(arr, null, null);
        } else if (updates instanceof TLRPC.TL_updateShortChatMessage) {
            boolean missingData = chats.get(updates.chat_id) == null || users.get(updates.from_id) == null;
            if (missingData) {
                needGetDiff = true;
            } else {
                if (MessagesStorage.lastSeqValue + 1 == updates.seq) {
                    TLRPC.TL_message message = new TLRPC.TL_message();
                    message.from_id = updates.from_id;
                    message.id = updates.id;
                    message.to_id = new TLRPC.TL_peerChat();
                    message.to_id.chat_id = updates.chat_id;
                    message.message = updates.message;
                    message.date = updates.date;
                    message.unread = true;
                    message.media = new TLRPC.TL_messageMediaEmpty();
                    MessagesStorage.lastSeqValue = updates.seq;
                    MessagesStorage.lastPtsValue = updates.pts;
                    final MessageObject obj = new MessageObject(message, null);
                    final ArrayList<MessageObject> objArr = new ArrayList<MessageObject>();
                    objArr.add(obj);
                    ArrayList<TLRPC.Message> arr = new ArrayList<TLRPC.Message>();
                    arr.add(message);
                    final boolean printUpdate = updatePrintingUsersWithNewMessages(-updates.chat_id, objArr);
                    if (printUpdate) {
                        updatePrintingStrings();
                    }
                    Utilities.RunOnUIThread(new Runnable() {
                        @Override
                        public void run() {
                            if (printUpdate) {
                                NotificationCenter.getInstance().postNotificationName(updateInterfaces, UPDATE_MASK_USER_PRINT);
                            }
                            if (obj.messageOwner.from_id != UserConfig.clientUserId) {
                                long dialog_id;
                                if (obj.messageOwner.to_id.chat_id != 0) {
                                    dialog_id = -obj.messageOwner.to_id.chat_id;
                                } else {
                                    dialog_id = obj.messageOwner.to_id.user_id;
                                }
                                if (dialog_id != openned_dialog_id || ApplicationLoader.lastPauseTime != 0 || !ApplicationLoader.isScreenOn) {
                                    showInAppNotification(obj);
                                }
                            }
                            updateInterfaceWithMessages(-updates.chat_id, objArr);
                            NotificationCenter.getInstance().postNotificationName(dialogsNeedReload);
                        }
                    });
                    MessagesStorage.getInstance().putMessages(arr, false, true);
                } else if (MessagesStorage.lastSeqValue != updates.seq) {
                    FileLog.e("tmessages", "need get diff TL_updateShortChatMessage, seq: " + MessagesStorage.lastSeqValue + " " + updates.seq);
                    if (gettingDifference || updatesStartWaitTime == 0 || updatesStartWaitTime != 0 && updatesStartWaitTime + 1500 > System.currentTimeMillis()) {
                        if (updatesStartWaitTime == 0) {
                            updatesStartWaitTime = System.currentTimeMillis();
                        }
                        FileLog.e("tmessages", "add TL_updateShortChatMessage to queue");
                        updatesQueue.add(updates);
                        addedToQueue = true;
                    } else {
                        needGetDiff = true;
                    }
                }
            }
        } else if (updates instanceof TLRPC.TL_updateShortMessage) {
            boolean missingData = users.get(updates.from_id) == null;
            if (missingData) {
                needGetDiff = true;
            } else {
                if (MessagesStorage.lastSeqValue + 1 == updates.seq) {
                    TLRPC.TL_message message = new TLRPC.TL_message();
                    message.from_id = updates.from_id;
                    message.id = updates.id;
                    message.to_id = new TLRPC.TL_peerUser();
                    message.to_id.user_id = updates.from_id;
                    message.message = updates.message;
                    message.date = updates.date;
                    message.unread = true;
                    message.media = new TLRPC.TL_messageMediaEmpty();
                    MessagesStorage.lastSeqValue = updates.seq;
                    MessagesStorage.lastPtsValue = updates.pts;
                    MessagesStorage.lastDateValue = updates.date;
                    final MessageObject obj = new MessageObject(message, null);
                    final ArrayList<MessageObject> objArr = new ArrayList<MessageObject>();
                    objArr.add(obj);
                    ArrayList<TLRPC.Message> arr = new ArrayList<TLRPC.Message>();
                    arr.add(message);
                    final boolean printUpdate = updatePrintingUsersWithNewMessages(updates.from_id, objArr);
                    if (printUpdate) {
                        updatePrintingStrings();
                    }
                    Utilities.RunOnUIThread(new Runnable() {
                        @Override
                        public void run() {
                            if (printUpdate) {
                                NotificationCenter.getInstance().postNotificationName(updateInterfaces, UPDATE_MASK_USER_PRINT);
                            }
                            if (obj.messageOwner.from_id != UserConfig.clientUserId) {
                                long dialog_id;
                                if (obj.messageOwner.to_id.chat_id != 0) {
                                    dialog_id = -obj.messageOwner.to_id.chat_id;
                                } else {
                                    dialog_id = obj.messageOwner.to_id.user_id;
                                }
                                if (dialog_id != openned_dialog_id || ApplicationLoader.lastPauseTime != 0 || !ApplicationLoader.isScreenOn) {
                                    showInAppNotification(obj);
                                }
                            }
                            updateInterfaceWithMessages(updates.from_id, objArr);
                            NotificationCenter.getInstance().postNotificationName(dialogsNeedReload);
                        }
                    });
                    MessagesStorage.getInstance().putMessages(arr, false, true);
                } else if (MessagesStorage.lastSeqValue != updates.seq) {
                    FileLog.e("tmessages", "need get diff TL_updateShortMessage, seq: " + MessagesStorage.lastSeqValue + " " + updates.seq);
                    if (gettingDifference || updatesStartWaitTime == 0 || updatesStartWaitTime != 0 && updatesStartWaitTime + 1500 > System.currentTimeMillis()) {
                        if (updatesStartWaitTime == 0) {
                            updatesStartWaitTime = System.currentTimeMillis();
                        }
                        FileLog.e("tmessages", "add TL_updateShortMessage to queue");
                        updatesQueue.add(updates);
                        addedToQueue = true;
                    } else {
                        needGetDiff = true;
                    }
                }
            }
        } else if (updates instanceof TLRPC.TL_updatesCombined) {
            if (MessagesStorage.lastSeqValue + 1 == updates.seq_start || MessagesStorage.lastSeqValue == updates.seq_start) {
                MessagesStorage.getInstance().putUsersAndChats(updates.users, updates.chats, true, true);
                int lastPtsValue = MessagesStorage.lastPtsValue;
                int lastQtsValue = MessagesStorage.lastQtsValue;
                if (!processUpdateArray(updates.updates, updates.users, updates.chats)) {
                    MessagesStorage.lastPtsValue = lastPtsValue;
                    MessagesStorage.lastQtsValue = lastQtsValue;
                    FileLog.e("tmessages", "need get diff inner TL_updatesCombined, seq: " + MessagesStorage.lastSeqValue + " " + updates.seq);
                    needGetDiff = true;
                } else {
                    MessagesStorage.lastDateValue = updates.date;
                    MessagesStorage.lastSeqValue = updates.seq;
                    if (MessagesStorage.lastQtsValue != lastQtsValue) {
                        needReceivedQueue = true;
                    }
                }
            } else {
                FileLog.e("tmessages", "need get diff TL_updatesCombined, seq: " + MessagesStorage.lastSeqValue + " " + updates.seq_start);
                if (gettingDifference || updatesStartWaitTime == 0 || updatesStartWaitTime != 0 && updatesStartWaitTime + 1500 > System.currentTimeMillis()) {
                    if (updatesStartWaitTime == 0) {
                        updatesStartWaitTime = System.currentTimeMillis();
                    }
                    FileLog.e("tmessages", "add TL_updatesCombined to queue");
                    updatesQueue.add(updates);
                    addedToQueue = true;
                } else {
                    needGetDiff = true;
                }
            }
        } else if (updates instanceof TLRPC.TL_updates) {
            if (MessagesStorage.lastSeqValue + 1 == updates.seq || updates.seq == 0 || updates.seq == MessagesStorage.lastSeqValue) {
                MessagesStorage.getInstance().putUsersAndChats(updates.users, updates.chats, true, true);
                int lastPtsValue = MessagesStorage.lastPtsValue;
                int lastQtsValue = MessagesStorage.lastQtsValue;
                if (!processUpdateArray(updates.updates, updates.users, updates.chats)) {
                    needGetDiff = true;
                    MessagesStorage.lastPtsValue = lastPtsValue;
                    MessagesStorage.lastQtsValue = lastQtsValue;
                    FileLog.e("tmessages", "need get diff inner TL_updates, seq: " + MessagesStorage.lastSeqValue + " " + updates.seq);
                } else {
                    MessagesStorage.lastDateValue = updates.date;
                    if (updates.seq != 0) {
                        MessagesStorage.lastSeqValue = updates.seq;
                    }
                    if (MessagesStorage.lastQtsValue != lastQtsValue) {
                        needReceivedQueue = true;
                    }
                }
            } else {
                FileLog.e("tmessages", "need get diff TL_updates, seq: " + MessagesStorage.lastSeqValue + " " + updates.seq);
                if (gettingDifference || updatesStartWaitTime == 0 || updatesStartWaitTime != 0 && updatesStartWaitTime + 1500 > System.currentTimeMillis()) {
                    if (updatesStartWaitTime == 0) {
                        updatesStartWaitTime = System.currentTimeMillis();
                    }
                    FileLog.e("tmessages", "add TL_updates to queue");
                    updatesQueue.add(updates);
                    addedToQueue = true;
                } else {
                    needGetDiff = true;
                }
            }
        } else if (updates instanceof TLRPC.TL_updatesTooLong) {
            FileLog.e("tmessages", "need get diff TL_updatesTooLong");
            needGetDiff = true;
        } else if (updates instanceof UserActionUpdates) {
            MessagesStorage.lastSeqValue = updates.seq;
        }
        if (needGetDiff && !fromQueue) {
            getDifference();
        } else if (!fromQueue && !updatesQueue.isEmpty()) {
            processUpdatesQueue(false);
        }
        if (needReceivedQueue) {
            TLRPC.TL_messages_receivedQueue req = new TLRPC.TL_messages_receivedQueue();
            req.max_qts = MessagesStorage.lastQtsValue;
            ConnectionsManager.getInstance().performRpc(req, new RPCRequest.RPCRequestDelegate() {
                @Override
                public void run(TLObject response, TLRPC.TL_error error) {

                }
            }, null, true, RPCRequest.RPCRequestClassGeneric);
        }
        MessagesStorage.getInstance().saveDiffParams(MessagesStorage.lastSeqValue, MessagesStorage.lastPtsValue, MessagesStorage.lastDateValue, MessagesStorage.lastQtsValue);
    }

    public boolean processUpdateArray(ArrayList<TLRPC.Update> updates, final ArrayList<TLRPC.User> usersArr, final ArrayList<TLRPC.Chat> chatsArr) {
        if (updates.isEmpty()) {
            return true;
        }
        long currentTime = System.currentTimeMillis();

        final HashMap<Long, ArrayList<MessageObject>> messages = new HashMap<Long, ArrayList<MessageObject>>();
        final ArrayList<TLRPC.Message> messagesArr = new ArrayList<TLRPC.Message>();
        final ArrayList<Integer> markAsReadMessages = new ArrayList<Integer>();
        final HashMap<Integer, Integer> markAsReadEncrypted = new HashMap<Integer, Integer>();
        final ArrayList<Integer> deletedMessages = new ArrayList<Integer>();
        boolean printChanged = false;
        final ArrayList<TLRPC.ChatParticipants> chatInfoToUpdate = new ArrayList<TLRPC.ChatParticipants>();
        final ArrayList<TLRPC.Update> updatesOnMainThread = new ArrayList<TLRPC.Update>();
        final ArrayList<TLRPC.TL_updateEncryptedMessagesRead> tasks = new ArrayList<TLRPC.TL_updateEncryptedMessagesRead>();
        final ArrayList<Integer> contactsIds = new ArrayList<Integer>();
        MessageObject lastMessage = null;

        boolean checkForUsers = true;
        ConcurrentHashMap<Integer, TLRPC.User> usersDict;
        ConcurrentHashMap<Integer, TLRPC.Chat> chatsDict;
        if (usersArr != null) {
            usersDict = new ConcurrentHashMap<Integer, TLRPC.User>();
            for (TLRPC.User user : usersArr) {
                usersDict.put(user.id, user);
            }
        } else {
            checkForUsers = false;
            usersDict = users;
        }
        if (chatsArr != null) {
            chatsDict = new ConcurrentHashMap<Integer, TLRPC.Chat>();
            for (TLRPC.Chat chat : chatsArr) {
                chatsDict.put(chat.id, chat);
            }
        } else {
            checkForUsers = false;
            chatsDict = chats;
        }

        if (usersArr != null || chatsArr != null) {
            Utilities.RunOnUIThread(new Runnable() {
                @Override
                public void run() {
                    if (usersArr != null) {
                        for (TLRPC.User user : usersArr) {
                            users.put(user.id, user);
                            if (user.id == UserConfig.clientUserId) {
                                UserConfig.currentUser = user;
                            }
                        }
                    }
                    if (chatsArr != null) {
                        for (TLRPC.Chat chat : chatsArr) {
                            chats.put(chat.id, chat);
                        }
                    }
                }
            });
        }

        int interfaceUpdateMask = 0;

        for (TLRPC.Update update : updates) {
            if (update instanceof TLRPC.TL_updateNewMessage) {
                TLRPC.TL_updateNewMessage upd = (TLRPC.TL_updateNewMessage)update;
                if (checkForUsers) {
                    if (usersDict.get(upd.message.from_id) == null && users.get(upd.message.from_id) == null || upd.message.to_id.chat_id != 0 && chatsDict.get(upd.message.to_id.chat_id) == null && chats.get(upd.message.to_id.chat_id) == null) {
                        return false;
                    }
                }
                messagesArr.add(upd.message);
                MessageObject obj = new MessageObject(upd.message, usersDict);
                if (obj.type == 11) {
                    interfaceUpdateMask |= UPDATE_MASK_CHAT_AVATAR;
                } else if (obj.type == 10) {
                    interfaceUpdateMask |= UPDATE_MASK_CHAT_NAME;
                }
                long uid;
                if (upd.message.to_id.chat_id != 0) {
                    uid = -upd.message.to_id.chat_id;
                } else {
                    if (upd.message.to_id.user_id == UserConfig.clientUserId) {
                        upd.message.to_id.user_id = upd.message.from_id;
                    }
                    uid = upd.message.to_id.user_id;
                }
                ArrayList<MessageObject> arr = messages.get(uid);
                if (arr == null) {
                    arr = new ArrayList<MessageObject>();
                    messages.put(uid, arr);
                }
                arr.add(obj);
                MessagesStorage.lastPtsValue = update.pts;
                if (upd.message.from_id != UserConfig.clientUserId && upd.message.to_id != null) {
                    if (uid != openned_dialog_id || ApplicationLoader.lastPauseTime != 0) {
                        lastMessage = obj;
                    }
                }
            } else if (update instanceof TLRPC.TL_updateMessageID) {
                //can't be here
            } else if (update instanceof TLRPC.TL_updateReadMessages) {
                markAsReadMessages.addAll(update.messages);
                MessagesStorage.lastPtsValue = update.pts;
            } else if (update instanceof TLRPC.TL_updateDeleteMessages) {
                deletedMessages.addAll(update.messages);
                MessagesStorage.lastPtsValue = update.pts;
            } else if (update instanceof TLRPC.TL_updateRestoreMessages) {
                MessagesStorage.lastPtsValue = update.pts;
            } else if (update instanceof TLRPC.TL_updateUserTyping || update instanceof TLRPC.TL_updateChatUserTyping) {
                if (update.user_id != UserConfig.clientUserId) {
                    long uid = -update.chat_id;
                    if (uid == 0) {
                        uid = update.user_id;
                    }
                    ArrayList<PrintingUser> arr = printingUsers.get(uid);
                    if (arr == null) {
                        arr = new ArrayList<PrintingUser>();
                        printingUsers.put(uid, arr);
                    }
                    boolean exist = false;
                    for (PrintingUser u : arr) {
                        if (u.userId == update.user_id) {
                            exist = true;
                            u.lastTime = currentTime;
                            break;
                        }
                    }
                    if (!exist) {
                        PrintingUser newUser = new PrintingUser();
                        newUser.userId = update.user_id;
                        newUser.lastTime = currentTime;
                        arr.add(newUser);
                        printChanged = true;
                    }
                }
            } else if (update instanceof TLRPC.TL_updateChatParticipants) {
                interfaceUpdateMask |= UPDATE_MASK_CHAT_MEMBERS;
                chatInfoToUpdate.add(update.participants);
            } else if (update instanceof TLRPC.TL_updateUserStatus) {
                interfaceUpdateMask |= UPDATE_MASK_STATUS;
                updatesOnMainThread.add(update);
            } else if (update instanceof TLRPC.TL_updateUserName) {
                interfaceUpdateMask |= UPDATE_MASK_NAME;
                updatesOnMainThread.add(update);
            } else if (update instanceof TLRPC.TL_updateUserPhoto) {
                interfaceUpdateMask |= UPDATE_MASK_AVATAR;
                MessagesStorage.getInstance().clearUserPhotos(update.user_id);
               /*if (!(update.photo instanceof TLRPC.TL_userProfilePhotoEmpty)) { DEPRECATED
                    if (usersDict.containsKey(update.user_id)) {
                        TLRPC.TL_messageService newMessage = new TLRPC.TL_messageService();
                        newMessage.action = new TLRPC.TL_messageActionUserUpdatedPhoto();
                        newMessage.action.newUserPhoto = update.photo;
                        newMessage.local_id = newMessage.id = UserConfig.getNewMessageId();
                        UserConfig.saveConfig(false);
                        newMessage.unread = true;
                        newMessage.date = update.date;
                        newMessage.from_id = update.user_id;
                        newMessage.to_id = new TLRPC.TL_peerUser();
                        newMessage.to_id.user_id = UserConfig.clientUserId;
                        newMessage.out = false;
                        newMessage.dialog_id = update.user_id;

                        messagesArr.add(newMessage);
                        MessageObject obj = new MessageObject(newMessage, usersDict);
                        ArrayList<MessageObject> arr = messages.get(newMessage.dialog_id);
                        if (arr == null) {
                            arr = new ArrayList<MessageObject>();
                            messages.put(newMessage.dialog_id, arr);
                        }
                        arr.add(obj);
                        if (newMessage.from_id != UserConfig.clientUserId && newMessage.to_id != null) {
                            if (newMessage.dialog_id != openned_dialog_id || ApplicationLoader.lastPauseTime != 0) {
                                lastMessage = obj;
                            }
                        }
                    }
                }*/

                updatesOnMainThread.add(update);
            } else if (update instanceof TLRPC.TL_updateContactRegistered) {
                if (enableJoined && usersDict.containsKey(update.user_id)) {
                    TLRPC.TL_messageService newMessage = new TLRPC.TL_messageService();
                    newMessage.action = new TLRPC.TL_messageActionUserJoined();
                    newMessage.local_id = newMessage.id = UserConfig.getNewMessageId();
                    UserConfig.saveConfig(false);
                    newMessage.unread = true;
                    newMessage.date = update.date;
                    newMessage.from_id = update.user_id;
                    newMessage.to_id = new TLRPC.TL_peerUser();
                    newMessage.to_id.user_id = UserConfig.clientUserId;
                    newMessage.out = false;
                    newMessage.dialog_id = update.user_id;

                    messagesArr.add(newMessage);
                    MessageObject obj = new MessageObject(newMessage, usersDict);
                    ArrayList<MessageObject> arr = messages.get(newMessage.dialog_id);
                    if (arr == null) {
                        arr = new ArrayList<MessageObject>();
                        messages.put(newMessage.dialog_id, arr);
                    }
                    arr.add(obj);
                    if (newMessage.from_id != UserConfig.clientUserId && newMessage.to_id != null) {
                        if (newMessage.dialog_id != openned_dialog_id || ApplicationLoader.lastPauseTime != 0) {
                            lastMessage = obj;
                        }
                    }
                }
//                if (!contactsIds.contains(update.user_id)) {
//                    contactsIds.add(update.user_id);
//                }
            } else if (update instanceof TLRPC.TL_updateContactLink) {
                if (update.my_link instanceof TLRPC.TL_contacts_myLinkContact || update.my_link instanceof TLRPC.TL_contacts_myLinkRequested && update.my_link.contact) {
                    int idx = contactsIds.indexOf(-update.user_id);
                    if (idx != -1) {
                        contactsIds.remove(idx);
                    }
                    if (!contactsIds.contains(update.user_id)) {
                        contactsIds.add(update.user_id);
                    }
                } else {
                    int idx = contactsIds.indexOf(update.user_id);
                    if (idx != -1) {
                        contactsIds.remove(idx);
                    }
                    if (!contactsIds.contains(update.user_id)) {
                        contactsIds.add(-update.user_id);
                    }
                }
            } else if (update instanceof TLRPC.TL_updateActivation) {
                //DEPRECATED
            } else if (update instanceof TLRPC.TL_updateNewAuthorization) {
                TLRPC.TL_messageService newMessage = new TLRPC.TL_messageService();
                newMessage.action = new TLRPC.TL_messageActionLoginUnknownLocation();
                newMessage.action.title = update.device;
                newMessage.action.address = update.location;
                newMessage.local_id = newMessage.id = UserConfig.getNewMessageId();
                UserConfig.saveConfig(false);
                newMessage.unread = true;
                newMessage.date = update.date;
                newMessage.from_id = 333000;
                newMessage.to_id = new TLRPC.TL_peerUser();
                newMessage.to_id.user_id = UserConfig.clientUserId;
                newMessage.out = false;
                newMessage.dialog_id = 333000;

                messagesArr.add(newMessage);
                MessageObject obj = new MessageObject(newMessage, usersDict);
                ArrayList<MessageObject> arr = messages.get(newMessage.dialog_id);
                if (arr == null) {
                    arr = new ArrayList<MessageObject>();
                    messages.put(newMessage.dialog_id, arr);
                }
                arr.add(obj);
                if (newMessage.from_id != UserConfig.clientUserId && newMessage.to_id != null) {
                    if (newMessage.dialog_id != openned_dialog_id || ApplicationLoader.lastPauseTime != 0) {
                        lastMessage = obj;
                    }
                }
            } else if (update instanceof TLRPC.TL_updateNewGeoChatMessage) {
                //DEPRECATED
            } else if (update instanceof TLRPC.TL_updateNewEncryptedMessage) {
                MessagesStorage.lastQtsValue = update.qts;
                TLRPC.Message message = decryptMessage(((TLRPC.TL_updateNewEncryptedMessage)update).message);
                if (message != null) {
                    int cid = ((TLRPC.TL_updateNewEncryptedMessage)update).message.chat_id;
                    messagesArr.add(message);
                    MessageObject obj = new MessageObject(message, usersDict);
                    long uid = ((long)cid) << 32;
                    ArrayList<MessageObject> arr = messages.get(uid);
                    if (arr == null) {
                        arr = new ArrayList<MessageObject>();
                        messages.put(uid, arr);
                    }
                    arr.add(obj);
                    if (message.from_id != UserConfig.clientUserId && message.to_id != null) {
                        if (uid != openned_dialog_id || ApplicationLoader.lastPauseTime != 0) {
                            lastMessage = obj;
                        }
                    }
                }
            } else if (update instanceof TLRPC.TL_updateEncryptedChatTyping) {
                long uid = ((long)update.chat_id) << 32;
                ArrayList<PrintingUser> arr = printingUsers.get(uid);
                if (arr == null) {
                    arr = new ArrayList<PrintingUser>();
                    printingUsers.put(uid, arr);
                }
                boolean exist = false;
                for (PrintingUser u : arr) {
                    if (u.userId == update.user_id) {
                        exist = true;
                        u.lastTime = currentTime;
                        break;
                    }
                }
                if (!exist) {
                    PrintingUser newUser = new PrintingUser();
                    newUser.userId = update.user_id;
                    newUser.lastTime = currentTime;
                    arr.add(newUser);
                    printChanged = true;
                }
            } else if (update instanceof TLRPC.TL_updateEncryptedMessagesRead) {
                markAsReadEncrypted.put(update.chat_id, Math.max(update.max_date, update.date));
                tasks.add((TLRPC.TL_updateEncryptedMessagesRead)update);
            } else if (update instanceof TLRPC.TL_updateChatParticipantAdd) {
                MessagesStorage.getInstance().updateChatInfo(update.chat_id, update.user_id, false, update.inviter_id, update.version);
            } else if (update instanceof TLRPC.TL_updateChatParticipantDelete) {
                MessagesStorage.getInstance().updateChatInfo(update.chat_id, update.user_id, true, 0, update.version);
            } else if (update instanceof TLRPC.TL_updateDcOptions) {
                ConnectionsManager.getInstance().updateDcSettings(0);
            } else if (update instanceof TLRPC.TL_updateEncryption) {
                final TLRPC.EncryptedChat newChat = update.chat;
                long dialog_id = ((long)newChat.id) << 32;
                TLRPC.EncryptedChat existingChat = encryptedChats.get(newChat.id);
                if (existingChat == null) {
                    Semaphore semaphore = new Semaphore(0);
                    ArrayList<TLObject> result = new ArrayList<TLObject>();
                    MessagesStorage.getInstance().getEncryptedChat(newChat.id, semaphore, result);
                    try {
                        semaphore.acquire();
                    } catch (Exception e) {
                        FileLog.e("tmessages", e);
                    }
                    if (result.size() == 2) {
                        existingChat = (TLRPC.EncryptedChat)result.get(0);
                        TLRPC.User user = (TLRPC.User)result.get(1);
                        users.putIfAbsent(user.id, user);
                    }
                }

                if (newChat instanceof TLRPC.TL_encryptedChatRequested && existingChat == null) {
                    int user_id = newChat.participant_id;
                    if (user_id == UserConfig.clientUserId) {
                        user_id = newChat.admin_id;
                    }
                    TLRPC.User user = users.get(user_id);
                    if (user == null) {
                        user = usersDict.get(user_id);
                    }
                    newChat.user_id = user_id;
                    final TLRPC.TL_dialog dialog = new TLRPC.TL_dialog();
                    dialog.id = dialog_id;
                    dialog.unread_count = 0;
                    dialog.top_message = 0;
                    dialog.last_message_date = update.date;

                    Utilities.RunOnUIThread(new Runnable() {
                        @Override
                        public void run() {
                            dialogs_dict.put(dialog.id, dialog);
                            dialogs.add(dialog);
                            dialogsServerOnly.clear();
                            encryptedChats.put(newChat.id, newChat);
                            Collections.sort(dialogs, new Comparator<TLRPC.TL_dialog>() {
                                @Override
                                public int compare(TLRPC.TL_dialog tl_dialog, TLRPC.TL_dialog tl_dialog2) {
                                    if (tl_dialog.last_message_date == tl_dialog2.last_message_date) {
                                        return 0;
                                    } else if (tl_dialog.last_message_date < tl_dialog2.last_message_date) {
                                        return 1;
                                    } else {
                                        return -1;
                                    }
                                }
                            });
                            for (TLRPC.TL_dialog d : dialogs) {
                                if ((int)d.id != 0) {
                                    dialogsServerOnly.add(d);
                                }
                            }
                            NotificationCenter.getInstance().postNotificationName(dialogsNeedReload);
                        }
                    });
                    MessagesStorage.getInstance().putEncryptedChat(newChat, user, dialog);
                    acceptSecretChat(newChat);
                } else if (newChat instanceof TLRPC.TL_encryptedChat) {
                    if (existingChat != null && existingChat instanceof TLRPC.TL_encryptedChatWaiting && (existingChat.auth_key == null || existingChat.auth_key.length == 1)) {
                        newChat.a_or_b = existingChat.a_or_b;
                        newChat.user_id = existingChat.user_id;
                        processAcceptedSecretChat(newChat);
                    } else if (existingChat == null && startingSecretChat) {
                        delayedEncryptedChatUpdates.add(update);
                    }
                } else {
                    final TLRPC.EncryptedChat exist = existingChat;
                    Utilities.RunOnUIThread(new Runnable() {
                        @Override
                        public void run() {
                            if (exist != null) {
                                newChat.user_id = exist.user_id;
                                newChat.auth_key = exist.auth_key;
                                newChat.ttl = exist.ttl;
                                encryptedChats.put(newChat.id, newChat);
                            }
                            MessagesStorage.getInstance().updateEncryptedChat(newChat);
                            NotificationCenter.getInstance().postNotificationName(encryptedChatUpdated, newChat);
                        }
                    });
                }
            }
        }
        if (!messages.isEmpty()) {
            for (HashMap.Entry<Long, ArrayList<MessageObject>> pair : messages.entrySet()) {
                Long key = pair.getKey();
                ArrayList<MessageObject> value = pair.getValue();
                if (updatePrintingUsersWithNewMessages(key, value)) {
                    printChanged = true;
                }
            }
        }

        if (printChanged) {
            updatePrintingStrings();
        }

        final MessageObject lastMessageArg = lastMessage;
        final int interfaceUpdateMaskFinal = interfaceUpdateMask;
        final boolean printChangedArg = printChanged;

        processPendingEncMessages();

        if (!contactsIds.isEmpty()) {
            ContactsController.getInstance().processContactsUpdates(contactsIds, usersDict);
        }

        if (!messagesArr.isEmpty()) {
            MessagesStorage.getInstance().putMessages(messagesArr, true, true);
        }

        if (!messages.isEmpty() || !markAsReadMessages.isEmpty() || !deletedMessages.isEmpty() || printChanged || !chatInfoToUpdate.isEmpty() || !updatesOnMainThread.isEmpty() || !markAsReadEncrypted.isEmpty() || !contactsIds.isEmpty()) {
            Utilities.RunOnUIThread(new Runnable() {
                @Override
                public void run() {
                    int updateMask = interfaceUpdateMaskFinal;

                    boolean avatarsUpdate = false;
                    if (!updatesOnMainThread.isEmpty()) {
                        ArrayList<TLRPC.User> dbUsers = new ArrayList<TLRPC.User>();
                        ArrayList<TLRPC.User> dbUsersStatus = new ArrayList<TLRPC.User>();
                        for (TLRPC.Update update : updatesOnMainThread) {
                            TLRPC.User toDbUser = new TLRPC.User();
                            toDbUser.id = update.user_id;
                            TLRPC.User currentUser = users.get(update.user_id);
                            if (update instanceof TLRPC.TL_updateUserStatus) {
                                if (currentUser != null) {
                                    currentUser.id = update.user_id;
                                    currentUser.status = update.status;
                                }
                                toDbUser.status = update.status;
                                dbUsersStatus.add(toDbUser);
                            } else if (update instanceof TLRPC.TL_updateUserName) {
                                if (currentUser != null) {
                                    currentUser.first_name = update.first_name;
                                    currentUser.last_name = update.last_name;
                                }
                                toDbUser.first_name = update.first_name;
                                toDbUser.last_name = update.last_name;
                                dbUsers.add(toDbUser);
                            } else if (update instanceof TLRPC.TL_updateUserPhoto) {
                                if (currentUser != null) {
                                    currentUser.photo = update.photo;
                                }
                                avatarsUpdate = true;
                                toDbUser.photo = update.photo;
                                dbUsers.add(toDbUser);
                            }
                        }
                        MessagesStorage.getInstance().updateUsers(dbUsersStatus, true, true, true);
                        MessagesStorage.getInstance().updateUsers(dbUsers, false, true, true);
                    }

                    if (!messages.isEmpty()) {
                        for (HashMap.Entry<Long, ArrayList<MessageObject>> entry : messages.entrySet()) {
                            Long key = entry.getKey();
                            ArrayList<MessageObject> value = entry.getValue();
                            updateInterfaceWithMessages(key, value);
                        }
                        NotificationCenter.getInstance().postNotificationName(dialogsNeedReload);
                    }
                    if (!markAsReadMessages.isEmpty()) {
                        for (Integer id : markAsReadMessages) {
                            MessageObject obj = dialogMessage.get(id);
                            if (obj != null) {
                                obj.messageOwner.unread = false;
                                updateMask |= UPDATE_MASK_READ_DIALOG_MESSAGE;
                            }
                        }

                        if (currentPushMessage != null && markAsReadMessages.contains(currentPushMessage.messageOwner.id)) {
                            NotificationManager mNotificationManager = (NotificationManager)ApplicationLoader.applicationContext.getSystemService(Context.NOTIFICATION_SERVICE);
                            mNotificationManager.cancel(1);
                            currentPushMessage = null;
                        }
                    }
                    if (!markAsReadEncrypted.isEmpty()) {
                        for (HashMap.Entry<Integer, Integer> entry : markAsReadEncrypted.entrySet()) {
                            NotificationCenter.getInstance().postNotificationName(messagesReadedEncrypted, entry.getKey(), entry.getValue());
                            long dialog_id = (long)(entry.getKey()) << 32;
                            TLRPC.TL_dialog dialog = dialogs_dict.get(dialog_id);
                            if (dialog != null) {
                                MessageObject message = dialogMessage.get(dialog.top_message);
                                if (message != null && message.messageOwner.date <= entry.getValue()) {
                                    message.messageOwner.unread = false;
                                    updateMask |= UPDATE_MASK_READ_DIALOG_MESSAGE;
                                }
                            }
                        }
                    }
                    if (!deletedMessages.isEmpty()) {
                        NotificationCenter.getInstance().postNotificationName(messagesDeleted, deletedMessages);
                        for (Integer id : deletedMessages) {
                            MessageObject obj = dialogMessage.get(id);
                            if (obj != null) {
                                obj.deleted = true;
                            }
                        }
                    }
                    if (printChangedArg) {
                        updateMask |= UPDATE_MASK_USER_PRINT;
                    }
                    if (!contactsIds.isEmpty()) {
                        updateMask |= UPDATE_MASK_NAME;
                        updateMask |= UPDATE_MASK_USER_PHONE;
                    }
                    if (!chatInfoToUpdate.isEmpty()) {
                        for (TLRPC.ChatParticipants info : chatInfoToUpdate) {
                            MessagesStorage.getInstance().updateChatInfo(info.chat_id, info, true);
                            NotificationCenter.getInstance().postNotificationName(chatInfoDidLoaded, info.chat_id, info);
                        }
                    }
                    if (updateMask != 0) {
                        NotificationCenter.getInstance().postNotificationName(updateInterfaces, updateMask);
                    }
                    if (lastMessageArg != null) {
                        showInAppNotification(lastMessageArg);
                    }
                }
            });
        }

        if (!markAsReadMessages.isEmpty() || !markAsReadEncrypted.isEmpty()) {
            MessagesStorage.getInstance().storageQueue.postRunnable(new Runnable() {
                @Override
                public void run() {
                    Utilities.RunOnUIThread(new Runnable() {
                        @Override
                        public void run() {
                            if (!markAsReadMessages.isEmpty()) {
                                NotificationCenter.getInstance().postNotificationName(messagesReaded, markAsReadMessages);
                            }
                        }
                    });
                }
            });
        }

        if (!markAsReadMessages.isEmpty() || !markAsReadEncrypted.isEmpty()) {
            if (!markAsReadMessages.isEmpty()) {
                MessagesStorage.getInstance().updateDialogsWithReadedMessages(markAsReadMessages, true);
            }
            MessagesStorage.getInstance().markMessagesAsRead(markAsReadMessages, markAsReadEncrypted, true);
        }
        if (!deletedMessages.isEmpty()) {
            MessagesStorage.getInstance().markMessagesAsDeleted(deletedMessages, true);
        }
        if (!deletedMessages.isEmpty()) {
            MessagesStorage.getInstance().updateDialogsWithDeletedMessages(deletedMessages, true);
        }
        if (!tasks.isEmpty()) {
            for (TLRPC.TL_updateEncryptedMessagesRead update : tasks) {
                MessagesStorage.getInstance().createTaskForDate(update.chat_id, update.max_date, update.date, 1);
            }
        }

        return true;
    }

    private boolean updatePrintingUsersWithNewMessages(long uid, ArrayList<MessageObject> messages) {
        if (uid > 0) {
            ArrayList<PrintingUser> arr = printingUsers.get(uid);
            if (arr != null) {
                printingUsers.remove(uid);
                return true;
            }
        } else if (uid < 0) {
            ArrayList<Integer> messagesUsers = new ArrayList<Integer>();
            for (MessageObject message : messages) {
                if (!messagesUsers.contains(message.messageOwner.from_id)) {
                    messagesUsers.add(message.messageOwner.from_id);
                }
            }

            ArrayList<PrintingUser> arr = printingUsers.get(uid);
            boolean changed = false;
            if (arr != null) {
                for (int a = 0; a < arr.size(); a++) {
                    PrintingUser user = arr.get(a);
                    if (messagesUsers.contains(user.userId)) {
                        arr.remove(a);
                        a--;
                        if (arr.isEmpty()) {
                            printingUsers.remove(uid);
                        }
                        changed = true;
                    }
                }
            }
            if (changed) {
                return true;
            }
        }
        return false;
    }

    private void playNotificationSound() {
        if (lastSoundPlay > System.currentTimeMillis() - 1800) {
            return;
        }
        try {
            lastSoundPlay = System.currentTimeMillis();
            soundPool.play(sound, 1, 1, 1, 0, 1);
        } catch (Exception e) {
            FileLog.e("tmessages", e);
        }
    }

    private void showInAppNotification(MessageObject messageObject) {
        if (!UserConfig.clientActivated) {
            return;
        }
        if (ApplicationLoader.lastPauseTime != 0) {
            ApplicationLoader.lastPauseTime = System.currentTimeMillis();
            FileLog.e("tmessages", "reset sleep timeout by recieved message");
        }
        if (messageObject == null) {
            return;
        }
        SharedPreferences preferences = ApplicationLoader.applicationContext.getSharedPreferences("Notifications", Context.MODE_PRIVATE);
        boolean globalEnabled = preferences.getBoolean("EnableAll", true);
        boolean groupEnabled = preferences.getBoolean("EnableGroup", true);

        long dialog_id = messageObject.messageOwner.dialog_id;
        int chat_id = messageObject.messageOwner.to_id.chat_id;
        int user_id = messageObject.messageOwner.to_id.user_id;
        if (user_id == 0) {
            user_id = messageObject.messageOwner.from_id;
        } else if (user_id == UserConfig.clientUserId) {
            user_id = messageObject.messageOwner.from_id;
        }

        if (dialog_id == 0) {
            if (chat_id != 0) {
                dialog_id = -chat_id;
            } else if (user_id != 0) {
                dialog_id = user_id;
            }
        }

        int notify_override = preferences.getInt("notify2_" + dialog_id, 0);
        if (notify_override == 2 || (!globalEnabled || chat_id != 0 && !groupEnabled) && notify_override == 0) {
            return;
        }

        TLRPC.User user = users.get(user_id);
        if (user == null) {
            return;
        }
        TLRPC.Chat chat = null;
        if (chat_id != 0) {
            chat = chats.get(chat_id);
            if (chat == null) {
                return;
            }
        }

        int vibrate_override = preferences.getInt("vibrate_" + dialog_id, 0);

        if (ApplicationLoader.lastPauseTime == 0 && ApplicationLoader.isScreenOn) {
            boolean inAppSounds = preferences.getBoolean("EnableInAppSounds", true);
            boolean inAppVibrate = preferences.getBoolean("EnableInAppVibrate", true);
            boolean inAppPreview = preferences.getBoolean("EnableInAppPreview", true);

            if (inAppSounds || inAppVibrate || inAppPreview) {
                if ((int)dialog_id == 0) {
                    TLRPC.EncryptedChat encChat = encryptedChats.get((int)(dialog_id >> 32));
                    if (encChat == null) {
                        return;
                    }
                }

                if (inAppPreview) {
                    NotificationCenter.getInstance().postNotificationName(701, messageObject);
                }
                if (inAppVibrate && vibrate_override == 0 || vibrate_override == 1) {
                    Vibrator v = (Vibrator)ApplicationLoader.applicationContext.getSystemService(Context.VIBRATOR_SERVICE);
                    v.vibrate(100);
                }
                if (inAppSounds) {
                    playNotificationSound();
                }
            }
        } else {
            TLRPC.FileLocation photoPath = null;
            String defaultPath = Settings.System.DEFAULT_NOTIFICATION_URI.getPath();

            NotificationManager mNotificationManager = (NotificationManager)ApplicationLoader.applicationContext.getSystemService(Context.NOTIFICATION_SERVICE);
            Intent intent = new Intent(ApplicationLoader.applicationContext, LaunchActivity.class);
            String msg = null;

            if ((int)dialog_id != 0) {
                if (chat_id != 0) {
                    intent.putExtra("chatId", chat_id);
                } else if (user_id != 0) {
                    intent.putExtra("userId", user_id);
                }

                if (user.photo != null && user.photo.photo_small != null && user.photo.photo_small.volume_id != 0 && user.photo.photo_small.local_id != 0) {
                    photoPath = user.photo.photo_small;
                }

                if (chat_id == 0 && user_id != 0) {
                    if (preferences.getBoolean("EnablePreviewAll", true)) {
                        if (messageObject.messageOwner instanceof TLRPC.TL_messageService) {
                            if (messageObject.messageOwner.action instanceof TLRPC.TL_messageActionUserJoined) {
                                msg = LocaleController.formatString("NotificationContactJoined", R.string.NotificationContactJoined, Utilities.formatName(user.first_name, user.last_name));
                            } else if (messageObject.messageOwner.action instanceof TLRPC.TL_messageActionUserUpdatedPhoto) {
                                msg = LocaleController.formatString("NotificationContactNewPhoto", R.string.NotificationContactNewPhoto, Utilities.formatName(user.first_name, user.last_name));
                            } else if (messageObject.messageOwner.action instanceof TLRPC.TL_messageActionLoginUnknownLocation) {
                                String date = String.format("%s %s %s", LocaleController.formatterYear.format(((long)messageObject.messageOwner.date) * 1000), LocaleController.getString("OtherAt", R.string.OtherAt), LocaleController.formatterDay.format(((long)messageObject.messageOwner.date) * 1000));
                                msg = LocaleController.formatString("NotificationUnrecognizedDevice", R.string.NotificationUnrecognizedDevice, UserConfig.currentUser.first_name, date, messageObject.messageOwner.action.title, messageObject.messageOwner.action.address);
                            }
                        } else {
                            if (messageObject.messageOwner.media instanceof TLRPC.TL_messageMediaEmpty) {
                                if (messageObject.messageOwner.message != null && messageObject.messageOwner.message.length() != 0) {
                                    msg = LocaleController.formatString("NotificationMessageText", R.string.NotificationMessageText, Utilities.formatName(user.first_name, user.last_name), messageObject.messageOwner.message);
                                } else {
                                    msg = LocaleController.formatString("NotificationMessageNoText", R.string.NotificationMessageNoText, Utilities.formatName(user.first_name, user.last_name));
                                }
                            } else if (messageObject.messageOwner.media instanceof TLRPC.TL_messageMediaPhoto) {
                                msg = LocaleController.formatString("NotificationMessagePhoto", R.string.NotificationMessagePhoto, Utilities.formatName(user.first_name, user.last_name));
                            } else if (messageObject.messageOwner.media instanceof TLRPC.TL_messageMediaVideo) {
                                msg = LocaleController.formatString("NotificationMessageVideo", R.string.NotificationMessageVideo, Utilities.formatName(user.first_name, user.last_name));
                            } else if (messageObject.messageOwner.media instanceof TLRPC.TL_messageMediaContact) {
                                msg = LocaleController.formatString("NotificationMessageContact", R.string.NotificationMessageContact, Utilities.formatName(user.first_name, user.last_name));
                            } else if (messageObject.messageOwner.media instanceof TLRPC.TL_messageMediaGeo) {
                                msg = LocaleController.formatString("NotificationMessageMap", R.string.NotificationMessageMap, Utilities.formatName(user.first_name, user.last_name));
                            } else if (messageObject.messageOwner.media instanceof TLRPC.TL_messageMediaDocument) {
                                msg = LocaleController.formatString("NotificationMessageDocument", R.string.NotificationMessageDocument, Utilities.formatName(user.first_name, user.last_name));
                            } else if (messageObject.messageOwner.media instanceof TLRPC.TL_messageMediaAudio) {
                                msg = LocaleController.formatString("NotificationMessageAudio", R.string.NotificationMessageAudio, Utilities.formatName(user.first_name, user.last_name));
                            }
                        }
                    } else {
                        msg = LocaleController.formatString("NotificationMessageNoText", R.string.NotificationMessageNoText, Utilities.formatName(user.first_name, user.last_name));
                    }
                } else if (chat_id != 0) {
                    if (preferences.getBoolean("EnablePreviewGroup", true)) {
                        if (messageObject.messageOwner instanceof TLRPC.TL_messageService) {
                            if (messageObject.messageOwner.action instanceof TLRPC.TL_messageActionChatAddUser) {
                                if (messageObject.messageOwner.action.user_id == UserConfig.clientUserId) {
                                    msg = LocaleController.formatString("NotificationInvitedToGroup", R.string.NotificationInvitedToGroup, Utilities.formatName(user.first_name, user.last_name), chat.title);
                                } else {
                                    TLRPC.User u2 = users.get(messageObject.messageOwner.action.user_id);
                                    if (u2 == null) {
                                        return;
                                    }
                                    msg = LocaleController.formatString("NotificationGroupAddMember", R.string.NotificationGroupAddMember, Utilities.formatName(user.first_name, user.last_name), chat.title, Utilities.formatName(u2.first_name, u2.last_name));
                                }
                            } else if (messageObject.messageOwner.action instanceof TLRPC.TL_messageActionChatEditTitle) {
                                msg = LocaleController.formatString("NotificationEditedGroupName", R.string.NotificationEditedGroupName, Utilities.formatName(user.first_name, user.last_name), messageObject.messageOwner.action.title);
                            } else if (messageObject.messageOwner.action instanceof TLRPC.TL_messageActionChatEditPhoto || messageObject.messageOwner.action instanceof TLRPC.TL_messageActionChatDeletePhoto) {
                                msg = LocaleController.formatString("NotificationEditedGroupPhoto", R.string.NotificationEditedGroupPhoto, Utilities.formatName(user.first_name, user.last_name), chat.title);
                            } else if (messageObject.messageOwner.action instanceof TLRPC.TL_messageActionChatDeleteUser) {
                                if (messageObject.messageOwner.action.user_id == UserConfig.clientUserId) {
                                    msg = LocaleController.formatString("NotificationGroupKickYou", R.string.NotificationGroupKickYou, Utilities.formatName(user.first_name, user.last_name), chat.title);
                                } else if (messageObject.messageOwner.action.user_id == user.id) {
                                    msg = LocaleController.formatString("NotificationGroupLeftMember", R.string.NotificationGroupLeftMember, Utilities.formatName(user.first_name, user.last_name), chat.title);
                                } else {
                                    TLRPC.User u2 = users.get(messageObject.messageOwner.action.user_id);
                                    if (u2 == null) {
                                        return;
                                    }
                                    msg = LocaleController.formatString("NotificationGroupKickMember", R.string.NotificationGroupKickMember, Utilities.formatName(user.first_name, user.last_name), chat.title, Utilities.formatName(u2.first_name, u2.last_name));
                                }
                            }
                        } else {
                            if (messageObject.messageOwner.media instanceof TLRPC.TL_messageMediaEmpty) {
                                if (messageObject.messageOwner.message != null && messageObject.messageOwner.message.length() != 0) {
                                    msg = LocaleController.formatString("NotificationMessageGroupText", R.string.NotificationMessageGroupText, Utilities.formatName(user.first_name, user.last_name), chat.title, messageObject.messageOwner.message);
                                } else {
                                    msg = LocaleController.formatString("NotificationMessageGroupNoText", R.string.NotificationMessageGroupNoText, Utilities.formatName(user.first_name, user.last_name), chat.title);
                                }
                            } else if (messageObject.messageOwner.media instanceof TLRPC.TL_messageMediaPhoto) {
                                msg = LocaleController.formatString("NotificationMessageGroupPhoto", R.string.NotificationMessageGroupPhoto, Utilities.formatName(user.first_name, user.last_name), chat.title);
                            } else if (messageObject.messageOwner.media instanceof TLRPC.TL_messageMediaVideo) {
                                msg = LocaleController.formatString("NotificationMessageGroupVideo", R.string.NotificationMessageGroupVideo, Utilities.formatName(user.first_name, user.last_name), chat.title);
                            } else if (messageObject.messageOwner.media instanceof TLRPC.TL_messageMediaContact) {
                                msg = LocaleController.formatString("NotificationMessageGroupContact", R.string.NotificationMessageGroupContact, Utilities.formatName(user.first_name, user.last_name), chat.title);
                            } else if (messageObject.messageOwner.media instanceof TLRPC.TL_messageMediaGeo) {
                                msg = LocaleController.formatString("NotificationMessageGroupMap", R.string.NotificationMessageGroupMap, Utilities.formatName(user.first_name, user.last_name), chat.title);
                            } else if (messageObject.messageOwner.media instanceof TLRPC.TL_messageMediaDocument) {
                                msg = LocaleController.formatString("NotificationMessageGroupDocument", R.string.NotificationMessageGroupDocument, Utilities.formatName(user.first_name, user.last_name), chat.title);
                            } else if (messageObject.messageOwner.media instanceof TLRPC.TL_messageMediaAudio) {
                                msg = LocaleController.formatString("NotificationMessageGroupAudio", R.string.NotificationMessageGroupAudio, Utilities.formatName(user.first_name, user.last_name), chat.title);
                            }
                        }
                    } else {
                        msg = LocaleController.formatString("NotificationMessageGroupNoText", R.string.NotificationMessageGroupNoText, Utilities.formatName(user.first_name, user.last_name), chat.title);
                    }
                }
            } else {
                msg = LocaleController.getString("YouHaveNewMessage", R.string.YouHaveNewMessage);
                int enc_id = (int)(dialog_id >> 32);
                intent.putExtra("encId", enc_id);
            }
            if (msg == null) {
                return;
            }

            boolean needVibrate = false;
            String choosenSoundPath = null;

            if (chat_id != 0) {
                choosenSoundPath = preferences.getString("sound_chat_path_" + chat_id, null);
                if (choosenSoundPath != null && choosenSoundPath.equals(defaultPath)) {
                    choosenSoundPath = null;
                } else if (choosenSoundPath == null) {
                    choosenSoundPath = preferences.getString("GroupSoundPath", defaultPath);
                }
                needVibrate = preferences.getBoolean("EnableVibrateGroup", true);

            } else if (user_id != 0) {
                choosenSoundPath = preferences.getString("sound_path_" + user_id, null);
                if (choosenSoundPath != null && choosenSoundPath.equals(defaultPath)) {
                    choosenSoundPath = null;
                } else if (choosenSoundPath == null) {
                    choosenSoundPath = preferences.getString("GlobalSoundPath", defaultPath);
                }
                needVibrate = preferences.getBoolean("EnableVibrateAll", true);

            }

            if (!needVibrate && vibrate_override == 1) {
                needVibrate = true;
            } else if (needVibrate && vibrate_override == 2) {
                needVibrate = false;
            }

<<<<<<< HEAD
            VibrationOptions.VibrationSpeed speed = VibrationOptions.VibrationSpeed.getDefault();
            int vibrationCount = VibrationOptions.DEFAULT_VIBRATION_COUNT;
            if(needVibrate) {
                int speedValueOverride = preferences.getInt("VibrationSpeed_" + dialog_id, -1);
                int vibrationCountOverride = preferences.getInt("VibrationCount_" + dialog_id, -1);
                if (chat_id != 0) {
                    speed = VibrationOptions.VibrationSpeed.fromValue(speedValueOverride != -1 ? speedValueOverride : preferences.getInt("VibrationSpeedGroup", 0));
                    vibrationCount = vibrationCountOverride != -1 ? vibrationCountOverride : preferences.getInt("VibrationCountGroup", vibrationCount);
                } else if (user_id != 0) {
                    speed = VibrationOptions.VibrationSpeed.fromValue(speedValueOverride != -1 ? speedValueOverride : preferences.getInt("VibrationSpeed", 0));
                    vibrationCount = vibrationCountOverride != -1 ? vibrationCountOverride : preferences.getInt("VibrationCount", vibrationCount);
                }
            }
=======
            String name = Utilities.formatName(user.first_name, user.last_name);
            String msgShort = msg.replace(name + ": ", "").replace(name + " ", "");
>>>>>>> f68ace0f

            intent.setAction("com.tmessages.openchat" + Math.random() + Integer.MAX_VALUE);
            intent.setFlags(32768);
            PendingIntent contentIntent = PendingIntent.getActivity(ApplicationLoader.applicationContext, 0, intent, PendingIntent.FLAG_ONE_SHOT);

            NotificationCompat.Builder mBuilder = new NotificationCompat.Builder(ApplicationLoader.applicationContext)
                    .setContentTitle(name)
                    .setSmallIcon(R.drawable.notification)
                    .setStyle(new NotificationCompat.BigTextStyle().bigText(msgShort))
                    .setContentText(msgShort)
                    .setAutoCancel(true)
                    .setTicker(msg);

            if (photoPath != null) {
                Bitmap img = FileLoader.getInstance().getImageFromMemory(photoPath, null, null, "50_50", false);
                if (img != null) {
                    mBuilder.setLargeIcon(img);
                }
            }

            if (choosenSoundPath != null && !choosenSoundPath.equals("NoSound")) {
                if (choosenSoundPath.equals(defaultPath)) {
                    mBuilder.setSound(Settings.System.DEFAULT_NOTIFICATION_URI);
                } else {
                    mBuilder.setSound(Uri.parse(choosenSoundPath));
                }
            }

            currentPushMessage = null;
            mBuilder.setContentIntent(contentIntent);
            mNotificationManager.cancel(1);
            Notification notification = mBuilder.build();
            notification.ledARGB = 0xff00ff00;
            notification.ledOnMS = 1000;
            notification.ledOffMS = 1000;
            if (needVibrate) {
                long pause, duration;
                switch (speed) {
                    case FAST:
                        pause = 0;
                        duration = 100;
                        break;
                    case MEDIUM:
                        pause = 200;
                        duration = 300;
                        break;
                    case SLOW:
                        pause = 200;
                        duration = 800;
                        break;
                    case DEFAULT:
                    default:
                        pause = -1;
                        duration = -1;
                        notification.defaults = Notification.DEFAULT_VIBRATE;
                }
                if(pause >= 0 && duration >= 0) {
                    long pattern[] = new long[vibrationCount * 2];
                    pattern[0] = 0l;
                    for(int i = 1, l = pattern.length; i < l; i++) {
                        pattern[i] = ((i % 2 != 0) ? duration : pause);
                    }

                    notification.vibrate = pattern;
                }
            } else {
                notification.vibrate = new long[]{0, 0};
            }
            notification.flags |= Notification.FLAG_SHOW_LIGHTS;
            try {
                mNotificationManager.notify(1, notification);
                if (preferences.getBoolean("EnablePebbleNotifications", false)) {
                    sendAlertToPebble(msg);
                }
                currentPushMessage = messageObject;
            } catch (Exception e) {
                FileLog.e("tmessages", e);
            }
        }
    }

    public void sendAlertToPebble(String message) {
        try {
            final Intent i = new Intent("com.getpebble.action.SEND_NOTIFICATION");

            final HashMap<String, String> data = new HashMap<String, String>();
            data.put("title", LocaleController.getString("AppName", R.string.AppName));
            data.put("body", message);
            final JSONObject jsonData = new JSONObject(data);
            final String notificationData = new JSONArray().put(jsonData).toString();

            i.putExtra("messageType", "PEBBLE_ALERT");
            i.putExtra("sender", LocaleController.formatString("AppName", R.string.AppName));
            i.putExtra("notificationData", notificationData);

            ApplicationLoader.applicationContext.sendBroadcast(i);
        } catch (Exception e) {
            FileLog.e("tmessages", e);
        }
    }

    public void dialogsUnreadCountIncr(final HashMap<Long, Integer> values) {
        Utilities.RunOnUIThread(new Runnable() {
            @Override
            public void run() {
                for (HashMap.Entry<Long, Integer> entry : values.entrySet()) {
                    TLRPC.TL_dialog dialog = dialogs_dict.get(entry.getKey());
                    if (dialog != null) {
                        dialog.unread_count += entry.getValue();
                    }
                }
                NotificationCenter.getInstance().postNotificationName(dialogsNeedReload);
            }
        });
    }

    private void updateInterfaceWithMessages(long uid, ArrayList<MessageObject> messages) {
        MessageObject lastMessage = null;
        TLRPC.TL_dialog dialog = dialogs_dict.get(uid);

        boolean isEncryptedChat = ((int)uid) == 0;

        NotificationCenter.getInstance().postNotificationName(didReceivedNewMessages, uid, messages);

        for (MessageObject message : messages) {
            if (lastMessage == null || (!isEncryptedChat && message.messageOwner.id > lastMessage.messageOwner.id || isEncryptedChat && message.messageOwner.id < lastMessage.messageOwner.id) || message.messageOwner.date > lastMessage.messageOwner.date) {
                lastMessage = message;
            }
        }

        boolean changed = false;

        if (dialog == null) {
            dialog = new TLRPC.TL_dialog();
            dialog.id = uid;
            dialog.unread_count = 0;
            dialog.top_message = lastMessage.messageOwner.id;
            dialog.last_message_date = lastMessage.messageOwner.date;
            dialogs_dict.put(uid, dialog);
            dialogs.add(dialog);
            dialogMessage.put(lastMessage.messageOwner.id, lastMessage);
            changed = true;
        } else {
            if (dialog.top_message > 0 && lastMessage.messageOwner.id > 0 && lastMessage.messageOwner.id > dialog.top_message ||
                    dialog.top_message < 0 && lastMessage.messageOwner.id < 0 && lastMessage.messageOwner.id < dialog.top_message ||
                    dialog.last_message_date < lastMessage.messageOwner.date) {
                dialogMessage.remove(dialog.top_message);
                dialog.top_message = lastMessage.messageOwner.id;
                dialog.last_message_date = lastMessage.messageOwner.date;
                dialogMessage.put(lastMessage.messageOwner.id, lastMessage);
                changed = true;
            }
        }

        if (changed) {
            dialogsServerOnly.clear();
            Collections.sort(dialogs, new Comparator<TLRPC.TL_dialog>() {
                @Override
                public int compare(TLRPC.TL_dialog tl_dialog, TLRPC.TL_dialog tl_dialog2) {
                    if (tl_dialog.last_message_date == tl_dialog2.last_message_date) {
                        return 0;
                    } else if (tl_dialog.last_message_date < tl_dialog2.last_message_date) {
                        return 1;
                    } else {
                        return -1;
                    }
                }
            });
            for (TLRPC.TL_dialog d : dialogs) {
                if ((int)d.id != 0) {
                    dialogsServerOnly.add(d);
                }
            }
        }
    }

    public TLRPC.Message decryptMessage(TLRPC.EncryptedMessage message) {
        TLRPC.EncryptedChat chat = encryptedChats.get(message.chat_id);
        if (chat == null) {
            Semaphore semaphore = new Semaphore(0);
            ArrayList<TLObject> result = new ArrayList<TLObject>();
            MessagesStorage.getInstance().getEncryptedChat(message.chat_id, semaphore, result);
            try {
                semaphore.acquire();
            } catch (Exception e) {
                FileLog.e("tmessages", e);
            }
            if (result.size() == 2) {
                chat = (TLRPC.EncryptedChat)result.get(0);
                TLRPC.User user = (TLRPC.User)result.get(1);
                encryptedChats.put(chat.id, chat);
                users.putIfAbsent(user.id, user);
            }
        }
        if (chat == null) {
            return null;
        }
        SerializedData is = new SerializedData(message.bytes);
        long fingerprint = is.readInt64();
        if (chat.key_fingerprint == fingerprint) {
            byte[] messageKey = is.readData(16);
            MessageKeyData keyData = Utilities.generateMessageKeyData(chat.auth_key, messageKey, false);

            byte[] messageData = is.readData(message.bytes.length - 24);
            messageData = Utilities.aesIgeEncryption(messageData, keyData.aesKey, keyData.aesIv, false, false, 0);

            is = new SerializedData(messageData);
            int len = is.readInt32();
            TLObject object = TLClassStore.Instance().TLdeserialize(is, is.readInt32());
            if (object != null) {

                int from_id = chat.admin_id;
                if (from_id == UserConfig.clientUserId) {
                    from_id = chat.participant_id;
                }

                if (object instanceof TLRPC.TL_decryptedMessage) {
                    TLRPC.TL_decryptedMessage decryptedMessage = (TLRPC.TL_decryptedMessage)object;
                    TLRPC.TL_message newMessage = new TLRPC.TL_message();
                    newMessage.message = decryptedMessage.message;
                    newMessage.date = message.date;
                    newMessage.local_id = newMessage.id = UserConfig.getNewMessageId();
                    UserConfig.saveConfig(false);
                    newMessage.from_id = from_id;
                    newMessage.to_id = new TLRPC.TL_peerUser();
                    newMessage.random_id = message.random_id;
                    newMessage.to_id.user_id = UserConfig.clientUserId;
                    newMessage.out = false;
                    newMessage.unread = true;
                    newMessage.dialog_id = ((long)chat.id) << 32;
                    newMessage.ttl = chat.ttl;
                    if (decryptedMessage.media instanceof TLRPC.TL_decryptedMessageMediaEmpty) {
                        newMessage.media = new TLRPC.TL_messageMediaEmpty();
                    } else if (decryptedMessage.media instanceof TLRPC.TL_decryptedMessageMediaContact) {
                        newMessage.media = new TLRPC.TL_messageMediaContact();
                        newMessage.media.last_name = decryptedMessage.media.last_name;
                        newMessage.media.first_name = decryptedMessage.media.first_name;
                        newMessage.media.phone_number = decryptedMessage.media.phone_number;
                        newMessage.media.user_id = decryptedMessage.media.user_id;
                    } else if (decryptedMessage.media instanceof TLRPC.TL_decryptedMessageMediaGeoPoint) {
                        newMessage.media = new TLRPC.TL_messageMediaGeo();
                        newMessage.media.geo = new TLRPC.TL_geoPoint();
                        newMessage.media.geo.lat = decryptedMessage.media.lat;
                        newMessage.media.geo._long = decryptedMessage.media._long;
                    } else if (decryptedMessage.media instanceof TLRPC.TL_decryptedMessageMediaPhoto) {
                        if (decryptedMessage.media.key == null || decryptedMessage.media.key.length != 32 || decryptedMessage.media.iv == null || decryptedMessage.media.iv.length != 32) {
                            return null;
                        }
                        newMessage.media = new TLRPC.TL_messageMediaPhoto();
                        newMessage.media.photo = new TLRPC.TL_photo();
                        newMessage.media.photo.user_id = newMessage.from_id;
                        newMessage.media.photo.date = newMessage.date;
                        newMessage.media.photo.caption = "";
                        newMessage.media.photo.geo = new TLRPC.TL_geoPointEmpty();
                        if (decryptedMessage.media.thumb.length != 0 && decryptedMessage.media.thumb.length <= 5000 && decryptedMessage.media.thumb_w < 100 && decryptedMessage.media.thumb_h < 100) {
                            TLRPC.TL_photoCachedSize small = new TLRPC.TL_photoCachedSize();
                            small.w = decryptedMessage.media.thumb_w;
                            small.h = decryptedMessage.media.thumb_h;
                            small.bytes = decryptedMessage.media.thumb;
                            small.type = "s";
                            small.location = new TLRPC.TL_fileLocationUnavailable();
                            newMessage.media.photo.sizes.add(small);
                        }

                        TLRPC.TL_photoSize big = new TLRPC.TL_photoSize();
                        big.w = decryptedMessage.media.w;
                        big.h = decryptedMessage.media.h;
                        big.type = "x";
                        big.size = message.file.size;
                        big.location = new TLRPC.TL_fileEncryptedLocation();
                        big.location.key = decryptedMessage.media.key;
                        big.location.iv = decryptedMessage.media.iv;
                        big.location.dc_id = message.file.dc_id;
                        big.location.volume_id = message.file.id;
                        big.location.secret = message.file.access_hash;
                        big.location.local_id = message.file.key_fingerprint;
                        newMessage.media.photo.sizes.add(big);
                    } else if (decryptedMessage.media instanceof TLRPC.TL_decryptedMessageMediaVideo) {
                        if (decryptedMessage.media.key == null || decryptedMessage.media.key.length != 32 || decryptedMessage.media.iv == null || decryptedMessage.media.iv.length != 32) {
                            return null;
                        }
                        newMessage.media = new TLRPC.TL_messageMediaVideo();
                        newMessage.media.video = new TLRPC.TL_videoEncrypted();
                        if (decryptedMessage.media.thumb.length != 0 && decryptedMessage.media.thumb.length <= 5000 && decryptedMessage.media.thumb_w < 100 && decryptedMessage.media.thumb_h < 100) {
                            newMessage.media.video.thumb = new TLRPC.TL_photoCachedSize();
                            newMessage.media.video.thumb.bytes = decryptedMessage.media.thumb;
                            newMessage.media.video.thumb.w = decryptedMessage.media.thumb_w;
                            newMessage.media.video.thumb.h = decryptedMessage.media.thumb_h;
                            newMessage.media.video.thumb.type = "s";
                            newMessage.media.video.thumb.location = new TLRPC.TL_fileLocationUnavailable();
                        } else {
                            newMessage.media.video.thumb = new TLRPC.TL_photoSizeEmpty();
                            newMessage.media.video.thumb.type = "s";
                        }
                        newMessage.media.video.duration = decryptedMessage.media.duration;
                        newMessage.media.video.dc_id = message.file.dc_id;
                        newMessage.media.video.w = decryptedMessage.media.w;
                        newMessage.media.video.h = decryptedMessage.media.h;
                        newMessage.media.video.date = message.date;
                        newMessage.media.video.caption = "";
                        newMessage.media.video.user_id = from_id;
                        newMessage.media.video.size = message.file.size;
                        newMessage.media.video.id = message.file.id;
                        newMessage.media.video.access_hash = message.file.access_hash;
                        newMessage.media.video.key = decryptedMessage.media.key;
                        newMessage.media.video.iv = decryptedMessage.media.iv;
                    } else if (decryptedMessage.media instanceof TLRPC.TL_decryptedMessageMediaDocument) {
                        if (decryptedMessage.media.key == null || decryptedMessage.media.key.length != 32 || decryptedMessage.media.iv == null || decryptedMessage.media.iv.length != 32) {
                            return null;
                        }
                        newMessage.media = new TLRPC.TL_messageMediaDocument();
                        newMessage.media.document = new TLRPC.TL_documentEncrypted();
                        newMessage.media.document.id = message.file.id;
                        newMessage.media.document.access_hash = message.file.access_hash;
                        newMessage.media.document.user_id = decryptedMessage.media.user_id;
                        newMessage.media.document.date = message.date;
                        newMessage.media.document.file_name = decryptedMessage.media.file_name;
                        newMessage.media.document.mime_type = decryptedMessage.media.mime_type;
                        newMessage.media.document.size = message.file.size;
                        newMessage.media.document.key = decryptedMessage.media.key;
                        newMessage.media.document.iv = decryptedMessage.media.iv;
                        if (decryptedMessage.media.thumb.length != 0 && decryptedMessage.media.thumb.length <= 5000 && decryptedMessage.media.thumb_w < 100 && decryptedMessage.media.thumb_h < 100) {
                            newMessage.media.document.thumb = new TLRPC.TL_photoCachedSize();
                            newMessage.media.document.thumb.bytes = decryptedMessage.media.thumb;
                            newMessage.media.document.thumb.w = decryptedMessage.media.thumb_w;
                            newMessage.media.document.thumb.h = decryptedMessage.media.thumb_h;
                            newMessage.media.document.thumb.type = "s";
                            newMessage.media.document.thumb.location = new TLRPC.TL_fileLocationUnavailable();
                        } else {
                            newMessage.media.document.thumb = new TLRPC.TL_photoSizeEmpty();
                            newMessage.media.document.thumb.type = "s";
                        }
                        newMessage.media.document.dc_id = message.file.dc_id;
                    } else if (decryptedMessage.media instanceof TLRPC.TL_decryptedMessageMediaAudio) {
                        if (decryptedMessage.media.key == null || decryptedMessage.media.key.length != 32 || decryptedMessage.media.iv == null || decryptedMessage.media.iv.length != 32) {
                            return null;
                        }
                        newMessage.media = new TLRPC.TL_messageMediaAudio();
                        newMessage.media.audio = new TLRPC.TL_audioEncrypted();
                        newMessage.media.audio.id = message.file.id;
                        newMessage.media.audio.access_hash = message.file.access_hash;
                        newMessage.media.audio.user_id = decryptedMessage.media.user_id;
                        newMessage.media.audio.date = message.date;
                        newMessage.media.audio.size = message.file.size;
                        newMessage.media.audio.key = decryptedMessage.media.key;
                        newMessage.media.audio.iv = decryptedMessage.media.iv;
                        newMessage.media.audio.dc_id = message.file.dc_id;
                        newMessage.media.audio.duration = decryptedMessage.media.duration;
                    } else {
                        return null;
                    }
                    return newMessage;
                } else if (object instanceof TLRPC.TL_decryptedMessageService) {
                    TLRPC.TL_decryptedMessageService serviceMessage = (TLRPC.TL_decryptedMessageService)object;
                    if (serviceMessage.action instanceof TLRPC.TL_decryptedMessageActionSetMessageTTL || serviceMessage.action instanceof TLRPC.TL_decryptedMessageActionScreenshotMessages) {
                        TLRPC.TL_messageService newMessage = new TLRPC.TL_messageService();
                        if (serviceMessage.action instanceof TLRPC.TL_decryptedMessageActionSetMessageTTL) {
                            newMessage.action = new TLRPC.TL_messageActionTTLChange();
                            newMessage.action.ttl = chat.ttl = serviceMessage.action.ttl_seconds;
                        } else if (serviceMessage.action instanceof TLRPC.TL_decryptedMessageActionScreenshotMessages) {
                            newMessage.action = new TLRPC.TL_messageEcryptedAction();
                            newMessage.action.encryptedAction = serviceMessage.action;
                        } else {
                            return null;
                        }
                        newMessage.local_id = newMessage.id = UserConfig.getNewMessageId();
                        UserConfig.saveConfig(false);
                        newMessage.unread = true;
                        newMessage.date = message.date;
                        newMessage.from_id = from_id;
                        newMessage.to_id = new TLRPC.TL_peerUser();
                        newMessage.to_id.user_id = UserConfig.clientUserId;
                        newMessage.out = false;
                        newMessage.dialog_id = ((long)chat.id) << 32;
                        MessagesStorage.getInstance().updateEncryptedChatTTL(chat);
                        return newMessage;
                    } else if (serviceMessage.action instanceof TLRPC.TL_decryptedMessageActionFlushHistory) {
                        final long did = ((long)chat.id) << 32;
                        Utilities.RunOnUIThread(new Runnable() {
                            @Override
                            public void run() {
                                TLRPC.TL_dialog dialog = dialogs_dict.get(did);
                                if (dialog != null) {
                                    dialogMessage.remove(dialog.top_message);
                                }
                                MessagesStorage.getInstance().deleteDialog(did, true);
                                NotificationCenter.getInstance().postNotificationName(removeAllMessagesFromDialog, did);
                                NotificationCenter.getInstance().postNotificationName(dialogsNeedReload);
                            }
                        });
                        return null;
                    } else if (serviceMessage.action instanceof TLRPC.TL_decryptedMessageActionDeleteMessages) {
                        if (!serviceMessage.action.random_ids.isEmpty()) {
                            pendingEncMessagesToDelete.addAll(serviceMessage.action.random_ids);
                        }
                        return null;
                    }
                } else {
                    FileLog.e("tmessages", "unkown message " + object);
                }
            } else {
                FileLog.e("tmessages", "unkown TLObject");
            }
        } else {
            FileLog.e("tmessages", "fingerprint mismatch");
        }
        return null;
    }

    public void processAcceptedSecretChat(final TLRPC.EncryptedChat encryptedChat) {
        BigInteger p = new BigInteger(1, MessagesStorage.secretPBytes);
        BigInteger i_authKey = new BigInteger(1, encryptedChat.g_a_or_b);

        if (!Utilities.isGoodGaAndGb(i_authKey, p)) {
            declineSecretChat(encryptedChat.id);
            return;
        }

        i_authKey = i_authKey.modPow(new BigInteger(1, encryptedChat.a_or_b), p);

        byte[] authKey = i_authKey.toByteArray();
        if (authKey.length > 256) {
            byte[] correctedAuth = new byte[256];
            System.arraycopy(authKey, authKey.length - 256, correctedAuth, 0, 256);
            authKey = correctedAuth;
        } else if (authKey.length < 256) {
            byte[] correctedAuth = new byte[256];
            System.arraycopy(authKey, 0, correctedAuth, 256 - authKey.length, authKey.length);
            for (int a = 0; a < 256 - authKey.length; a++) {
                authKey[a] = 0;
            }
            authKey = correctedAuth;
        }
        byte[] authKeyHash = Utilities.computeSHA1(authKey);
        byte[] authKeyId = new byte[8];
        System.arraycopy(authKeyHash, authKeyHash.length - 8, authKeyId, 0, 8);
        long fingerprint = Utilities.bytesToLong(authKeyId);
        if (encryptedChat.key_fingerprint == fingerprint) {
            encryptedChat.auth_key = authKey;
            MessagesStorage.getInstance().updateEncryptedChat(encryptedChat);
            Utilities.RunOnUIThread(new Runnable() {
                @Override
                public void run() {
                    encryptedChats.put(encryptedChat.id, encryptedChat);
                    NotificationCenter.getInstance().postNotificationName(encryptedChatUpdated, encryptedChat);
                }
            });
        } else {
            final TLRPC.TL_encryptedChatDiscarded newChat = new TLRPC.TL_encryptedChatDiscarded();
            newChat.id = encryptedChat.id;
            newChat.user_id = encryptedChat.user_id;
            newChat.auth_key = encryptedChat.auth_key;
            MessagesStorage.getInstance().updateEncryptedChat(newChat);
            Utilities.RunOnUIThread(new Runnable() {
                @Override
                public void run() {
                    encryptedChats.put(newChat.id, newChat);
                    NotificationCenter.getInstance().postNotificationName(encryptedChatUpdated, newChat);
                }
            });
            declineSecretChat(encryptedChat.id);
        }
    }

    public void declineSecretChat(int chat_id) {
        TLRPC.TL_messages_discardEncryption req = new TLRPC.TL_messages_discardEncryption();
        req.chat_id = chat_id;
        ConnectionsManager.getInstance().performRpc(req, new RPCRequest.RPCRequestDelegate() {
            @Override
            public void run(TLObject response, TLRPC.TL_error error) {

            }
        }, null, true, RPCRequest.RPCRequestClassGeneric);
    }

    public void acceptSecretChat(final TLRPC.EncryptedChat encryptedChat) {
        if (acceptingChats.get(encryptedChat.id) != null) {
            return;
        }
        acceptingChats.put(encryptedChat.id, encryptedChat);
        TLRPC.TL_messages_getDhConfig req = new TLRPC.TL_messages_getDhConfig();
        req.random_length = 256;
        req.version = MessagesStorage.lastSecretVersion;
        ConnectionsManager.getInstance().performRpc(req, new RPCRequest.RPCRequestDelegate() {
            @Override
            public void run(TLObject response, TLRPC.TL_error error) {
                if (error == null) {
                    TLRPC.messages_DhConfig res = (TLRPC.messages_DhConfig) response;
                    if (response instanceof TLRPC.TL_messages_dhConfig) {
                        if (!Utilities.isGoodPrime(res.p, res.g)) {
                            acceptingChats.remove(encryptedChat.id);
                            declineSecretChat(encryptedChat.id);
                            return;
                        }

                        MessagesStorage.secretPBytes = res.p;
                        MessagesStorage.secretG = res.g;
                        MessagesStorage.lastSecretVersion = res.version;
                        MessagesStorage.getInstance().saveSecretParams(MessagesStorage.lastSecretVersion, MessagesStorage.secretG, MessagesStorage.secretPBytes);
                    }
                    byte[] salt = new byte[256];
                    for (int a = 0; a < 256; a++) {
                        salt[a] = (byte) ((byte) (Utilities.random.nextDouble() * 256) ^ res.random[a]);
                    }
                    encryptedChat.a_or_b = salt;
                    BigInteger p = new BigInteger(1, MessagesStorage.secretPBytes);
                    BigInteger g_b = BigInteger.valueOf(MessagesStorage.secretG);
                    g_b = g_b.modPow(new BigInteger(1, salt), p);
                    BigInteger g_a = new BigInteger(1, encryptedChat.g_a);

                    if (!Utilities.isGoodGaAndGb(g_a, p)) {
                        acceptingChats.remove(encryptedChat.id);
                        declineSecretChat(encryptedChat.id);
                        return;
                    }

                    byte[] g_b_bytes = g_b.toByteArray();
                    if (g_b_bytes.length > 256) {
                        byte[] correctedAuth = new byte[256];
                        System.arraycopy(g_b_bytes, 1, correctedAuth, 0, 256);
                        g_b_bytes = correctedAuth;
                    }

                    g_a = g_a.modPow(new BigInteger(1, salt), p);

                    byte[] authKey = g_a.toByteArray();
                    if (authKey.length > 256) {
                        byte[] correctedAuth = new byte[256];
                        System.arraycopy(authKey, authKey.length - 256, correctedAuth, 0, 256);
                        authKey = correctedAuth;
                    } else if (authKey.length < 256) {
                        byte[] correctedAuth = new byte[256];
                        System.arraycopy(authKey, 0, correctedAuth, 256 - authKey.length, authKey.length);
                        for (int a = 0; a < 256 - authKey.length; a++) {
                            authKey[a] = 0;
                        }
                        authKey = correctedAuth;
                    }
                    byte[] authKeyHash = Utilities.computeSHA1(authKey);
                    byte[] authKeyId = new byte[8];
                    System.arraycopy(authKeyHash, authKeyHash.length - 8, authKeyId, 0, 8);
                    encryptedChat.auth_key = authKey;

                    TLRPC.TL_messages_acceptEncryption req2 = new TLRPC.TL_messages_acceptEncryption();
                    req2.g_b = g_b_bytes;
                    req2.peer = new TLRPC.TL_inputEncryptedChat();
                    req2.peer.chat_id = encryptedChat.id;
                    req2.peer.access_hash = encryptedChat.access_hash;
                    req2.key_fingerprint = Utilities.bytesToLong(authKeyId);
                    ConnectionsManager.getInstance().performRpc(req2, new RPCRequest.RPCRequestDelegate() {
                        @Override
                        public void run(TLObject response, TLRPC.TL_error error) {
                            acceptingChats.remove(encryptedChat.id);
                            if (error == null) {
                                final TLRPC.EncryptedChat newChat = (TLRPC.EncryptedChat) response;
                                newChat.auth_key = encryptedChat.auth_key;
                                newChat.user_id = encryptedChat.user_id;
                                MessagesStorage.getInstance().updateEncryptedChat(newChat);
                                Utilities.RunOnUIThread(new Runnable() {
                                    @Override
                                    public void run() {
                                        encryptedChats.put(newChat.id, newChat);
                                        NotificationCenter.getInstance().postNotificationName(encryptedChatUpdated, newChat);
                                    }
                                });
                            }
                        }
                    }, null, true, RPCRequest.RPCRequestClassGeneric);
                } else {
                    acceptingChats.remove(encryptedChat.id);
                }
            }
        }, null, true, RPCRequest.RPCRequestClassGeneric);
    }

    public void startSecretChat(final Context context, final TLRPC.User user) {
        if (user == null) {
            return;
        }
        startingSecretChat = true;
        final ProgressDialog progressDialog = new ProgressDialog(context);
        progressDialog.setMessage(LocaleController.getString("Loading", R.string.Loading));
        progressDialog.setCanceledOnTouchOutside(false);
        progressDialog.setCancelable(false);
        TLRPC.TL_messages_getDhConfig req = new TLRPC.TL_messages_getDhConfig();
        req.random_length = 256;
        req.version = MessagesStorage.lastSecretVersion;
        final long reqId = ConnectionsManager.getInstance().performRpc(req, new RPCRequest.RPCRequestDelegate() {
            @Override
            public void run(TLObject response, TLRPC.TL_error error) {
                if (error == null) {
                    TLRPC.messages_DhConfig res = (TLRPC.messages_DhConfig) response;
                    if (response instanceof TLRPC.TL_messages_dhConfig) {
                        if (!Utilities.isGoodPrime(res.p, res.g)) {
                            Utilities.RunOnUIThread(new Runnable() {
                                @Override
                                public void run() {
                                    try {
                                        if (!((ActionBarActivity) context).isFinishing()) {
                                            progressDialog.dismiss();
                                        }
                                    } catch (Exception e) {
                                        FileLog.e("tmessages", e);
                                    }
                                }
                            });
                            return;
                        }
                        MessagesStorage.secretPBytes = res.p;
                        MessagesStorage.secretG = res.g;
                        MessagesStorage.lastSecretVersion = res.version;
                        MessagesStorage.getInstance().saveSecretParams(MessagesStorage.lastSecretVersion, MessagesStorage.secretG, MessagesStorage.secretPBytes);
                    }
                    final byte[] salt = new byte[256];
                    for (int a = 0; a < 256; a++) {
                        salt[a] = (byte) ((byte) (Utilities.random.nextDouble() * 256) ^ res.random[a]);
                    }

                    BigInteger i_g_a = BigInteger.valueOf(MessagesStorage.secretG);
                    i_g_a = i_g_a.modPow(new BigInteger(1, salt), new BigInteger(1, MessagesStorage.secretPBytes));
                    byte[] g_a = i_g_a.toByteArray();
                    if (g_a.length > 256) {
                        byte[] correctedAuth = new byte[256];
                        System.arraycopy(g_a, 1, correctedAuth, 0, 256);
                        g_a = correctedAuth;
                    }

                    TLRPC.TL_messages_requestEncryption req2 = new TLRPC.TL_messages_requestEncryption();
                    req2.g_a = g_a;
                    req2.user_id = getInputUser(user);
                    req2.random_id = Utilities.random.nextInt();
                    ConnectionsManager.getInstance().performRpc(req2, new RPCRequest.RPCRequestDelegate() {
                        @Override
                        public void run(final TLObject response, TLRPC.TL_error error) {
                            if (error == null) {
                                Utilities.RunOnUIThread(new Runnable() {
                                    @Override
                                    public void run() {
                                        startingSecretChat = false;
                                        if (!((ActionBarActivity) context).isFinishing()) {
                                            try {
                                                progressDialog.dismiss();
                                            } catch (Exception e) {
                                                FileLog.e("tmessages", e);
                                            }
                                        }
                                        TLRPC.EncryptedChat chat = (TLRPC.EncryptedChat) response;
                                        chat.user_id = chat.participant_id;
                                        encryptedChats.put(chat.id, chat);
                                        chat.a_or_b = salt;
                                        TLRPC.TL_dialog dialog = new TLRPC.TL_dialog();
                                        dialog.id = ((long) chat.id) << 32;
                                        dialog.unread_count = 0;
                                        dialog.top_message = 0;
                                        dialog.last_message_date = ConnectionsManager.getInstance().getCurrentTime();
                                        dialogs_dict.put(dialog.id, dialog);
                                        dialogs.add(dialog);
                                        dialogsServerOnly.clear();
                                        Collections.sort(dialogs, new Comparator<TLRPC.TL_dialog>() {
                                            @Override
                                            public int compare(TLRPC.TL_dialog tl_dialog, TLRPC.TL_dialog tl_dialog2) {
                                                if (tl_dialog.last_message_date == tl_dialog2.last_message_date) {
                                                    return 0;
                                                } else if (tl_dialog.last_message_date < tl_dialog2.last_message_date) {
                                                    return 1;
                                                } else {
                                                    return -1;
                                                }
                                            }
                                        });
                                        for (TLRPC.TL_dialog d : dialogs) {
                                            if ((int) d.id != 0) {
                                                dialogsServerOnly.add(d);
                                            }
                                        }
                                        NotificationCenter.getInstance().postNotificationName(dialogsNeedReload);
                                        MessagesStorage.getInstance().putEncryptedChat(chat, user, dialog);
                                        NotificationCenter.getInstance().postNotificationName(encryptedChatCreated, chat);
                                        Utilities.stageQueue.postRunnable(new Runnable() {
                                            @Override
                                            public void run() {
                                                if (!delayedEncryptedChatUpdates.isEmpty()) {
                                                    processUpdateArray(delayedEncryptedChatUpdates, null, null);
                                                    delayedEncryptedChatUpdates.clear();
                                                }
                                            }
                                        });
                                    }
                                });
                            } else {
                                delayedEncryptedChatUpdates.clear();
                                Utilities.RunOnUIThread(new Runnable() {
                                    @Override
                                    public void run() {
                                        if (!((ActionBarActivity) context).isFinishing()) {
                                            startingSecretChat = false;
                                            try {
                                                progressDialog.dismiss();
                                            } catch (Exception e) {
                                                FileLog.e("tmessages", e);
                                            }
                                            AlertDialog.Builder builder = new AlertDialog.Builder(context);
                                            builder.setTitle(LocaleController.getString("AppName", R.string.AppName));
                                            builder.setMessage(LocaleController.formatString("CreateEncryptedChatOutdatedError", R.string.CreateEncryptedChatOutdatedError, user.first_name, user.first_name));
                                            builder.setPositiveButton(LocaleController.getString("OK", R.string.OK), null);
                                            builder.show().setCanceledOnTouchOutside(true);
                                        }
                                    }
                                });
                            }
                        }
                    }, null, true, RPCRequest.RPCRequestClassGeneric | RPCRequest.RPCRequestClassFailOnServerErrors);
                } else {
                    delayedEncryptedChatUpdates.clear();
                    Utilities.RunOnUIThread(new Runnable() {
                        @Override
                        public void run() {
                            startingSecretChat = false;
                            if (!((ActionBarActivity) context).isFinishing()) {
                                try {
                                    progressDialog.dismiss();
                                } catch (Exception e) {
                                    FileLog.e("tmessages", e);
                                }
                            }
                        }
                    });
                }
            }
        }, null, true, RPCRequest.RPCRequestClassGeneric | RPCRequest.RPCRequestClassFailOnServerErrors);
        progressDialog.setButton(DialogInterface.BUTTON_NEGATIVE, LocaleController.getString("Cancel", R.string.Cancel), new DialogInterface.OnClickListener() {
            @Override
            public void onClick(DialogInterface dialog, int which) {
                ConnectionsManager.getInstance().cancelRpc(reqId, true);
                try {
                    dialog.dismiss();
                } catch (Exception e) {
                    FileLog.e("tmessages", e);
                }
            }
        });
        progressDialog.show();
    }
}<|MERGE_RESOLUTION|>--- conflicted
+++ resolved
@@ -4511,7 +4511,6 @@
                 needVibrate = false;
             }
 
-<<<<<<< HEAD
             VibrationOptions.VibrationSpeed speed = VibrationOptions.VibrationSpeed.getDefault();
             int vibrationCount = VibrationOptions.DEFAULT_VIBRATION_COUNT;
             if(needVibrate) {
@@ -4525,10 +4524,9 @@
                     vibrationCount = vibrationCountOverride != -1 ? vibrationCountOverride : preferences.getInt("VibrationCount", vibrationCount);
                 }
             }
-=======
+
             String name = Utilities.formatName(user.first_name, user.last_name);
             String msgShort = msg.replace(name + ": ", "").replace(name + " ", "");
->>>>>>> f68ace0f
 
             intent.setAction("com.tmessages.openchat" + Math.random() + Integer.MAX_VALUE);
             intent.setFlags(32768);
