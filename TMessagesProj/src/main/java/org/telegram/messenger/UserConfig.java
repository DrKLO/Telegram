--- conflicted
+++ resolved
@@ -49,42 +49,15 @@
             try {
                 SharedPreferences preferences = ApplicationLoader.applicationContext.getSharedPreferences("userconfing", Context.MODE_PRIVATE);
                 SharedPreferences.Editor editor = preferences.edit();
-<<<<<<< HEAD
-                
                 editor.putBoolean("registeredForPush", registeredForPush);
                 editor.putString("pushString", pushString);
                 editor.putInt("lastSendMessageId", lastSendMessageId);
                 editor.putInt("lastLocalId", lastLocalId);
                 editor.putString("contactsHash", contactsHash);
+                editor.putString("importHash", importHash);
                 editor.putBoolean("saveIncomingPhotos", saveIncomingPhotos);
                 
                 if (currentUser == null) {
-=======
-                if (currentUser != null) {
-                    editor.putBoolean("registeredForPush", registeredForPush);
-                    editor.putString("pushString", pushString);
-                    editor.putInt("lastSendMessageId", lastSendMessageId);
-                    editor.putInt("lastLocalId", lastLocalId);
-                    editor.putString("contactsHash", contactsHash);
-                    editor.putString("importHash", importHash);
-                    editor.putBoolean("saveIncomingPhotos", saveIncomingPhotos);
-                    if (withFile) {
-                        SerializedData data = new SerializedData();
-                        currentUser.serializeToStream(data);
-                        clientUserId = currentUser.id;
-                        clientActivated = true;
-                        String userString = Base64.encodeToString(data.toByteArray(), Base64.DEFAULT);
-                        editor.putString("user", userString);
-                    }
-                } else {
-                    editor.putBoolean("registeredForPush", registeredForPush);
-                    editor.putString("pushString", pushString);
-                    editor.putInt("lastSendMessageId", lastSendMessageId);
-                    editor.putInt("lastLocalId", lastLocalId);
-                    editor.putString("contactsHash", contactsHash);
-                    editor.putString("importHash", importHash);
-                    editor.putBoolean("saveIncomingPhotos", saveIncomingPhotos);
->>>>>>> ff85d74b
                     editor.remove("user");
                 } else if (withFile) {
                     SerializedData data = new SerializedData();
