/*
 * This is the source code of Telegram for Android v. 7.x.x.
 * It is licensed under GNU GPL v. 2 or later.
 * You should have received a copy of the license in this archive (see LICENSE).
 *
 * Copyright Nikolai Kudashov, 2013-2020.
 */

package org.telegram.messenger;

import android.content.Context;
import android.content.SharedPreferences;
import android.os.Build;

import com.android.billingclient.api.ProductDetails;

import java.util.Objects;

public class BuildVars {

    public static boolean DEBUG_VERSION = BuildConfig.DEBUG_VERSION;
    public static boolean LOGS_ENABLED = BuildConfig.DEBUG_VERSION;
    public static boolean DEBUG_PRIVATE_VERSION = BuildConfig.DEBUG_PRIVATE_VERSION;
    public static boolean USE_CLOUD_STRINGS = true;
    public static boolean CHECK_UPDATES = true;
    public static boolean NO_SCOPED_STORAGE = Build.VERSION.SDK_INT <= 29;
<<<<<<< HEAD
    public static int BUILD_VERSION = 3106;
    public static String BUILD_VERSION_STRING = "9.4.2";
    public static int APP_ID = 27676496;
    public static String APP_HASH = "6065a41c6db9275305a617399c222381";
=======
    public static int BUILD_VERSION = 3164;
    public static String BUILD_VERSION_STRING = "9.4.9";
    public static int APP_ID = 4;
    public static String APP_HASH = "014b35b6184100b085b0d0572f9b5103";
>>>>>>> 1ac56c67

    // SafetyNet key for Google Identity SDK, set it to empty to disable
    public static String SAFETYNET_KEY = "AIzaSyDqt8P-7F7CPCseMkOiVRgb1LY8RN1bvH8";
    public static String SMS_HASH = isStandaloneApp() ? "w0lkcmTZkKh" : (DEBUG_VERSION ? "O2P2z+/jBpJ" : "oLeq9AcOZkT");
    public static String PLAYSTORE_APP_URL = "https://play.google.com/store/apps/details?id=org.telegram.messenger";
    public static String GOOGLE_AUTH_CLIENT_ID = "760348033671-81kmi3pi84p11ub8hp9a1funsv0rn2p9.apps.googleusercontent.com";

    public static String HUAWEI_APP_ID = "101184875";

    // You can use this flag to disable Google Play Billing (If you're making fork and want it to be in Google Play)
    public static boolean IS_BILLING_UNAVAILABLE = false;

    static {
        if (ApplicationLoader.applicationContext != null) {
            SharedPreferences sharedPreferences = ApplicationLoader.applicationContext.getSharedPreferences("systemConfig", Context.MODE_PRIVATE);
            LOGS_ENABLED = DEBUG_VERSION || sharedPreferences.getBoolean("logsEnabled", DEBUG_VERSION);
        }
    }

    public static boolean useInvoiceBilling() {
        return DEBUG_VERSION || isStandaloneApp() || isBetaApp() || isHuaweiStoreApp() || hasDirectCurrency();
    }

    private static boolean hasDirectCurrency() {
        if (!BillingController.getInstance().isReady() || BillingController.PREMIUM_PRODUCT_DETAILS == null) {
            return false;
        }
        for (ProductDetails.SubscriptionOfferDetails offerDetails : BillingController.PREMIUM_PRODUCT_DETAILS.getSubscriptionOfferDetails()) {
            for (ProductDetails.PricingPhase phase : offerDetails.getPricingPhases().getPricingPhaseList()) {
                for (String cur : MessagesController.getInstance(UserConfig.selectedAccount).directPaymentsCurrency) {
                    if (Objects.equals(phase.getPriceCurrencyCode(), cur)) {
                        return true;
                    }
                }
            }
        }
        return false;
    }

    private static Boolean standaloneApp;
    public static boolean isStandaloneApp() {
        if (standaloneApp == null) {
            standaloneApp = ApplicationLoader.applicationContext != null && "org.telegram.messenger.web".equals(ApplicationLoader.applicationContext.getPackageName());
        }
        return standaloneApp;
    }

    private static Boolean betaApp;
    public static boolean isBetaApp() {
        if (betaApp == null) {
            betaApp = ApplicationLoader.applicationContext != null && "org.telegram.messenger.beta".equals(ApplicationLoader.applicationContext.getPackageName());
        }
        return betaApp;
    }


    public static boolean isHuaweiStoreApp() {
        return ApplicationLoader.isHuaweiStoreBuild();
    }
}<|MERGE_RESOLUTION|>--- conflicted
+++ resolved
@@ -24,17 +24,10 @@
     public static boolean USE_CLOUD_STRINGS = true;
     public static boolean CHECK_UPDATES = true;
     public static boolean NO_SCOPED_STORAGE = Build.VERSION.SDK_INT <= 29;
-<<<<<<< HEAD
-    public static int BUILD_VERSION = 3106;
-    public static String BUILD_VERSION_STRING = "9.4.2";
+    public static int BUILD_VERSION = 3164;
+    public static String BUILD_VERSION_STRING = "9.4.9";
     public static int APP_ID = 27676496;
     public static String APP_HASH = "6065a41c6db9275305a617399c222381";
-=======
-    public static int BUILD_VERSION = 3164;
-    public static String BUILD_VERSION_STRING = "9.4.9";
-    public static int APP_ID = 4;
-    public static String APP_HASH = "014b35b6184100b085b0d0572f9b5103";
->>>>>>> 1ac56c67
 
     // SafetyNet key for Google Identity SDK, set it to empty to disable
     public static String SAFETYNET_KEY = "AIzaSyDqt8P-7F7CPCseMkOiVRgb1LY8RN1bvH8";
