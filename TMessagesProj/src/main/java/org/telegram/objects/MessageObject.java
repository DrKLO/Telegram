/*
* This is the source code of Telegram for Android v. 1.3.2.
* It is licensed under GNU GPL v. 2 or later.
* You should have received a copy of the license in this archive (see LICENSE).
*
* Copyright Nikolai Kudashov, 2013.
*/

package org.telegram.objects;

import android.graphics.Bitmap;
import android.graphics.Paint;
import android.text.Layout;
import android.text.Spannable;
import android.text.StaticLayout;
import android.text.TextPaint;
import android.text.util.Linkify;

import org.telegram.messenger.FileLog;
import org.telegram.messenger.LocaleController;
import org.telegram.messenger.TLObject;
import org.telegram.messenger.TLRPC;
import org.telegram.messenger.Emoji;
import org.telegram.messenger.MessagesController;
import org.telegram.messenger.R;
import org.telegram.messenger.UserConfig;
import org.telegram.messenger.Utilities;

import java.util.AbstractMap;
import java.util.ArrayList;
import java.util.Calendar;
import java.util.GregorianCalendar;

public class MessageObject {
    public TLRPC.Message messageOwner;
    public CharSequence messageText;
    public int type;
    public int contentType;
    public ArrayList<PhotoObject> photoThumbs;
    public Bitmap imagePreview;
    public PhotoObject previewPhoto;
    public String dateKey;
    public boolean deleted = false;
    public float audioProgress;
    public int audioProgressSec;

    private static TextPaint textPaint;
    public int lastLineWidth;
    public int textWidth;
    public int textHeight;
    public int blockHeight = Integer.MAX_VALUE;

    public static class TextLayoutBlock {
        public StaticLayout textLayout;
        public float textXOffset = 0;
        public float textYOffset = 0;
        public int charactersOffset = 0;
    }

    private static final int LINES_PER_BLOCK = 10;

    public ArrayList<TextLayoutBlock> textLayoutBlocks;

    public MessageObject(TLRPC.Message message, AbstractMap<Integer, TLRPC.User> users) {
        if (textPaint == null) {
            textPaint = new TextPaint(Paint.ANTI_ALIAS_FLAG);
            textPaint.setColor(0xff000000);
            textPaint.linkColor = 0xff316f9f;
        }

        messageOwner = message;

        if (message instanceof TLRPC.TL_messageService) {
            if (message.action != null) {
                TLRPC.User fromUser = users.get(message.from_id);
                if (fromUser == null) {
                    fromUser = MessagesController.getInstance().users.get(message.from_id);
                }
                if (message.action instanceof TLRPC.TL_messageActionChatCreate) {
                    if (isFromMe()) {
                        messageText = LocaleController.getString("ActionYouCreateGroup", R.string.ActionYouCreateGroup);
                    } else {
                        if (fromUser != null) {
                            messageText = LocaleController.getString("ActionCreateGroup", R.string.ActionCreateGroup).replace("un1", Utilities.formatName(fromUser.first_name, fromUser.last_name));
                        } else {
                            messageText = LocaleController.getString("ActionCreateGroup", R.string.ActionCreateGroup).replace("un1", "");
                        }
                    }
                } else if (message.action instanceof TLRPC.TL_messageActionChatDeleteUser) {
                    if (message.action.user_id == message.from_id) {
                        if (isFromMe()) {
                            messageText = LocaleController.getString("ActionYouLeftUser", R.string.ActionYouLeftUser);
                        } else {
                            if (fromUser != null) {
                                messageText = LocaleController.getString("ActionLeftUser", R.string.ActionLeftUser).replace("un1", Utilities.formatName(fromUser.first_name, fromUser.last_name));
                            } else {
                                messageText = LocaleController.getString("ActionLeftUser", R.string.ActionLeftUser).replace("un1", "");
                            }
                        }
                    } else {
                        TLRPC.User who = users.get(message.action.user_id);
                        if (who == null) {
                            MessagesController.getInstance().users.get(message.action.user_id);
                        }
                        if (who != null && fromUser != null) {
                            if (isFromMe()) {
                                messageText = LocaleController.getString("ActionYouKickUser", R.string.ActionYouKickUser).replace("un2", Utilities.formatName(who.first_name, who.last_name));
                            } else if (message.action.user_id == UserConfig.clientUserId) {
                                messageText = LocaleController.getString("ActionKickUserYou", R.string.ActionKickUserYou).replace("un1", Utilities.formatName(fromUser.first_name, fromUser.last_name));
                            } else {
                                messageText = LocaleController.getString("ActionKickUser", R.string.ActionKickUser).replace("un2", Utilities.formatName(who.first_name, who.last_name)).replace("un1", Utilities.formatName(fromUser.first_name, fromUser.last_name));
                            }
                        } else {
                            messageText = LocaleController.getString("ActionKickUser", R.string.ActionKickUser).replace("un2", "").replace("un1", "");
                        }
                    }
                } else if (message.action instanceof TLRPC.TL_messageActionChatAddUser) {
                    TLRPC.User whoUser = users.get(message.action.user_id);
                    if (whoUser == null) {
                        MessagesController.getInstance().users.get(message.action.user_id);
                    }
                    if (whoUser != null && fromUser != null) {
                        if (isFromMe()) {
                            messageText = LocaleController.getString("ActionYouAddUser", R.string.ActionYouAddUser).replace("un2", Utilities.formatName(whoUser.first_name, whoUser.last_name));
                        } else if (message.action.user_id == UserConfig.clientUserId) {
                            messageText = LocaleController.getString("ActionAddUserYou", R.string.ActionAddUserYou).replace("un1", Utilities.formatName(fromUser.first_name, fromUser.last_name));
                        } else {
                            messageText = LocaleController.getString("ActionAddUser", R.string.ActionAddUser).replace("un2", Utilities.formatName(whoUser.first_name, whoUser.last_name)).replace("un1", Utilities.formatName(fromUser.first_name, fromUser.last_name));
                        }
                    } else {
                        messageText = LocaleController.getString("ActionAddUser", R.string.ActionAddUser).replace("un2", "").replace("un1", "");
                    }
                } else if (message.action instanceof TLRPC.TL_messageActionChatEditPhoto) {
                    photoThumbs = new ArrayList<PhotoObject>();
                    for (TLRPC.PhotoSize size : message.action.photo.sizes) {
                        photoThumbs.add(new PhotoObject(size));
                    }
                    if (isFromMe()) {
                        messageText = LocaleController.getString("ActionYouChangedPhoto", R.string.ActionYouChangedPhoto);
                    } else {
                        if (fromUser != null) {
                            messageText = LocaleController.getString("ActionChangedPhoto", R.string.ActionChangedPhoto).replace("un1", Utilities.formatName(fromUser.first_name, fromUser.last_name));
                        } else {
                            messageText = LocaleController.getString("ActionChangedPhoto", R.string.ActionChangedPhoto).replace("un1", "");
                        }
                    }
                } else if (message.action instanceof TLRPC.TL_messageActionChatEditTitle) {
                    if (isFromMe()) {
                        messageText = LocaleController.getString("ActionYouChangedTitle", R.string.ActionYouChangedTitle).replace("un2", message.action.title);
                    } else {
                        if (fromUser != null) {
                            messageText = LocaleController.getString("ActionChangedTitle", R.string.ActionChangedTitle).replace("un1", Utilities.formatName(fromUser.first_name, fromUser.last_name)).replace("un2", message.action.title);
                        } else {
                            messageText = LocaleController.getString("ActionChangedTitle", R.string.ActionChangedTitle).replace("un1", "").replace("un2", message.action.title);
                        }
                    }
                } else if (message.action instanceof TLRPC.TL_messageActionChatDeletePhoto) {
                    if (isFromMe()) {
                        messageText = LocaleController.getString("ActionYouRemovedPhoto", R.string.ActionYouRemovedPhoto);
                    } else {
                        if (fromUser != null) {
                            messageText = LocaleController.getString("ActionRemovedPhoto", R.string.ActionRemovedPhoto).replace("un1", Utilities.formatName(fromUser.first_name, fromUser.last_name));
                        } else {
                            messageText = LocaleController.getString("ActionRemovedPhoto", R.string.ActionRemovedPhoto).replace("un1", "");
                        }
                    }
                } else if (message.action instanceof TLRPC.TL_messageActionTTLChange) {
                    if (message.action.ttl != 0) {
                        String timeString;
                        if (message.action.ttl == 2) {
                            timeString = LocaleController.getString("MessageLifetime2s", R.string.MessageLifetime2s);
                        } else if (message.action.ttl == 5) {
                            timeString = LocaleController.getString("MessageLifetime5s", R.string.MessageLifetime5s);
                        } else if (message.action.ttl == 60) {
                            timeString = LocaleController.getString("MessageLifetime1m", R.string.MessageLifetime1m);
                        } else if (message.action.ttl == 60 * 60) {
                            timeString = LocaleController.getString("MessageLifetime1h", R.string.MessageLifetime1h);
                        } else if (message.action.ttl == 60 * 60 * 24) {
                            timeString = LocaleController.getString("MessageLifetime1d", R.string.MessageLifetime1d);
                        } else if (message.action.ttl == 60 * 60 * 24 * 7) {
                            timeString = LocaleController.getString("MessageLifetime1w", R.string.MessageLifetime1w);
                        } else {
                            timeString = String.format("%d", message.action.ttl);
                        }
                        if (isFromMe()) {
                            messageText = LocaleController.formatString("MessageLifetimeChangedOutgoing", R.string.MessageLifetimeChangedOutgoing, timeString);
                        } else {
                            if (fromUser != null) {
                                messageText = LocaleController.formatString("MessageLifetimeChanged", R.string.MessageLifetimeChanged, fromUser.first_name, timeString);
                            } else {
                                messageText = LocaleController.formatString("MessageLifetimeChanged", R.string.MessageLifetimeChanged, "", timeString);
                            }
                        }
                    } else {
                        if (isFromMe()) {
                            messageText = LocaleController.getString("MessageLifetimeYouRemoved", R.string.MessageLifetimeYouRemoved);
                        } else {
                            if (fromUser != null) {
                                messageText = LocaleController.formatString("MessageLifetimeRemoved", R.string.MessageLifetimeRemoved, fromUser.first_name);
                            } else {
                                messageText = LocaleController.formatString("MessageLifetimeRemoved", R.string.MessageLifetimeRemoved, "");
                            }
                        }
                    }
                } else if (message.action instanceof TLRPC.TL_messageActionLoginUnknownLocation) {
                    String date = String.format("%s %s %s", LocaleController.formatterYear.format(((long)message.date) * 1000), LocaleController.getString("OtherAt", R.string.OtherAt), LocaleController.formatterDay.format(((long)message.date) * 1000));
                    messageText = LocaleController.formatString("NotificationUnrecognizedDevice", R.string.NotificationUnrecognizedDevice, UserConfig.currentUser.first_name, date, message.action.title, message.action.address);
                } else if (message.action instanceof TLRPC.TL_messageActionUserJoined) {
                    if (fromUser != null) {
                        messageText = LocaleController.formatString("NotificationContactJoined", R.string.NotificationContactJoined, Utilities.formatName(fromUser.first_name, fromUser.last_name));
                    } else {
                        messageText = LocaleController.formatString("NotificationContactJoined", R.string.NotificationContactJoined, "");
                    }
                } else if (message.action instanceof TLRPC.TL_messageActionUserUpdatedPhoto) {
                    if (fromUser != null) {
                        messageText = LocaleController.formatString("NotificationContactNewPhoto", R.string.NotificationContactNewPhoto, Utilities.formatName(fromUser.first_name, fromUser.last_name));
                    } else {
                        messageText = LocaleController.formatString("NotificationContactNewPhoto", R.string.NotificationContactNewPhoto, "");
                    }
                }
            }
        } else if (message.media != null && !(message.media instanceof TLRPC.TL_messageMediaEmpty)) {
            if (message.media instanceof TLRPC.TL_messageMediaPhoto) {
                photoThumbs = new ArrayList<PhotoObject>();
                for (TLRPC.PhotoSize size : message.media.photo.sizes) {
                    PhotoObject obj = new PhotoObject(size);
                    photoThumbs.add(obj);
                    if (imagePreview == null && obj.image != null) {
                        imagePreview = obj.image;
                    }
                }
                messageText = LocaleController.getString("AttachPhoto", R.string.AttachPhoto);
            } else if (message.media instanceof TLRPC.TL_messageMediaVideo) {
                photoThumbs = new ArrayList<PhotoObject>();
                PhotoObject obj = new PhotoObject(message.media.video.thumb);
                photoThumbs.add(obj);
                if (imagePreview == null && obj.image != null) {
                    imagePreview = obj.image;
                }
                messageText = LocaleController.getString("AttachVideo", R.string.AttachVideo);
            } else if (message.media instanceof TLRPC.TL_messageMediaGeo) {
                messageText = LocaleController.getString("AttachLocation", R.string.AttachLocation);
            } else if (message.media instanceof TLRPC.TL_messageMediaContact) {
                messageText = LocaleController.getString("AttachContact", R.string.AttachContact);
            } else if (message.media instanceof TLRPC.TL_messageMediaUnsupported) {
                messageText = LocaleController.getString("UnsuppotedMedia", R.string.UnsuppotedMedia);
            } else if (message.media instanceof TLRPC.TL_messageMediaDocument) {
                if (!(message.media.document.thumb instanceof TLRPC.TL_photoSizeEmpty)) {
                    photoThumbs = new ArrayList<PhotoObject>();
                    PhotoObject obj = new PhotoObject(message.media.document.thumb);
                    photoThumbs.add(obj);
                }
                messageText = LocaleController.getString("AttachDocument", R.string.AttachDocument);
            } else if (message.media instanceof TLRPC.TL_messageMediaAudio) {
                messageText = LocaleController.getString("AttachAudio", R.string.AttachAudio);
            }
        } else {
            messageText = message.message;
        }
        messageText = Emoji.replaceEmoji(messageText);

        if (message instanceof TLRPC.TL_message || (message instanceof TLRPC.TL_messageForwarded && (message.media == null || !(message.media instanceof TLRPC.TL_messageMediaEmpty)))) {
            if (message.media == null || message.media instanceof TLRPC.TL_messageMediaEmpty) {
                contentType = type = 0;
            } else if (message.media != null && message.media instanceof TLRPC.TL_messageMediaPhoto) {
                contentType = type = 1;
            } else if (message.media != null && message.media instanceof TLRPC.TL_messageMediaGeo) {
                contentType = 1;
                type = 4;
            } else if (message.media != null && message.media instanceof TLRPC.TL_messageMediaVideo) {
                contentType = 1;
                type = 3;
            } else if (message.media != null && message.media instanceof TLRPC.TL_messageMediaContact) {
                if (isFromMe()) {
                    contentType = 4;
                    type = 12;
                } else {
                    contentType = 5;
                    type = 13;
                }
            } else if (message.media != null && message.media instanceof TLRPC.TL_messageMediaUnsupported) {
                contentType = type = 0;
            } else if (message.media != null && message.media instanceof TLRPC.TL_messageMediaDocument) {
                if (message.media.document.thumb != null && !(message.media.document.thumb instanceof TLRPC.TL_photoSizeEmpty) && message.media.document.mime_type != null && message.media.document.mime_type.equals("image/gif")) {
                    contentType = 1;
                    type = 8;
                } else {
                    if (isFromMe()) {
                        contentType = type = 8;
                    } else {
                        contentType = type = 9;
                    }
                }
            } else if (message.media != null && message.media instanceof TLRPC.TL_messageMediaAudio) {
                contentType = type = 2;
            }
        } else if (message instanceof TLRPC.TL_messageService) {
            if (message.action instanceof TLRPC.TL_messageActionLoginUnknownLocation) {
                contentType = type = 0;
            } else if (message.action instanceof TLRPC.TL_messageActionChatEditPhoto || message.action instanceof TLRPC.TL_messageActionUserUpdatedPhoto) {
                contentType = type = 11;
            } else {
                contentType = type = 10;
            }
        } else if (message instanceof TLRPC.TL_messageForwarded) {
            contentType = type = 0;
        }

        Calendar rightNow = new GregorianCalendar();
        rightNow.setTimeInMillis((long)(messageOwner.date) * 1000);
        int dateDay = rightNow.get(Calendar.DAY_OF_YEAR);
        int dateYear = rightNow.get(Calendar.YEAR);
        int dateMonth = rightNow.get(Calendar.MONTH);
        dateKey = String.format("%d_%02d_%02d", dateYear, dateMonth, dateDay);

        generateLayout();
    }

    public String getFileName() {
        if (messageOwner.media instanceof TLRPC.TL_messageMediaVideo) {
            return getAttachFileName(messageOwner.media.video);
        } else if (messageOwner.media instanceof TLRPC.TL_messageMediaDocument) {
            return getAttachFileName(messageOwner.media.document);
        } else if (messageOwner.media instanceof TLRPC.TL_messageMediaAudio) {
            return getAttachFileName(messageOwner.media.audio);
        } else if (messageOwner.media instanceof TLRPC.TL_messageMediaPhoto) {
            ArrayList<TLRPC.PhotoSize> sizes = messageOwner.media.photo.sizes;
            if (sizes.size() > 0) {
                int width = (int)(Math.min(Utilities.displaySize.x, Utilities.displaySize.y) * 0.7f);
                int height = width + Utilities.dp(100);
                if (width > 800) {
                    width = 800;
                }
                if (height > 800) {
                    height = 800;
                }

                TLRPC.PhotoSize sizeFull = PhotoObject.getClosestPhotoSizeWithSize(sizes, width, height);
                if (sizeFull != null) {
                    return getAttachFileName(sizeFull);
                }
            }
        }
        return "";
    }

    public static String getAttachFileName(TLObject attach) {
        if (attach instanceof TLRPC.Video) {
            TLRPC.Video video = (TLRPC.Video)attach;
            return video.dc_id + "_" + video.id + ".mp4";
        } else if (attach instanceof TLRPC.Document) {
            TLRPC.Document document = (TLRPC.Document)attach;
            String ext = document.file_name;
            int idx = -1;
            if (ext == null || (idx = ext.lastIndexOf(".")) == -1) {
                ext = "";
            } else {
                ext = ext.substring(idx);
            }
            if (ext.length() > 1) {
                return document.dc_id + "_" + document.id + ext;
            } else {
                return document.dc_id + "_" + document.id;
            }
        } else if (attach instanceof TLRPC.PhotoSize) {
            TLRPC.PhotoSize photo = (TLRPC.PhotoSize)attach;
            return photo.location.volume_id + "_" + photo.location.local_id + ".jpg";
        } else if (attach instanceof TLRPC.Audio) {
            TLRPC.Audio audio = (TLRPC.Audio)attach;
            return audio.dc_id + "_" + audio.id + ".m4a";
        }
        return "";
    }

    private void generateLayout() {
        if (type != 0 && type != 1 && type != 8 && type != 9 || messageOwner.to_id == null || messageText == null || messageText.length() == 0) {
            return;
        }

        textLayoutBlocks = new ArrayList<TextLayoutBlock>();

        if (messageText instanceof Spannable) {
            if (messageOwner.message != null && messageOwner.message.contains(".") && (messageOwner.message.contains(".com") || messageOwner.message.contains("http") || messageOwner.message.contains(".ru") || messageOwner.message.contains(".org") || messageOwner.message.contains(".net"))) {
                Linkify.addLinks((Spannable)messageText, Linkify.WEB_URLS);
            } else if (messageText.length() < 100) {
                Linkify.addLinks((Spannable)messageText, Linkify.WEB_URLS | Linkify.EMAIL_ADDRESSES | Linkify.PHONE_NUMBERS);
            }
        }

        textPaint.setTextSize(Utilities.dp(MessagesController.getInstance().fontSize));

        int maxWidth;
        if (messageOwner.to_id.chat_id != 0) {
            maxWidth = Math.min(Utilities.displaySize.x, Utilities.displaySize.y) - Utilities.dp(122);
        } else {
            maxWidth = Math.min(Utilities.displaySize.x, Utilities.displaySize.y) - Utilities.dp(80);
        }

        StaticLayout textLayout = null;

        try {
            textLayout = new StaticLayout(messageText, textPaint, maxWidth, Layout.Alignment.ALIGN_NORMAL, 1.0f, 0.0f, false);
        } catch (Exception e) {
            FileLog.e("tmessages", e);
            return;
        }

        textHeight = textLayout.getHeight();
        int linesCount = textLayout.getLineCount();

        int blocksCount = (int)Math.ceil((float)linesCount / LINES_PER_BLOCK);
        int linesOffset = 0;

        for (int a = 0; a < blocksCount; a++) {

            int currentBlockLinesCount = Math.min(LINES_PER_BLOCK, linesCount - linesOffset);
            TextLayoutBlock block = new TextLayoutBlock();

            if (blocksCount == 1) {
                block.textLayout = textLayout;
                block.textYOffset = 0;
                block.charactersOffset = 0;
                blockHeight = textHeight;
            } else {
                int startCharacter = textLayout.getLineStart(linesOffset);
                int endCharacter = textLayout.getLineEnd(linesOffset + currentBlockLinesCount - 1);
                if (endCharacter < startCharacter) {
                    continue;
                }
                block.charactersOffset = startCharacter;
                try {
                    CharSequence str = messageText.subSequence(startCharacter, endCharacter);
                    block.textLayout = new StaticLayout(str, textPaint, maxWidth, Layout.Alignment.ALIGN_NORMAL, 1.0f, 0.0f, false);
                    block.textYOffset = textLayout.getLineTop(linesOffset);
                    if (a != blocksCount - 1) {
                        blockHeight = Math.min(blockHeight, block.textLayout.getHeight());
                    }
                } catch (Exception e) {
                    FileLog.e("tmessages", e);
                    continue;
                }
            }

            textLayoutBlocks.add(block);

            float lastLeft = block.textXOffset = 0;
            try {
                lastLeft = block.textXOffset = block.textLayout.getLineLeft(currentBlockLinesCount - 1);
            } catch (Exception e) {
                FileLog.e("tmessages", e);
            }

            float lastLine = 0;
            try {
                lastLine = block.textLayout.getLineWidth(currentBlockLinesCount - 1);
            } catch (Exception e) {
                FileLog.e("tmessages", e);
            }

            int linesMaxWidth;
            int lastLineWidthWithLeft;
            int linesMaxWidthWithLeft;
            boolean hasNonRTL = false;

            linesMaxWidth = (int)Math.ceil(lastLine);

            if (a == blocksCount - 1) {
                lastLineWidth = linesMaxWidth;
            }

            linesMaxWidthWithLeft = lastLineWidthWithLeft = (int)Math.ceil(lastLine + lastLeft);
            if (lastLeft == 0) {
                hasNonRTL = true;
            }

            if (currentBlockLinesCount > 1) {
                float textRealMaxWidth = 0, textRealMaxWidthWithLeft = 0, lineWidth, lineLeft;
                for (int n = 0; n < currentBlockLinesCount; ++n) {
                    try {
                        lineWidth = block.textLayout.getLineWidth(n);
                    } catch (Exception e) {
                        FileLog.e("tmessages", e);
                        lineWidth = 0;
                    }

                    try {
                        lineLeft = block.textLayout.getLineLeft(n);
                    } catch (Exception e) {
                        FileLog.e("tmessages", e);
                        lineLeft = 0;
                    }

                    block.textXOffset = Math.min(block.textXOffset, lineLeft);

                    if (lineLeft == 0) {
                        hasNonRTL = true;
                    }
                    textRealMaxWidth = Math.max(textRealMaxWidth, lineWidth);
                    textRealMaxWidthWithLeft = Math.max(textRealMaxWidthWithLeft, lineWidth + lineLeft);
                    linesMaxWidth = Math.max(linesMaxWidth, (int)Math.ceil(lineWidth));
                    linesMaxWidthWithLeft = Math.max(linesMaxWidthWithLeft, (int)Math.ceil(lineWidth + lineLeft));
                }
                if (hasNonRTL) {
                    textRealMaxWidth = textRealMaxWidthWithLeft;
                    if (a == blocksCount - 1) {
                        lastLineWidth = lastLineWidthWithLeft;
                    }
                    linesMaxWidth = linesMaxWidthWithLeft;
                } else if (a == blocksCount - 1) {
                    lastLineWidth = linesMaxWidth;
                }
                textWidth = Math.max(textWidth, (int)Math.ceil(textRealMaxWidth));
            } else {
                textWidth = Math.max(textWidth, Math.min(maxWidth, linesMaxWidth));
            }

            if (hasNonRTL) {
                block.textXOffset = 0;
            }

            linesOffset += currentBlockLinesCount;
        }
    }
<<<<<<< HEAD
}
=======

    public boolean isOut() {
        return messageOwner.out;
    }

    public boolean isFromMe() {
        return messageOwner.from_id == UserConfig.clientUserId;
    }
}
>>>>>>> cea585cd
<|MERGE_RESOLUTION|>--- conflicted
+++ resolved
@@ -521,9 +521,6 @@
             linesOffset += currentBlockLinesCount;
         }
     }
-<<<<<<< HEAD
-}
-=======
 
     public boolean isOut() {
         return messageOwner.out;
@@ -533,4 +530,3 @@
         return messageOwner.from_id == UserConfig.clientUserId;
     }
 }
->>>>>>> cea585cd
