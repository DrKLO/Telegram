--- conflicted
+++ resolved
@@ -71,118 +71,24 @@
         imagePreview = message.getImagePreview();
 
         if (message instanceof TLRPC.TL_message || (message instanceof TLRPC.TL_messageForwarded && (message.media == null || !(message.media instanceof TLRPC.TL_messageMediaEmpty)))) {
-            if (!message.hasAttachedMedia() || message.media instanceof TLRPC.TL_messageMediaEmpty) {
-                if (message.isFromMe()) {
-                    type = 0;
-                } else {
-                    type = 1;
-                }
-            } else {
-                if (message.media instanceof TLRPC.TL_messageMediaPhoto) {
-                    if (message.isFromMe()) {
-                        type = 2;
-                    } else {
-                        type = 3;
-                    }
-                } else if (message.media instanceof TLRPC.TL_messageMediaGeo) {
-                    if (message.isFromMe()) {
-                        type = 4;
-                    } else {
-                        type = 5;
-                    }
-                } else if (message.media instanceof TLRPC.TL_messageMediaVideo) {
-                    if (message.isFromMe()) {
-                        type = 6;
-                    } else {
-                        type = 7;
-                    }
-                } else if (message.media instanceof TLRPC.TL_messageMediaContact) {
-                    if (message.isFromMe()) {
-                        type = 12;
-                    } else {
-                        type = 13;
-                    }
-                } else if (message.media instanceof TLRPC.TL_messageMediaUnsupported) {
-                    if (message.isFromMe()) {
-                        type = 0;
-                    } else {
-                        type = 1;
-                    }
-                } else if (message.media instanceof TLRPC.TL_messageMediaDocument) {
-                    if (message.isFromMe()) {
-                        type = 16;
-                    } else {
-                        type = 17;
-                    }
-                } else if (message.media instanceof TLRPC.TL_messageMediaAudio) {
-                    if (message.isFromMe()) {
-                        type = 18;
-                    } else {
-                        type = 19;
-                    }
-                }
-            }
-<<<<<<< HEAD
-=======
-        } else if (message.media != null && !(message.media instanceof TLRPC.TL_messageMediaEmpty)) {
-            if (message.media instanceof TLRPC.TL_messageMediaPhoto) {
-                photoThumbs = new ArrayList<PhotoObject>();
-                for (TLRPC.PhotoSize size : message.media.photo.sizes) {
-                    PhotoObject obj = new PhotoObject(size);
-                    photoThumbs.add(obj);
-                    if (imagePreview == null && obj.image != null) {
-                        imagePreview = obj.image;
-                    }
-                }
-                messageText = LocaleController.getString("AttachPhoto", R.string.AttachPhoto);
-            } else if (message.media instanceof TLRPC.TL_messageMediaVideo) {
-                photoThumbs = new ArrayList<PhotoObject>();
-                PhotoObject obj = new PhotoObject(message.media.video.thumb);
-                photoThumbs.add(obj);
-                if (imagePreview == null && obj.image != null) {
-                    imagePreview = obj.image;
-                }
-                messageText = LocaleController.getString("AttachVideo", R.string.AttachVideo);
-            } else if (message.media instanceof TLRPC.TL_messageMediaGeo) {
-                messageText = LocaleController.getString("AttachLocation", R.string.AttachLocation);
-            } else if (message.media instanceof TLRPC.TL_messageMediaContact) {
-                messageText = LocaleController.getString("AttachContact", R.string.AttachContact);
-            } else if (message.media instanceof TLRPC.TL_messageMediaUnsupported) {
-                messageText = LocaleController.getString("UnsuppotedMedia", R.string.UnsuppotedMedia);
-            } else if (message.media instanceof TLRPC.TL_messageMediaDocument) {
-                if (!(message.media.document.thumb instanceof TLRPC.TL_photoSizeEmpty)) {
-                    photoThumbs = new ArrayList<PhotoObject>();
-                    PhotoObject obj = new PhotoObject(message.media.document.thumb);
-                    photoThumbs.add(obj);
-                }
-                messageText = LocaleController.getString("AttachDocument", R.string.AttachDocument);
-            } else if (message.media instanceof TLRPC.TL_messageMediaAudio) {
-                messageText = LocaleController.getString("AttachAudio", R.string.AttachAudio);
-            }
-        } else {
-            messageText = message.message;
-        }
-        messageText = Emoji.replaceEmoji(messageText);
-
-        if (message instanceof TLRPC.TL_message || (message instanceof TLRPC.TL_messageForwarded && (message.media == null || !(message.media instanceof TLRPC.TL_messageMediaEmpty)))) {
             if (message.media == null || message.media instanceof TLRPC.TL_messageMediaEmpty) {
                 contentType = type = 0;
             } else if (message.media != null && message.media instanceof TLRPC.TL_messageMediaPhoto) {
                 contentType = type = 1;
             } else if (message.media != null && message.media instanceof TLRPC.TL_messageMediaGeo) {
-                if (message.from_id == UserConfig.clientUserId) {
+                if (message.isFromMe()) {
                     contentType = type = 4;
                 } else {
                     contentType = type = 5;
                 }
             } else if (message.media != null && message.media instanceof TLRPC.TL_messageMediaVideo) {
-                if (message.from_id == UserConfig.clientUserId) {
+                if (message.isFromMe()) {
                     contentType = type = 6;
                 } else {
                     contentType = type = 7;
                 }
             } else if (message.media != null && message.media instanceof TLRPC.TL_messageMediaContact) {
-                if (message.from_id == UserConfig.clientUserId) {
+                if (message.isFromMe()) {
                     contentType = type = 12;
                 } else {
                     contentType = type = 13;
@@ -194,7 +100,7 @@
                     contentType = 1;
                     type = 8;
                 } else {
-                    if (message.from_id == UserConfig.clientUserId) {
+                    if (message.isFromMe()) {
                         contentType = type = 8;
                     } else {
                         contentType = type = 9;
@@ -203,7 +109,6 @@
             } else if (message.media != null && message.media instanceof TLRPC.TL_messageMediaAudio) {
                 contentType = type = 2;
             }
->>>>>>> bd4152dc
         } else if (message instanceof TLRPC.TL_messageService) {
             if (message.action instanceof TLRPC.TL_messageActionLoginUnknownLocation) {
                 contentType = type = 0;
@@ -213,15 +118,7 @@
                 contentType = type = 10;
             }
         } else if (message instanceof TLRPC.TL_messageForwarded) {
-<<<<<<< HEAD
-            if (message.isFromMe()) {
-                type = 8;
-            } else {
-                type = 9;
-            }
-=======
             contentType = type = 0;
->>>>>>> bd4152dc
         }
 
         Calendar rightNow = new GregorianCalendar();
