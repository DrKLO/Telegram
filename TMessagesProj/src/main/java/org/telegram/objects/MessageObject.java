--- conflicted
+++ resolved
@@ -376,15 +376,9 @@
         textLayoutBlocks = new ArrayList<TextLayoutBlock>();
 
         if (messageText instanceof Spannable) {
-<<<<<<< HEAD
-            if (messageOwner.message != null && messageOwner.message.contains(".")) {
-                Linkify.addLinks((Spannable)messageText, Linkify.WEB_URLS);
-            } else if (messageText.length() < 400) {
-=======
             if (messageOwner.message != null && messageOwner.message.contains(".") && (messageOwner.message.contains(".com") || messageOwner.message.contains("http") || messageOwner.message.contains(".ru") || messageOwner.message.contains(".org") || messageOwner.message.contains(".net"))) {
                 Linkify.addLinks((Spannable)messageText, Linkify.WEB_URLS);
             } else if (messageText.length() < 100) {
->>>>>>> ea8f9244
                 Linkify.addLinks((Spannable)messageText, Linkify.WEB_URLS | Linkify.EMAIL_ADDRESSES | Linkify.PHONE_NUMBERS);
             }
         }
