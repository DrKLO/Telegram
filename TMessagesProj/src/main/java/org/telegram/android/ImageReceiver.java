/*
 * This is the source code of Telegram for Android v. 1.3.x.
 * It is licensed under GNU GPL v. 2 or later.
 * You should have received a copy of the license in this archive (see LICENSE).
 *
 * Copyright Nikolai Kudashov, 2013.
 */

package org.telegram.android;

import android.graphics.Bitmap;
import android.graphics.BitmapShader;
import android.graphics.Canvas;
import android.graphics.ColorFilter;
import android.graphics.Matrix;
import android.graphics.Paint;
import android.graphics.PorterDuff;
import android.graphics.PorterDuffColorFilter;
import android.graphics.Rect;
import android.graphics.RectF;
import android.graphics.Shader;
import android.graphics.drawable.BitmapDrawable;
import android.graphics.drawable.Drawable;
import android.view.View;

import com.aniways.data.AniwaysPrivateConfig;
import com.aniways.volley.VolleyError;
import com.aniways.volley.toolbox.Volley;

import org.telegram.messenger.TLObject;
import org.telegram.messenger.TLRPC;
import org.telegram.messenger.FileLog;
import org.telegram.messenger.Utilities;
import org.telegram.ui.Cells.ChatMediaCell;

import java.io.IOException;

import pl.droidsonroids.gif.GifDrawable;

public class ImageReceiver implements NotificationCenter.NotificationCenterDelegate {

    public interface ImageReceiverDelegate {
        void didSetImage(ImageReceiver imageReceiver, boolean set, boolean thumb);
    }

    private class SetImageBackup {
        public TLObject fileLocation;
        public String httpUrl;
        public String filter;
        public Drawable thumb;
        public TLRPC.FileLocation thumbLocation;
        public String thumbFilter;
        public int size;
        public boolean cacheOnly;
        public String ext;
    }

    private View parentView;
    private Integer tag;
    private Integer thumbTag;
    private MessageObject parentMessageObject;
    private boolean canceledLoading;

    private SetImageBackup setImageBackup;

    private TLObject currentImageLocation;
    private String currentKey;
    private String currentThumbKey;
    private String currentHttpUrl;
    private String currentFilter;
    private String currentThumbFilter;
    private String currentExt;
    private TLRPC.FileLocation currentThumbLocation;
    private int currentSize;
    private boolean currentCacheOnly;
    public Drawable currentImage;
    private BitmapDrawable currentThumb;
    private Drawable staticThumb;

    private boolean needsQualityThumb;
    private boolean shouldGenerateQualityThumb;
    private boolean invalidateAll;

    private int imageX, imageY, imageW, imageH;
    private Rect drawRegion = new Rect();
    private boolean isVisible = true;
    private boolean isAspectFit;
    private boolean forcePreview;
    private int roundRadius;
    private BitmapShader bitmapShader;
    private Paint roundPaint;
    private RectF roundRect;
    private RectF bitmapRect;
    private Matrix shaderMatrix;
    private float overrideAlpha = 1.0f;
    private boolean isPressed;
    private int orientation;
    private boolean centerRotation;
    private ImageReceiverDelegate delegate;
    private float currentAlpha;
    private long lastUpdateAlphaTime;
    private byte crossfadeAlpha = 1;
    private boolean crossfadeWithThumb;
    private ColorFilter colorFilter;

    public ImageReceiver() {

    }

    public ImageReceiver(View view) {
        parentView = view;
    }

    public void cancelLoadImage() {
        ImageLoader.getInstance().cancelLoadingForImageReceiver(this, 0);
        canceledLoading = true;
    }

    public void setImage(TLObject path, String filter, Drawable thumb, String ext, boolean cacheOnly) {
        setImage(path, null, filter, thumb, null, null, 0, ext, cacheOnly);
    }

    public void setImage(TLObject path, String filter, Drawable thumb, int size, String ext, boolean cacheOnly) {
        setImage(path, null, filter, thumb, null, null, size, ext, cacheOnly);
    }

    public void setImage(String httpUrl, String filter, Drawable thumb, String ext, int size) {
        setImage(null, httpUrl, filter, thumb, null, null, size, ext, true);
    }

    public void setImage(TLObject fileLocation, String filter, TLRPC.FileLocation thumbLocation, String thumbFilter, String ext, boolean cacheOnly) {
        setImage(fileLocation, null, filter, null, thumbLocation, thumbFilter, 0, ext, cacheOnly);
    }

    public void setImage(TLObject fileLocation, String filter, TLRPC.FileLocation thumbLocation, String thumbFilter, int size, String ext, boolean cacheOnly) {
        setImage(fileLocation, null, filter, null, thumbLocation, thumbFilter, size, ext, cacheOnly);
    }

    public void setImage(TLObject fileLocation, String httpUrl, String filter, Drawable thumb, TLRPC.FileLocation thumbLocation, String thumbFilter, int size, String ext, boolean cacheOnly) {
        if (setImageBackup != null) {
            setImageBackup.fileLocation = null;
            setImageBackup.httpUrl = null;
            setImageBackup.thumbLocation = null;
            setImageBackup.thumb = null;
        }

        if ((fileLocation == null && httpUrl == null && thumbLocation == null)
                || (fileLocation != null && !(fileLocation instanceof TLRPC.TL_fileLocation)
                && !(fileLocation instanceof TLRPC.TL_fileEncryptedLocation)
                && !(fileLocation instanceof TLRPC.TL_document))) {
            recycleBitmap(null, false);
            recycleBitmap(null, true);
            currentKey = null;
            currentExt = ext;
            currentThumbKey = null;
            currentThumbFilter = null;
            currentImageLocation = null;
            currentHttpUrl = null;
            currentFilter = null;
            currentCacheOnly = false;
            staticThumb = thumb;
            currentAlpha = 1;
            currentThumbLocation = null;
            currentSize = 0;
            currentImage = null;
            bitmapShader = null;
            ImageLoader.getInstance().cancelLoadingForImageReceiver(this, 0);
            if (parentView != null) {
                if (invalidateAll) {
                    parentView.invalidate();
                } else {
                    parentView.invalidate(imageX, imageY, imageX + imageW, imageY + imageH);
                }
            }
            if (delegate != null) {
                delegate.didSetImage(this, currentImage != null || currentThumb != null || staticThumb != null, currentImage == null);
            }
            return;
        }



        if (!(thumbLocation instanceof TLRPC.TL_fileLocation)) {
            thumbLocation = null;
        }

        String key = null;
        if (fileLocation != null) {
            if (fileLocation instanceof TLRPC.FileLocation) {
                TLRPC.FileLocation location = (TLRPC.FileLocation) fileLocation;
                key = location.volume_id + "_" + location.local_id;
            } else if (fileLocation instanceof TLRPC.Document) {
                TLRPC.Document location = (TLRPC.Document) fileLocation;
                key = location.dc_id + "_" + location.id;
            }
        } else if (httpUrl != null) {
            key = Utilities.MD5(httpUrl);
        }
        if (key != null) {
            if (filter != null) {
                key += "@" + filter;
            }
        }

        if (currentKey != null && key != null && currentKey.equals(key)) {
            if (delegate != null) {
                delegate.didSetImage(this, currentImage != null || currentThumb != null || staticThumb != null, currentImage == null);
            }
            if (!canceledLoading && !forcePreview) {
                return;
            }
        }

        String thumbKey = null;
        if (thumbLocation != null) {
            thumbKey = thumbLocation.volume_id + "_" + thumbLocation.local_id;
            if (thumbFilter != null) {
                thumbKey += "@" + thumbFilter;
            }
        }

        recycleBitmap(key, false);
        recycleBitmap(thumbKey, true);

        currentThumbKey = thumbKey;
        currentKey = key;
        currentExt = ext;
        currentImageLocation = fileLocation;
        currentHttpUrl = httpUrl;
        currentFilter = filter;
        currentThumbFilter = thumbFilter;
        currentSize = size;
        currentCacheOnly = cacheOnly;
        currentThumbLocation = thumbLocation;
        staticThumb = thumb;
        bitmapShader = null;
        currentAlpha = 1.0f;

        if (delegate != null) {
            delegate.didSetImage(this, currentImage != null || currentThumb != null || staticThumb != null, currentImage == null);
        }

        if(httpUrl != null && httpUrl.endsWith(".gif")) {
            byte[] data;
            GifDrawable gif = null;
            if(httpUrl != null && httpUrl.endsWith(".gif")) {
                data = (byte[])Volley.getImageLoader().getCached(httpUrl, AniwaysPrivateConfig.getInstance().bigIconWidth, AniwaysPrivateConfig.getInstance().bigIconHeight, httpUrl);
                if(data != null){
                    try {
                        gif = new GifDrawable(data);
                    } catch (IOException e) {
                        e.printStackTrace();
                    }
                }
            }
            if(gif == null){
                Volley.getImageLoader().get(httpUrl, new com.aniways.volley.toolbox.ImageLoader.ImageListener() {
                    @Override
                    public void onResponse(com.aniways.volley.toolbox.ImageLoader.ImageContainer response, boolean isImmediate) {
                        byte[] data = (byte[])response.getRawData();
                        if(data != null){
                            try {
                                //TODO: make the reference to the chatMediaCell weak..
                                //gif.parentView = new WeakReference<View>(chatMediaCell);
                                GifDrawable gif = new GifDrawable(data);
                                currentImage = gif;
                                //TODO: need to know when to saver this link to no leak memory and tax CPU with endless animation
                            } catch (IOException e) {
                                e.printStackTrace();
                            }
                        }
                        else{
                            //TODO: Log
                        }
                    }

                    @Override
                    public void onErrorResponse(VolleyError error) {
                        //TODO: log
                    }
                });

                if (parentView != null) {
                    parentView.invalidate();
                }
            }
            else{
                //TODO: need to know when to saver this link to no leak memory and tax CPU with endless animation
                //TODO: make the reference to the chatMediaCell weak..
                //gif.parentView = new WeakReference<View>(chatMediaCell);


                currentImage = gif;
            }
        }
        else {
            ImageLoader.getInstance().loadImageForImageReceiver(this);
        }
        if (parentView != null) {
            if (invalidateAll) {
                parentView.invalidate();
            } else {
                parentView.invalidate(imageX, imageY, imageX + imageW, imageY + imageH);
            }
        }
    }

    public void setColorFilter(ColorFilter filter) {
        colorFilter = filter;
    }

    public void setDelegate(ImageReceiverDelegate delegate) {
        this.delegate = delegate;
    }

    public void setPressed(boolean value) {
        isPressed = value;
    }

    public boolean getPressed() {
        return isPressed;
    }

    public void setOrientation(int angle, boolean center) {
        orientation = angle;
        centerRotation = center;
    }

    public void setInvalidateAll(boolean value) {
        invalidateAll = value;
    }

    public int getOrientation() {
        return orientation;
    }

    public void setImageBitmap(Bitmap bitmap) {
        setImageBitmap(bitmap != null ? new BitmapDrawable(null, bitmap) : null);
    }

    public void setImageBitmap(Drawable bitmap) {
        ImageLoader.getInstance().cancelLoadingForImageReceiver(this, 0);
        recycleBitmap(null, false);
        recycleBitmap(null, true);
        staticThumb = bitmap;
        currentThumbLocation = null;
        currentKey = null;
        currentExt = null;
        currentThumbKey = null;
        currentImage = null;
        currentThumbFilter = null;
        currentImageLocation = null;
        currentHttpUrl = null;
        currentFilter = null;
        currentSize = 0;
        currentCacheOnly = false;
        bitmapShader = null;
        if (setImageBackup != null) {
            setImageBackup.fileLocation = null;
            setImageBackup.httpUrl = null;
            setImageBackup.thumbLocation = null;
            setImageBackup.thumb = null;
        }
        currentAlpha = 1;
        if (delegate != null) {
            delegate.didSetImage(this, currentImage != null || currentThumb != null || staticThumb != null, currentImage == null);
        }
        if (parentView != null) {
            if (invalidateAll) {
                parentView.invalidate();
            } else {
                parentView.invalidate(imageX, imageY, imageX + imageW, imageY + imageH);
            }
        }
    }

    public void clearImage() {
        recycleBitmap(null, false);
        recycleBitmap(null, true);
        if (needsQualityThumb) {
            NotificationCenter.getInstance().removeObserver(this, NotificationCenter.messageThumbGenerated);
            ImageLoader.getInstance().cancelLoadingForImageReceiver(this, 0);
        }
    }

    public void onDetachedFromWindow() {
        if (currentImageLocation != null || currentHttpUrl != null || currentThumbLocation != null || staticThumb != null) {
            if (setImageBackup == null) {
                setImageBackup = new SetImageBackup();
            }
            setImageBackup.fileLocation = currentImageLocation;
            setImageBackup.httpUrl = currentHttpUrl;
            setImageBackup.filter = currentFilter;
            setImageBackup.thumb = staticThumb;
            setImageBackup.thumbLocation = currentThumbLocation;
            setImageBackup.thumbFilter = currentThumbFilter;
            setImageBackup.size = currentSize;
            setImageBackup.ext = currentExt;
            setImageBackup.cacheOnly = currentCacheOnly;
        }
        NotificationCenter.getInstance().removeObserver(this, NotificationCenter.didReplacedPhotoInMemCache);
        clearImage();
    }

    public boolean onAttachedToWindow() {
        NotificationCenter.getInstance().addObserver(this, NotificationCenter.didReplacedPhotoInMemCache);
        if (setImageBackup != null && (setImageBackup.fileLocation != null || setImageBackup.httpUrl != null || setImageBackup.thumbLocation != null || setImageBackup.thumb != null)) {
            setImage(setImageBackup.fileLocation, setImageBackup.httpUrl, setImageBackup.filter, setImageBackup.thumb, setImageBackup.thumbLocation, setImageBackup.thumbFilter, setImageBackup.size, setImageBackup.ext, setImageBackup.cacheOnly);
            return true;
        }
        return false;
    }

    private void drawDrawable(Canvas canvas, Drawable drawable, int alpha) {
        if (drawable instanceof BitmapDrawable) {
            BitmapDrawable bitmapDrawable = (BitmapDrawable) drawable;

            Paint paint = bitmapDrawable.getPaint();
            boolean hasFilter = paint != null && paint.getColorFilter() != null;
            if (hasFilter && !isPressed) {
                bitmapDrawable.setColorFilter(null);
            } else if (!hasFilter && isPressed) {
                bitmapDrawable.setColorFilter(new PorterDuffColorFilter(0xffdddddd, PorterDuff.Mode.MULTIPLY));
            }
            if (colorFilter != null) {
                bitmapDrawable.setColorFilter(colorFilter);
            }
            if (bitmapShader != null) {
                drawRegion.set(imageX, imageY, imageX + imageW, imageY + imageH);
                if (isVisible) {
                    roundRect.set(drawRegion);
                    shaderMatrix.reset();
                    shaderMatrix.setRectToRect(bitmapRect, roundRect, Matrix.ScaleToFit.FILL);
                    bitmapShader.setLocalMatrix(shaderMatrix);
                    roundPaint.setAlpha(alpha);
                    canvas.drawRoundRect(roundRect, roundRadius, roundRadius, roundPaint);
                }
            } else {
                int bitmapW;
                int bitmapH;
                if (orientation == 90 || orientation == 270) {
                    bitmapW = bitmapDrawable.getIntrinsicHeight();
                    bitmapH = bitmapDrawable.getIntrinsicWidth();
                } else {
                    bitmapW = bitmapDrawable.getIntrinsicWidth();
                    bitmapH = bitmapDrawable.getIntrinsicHeight();
                }
                float scaleW = bitmapW / (float) imageW;
                float scaleH = bitmapH / (float) imageH;

                if (isAspectFit) {
                    float scale = Math.max(scaleW, scaleH);
                    canvas.save();
                    bitmapW /= scale;
                    bitmapH /= scale;
                    drawRegion.set(imageX + (imageW - bitmapW) / 2, imageY + (imageH - bitmapH) / 2, imageX + (imageW + bitmapW) / 2, imageY + (imageH + bitmapH) / 2);
                    bitmapDrawable.setBounds(drawRegion);
                    try {
                        bitmapDrawable.setAlpha(alpha);
                        bitmapDrawable.draw(canvas);
                    } catch (Exception e) {
                        if (bitmapDrawable == currentImage && currentKey != null) {
                            ImageLoader.getInstance().removeImage(currentKey);
                            currentKey = null;
                        } else if (bitmapDrawable == currentThumb && currentThumbKey != null) {
                            ImageLoader.getInstance().removeImage(currentThumbKey);
                            currentThumbKey = null;
                        }
                        setImage(currentImageLocation, currentHttpUrl, currentFilter, currentThumb, currentThumbLocation, currentThumbFilter, currentSize, currentExt, currentCacheOnly);
                        FileLog.e("tmessages", e);
                    }
                    canvas.restore();
                } else {
                    if (Math.abs(scaleW - scaleH) > 0.00001f) {
                        canvas.save();
                        canvas.clipRect(imageX, imageY, imageX + imageW, imageY + imageH);

                        if (orientation != 0) {
                            if (centerRotation) {
                                canvas.rotate(orientation, imageW / 2, imageH / 2);
                            } else {
                                canvas.rotate(orientation, 0, 0);
                            }
                        }

                        if (bitmapW / scaleH > imageW) {
                            bitmapW /= scaleH;
                            drawRegion.set(imageX - (bitmapW - imageW) / 2, imageY, imageX + (bitmapW + imageW) / 2, imageY + imageH);
                        } else {
                            bitmapH /= scaleW;
                            drawRegion.set(imageX, imageY - (bitmapH - imageH) / 2, imageX + imageW, imageY + (bitmapH + imageH) / 2);
                        }
                        if (orientation == 90 || orientation == 270) {
                            int width = (drawRegion.right - drawRegion.left) / 2;
                            int height = (drawRegion.bottom - drawRegion.top) / 2;
                            int centerX = (drawRegion.right + drawRegion.left) / 2;
                            int centerY = (drawRegion.top + drawRegion.bottom) / 2;
                            bitmapDrawable.setBounds(centerX - height, centerY - width, centerX + height, centerY + width);
                        } else {
                            bitmapDrawable.setBounds(drawRegion);
                        }
                        if (isVisible) {
                            try {
                                bitmapDrawable.setAlpha(alpha);
                                bitmapDrawable.draw(canvas);
                            } catch (Exception e) {
                                if (bitmapDrawable == currentImage && currentKey != null) {
                                    ImageLoader.getInstance().removeImage(currentKey);
                                    currentKey = null;
                                } else if (bitmapDrawable == currentThumb && currentThumbKey != null) {
                                    ImageLoader.getInstance().removeImage(currentThumbKey);
                                    currentThumbKey = null;
                                }
                                setImage(currentImageLocation, currentHttpUrl, currentFilter, currentThumb, currentThumbLocation, currentThumbFilter, currentSize, currentExt, currentCacheOnly);
                                FileLog.e("tmessages", e);
                            }
                        }

                        canvas.restore();
                    } else {
                        canvas.save();
                        if (orientation != 0) {
                            if (centerRotation) {
                                canvas.rotate(orientation, imageW / 2, imageH / 2);
                            } else {
                                canvas.rotate(orientation, 0, 0);
                            }
                        }
                        drawRegion.set(imageX, imageY, imageX + imageW, imageY + imageH);
                        if (orientation == 90 || orientation == 270) {
                            int width = (drawRegion.right - drawRegion.left) / 2;
                            int height = (drawRegion.bottom - drawRegion.top) / 2;
                            int centerX = (drawRegion.right + drawRegion.left) / 2;
                            int centerY = (drawRegion.top + drawRegion.bottom) / 2;
                            bitmapDrawable.setBounds(centerX - height, centerY - width, centerX + height, centerY + width);
                        } else {
                            bitmapDrawable.setBounds(drawRegion);
                        }
                        if (isVisible) {
                            try {
                                bitmapDrawable.setAlpha(alpha);
                                bitmapDrawable.draw(canvas);
                            } catch (Exception e) {
                                if (bitmapDrawable == currentImage && currentKey != null) {
                                    ImageLoader.getInstance().removeImage(currentKey);
                                    currentKey = null;
                                } else if (bitmapDrawable == currentThumb && currentThumbKey != null) {
                                    ImageLoader.getInstance().removeImage(currentThumbKey);
                                    currentThumbKey = null;
                                }
                                setImage(currentImageLocation, currentHttpUrl, currentFilter, currentThumb, currentThumbLocation, currentThumbFilter, currentSize, currentExt, currentCacheOnly);
                                FileLog.e("tmessages", e);
                            }
                        }
                        canvas.restore();
                    }
                }
            }
        } else {
            drawRegion.set(imageX, imageY, imageX + imageW, imageY + imageH);
            drawable.setBounds(drawRegion);
            if (isVisible) {
                try {
                    drawable.setAlpha(alpha);
                    drawable.draw(canvas);
                } catch (Exception e) {
                    FileLog.e("tmessages", e);
                }
            }
        }
    }

    private void checkAlphaAnimation() {
        if (currentAlpha != 1) {
            long currentTime = System.currentTimeMillis();
            currentAlpha += (currentTime - lastUpdateAlphaTime) / 150.0f;
            if (currentAlpha > 1) {
                currentAlpha = 1;
            }
            lastUpdateAlphaTime = System.currentTimeMillis();
            if (parentView != null) {
                if (invalidateAll) {
                    parentView.invalidate();
                } else {
                    parentView.invalidate(imageX, imageY, imageX + imageW, imageY + imageH);
                }
            }
        }
    }

    public boolean draw(Canvas canvas) {
        try {
            Drawable bitmapDrawable = null;
            if (!forcePreview && currentImage != null) {
                bitmapDrawable = currentImage;
            } else if (staticThumb instanceof BitmapDrawable) {
                bitmapDrawable = (BitmapDrawable) staticThumb;
            } else if (currentThumb != null) {
                bitmapDrawable = currentThumb;
            }
            if (bitmapDrawable != null) {
                if (crossfadeAlpha != 0) {
                    if (crossfadeWithThumb && currentAlpha != 1.0f) {
                        Drawable thumbDrawable = null;
                        if (bitmapDrawable == currentImage) {
                            if (staticThumb != null) {
                                thumbDrawable = staticThumb;
                            } else if (currentThumb != null) {
                                thumbDrawable = currentThumb;
                            }
                        } else if (bitmapDrawable == currentThumb) {
                            if (staticThumb != null) {
                                thumbDrawable = staticThumb;
                            }
                        }
                        if (thumbDrawable != null) {
                            drawDrawable(canvas, thumbDrawable, (int) (overrideAlpha * 255));
                        }
                    }
                    drawDrawable(canvas, bitmapDrawable, (int) (overrideAlpha * currentAlpha * 255));
                } else {
                    drawDrawable(canvas, bitmapDrawable, (int) (overrideAlpha * 255));
                }

                checkAlphaAnimation();
                return true;
            } else if (staticThumb != null) {
                drawDrawable(canvas, staticThumb, 255);
                checkAlphaAnimation();
                return true;
            }
        } catch (Exception e) {
            FileLog.e("tmessages", e);
        }
        return false;
    }

    public Bitmap getBitmap() {
        if (currentImage != null && currentImage instanceof BitmapDrawable) {
            return ((BitmapDrawable)currentImage).getBitmap();
        } else if (currentThumb != null) {
            return currentThumb.getBitmap();
        } else if (staticThumb instanceof BitmapDrawable) {
            return ((BitmapDrawable) staticThumb).getBitmap();
        }
        return null;
    }

    public int getBitmapWidth() {
        Bitmap bitmap = getBitmap();
        return orientation == 0 || orientation == 180 ? bitmap.getWidth() : bitmap.getHeight();
    }

    public int getBitmapHeight() {
        Bitmap bitmap = getBitmap();
        return orientation == 0 || orientation == 180 ? bitmap.getHeight() : bitmap.getWidth();
    }

    public void setVisible(boolean value, boolean invalidate) {
        if (isVisible == value) {
            return;
        }
        isVisible = value;
        if (invalidate && parentView != null) {
            if (invalidateAll) {
                parentView.invalidate();
            } else {
                parentView.invalidate(imageX, imageY, imageX + imageW, imageY + imageH);
            }
        }
    }

    public boolean getVisible() {
        return isVisible;
    }

    public void setAlpha(float value) {
        overrideAlpha = value;
    }

    public void setCrossfadeAlpha(byte value) {
        crossfadeAlpha = value;
    }

    public boolean hasImage() {
        return currentImage != null || currentThumb != null || currentKey != null || currentHttpUrl != null || staticThumb != null;
    }

    public void setAspectFit(boolean value) {
        isAspectFit = value;
    }

    public void setParentView(View view) {
        parentView = view;
    }

    public void setImageCoords(int x, int y, int width, int height) {
        imageX = x;
        imageY = y;
        imageW = width;
        imageH = height;
    }

    public int getImageX() {
        return imageX;
    }

    public int getImageX2() {
        return imageX + imageW;
    }

    public int getImageY() {
        return imageY;
    }

    public int getImageY2() {
        return imageY + imageH;
    }

    public int getImageWidth() {
        return imageW;
    }

    public int getImageHeight() {
        return imageH;
    }

    public String getExt() {
        return currentExt;
    }

    public boolean isInsideImage(float x, float y) {
        return x >= imageX && x <= imageX + imageW && y >= imageY && y <= imageY + imageH;
    }

    public Rect getDrawRegion() {
        return drawRegion;
    }

    public String getFilter() {
        return currentFilter;
    }

    public String getThumbFilter() {
        return currentThumbFilter;
    }

    public String getKey() {
        return currentKey;
    }

    public String getThumbKey() {
        return currentThumbKey;
    }

    public int getSize() {
        return currentSize;
    }

    public TLObject getImageLocation() {
        return currentImageLocation;
    }

    public TLRPC.FileLocation getThumbLocation() {
        return currentThumbLocation;
    }

    public String getHttpImageLocation() {
        return currentHttpUrl;
    }

    public boolean getCacheOnly() {
        return currentCacheOnly;
    }

    public void setForcePreview(boolean value) {
        forcePreview = value;
    }

    public boolean isForcePreview() {
        return forcePreview;
    }

    public void setRoundRadius(int value) {
        roundRadius = value;
        if (roundRadius != 0) {
            if (roundPaint == null) {
                roundPaint = new Paint(Paint.ANTI_ALIAS_FLAG);
                roundRect = new RectF();
                shaderMatrix = new Matrix();
                bitmapRect = new RectF();
            }
        } else {
            roundPaint = null;
            roundRect = null;
            shaderMatrix = null;
            bitmapRect = null;
        }
    }

    public int getRoundRadius() {
        return roundRadius;
    }

    public void setParentMessageObject(MessageObject messageObject) {
        parentMessageObject = messageObject;
    }

    public MessageObject getParentMessageObject() {
        return parentMessageObject;
    }

    public void setNeedsQualityThumb(boolean value) {
        needsQualityThumb = value;
        if (needsQualityThumb) {
            NotificationCenter.getInstance().addObserver(this, NotificationCenter.messageThumbGenerated);
        } else {
            NotificationCenter.getInstance().removeObserver(this, NotificationCenter.messageThumbGenerated);
        }
    }

    public boolean isNeedsQualityThumb() {
        return needsQualityThumb;
    }

    public void setShouldGenerateQualityThumb(boolean value) {
        shouldGenerateQualityThumb = value;
    }

    public boolean isShouldGenerateQualityThumb() {
        return shouldGenerateQualityThumb;
    }

    protected Integer getTag(boolean thumb) {
        if (thumb) {
            return thumbTag;
        } else {
            return tag;
        }
    }

    protected void setTag(Integer value, boolean thumb) {
        if (thumb) {
            thumbTag = value;
        } else {
            tag = value;
        }
    }

    protected void setImageBitmapByKey(BitmapDrawable bitmap, String key, boolean thumb, boolean memCache) {
        if (bitmap == null || key == null) {
            return;
        }
        if (!thumb) {
            if (currentKey == null || !key.equals(currentKey)) {
                return;
            }
            ImageLoader.getInstance().incrementUseCount(currentKey);
            currentImage = bitmap;
            if (roundRadius != 0 && bitmap instanceof BitmapDrawable) {
                Bitmap object = bitmap.getBitmap();
                bitmapShader = new BitmapShader(object, Shader.TileMode.CLAMP, Shader.TileMode.CLAMP);
                roundPaint.setShader(bitmapShader);
                bitmapRect.set(0, 0, object.getWidth(), object.getHeight());
            }

            if (!memCache && !forcePreview) {
                if (currentThumb == null && staticThumb == null || currentAlpha == 1.0f) {
                    currentAlpha = 0.0f;
                    lastUpdateAlphaTime = System.currentTimeMillis();
                    crossfadeWithThumb = currentThumb != null || staticThumb != null;
                }
            } else {
                currentAlpha = 1.0f;
            }

            if (parentView != null) {
                if (invalidateAll) {
                    parentView.invalidate();
                } else {
                    parentView.invalidate(imageX, imageY, imageX + imageW, imageY + imageH);
                }
            }
        } else if (currentThumb == null && (currentImage == null || forcePreview)) {
            if (currentThumbKey == null || !key.equals(currentThumbKey)) {
                return;
            }
            ImageLoader.getInstance().incrementUseCount(currentThumbKey);

            currentThumb = bitmap;

            if (!memCache && crossfadeAlpha != 2) {
                currentAlpha = 0.0f;
                lastUpdateAlphaTime = System.currentTimeMillis();
                crossfadeWithThumb = staticThumb != null && currentKey == null;
            } else {
                currentAlpha = 1.0f;
            }

            if (!(staticThumb instanceof BitmapDrawable) && parentView != null) {
                if (invalidateAll) {
                    parentView.invalidate();
                } else {
                    parentView.invalidate(imageX, imageY, imageX + imageW, imageY + imageH);
                }
            }
        }

        if (delegate != null) {
            delegate.didSetImage(this, currentImage != null || currentThumb != null || staticThumb != null, currentImage == null);
        }
    }

    private void recycleBitmap(String newKey, boolean thumb) {
        String key;
        Drawable image;
        if (thumb) {
            if (currentThumb == null) {
                return;
            }
            key = currentThumbKey;
            image = currentThumb;
        } else {
            if (currentImage == null) {
                return;
            }
            key = currentKey;
            image = currentImage;
        }
        BitmapDrawable newBitmap = null;
        if (newKey != null) {
            newBitmap = ImageLoader.getInstance().getImageFromMemory(newKey);
        }
        if (key == null || image == null || image == newBitmap) {
            return;
        }
<<<<<<< HEAD
        Bitmap bitmap = null;
        if(image instanceof BitmapDrawable) {
            bitmap = ((BitmapDrawable) image).getBitmap();

            boolean canDelete = ImageLoader.getInstance().decrementUseCount(key);
            if (!ImageLoader.getInstance().isInCache(key)) {
                if (ImageLoader.getInstance().runtimeHack != null) {
                    ImageLoader.getInstance().runtimeHack.trackAlloc(bitmap.getRowBytes() * bitmap.getHeight());
                }
                if (canDelete) {
                    bitmap.recycle();
                    ImageLoader.getInstance().callGC();
                }
=======
        Bitmap bitmap = image.getBitmap();
        boolean canDelete = ImageLoader.getInstance().decrementUseCount(key);
        if (!ImageLoader.getInstance().isInCache(key)) {
            if (ImageLoader.getInstance().runtimeHack != null) {
                ImageLoader.getInstance().runtimeHack.trackAlloc(bitmap.getRowBytes() * bitmap.getHeight());
            }
            if (canDelete) {
                bitmap.recycle();
>>>>>>> f8e8d089
            }
        }
        else if(image instanceof GifDrawable){
            ((GifDrawable) image).recycle();
        }
        if (thumb) {
            currentThumb = null;
            currentThumbKey = null;
        } else {
            currentImage = null;
            currentKey = null;
        }
    }

    @Override
    public void didReceivedNotification(int id, Object... args) {
        if (id == NotificationCenter.messageThumbGenerated) {
            String key = (String) args[1];
            if (currentThumbKey != null && currentThumbKey.equals(key)) {
                if (currentThumb == null) {
                    ImageLoader.getInstance().incrementUseCount(currentThumbKey);
                }
                currentThumb = (BitmapDrawable) args[0];
                if (staticThumb instanceof BitmapDrawable) {
                    staticThumb = null;
                }
                if (parentView != null) {
                    if (invalidateAll) {
                        parentView.invalidate();
                    } else {
                        parentView.invalidate(imageX, imageY, imageX + imageW, imageY + imageH);
                    }
                }
            }
        } else if (id == NotificationCenter.didReplacedPhotoInMemCache) {
            String oldKey = (String) args[0];
            if (currentKey != null && currentKey.equals(oldKey)) {
                currentKey = (String) args[1];
                currentImageLocation = (TLRPC.FileLocation) args[2];
            }
            if (currentThumbKey != null && currentThumbKey.equals(oldKey)) {
                currentThumbKey = (String) args[1];
                currentThumbLocation = (TLRPC.FileLocation) args[2];
            }
            if (setImageBackup != null) {
                if (currentKey != null && currentKey.equals(oldKey)) {
                    currentKey = (String) args[1];
                    currentImageLocation = (TLRPC.FileLocation) args[2];
                }
                if (currentThumbKey != null && currentThumbKey.equals(oldKey)) {
                    currentThumbKey = (String) args[1];
                    currentThumbLocation = (TLRPC.FileLocation) args[2];
                }
            }
        }
    }
}<|MERGE_RESOLUTION|>--- conflicted
+++ resolved
@@ -934,7 +934,6 @@
         if (key == null || image == null || image == newBitmap) {
             return;
         }
-<<<<<<< HEAD
         Bitmap bitmap = null;
         if(image instanceof BitmapDrawable) {
             bitmap = ((BitmapDrawable) image).getBitmap();
@@ -946,18 +945,7 @@
                 }
                 if (canDelete) {
                     bitmap.recycle();
-                    ImageLoader.getInstance().callGC();
-                }
-=======
-        Bitmap bitmap = image.getBitmap();
-        boolean canDelete = ImageLoader.getInstance().decrementUseCount(key);
-        if (!ImageLoader.getInstance().isInCache(key)) {
-            if (ImageLoader.getInstance().runtimeHack != null) {
-                ImageLoader.getInstance().runtimeHack.trackAlloc(bitmap.getRowBytes() * bitmap.getHeight());
-            }
-            if (canDelete) {
-                bitmap.recycle();
->>>>>>> f8e8d089
+                }
             }
         }
         else if(image instanceof GifDrawable){
