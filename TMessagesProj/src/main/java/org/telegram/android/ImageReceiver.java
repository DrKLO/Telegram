/*
 * This is the source code of Telegram for Android v. 1.3.x.
 * It is licensed under GNU GPL v. 2 or later.
 * You should have received a copy of the license in this archive (see LICENSE).
 *
 * Copyright Nikolai Kudashov, 2013.
 */

package org.telegram.android;

import android.graphics.Bitmap;
import android.graphics.BitmapShader;
import android.graphics.Canvas;
import android.graphics.ColorFilter;
import android.graphics.Matrix;
import android.graphics.Paint;
import android.graphics.PorterDuff;
import android.graphics.PorterDuffColorFilter;
import android.graphics.Rect;
import android.graphics.RectF;
import android.graphics.Shader;
import android.graphics.drawable.BitmapDrawable;
import android.graphics.drawable.Drawable;
import android.view.View;

import com.aniways.data.AniwaysPrivateConfig;
import com.aniways.volley.VolleyError;
import com.aniways.volley.toolbox.Volley;

import org.telegram.messenger.TLObject;
import org.telegram.messenger.TLRPC;
import org.telegram.messenger.FileLog;
import org.telegram.messenger.Utilities;
import org.telegram.ui.Cells.ChatMediaCell;

import java.io.IOException;

import pl.droidsonroids.gif.GifDrawable;

public class ImageReceiver implements NotificationCenter.NotificationCenterDelegate {

    public interface ImageReceiverDelegate {
        void didSetImage(ImageReceiver imageReceiver, boolean set, boolean thumb);
    }

    private class SetImageBackup {
        public TLObject fileLocation;
        public String httpUrl;
        public String filter;
        public Drawable thumb;
        public TLRPC.FileLocation thumbLocation;
        public String thumbFilter;
        public int size;
        public boolean cacheOnly;
    }

    private View parentView;
    private Integer tag;
    private Integer thumbTag;
    private MessageObject parentMessageObject;
    private boolean canceledLoading;

    private SetImageBackup setImageBackup;

    private TLObject currentImageLocation;
    private String currentKey;
    private String currentThumbKey;
    private String currentHttpUrl;
    private String currentFilter;
    private String currentThumbFilter;
    private TLRPC.FileLocation currentThumbLocation;
    private int currentSize;
    private boolean currentCacheOnly;
    public Drawable currentImage;
    private BitmapDrawable currentThumb;
    private Drawable staticThumb;

    private boolean needsQualityThumb;
    private boolean shouldGenerateQualityThumb;

    private int imageX, imageY, imageW, imageH;
    private Rect drawRegion = new Rect();
    private boolean isVisible = true;
    private boolean isAspectFit;
    private boolean forcePreview;
    private int roundRadius;
    private BitmapShader bitmapShader;
    private Paint roundPaint;
    private RectF roundRect;
    private RectF bitmapRect;
    private Matrix shaderMatrix;
    private float overrideAlpha = 1.0f;
    private boolean isPressed;
    private int orientation;
    private boolean centerRotation;
    private ImageReceiverDelegate delegate;
    private float currentAlpha;
    private long lastUpdateAlphaTime;
    private byte crossfadeAlpha = 1;
    private boolean crossfadeWithThumb;
    private ColorFilter colorFilter;

    public ImageReceiver() {

    }

    public ImageReceiver(View view) {
        parentView = view;
    }

    public void cancelLoadImage() {
        ImageLoader.getInstance().cancelLoadingForImageReceiver(this, 0);
        canceledLoading = true;
    }

    public void setImage(TLObject path, String filter, Drawable thumb, boolean cacheOnly) {
        setImage(path, null, filter, thumb, null, null, 0, cacheOnly);
    }

    public void setImage(TLObject path, String filter, Drawable thumb, int size, boolean cacheOnly) {
        setImage(path, null, filter, thumb, null, null, size, cacheOnly);
    }

    public void setImage(String httpUrl, String filter, Drawable thumb, int size) {
        setImage(null, httpUrl, filter, thumb, null, null, size, true);
    }

    public void setImage(TLObject fileLocation, String filter, TLRPC.FileLocation thumbLocation, String thumbFilter, boolean cacheOnly) {
        setImage(fileLocation, null, filter, null, thumbLocation, thumbFilter, 0, cacheOnly);
    }

    public void setImage(TLObject fileLocation, String filter, TLRPC.FileLocation thumbLocation, String thumbFilter, int size, boolean cacheOnly) {
        setImage(fileLocation, null, filter, null, thumbLocation, thumbFilter, size, cacheOnly);
    }

    public void setImage(TLObject fileLocation, String httpUrl, String filter, Drawable thumb, TLRPC.FileLocation thumbLocation, String thumbFilter, int size, boolean cacheOnly) {
        if (setImageBackup != null) {
            setImageBackup.fileLocation = null;
            setImageBackup.httpUrl = null;
            setImageBackup.thumbLocation = null;
            setImageBackup.thumb = null;
        }

        if ((fileLocation == null && httpUrl == null && thumbLocation == null)
                || (fileLocation != null && !(fileLocation instanceof TLRPC.TL_fileLocation)
                && !(fileLocation instanceof TLRPC.TL_fileEncryptedLocation)
                && !(fileLocation instanceof TLRPC.TL_document))) {
            recycleBitmap(null, false);
            recycleBitmap(null, true);
            currentKey = null;
            currentThumbKey = null;
            currentThumbFilter = null;
            currentImageLocation = null;
            currentHttpUrl = null;
            currentFilter = null;
            currentCacheOnly = false;
            staticThumb = thumb;
            currentAlpha = 1;
            currentThumbLocation = null;
            currentSize = 0;
            currentImage = null;
            bitmapShader = null;
            ImageLoader.getInstance().cancelLoadingForImageReceiver(this, 0);
            if (parentView != null) {
                parentView.invalidate(imageX, imageY, imageX + imageW, imageY + imageH);
            }
            if (delegate != null) {
                delegate.didSetImage(this, currentImage != null || currentThumb != null || staticThumb != null, currentImage == null);
            }
            return;
        }



        if (!(thumbLocation instanceof TLRPC.TL_fileLocation)) {
            thumbLocation = null;
        }

        String key = null;
        if (fileLocation != null) {
            if (fileLocation instanceof TLRPC.FileLocation) {
                TLRPC.FileLocation location = (TLRPC.FileLocation) fileLocation;
                key = location.volume_id + "_" + location.local_id;
            } else if (fileLocation instanceof TLRPC.Document) {
                TLRPC.Document location = (TLRPC.Document) fileLocation;
                key = location.dc_id + "_" + location.id;
            }
        } else if (httpUrl != null) {
            key = Utilities.MD5(httpUrl);
        }
        if (key != null) {
            if (filter != null) {
                key += "@" + filter;
            }
        }

        if (currentKey != null && key != null && currentKey.equals(key)) {
            if (delegate != null) {
                delegate.didSetImage(this, currentImage != null || currentThumb != null || staticThumb != null, currentImage == null);
            }
            if (!canceledLoading && !forcePreview) {
                return;
            }
        }

        String thumbKey = null;
        if (thumbLocation != null) {
            thumbKey = thumbLocation.volume_id + "_" + thumbLocation.local_id;
            if (thumbFilter != null) {
                thumbKey += "@" + thumbFilter;
            }
        }

        recycleBitmap(key, false);
        recycleBitmap(thumbKey, true);

        currentThumbKey = thumbKey;
        currentKey = key;
        currentImageLocation = fileLocation;
        currentHttpUrl = httpUrl;
        currentFilter = filter;
        currentThumbFilter = thumbFilter;
        currentSize = size;
        currentCacheOnly = cacheOnly;
        currentThumbLocation = thumbLocation;
        staticThumb = thumb;
        bitmapShader = null;
        currentAlpha = 1.0f;

        if (delegate != null) {
            delegate.didSetImage(this, currentImage != null || currentThumb != null || staticThumb != null, currentImage == null);
        }

        if(httpUrl != null && httpUrl.endsWith(".gif")) {
            byte[] data;
            GifDrawable gif = null;
            if(httpUrl != null && httpUrl.endsWith(".gif")) {
                data = (byte[])Volley.getImageLoader().getCached(httpUrl, AniwaysPrivateConfig.getInstance().bigIconWidth, AniwaysPrivateConfig.getInstance().bigIconHeight, httpUrl);
                if(data != null){
                    try {
                        gif = new GifDrawable(data);
                    } catch (IOException e) {
                        e.printStackTrace();
                    }
                }
            }
            if(gif == null){
                Volley.getImageLoader().get(httpUrl, new com.aniways.volley.toolbox.ImageLoader.ImageListener() {
                    @Override
                    public void onResponse(com.aniways.volley.toolbox.ImageLoader.ImageContainer response, boolean isImmediate) {
                        byte[] data = (byte[])response.getRawData();
                        if(data != null){
                            try {
                                //TODO: make the reference to the chatMediaCell weak..
                                //gif.parentView = new WeakReference<View>(chatMediaCell);
                                GifDrawable gif = new GifDrawable(data);
                                currentImage = gif;
                                //TODO: need to know when to saver this link to no leak memory and tax CPU with endless animation
                            } catch (IOException e) {
                                e.printStackTrace();
                            }
                        }
                        else{
                            //TODO: Log
                        }
                    }

                    @Override
                    public void onErrorResponse(VolleyError error) {
                        //TODO: log
                    }
                });

                if (parentView != null) {
                    parentView.invalidate();
                }
            }
            else{
                //TODO: need to know when to saver this link to no leak memory and tax CPU with endless animation
                //TODO: make the reference to the chatMediaCell weak..
                //gif.parentView = new WeakReference<View>(chatMediaCell);


                currentImage = gif;
            }
        }
        else {
            ImageLoader.getInstance().loadImageForImageReceiver(this);
        }
        if (parentView != null) {
            parentView.invalidate(imageX, imageY, imageX + imageW, imageY + imageH);
        }
    }

    public void setColorFilter(ColorFilter filter) {
        colorFilter = filter;
    }

    public void setDelegate(ImageReceiverDelegate delegate) {
        this.delegate = delegate;
    }

    public void setPressed(boolean value) {
        isPressed = value;
    }

    public boolean getPressed() {
        return isPressed;
    }

    public void setOrientation(int angle, boolean center) {
        orientation = angle;
        centerRotation = center;
    }

    public int getOrientation() {
        return orientation;
    }

    public void setImageBitmap(Bitmap bitmap) {
        setImageBitmap(bitmap != null ? new BitmapDrawable(null, bitmap) : null);
    }

    public void setImageBitmap(Drawable bitmap) {
        ImageLoader.getInstance().cancelLoadingForImageReceiver(this, 0);
        recycleBitmap(null, false);
        recycleBitmap(null, true);
        staticThumb = bitmap;
        currentThumbLocation = null;
        currentKey = null;
        currentThumbKey = null;
        currentImage = null;
        currentThumbFilter = null;
        currentImageLocation = null;
        currentHttpUrl = null;
        currentFilter = null;
        currentSize = 0;
        currentCacheOnly = false;
        bitmapShader = null;
        if (setImageBackup != null) {
            setImageBackup.fileLocation = null;
            setImageBackup.httpUrl = null;
            setImageBackup.thumbLocation = null;
            setImageBackup.thumb = null;
        }
        currentAlpha = 1;
        if (delegate != null) {
            delegate.didSetImage(this, currentImage != null || currentThumb != null || staticThumb != null, currentImage == null);
        }
        if (parentView != null) {
            parentView.invalidate(imageX, imageY, imageX + imageW, imageY + imageH);
        }
    }

    public void clearImage() {
        recycleBitmap(null, false);
        recycleBitmap(null, true);
        if (needsQualityThumb) {
            NotificationCenter.getInstance().removeObserver(this, NotificationCenter.messageThumbGenerated);
            ImageLoader.getInstance().cancelLoadingForImageReceiver(this, 0);
        }
    }

<<<<<<< HEAD
    public boolean draw(Canvas canvas) {
        try {
            Drawable drawable = null;
            if (!forcePreview && currentImage != null) {
                drawable = currentImage;
            } else if (staticThumb instanceof BitmapDrawable) {
                drawable = (BitmapDrawable) staticThumb;
            } else if (currentThumb != null) {
                drawable = currentThumb;
            }
            if (drawable != null) {
                Paint paint = null;
                   if(drawable instanceof GifDrawable) {
                       paint = ((GifDrawable) drawable).getPaint();
                    }
                   else {
                       paint = ((BitmapDrawable) drawable).getPaint();
                   }
                boolean hasFilter = paint != null && paint.getColorFilter() != null;
                if (hasFilter && !isPressed) {
                    drawable.setColorFilter(null);
                    hasFilter = false;
                } else if (!hasFilter && isPressed) {
                    drawable.setColorFilter(new PorterDuffColorFilter(0xffdddddd, PorterDuff.Mode.MULTIPLY));
                    hasFilter = true;
=======
    public void onDetachedFromWindow() {
        if (currentImageLocation != null || currentHttpUrl != null || currentThumbLocation != null || staticThumb != null) {
            if (setImageBackup == null) {
                setImageBackup = new SetImageBackup();
            }
            setImageBackup.fileLocation = currentImageLocation;
            setImageBackup.httpUrl = currentHttpUrl;
            setImageBackup.filter = currentFilter;
            setImageBackup.thumb = staticThumb;
            setImageBackup.thumbLocation = currentThumbLocation;
            setImageBackup.thumbFilter = currentThumbFilter;
            setImageBackup.size = currentSize;
            setImageBackup.cacheOnly = currentCacheOnly;
        }
        NotificationCenter.getInstance().removeObserver(this, NotificationCenter.didReplacedPhotoInMemCache);
        clearImage();
    }

    public boolean onAttachedToWindow() {
        NotificationCenter.getInstance().addObserver(this, NotificationCenter.didReplacedPhotoInMemCache);
        if (setImageBackup != null && (setImageBackup.fileLocation != null || setImageBackup.httpUrl != null || setImageBackup.thumbLocation != null || setImageBackup.thumb != null)) {
            setImage(setImageBackup.fileLocation, setImageBackup.httpUrl, setImageBackup.filter, setImageBackup.thumb, setImageBackup.thumbLocation, setImageBackup.thumbFilter, setImageBackup.size, setImageBackup.cacheOnly);
            return true;
        }
        return false;
    }

    private void drawDrawable(Canvas canvas, Drawable drawable, int alpha) {
        if (drawable instanceof BitmapDrawable) {
            BitmapDrawable bitmapDrawable = (BitmapDrawable) drawable;

            Paint paint = bitmapDrawable.getPaint();
            boolean hasFilter = paint != null && paint.getColorFilter() != null;
            if (hasFilter && !isPressed) {
                bitmapDrawable.setColorFilter(null);
                hasFilter = false;
            } else if (!hasFilter && isPressed) {
                bitmapDrawable.setColorFilter(new PorterDuffColorFilter(0xffdddddd, PorterDuff.Mode.MULTIPLY));
                hasFilter = true;
            }
            if (colorFilter != null) {
                bitmapDrawable.setColorFilter(colorFilter);
            }
            if (bitmapShader != null) {
                drawRegion.set(imageX, imageY, imageX + imageW, imageY + imageH);
                if (isVisible) {
                    roundRect.set(drawRegion);
                    shaderMatrix.reset();
                    shaderMatrix.setRectToRect(bitmapRect, roundRect, Matrix.ScaleToFit.FILL);
                    bitmapShader.setLocalMatrix(shaderMatrix);
                    roundPaint.setAlpha(alpha);
                    canvas.drawRoundRect(roundRect, roundRadius, roundRadius, roundPaint);
>>>>>>> 2b8304eb
                }
            } else {
                int bitmapW;
                int bitmapH;
                int originalW = bitmapDrawable.getIntrinsicWidth();
                int originalH = bitmapDrawable.getIntrinsicHeight();
                if (orientation == 90 || orientation == 270) {
                    bitmapW = bitmapDrawable.getIntrinsicHeight();
                    bitmapH = bitmapDrawable.getIntrinsicWidth();
                } else {
<<<<<<< HEAD
                    int bitmapW;
                    int bitmapH;
                    int originalW = drawable.getIntrinsicWidth();
                    int originalH = drawable.getIntrinsicHeight();
                    if (orientation == 90 || orientation == 270) {
                        bitmapW = drawable.getIntrinsicHeight();
                        bitmapH = drawable.getIntrinsicWidth();
                    } else {
                        bitmapW = drawable.getIntrinsicWidth();
                        bitmapH = drawable.getIntrinsicHeight();
=======
                    bitmapW = bitmapDrawable.getIntrinsicWidth();
                    bitmapH = bitmapDrawable.getIntrinsicHeight();
                }
                float scaleW = bitmapW / (float) imageW;
                float scaleH = bitmapH / (float) imageH;

                if (isAspectFit) {
                    float scale = Math.max(scaleW, scaleH);
                    canvas.save();
                    bitmapW /= scale;
                    bitmapH /= scale;
                    drawRegion.set(imageX + (imageW - bitmapW) / 2, imageY + (imageH - bitmapH) / 2, imageX + (imageW + bitmapW) / 2, imageY + (imageH + bitmapH) / 2);
                    bitmapDrawable.setBounds(drawRegion);
                    try {
                        bitmapDrawable.setAlpha(alpha);
                        bitmapDrawable.draw(canvas);
                    } catch (Exception e) {
                        if (bitmapDrawable == currentImage && currentKey != null) {
                            ImageLoader.getInstance().removeImage(currentKey);
                            currentKey = null;
                        } else if (bitmapDrawable == currentThumb && currentThumbKey != null) {
                            ImageLoader.getInstance().removeImage(currentThumbKey);
                            currentThumbKey = null;
                        }
                        setImage(currentImageLocation, currentHttpUrl, currentFilter, currentThumb, currentThumbLocation, currentThumbFilter, currentSize, currentCacheOnly);
                        FileLog.e("tmessages", e);
>>>>>>> 2b8304eb
                    }
                    canvas.restore();
                } else {
                    if (Math.abs(scaleW - scaleH) > 0.00001f) {
                        canvas.save();
<<<<<<< HEAD
                        bitmapW /= scale;
                        bitmapH /= scale;
                        drawRegion.set(imageX + (imageW - bitmapW) / 2, imageY + (imageH - bitmapH) / 2, imageX + (imageW + bitmapW) / 2, imageY + (imageH + bitmapH) / 2);
                        drawable.setBounds(drawRegion);
                        try {
                            drawable.setAlpha(alpha);
                            drawable.draw(canvas);
                        } catch (Exception e) {
                            if (drawable == currentImage && currentKey != null) {
                                ImageLoader.getInstance().removeImage(currentKey);
                                currentKey = null;
                            } else if (drawable == currentThumb && currentThumbKey != null) {
                                ImageLoader.getInstance().removeImage(currentThumbKey);
                                currentThumbKey = null;
=======
                        canvas.clipRect(imageX, imageY, imageX + imageW, imageY + imageH);

                        if (orientation != 0) {
                            if (centerRotation) {
                                canvas.rotate(orientation, imageW / 2, imageH / 2);
                            } else {
                                canvas.rotate(orientation, 0, 0);
>>>>>>> 2b8304eb
                            }
                        }

                        if (bitmapW / scaleH > imageW) {
                            bitmapW /= scaleH;
                            originalW /= scaleH;
                            drawRegion.set(imageX - (bitmapW - imageW) / 2, imageY, imageX + (bitmapW + imageW) / 2, imageY + imageH);
                        } else {
                            bitmapH /= scaleW;
                            originalH /= scaleW;
                            drawRegion.set(imageX, imageY - (bitmapH - imageH) / 2, imageX + imageW, imageY + (bitmapH + imageH) / 2);
                        }
                        if (orientation == 90 || orientation == 270) {
                            int width = (drawRegion.right - drawRegion.left) / 2;
                            int height = (drawRegion.bottom - drawRegion.top) / 2;
                            int centerX = (drawRegion.right + drawRegion.left) / 2;
                            int centerY = (drawRegion.top + drawRegion.bottom) / 2;
                            bitmapDrawable.setBounds(centerX - height, centerY - width, centerX + height, centerY + width);
                        } else {
                            bitmapDrawable.setBounds(drawRegion);
                        }
                        if (isVisible) {
                            try {
                                bitmapDrawable.setAlpha(alpha);
                                bitmapDrawable.draw(canvas);
                            } catch (Exception e) {
                                if (bitmapDrawable == currentImage && currentKey != null) {
                                    ImageLoader.getInstance().removeImage(currentKey);
                                    currentKey = null;
                                } else if (bitmapDrawable == currentThumb && currentThumbKey != null) {
                                    ImageLoader.getInstance().removeImage(currentThumbKey);
                                    currentThumbKey = null;
                                }
                                setImage(currentImageLocation, currentHttpUrl, currentFilter, currentThumb, currentThumbLocation, currentThumbFilter, currentSize, currentCacheOnly);
                                FileLog.e("tmessages", e);
                            }
                        }

<<<<<<< HEAD
                            if (bitmapW / scaleH > imageW) {
                                bitmapW /= scaleH;
                                originalW /= scaleH;
                                drawRegion.set(imageX - (bitmapW - imageW) / 2, imageY, imageX + (bitmapW + imageW) / 2, imageY + imageH);
                            } else {
                                bitmapH /= scaleW;
                                originalH /= scaleW;
                                drawRegion.set(imageX, imageY - (bitmapH - imageH) / 2, imageX + imageW, imageY + (bitmapH + imageH) / 2);
                            }
                            if (orientation == 90 || orientation == 270) {
                                int width = (drawRegion.right - drawRegion.left) / 2;
                                int height = (drawRegion.bottom - drawRegion.top) / 2;
                                int centerX = (drawRegion.right + drawRegion.left) / 2;
                                int centerY = (drawRegion.top + drawRegion.bottom) / 2;
                                drawable.setBounds(centerX - height, centerY - width, centerX + height, centerY + width);
                            } else {
                                drawable.setBounds(drawRegion);
                            }
                            if (isVisible) {
                                try {
                                    drawable.setAlpha(alpha);
                                    drawable.draw(canvas);
                                } catch (Exception e) {
                                    if (drawable == currentImage && currentKey != null) {
                                        ImageLoader.getInstance().removeImage(currentKey);
                                        currentKey = null;
                                    } else if (drawable == currentThumb && currentThumbKey != null) {
                                        ImageLoader.getInstance().removeImage(currentThumbKey);
                                        currentThumbKey = null;
                                    }
                                    setImage(currentImageLocation, currentHttpUrl, currentFilter, currentThumb, currentThumbLocation, currentThumbFilter, currentSize, currentCacheOnly);
                                    FileLog.e("tmessages", e);
                                }
=======
                        canvas.restore();
                    } else {
                        canvas.save();
                        if (orientation != 0) {
                            if (centerRotation) {
                                canvas.rotate(orientation, imageW / 2, imageH / 2);
                            } else {
                                canvas.rotate(orientation, 0, 0);
>>>>>>> 2b8304eb
                            }
                        }
                        drawRegion.set(imageX, imageY, imageX + imageW, imageY + imageH);
                        if (orientation == 90 || orientation == 270) {
                            int width = (drawRegion.right - drawRegion.left) / 2;
                            int height = (drawRegion.bottom - drawRegion.top) / 2;
                            int centerX = (drawRegion.right + drawRegion.left) / 2;
                            int centerY = (drawRegion.top + drawRegion.bottom) / 2;
                            bitmapDrawable.setBounds(centerX - height, centerY - width, centerX + height, centerY + width);
                        } else {
                            bitmapDrawable.setBounds(drawRegion);
                        }
                        if (isVisible) {
                            try {
                                bitmapDrawable.setAlpha(alpha);
                                bitmapDrawable.draw(canvas);
                            } catch (Exception e) {
                                if (bitmapDrawable == currentImage && currentKey != null) {
                                    ImageLoader.getInstance().removeImage(currentKey);
                                    currentKey = null;
                                } else if (bitmapDrawable == currentThumb && currentThumbKey != null) {
                                    ImageLoader.getInstance().removeImage(currentThumbKey);
                                    currentThumbKey = null;
                                }
                                setImage(currentImageLocation, currentHttpUrl, currentFilter, currentThumb, currentThumbLocation, currentThumbFilter, currentSize, currentCacheOnly);
                                FileLog.e("tmessages", e);
                            }
<<<<<<< HEAD
                            drawRegion.set(imageX, imageY, imageX + imageW, imageY + imageH);
                            if (orientation == 90 || orientation == 270) {
                                int width = (drawRegion.right - drawRegion.left) / 2;
                                int height = (drawRegion.bottom - drawRegion.top) / 2;
                                int centerX = (drawRegion.right + drawRegion.left) / 2;
                                int centerY = (drawRegion.top + drawRegion.bottom) / 2;
                                drawable.setBounds(centerX - height, centerY - width, centerX + height, centerY + width);
                            } else {
                                drawable.setBounds(drawRegion);
                            }
                            if (isVisible) {
                                try {
                                    drawable.setAlpha(alpha);
                                    drawable.draw(canvas);
                                } catch (Exception e) {
                                    if (drawable == currentImage && currentKey != null) {
                                        ImageLoader.getInstance().removeImage(currentKey);
                                        currentKey = null;
                                    } else if (drawable == currentThumb && currentThumbKey != null) {
                                        ImageLoader.getInstance().removeImage(currentThumbKey);
                                        currentThumbKey = null;
                                    }
                                    setImage(currentImageLocation, currentHttpUrl, currentFilter, currentThumb, currentThumbLocation, currentThumbFilter, currentSize, currentCacheOnly);
                                    FileLog.e("tmessages", e);
                                }
=======
                        }
                        canvas.restore();
                    }
                }
            }
        } else {
            drawRegion.set(imageX, imageY, imageX + imageW, imageY + imageH);
            drawable.setBounds(drawRegion);
            if (isVisible) {
                try {
                    drawable.setAlpha(alpha);
                    drawable.draw(canvas);
                } catch (Exception e) {
                    FileLog.e("tmessages", e);
                }
            }
        }
    }

    private void checkAlphaAnimation() {
        if (currentAlpha != 1) {
            long currentTime = System.currentTimeMillis();
            currentAlpha += (currentTime - lastUpdateAlphaTime) / 150.0f;
            if (currentAlpha > 1) {
                currentAlpha = 1;
            }
            lastUpdateAlphaTime = System.currentTimeMillis();
            if (parentView != null) {
                parentView.invalidate(imageX, imageY, imageX + imageW, imageY + imageH);
            }
        }
    }

    public boolean draw(Canvas canvas) {
        try {
            BitmapDrawable bitmapDrawable = null;
            if (!forcePreview && currentImage != null) {
                bitmapDrawable = currentImage;
            } else if (staticThumb instanceof BitmapDrawable) {
                bitmapDrawable = (BitmapDrawable) staticThumb;
            } else if (currentThumb != null) {
                bitmapDrawable = currentThumb;
            }
            if (bitmapDrawable != null) {
                if (crossfadeAlpha != 0) {
                    if (crossfadeWithThumb && currentAlpha != 1.0f) {
                        Drawable thumbDrawable = null;
                        if (bitmapDrawable == currentImage) {
                            if (staticThumb != null) {
                                thumbDrawable = staticThumb;
                            } else if (currentThumb != null) {
                                thumbDrawable = currentThumb;
                            }
                        } else if (bitmapDrawable == currentThumb) {
                            if (staticThumb != null) {
                                thumbDrawable = staticThumb;
>>>>>>> 2b8304eb
                            }
                        }
                        if (thumbDrawable != null) {
                            drawDrawable(canvas, thumbDrawable, (int) (overrideAlpha * 255));
                        }
                    }
                    drawDrawable(canvas, bitmapDrawable, (int) (overrideAlpha * currentAlpha * 255));
                } else {
                    drawDrawable(canvas, bitmapDrawable, (int) (overrideAlpha * 255));
                }

                checkAlphaAnimation();
                return true;
            } else if (staticThumb != null) {
                drawDrawable(canvas, staticThumb, 255);
                checkAlphaAnimation();
                return true;
            }
        } catch (Exception e) {
            FileLog.e("tmessages", e);
        }
        return false;
    }

    public Bitmap getBitmap() {
        if (currentImage != null && currentImage instanceof BitmapDrawable) {
            return ((BitmapDrawable)currentImage).getBitmap();
        } else if (currentThumb != null) {
            return currentThumb.getBitmap();
        } else if (staticThumb instanceof BitmapDrawable) {
            return ((BitmapDrawable) staticThumb).getBitmap();
        }
        return null;
    }

    public int getBitmapWidth() {
        Bitmap bitmap = getBitmap();
        return orientation == 0 || orientation == 180 ? bitmap.getWidth() : bitmap.getHeight();
    }

    public int getBitmapHeight() {
        Bitmap bitmap = getBitmap();
        return orientation == 0 || orientation == 180 ? bitmap.getHeight() : bitmap.getWidth();
    }

    public void setVisible(boolean value, boolean invalidate) {
        if (isVisible == value) {
            return;
        }
        isVisible = value;
        if (invalidate && parentView != null) {
            parentView.invalidate(imageX, imageY, imageX + imageW, imageY + imageH);
        }
    }

    public boolean getVisible() {
        return isVisible;
    }

    public void setAlpha(float value) {
        overrideAlpha = value;
    }

    public void setCrossfadeAlpha(byte value) {
        crossfadeAlpha = value;
    }

    public boolean hasImage() {
        return currentImage != null || currentThumb != null || currentKey != null || currentHttpUrl != null || staticThumb != null;
    }

    public void setAspectFit(boolean value) {
        isAspectFit = value;
    }

    public void setParentView(View view) {
        parentView = view;
    }

    public void setImageCoords(int x, int y, int width, int height) {
        imageX = x;
        imageY = y;
        imageW = width;
        imageH = height;
    }

    public int getImageX() {
        return imageX;
    }

    public int getImageX2() {
        return imageX + imageW;
    }

    public int getImageY() {
        return imageY;
    }

    public int getImageY2() {
        return imageY + imageH;
    }

    public int getImageWidth() {
        return imageW;
    }

    public int getImageHeight() {
        return imageH;
    }

    public boolean isInsideImage(float x, float y) {
        return x >= imageX && x <= imageX + imageW && y >= imageY && y <= imageY + imageH;
    }

    public Rect getDrawRegion() {
        return drawRegion;
    }

    public String getFilter() {
        return currentFilter;
    }

    public String getThumbFilter() {
        return currentThumbFilter;
    }

    public String getKey() {
        return currentKey;
    }

    public String getThumbKey() {
        return currentThumbKey;
    }

    public int getSize() {
        return currentSize;
    }

    public TLObject getImageLocation() {
        return currentImageLocation;
    }

    public TLRPC.FileLocation getThumbLocation() {
        return currentThumbLocation;
    }

    public String getHttpImageLocation() {
        return currentHttpUrl;
    }

    public boolean getCacheOnly() {
        return currentCacheOnly;
    }

    public void setForcePreview(boolean value) {
        forcePreview = value;
    }

    public boolean isForcePreview() {
        return forcePreview;
    }

    public void setRoundRadius(int value) {
        roundRadius = value;
        if (roundRadius != 0) {
            if (roundPaint == null) {
                roundPaint = new Paint(Paint.ANTI_ALIAS_FLAG);
                roundRect = new RectF();
                shaderMatrix = new Matrix();
                bitmapRect = new RectF();
            }
        } else {
            roundPaint = null;
            roundRect = null;
            shaderMatrix = null;
            bitmapRect = null;
        }
    }

    public int getRoundRadius() {
        return roundRadius;
    }

    public void setParentMessageObject(MessageObject messageObject) {
        parentMessageObject = messageObject;
    }

    public MessageObject getParentMessageObject() {
        return parentMessageObject;
    }

    public void setNeedsQualityThumb(boolean value) {
        needsQualityThumb = value;
        if (needsQualityThumb) {
            NotificationCenter.getInstance().addObserver(this, NotificationCenter.messageThumbGenerated);
        } else {
            NotificationCenter.getInstance().removeObserver(this, NotificationCenter.messageThumbGenerated);
        }
    }

    public boolean isNeedsQualityThumb() {
        return needsQualityThumb;
    }

    public void setShouldGenerateQualityThumb(boolean value) {
        shouldGenerateQualityThumb = value;
    }

    public boolean isShouldGenerateQualityThumb() {
        return shouldGenerateQualityThumb;
    }

    protected Integer getTag(boolean thumb) {
        if (thumb) {
            return thumbTag;
        } else {
            return tag;
        }
    }

    protected void setTag(Integer value, boolean thumb) {
        if (thumb) {
            thumbTag = value;
        } else {
            tag = value;
        }
    }

    protected void setImageBitmapByKey(BitmapDrawable bitmap, String key, boolean thumb, boolean memCache) {
        if (bitmap == null || key == null) {
            return;
        }
        if (!thumb) {
            if (currentKey == null || !key.equals(currentKey)) {
                return;
            }
            ImageLoader.getInstance().incrementUseCount(currentKey);
            currentImage = bitmap;
            if (roundRadius != 0 && bitmap instanceof BitmapDrawable) {
                Bitmap object = bitmap.getBitmap();
                bitmapShader = new BitmapShader(object, Shader.TileMode.CLAMP, Shader.TileMode.CLAMP);
                roundPaint.setShader(bitmapShader);
                bitmapRect.set(0, 0, object.getWidth(), object.getHeight());
            }

            if (!memCache && !forcePreview) {
                if (currentThumb == null && staticThumb == null || currentAlpha == 1.0f) {
                    currentAlpha = 0.0f;
                    lastUpdateAlphaTime = System.currentTimeMillis();
                    crossfadeWithThumb = currentThumb != null || staticThumb != null;
                }
            } else {
                currentAlpha = 1.0f;
            }

            if (parentView != null) {
                parentView.invalidate(imageX, imageY, imageX + imageW, imageY + imageH);
            }
        } else if (currentThumb == null && (currentImage == null || forcePreview)) {
            if (currentThumbKey == null || !key.equals(currentThumbKey)) {
                return;
            }
            ImageLoader.getInstance().incrementUseCount(currentThumbKey);

            currentThumb = bitmap;

            if (!memCache && crossfadeAlpha != 2) {
                currentAlpha = 0.0f;
                lastUpdateAlphaTime = System.currentTimeMillis();
                crossfadeWithThumb = staticThumb != null && currentKey == null;
            } else {
                currentAlpha = 1.0f;
            }

            if (!(staticThumb instanceof BitmapDrawable) && parentView != null) {
                parentView.invalidate(imageX, imageY, imageX + imageW, imageY + imageH);
            }
        }

        if (delegate != null) {
            delegate.didSetImage(this, currentImage != null || currentThumb != null || staticThumb != null, currentImage == null);
        }
    }

    private void recycleBitmap(String newKey, boolean thumb) {
        String key;
        Drawable image;
        if (thumb) {
            if (currentThumb == null) {
                return;
            }
            key = currentThumbKey;
            image = currentThumb;
        } else {
            if (currentImage == null) {
                return;
            }
            key = currentKey;
            image = currentImage;
        }
        BitmapDrawable newBitmap = null;
        if (newKey != null) {
            newBitmap = ImageLoader.getInstance().getImageFromMemory(newKey);
        }
        if (key == null || image == null || image == newBitmap) {
            return;
        }
        Bitmap bitmap = null;
        if(image instanceof BitmapDrawable) {
            bitmap = ((BitmapDrawable) image).getBitmap();

            boolean canDelete = ImageLoader.getInstance().decrementUseCount(key);
            if (!ImageLoader.getInstance().isInCache(key)) {
                if (ImageLoader.getInstance().runtimeHack != null) {
                    ImageLoader.getInstance().runtimeHack.trackAlloc(bitmap.getRowBytes() * bitmap.getHeight());
                }
                if (canDelete) {
                    bitmap.recycle();
                    ImageLoader.getInstance().callGC();
                }
            }
        }
        else if(image instanceof GifDrawable){
            ((GifDrawable) image).recycle();
        }
        if (thumb) {
            currentThumb = null;
            currentThumbKey = null;
        } else {
            currentImage = null;
            currentKey = null;
        }
    }

    @Override
    public void didReceivedNotification(int id, Object... args) {
        if (id == NotificationCenter.messageThumbGenerated) {
            String key = (String) args[1];
            if (currentThumbKey != null && currentThumbKey.equals(key)) {
                if (currentThumb == null) {
                    ImageLoader.getInstance().incrementUseCount(currentThumbKey);
                }
                currentThumb = (BitmapDrawable) args[0];
                if (staticThumb instanceof BitmapDrawable) {
                    staticThumb = null;
                }
                if (parentView != null) {
                    parentView.invalidate(imageX, imageY, imageX + imageW, imageY + imageH);
                }
            }
        } else if (id == NotificationCenter.didReplacedPhotoInMemCache) {
            String oldKey = (String) args[0];
            if (currentKey != null && currentKey.equals(oldKey)) {
                currentKey = (String) args[1];
                currentImageLocation = (TLRPC.FileLocation) args[2];
            }
            if (currentThumbKey != null && currentThumbKey.equals(oldKey)) {
                currentThumbKey = (String) args[1];
                currentThumbLocation = (TLRPC.FileLocation) args[2];
            }
            if (setImageBackup != null) {
                if (currentKey != null && currentKey.equals(oldKey)) {
                    currentKey = (String) args[1];
                    currentImageLocation = (TLRPC.FileLocation) args[2];
                }
                if (currentThumbKey != null && currentThumbKey.equals(oldKey)) {
                    currentThumbKey = (String) args[1];
                    currentThumbLocation = (TLRPC.FileLocation) args[2];
                }
            }
        }
    }
}<|MERGE_RESOLUTION|>--- conflicted
+++ resolved
@@ -361,33 +361,6 @@
         }
     }
 
-<<<<<<< HEAD
-    public boolean draw(Canvas canvas) {
-        try {
-            Drawable drawable = null;
-            if (!forcePreview && currentImage != null) {
-                drawable = currentImage;
-            } else if (staticThumb instanceof BitmapDrawable) {
-                drawable = (BitmapDrawable) staticThumb;
-            } else if (currentThumb != null) {
-                drawable = currentThumb;
-            }
-            if (drawable != null) {
-                Paint paint = null;
-                   if(drawable instanceof GifDrawable) {
-                       paint = ((GifDrawable) drawable).getPaint();
-                    }
-                   else {
-                       paint = ((BitmapDrawable) drawable).getPaint();
-                   }
-                boolean hasFilter = paint != null && paint.getColorFilter() != null;
-                if (hasFilter && !isPressed) {
-                    drawable.setColorFilter(null);
-                    hasFilter = false;
-                } else if (!hasFilter && isPressed) {
-                    drawable.setColorFilter(new PorterDuffColorFilter(0xffdddddd, PorterDuff.Mode.MULTIPLY));
-                    hasFilter = true;
-=======
     public void onDetachedFromWindow() {
         if (currentImageLocation != null || currentHttpUrl != null || currentThumbLocation != null || staticThumb != null) {
             if (setImageBackup == null) {
@@ -440,7 +413,6 @@
                     bitmapShader.setLocalMatrix(shaderMatrix);
                     roundPaint.setAlpha(alpha);
                     canvas.drawRoundRect(roundRect, roundRadius, roundRadius, roundPaint);
->>>>>>> 2b8304eb
                 }
             } else {
                 int bitmapW;
@@ -451,18 +423,6 @@
                     bitmapW = bitmapDrawable.getIntrinsicHeight();
                     bitmapH = bitmapDrawable.getIntrinsicWidth();
                 } else {
-<<<<<<< HEAD
-                    int bitmapW;
-                    int bitmapH;
-                    int originalW = drawable.getIntrinsicWidth();
-                    int originalH = drawable.getIntrinsicHeight();
-                    if (orientation == 90 || orientation == 270) {
-                        bitmapW = drawable.getIntrinsicHeight();
-                        bitmapH = drawable.getIntrinsicWidth();
-                    } else {
-                        bitmapW = drawable.getIntrinsicWidth();
-                        bitmapH = drawable.getIntrinsicHeight();
-=======
                     bitmapW = bitmapDrawable.getIntrinsicWidth();
                     bitmapH = bitmapDrawable.getIntrinsicHeight();
                 }
@@ -489,28 +449,11 @@
                         }
                         setImage(currentImageLocation, currentHttpUrl, currentFilter, currentThumb, currentThumbLocation, currentThumbFilter, currentSize, currentCacheOnly);
                         FileLog.e("tmessages", e);
->>>>>>> 2b8304eb
                     }
                     canvas.restore();
                 } else {
                     if (Math.abs(scaleW - scaleH) > 0.00001f) {
                         canvas.save();
-<<<<<<< HEAD
-                        bitmapW /= scale;
-                        bitmapH /= scale;
-                        drawRegion.set(imageX + (imageW - bitmapW) / 2, imageY + (imageH - bitmapH) / 2, imageX + (imageW + bitmapW) / 2, imageY + (imageH + bitmapH) / 2);
-                        drawable.setBounds(drawRegion);
-                        try {
-                            drawable.setAlpha(alpha);
-                            drawable.draw(canvas);
-                        } catch (Exception e) {
-                            if (drawable == currentImage && currentKey != null) {
-                                ImageLoader.getInstance().removeImage(currentKey);
-                                currentKey = null;
-                            } else if (drawable == currentThumb && currentThumbKey != null) {
-                                ImageLoader.getInstance().removeImage(currentThumbKey);
-                                currentThumbKey = null;
-=======
                         canvas.clipRect(imageX, imageY, imageX + imageW, imageY + imageH);
 
                         if (orientation != 0) {
@@ -518,7 +461,6 @@
                                 canvas.rotate(orientation, imageW / 2, imageH / 2);
                             } else {
                                 canvas.rotate(orientation, 0, 0);
->>>>>>> 2b8304eb
                             }
                         }
 
@@ -557,41 +499,6 @@
                             }
                         }
 
-<<<<<<< HEAD
-                            if (bitmapW / scaleH > imageW) {
-                                bitmapW /= scaleH;
-                                originalW /= scaleH;
-                                drawRegion.set(imageX - (bitmapW - imageW) / 2, imageY, imageX + (bitmapW + imageW) / 2, imageY + imageH);
-                            } else {
-                                bitmapH /= scaleW;
-                                originalH /= scaleW;
-                                drawRegion.set(imageX, imageY - (bitmapH - imageH) / 2, imageX + imageW, imageY + (bitmapH + imageH) / 2);
-                            }
-                            if (orientation == 90 || orientation == 270) {
-                                int width = (drawRegion.right - drawRegion.left) / 2;
-                                int height = (drawRegion.bottom - drawRegion.top) / 2;
-                                int centerX = (drawRegion.right + drawRegion.left) / 2;
-                                int centerY = (drawRegion.top + drawRegion.bottom) / 2;
-                                drawable.setBounds(centerX - height, centerY - width, centerX + height, centerY + width);
-                            } else {
-                                drawable.setBounds(drawRegion);
-                            }
-                            if (isVisible) {
-                                try {
-                                    drawable.setAlpha(alpha);
-                                    drawable.draw(canvas);
-                                } catch (Exception e) {
-                                    if (drawable == currentImage && currentKey != null) {
-                                        ImageLoader.getInstance().removeImage(currentKey);
-                                        currentKey = null;
-                                    } else if (drawable == currentThumb && currentThumbKey != null) {
-                                        ImageLoader.getInstance().removeImage(currentThumbKey);
-                                        currentThumbKey = null;
-                                    }
-                                    setImage(currentImageLocation, currentHttpUrl, currentFilter, currentThumb, currentThumbLocation, currentThumbFilter, currentSize, currentCacheOnly);
-                                    FileLog.e("tmessages", e);
-                                }
-=======
                         canvas.restore();
                     } else {
                         canvas.save();
@@ -600,7 +507,6 @@
                                 canvas.rotate(orientation, imageW / 2, imageH / 2);
                             } else {
                                 canvas.rotate(orientation, 0, 0);
->>>>>>> 2b8304eb
                             }
                         }
                         drawRegion.set(imageX, imageY, imageX + imageW, imageY + imageH);
@@ -628,33 +534,6 @@
                                 setImage(currentImageLocation, currentHttpUrl, currentFilter, currentThumb, currentThumbLocation, currentThumbFilter, currentSize, currentCacheOnly);
                                 FileLog.e("tmessages", e);
                             }
-<<<<<<< HEAD
-                            drawRegion.set(imageX, imageY, imageX + imageW, imageY + imageH);
-                            if (orientation == 90 || orientation == 270) {
-                                int width = (drawRegion.right - drawRegion.left) / 2;
-                                int height = (drawRegion.bottom - drawRegion.top) / 2;
-                                int centerX = (drawRegion.right + drawRegion.left) / 2;
-                                int centerY = (drawRegion.top + drawRegion.bottom) / 2;
-                                drawable.setBounds(centerX - height, centerY - width, centerX + height, centerY + width);
-                            } else {
-                                drawable.setBounds(drawRegion);
-                            }
-                            if (isVisible) {
-                                try {
-                                    drawable.setAlpha(alpha);
-                                    drawable.draw(canvas);
-                                } catch (Exception e) {
-                                    if (drawable == currentImage && currentKey != null) {
-                                        ImageLoader.getInstance().removeImage(currentKey);
-                                        currentKey = null;
-                                    } else if (drawable == currentThumb && currentThumbKey != null) {
-                                        ImageLoader.getInstance().removeImage(currentThumbKey);
-                                        currentThumbKey = null;
-                                    }
-                                    setImage(currentImageLocation, currentHttpUrl, currentFilter, currentThumb, currentThumbLocation, currentThumbFilter, currentSize, currentCacheOnly);
-                                    FileLog.e("tmessages", e);
-                                }
-=======
                         }
                         canvas.restore();
                     }
@@ -690,7 +569,7 @@
 
     public boolean draw(Canvas canvas) {
         try {
-            BitmapDrawable bitmapDrawable = null;
+            Drawable bitmapDrawable = null;
             if (!forcePreview && currentImage != null) {
                 bitmapDrawable = currentImage;
             } else if (staticThumb instanceof BitmapDrawable) {
@@ -711,7 +590,6 @@
                         } else if (bitmapDrawable == currentThumb) {
                             if (staticThumb != null) {
                                 thumbDrawable = staticThumb;
->>>>>>> 2b8304eb
                             }
                         }
                         if (thumbDrawable != null) {
