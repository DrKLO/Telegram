/*
 * This is the source code of Telegram for Android v. 1.3.2.
 * It is licensed under GNU GPL v. 2 or later.
 * You should have received a copy of the license in this archive (see LICENSE).
 *
 * Copyright Nikolai Kudashov, 2013.
 */

package org.telegram.android;

import android.graphics.Bitmap;
import android.graphics.Paint;
import android.text.Editable;
import android.text.Layout;
import android.text.Spannable;
import android.text.SpannableStringBuilder;
import android.text.Spanned;
import android.text.StaticLayout;
import android.text.TextPaint;
import android.text.TextUtils;
import android.text.util.Linkify;

import org.telegram.messenger.ConnectionsManager;
import org.telegram.messenger.FileLoader;
import org.telegram.messenger.FileLog;
import org.telegram.messenger.TLRPC;

import com.aniways.Aniways;
import com.aniways.AniwaysIconInfoDisplayer;
import com.aniways.AniwaysNotInitializedException;
import com.aniways.IAniwaysTextContainer;
import com.aniways.Log;
import com.aniways.anigram.messenger.R;
import org.telegram.messenger.UserConfig;
import org.telegram.ui.Components.URLSpanNoUnderline;

import java.util.AbstractMap;
import java.util.ArrayList;
import java.util.Calendar;
import java.util.GregorianCalendar;

public class MessageObject {
    private static final String TAG = "MessageObject";

    public static final int MESSAGE_SEND_STATE_SENDING = 1;
    public static final int MESSAGE_SEND_STATE_SENT = 0;
    public static final int MESSAGE_SEND_STATE_SEND_ERROR = 2;

    private Editable mDecodedMessageBigIconsCache;
    private Editable mDecodedMessageSmallIconsCache;

    public TLRPC.Message messageOwner;
    public CharSequence messageText;
    public int type;
    public int contentType;
    public ArrayList<PhotoObject> photoThumbs;
    public Bitmap imagePreview;
    public String dateKey;
    public boolean deleted = false;
    public float audioProgress;
    public int audioProgressSec;

    public IAniwaysTextContainer mtextContainer;

    private static TextPaint textPaint;
    public int lastLineWidth;
    public int textWidth;
    public int textHeight;
    public int blockHeight = Integer.MAX_VALUE;

    public static class TextLayoutBlock {
        public StaticLayout textLayout;
        public float textXOffset = 0;
        public float textYOffset = 0;
        public int charactersOffset = 0;
    }

    private static final int LINES_PER_BLOCK = 10;

    public ArrayList<TextLayoutBlock> textLayoutBlocks;

    public MessageObject(TLRPC.Message message, AbstractMap<Integer, TLRPC.User> users) {
        this(message, users, 1);
    }

    public MessageObject(TLRPC.Message message, AbstractMap<Integer, TLRPC.User> users, int preview) {
        if (textPaint == null) {
            textPaint = new TextPaint(Paint.ANTI_ALIAS_FLAG);
            textPaint.setColor(0xff000000);
            textPaint.linkColor = 0xff316f9f;
        }

        textPaint.setTextSize(AndroidUtilities.dp(MessagesController.getInstance().fontSize));

        messageOwner = message;

        if (message instanceof TLRPC.TL_messageService) {
            if (message.action != null) {
                TLRPC.User fromUser = null;
                if (users != null) {
                    fromUser = users.get(message.from_id);
                }
                if (fromUser == null) {
                    fromUser = MessagesController.getInstance().getUser(message.from_id);
                }
                if (message.action instanceof TLRPC.TL_messageActionChatCreate) {
                    if (isFromMe()) {
                        messageText = LocaleController.getString("ActionYouCreateGroup", R.string.ActionYouCreateGroup);
                    } else {
                        if (fromUser != null) {
                            messageText = replaceWithLink(LocaleController.getString("ActionCreateGroup", R.string.ActionCreateGroup), "un1", fromUser);
                        } else {
                            messageText = LocaleController.getString("ActionCreateGroup", R.string.ActionCreateGroup).replace("un1", "");
                        }
                    }
                } else if (message.action instanceof TLRPC.TL_messageActionChatDeleteUser) {
                    if (message.action.user_id == message.from_id) {
                        if (isFromMe()) {
                            messageText = LocaleController.getString("ActionYouLeftUser", R.string.ActionYouLeftUser);
                        } else {
                            if (fromUser != null) {
                                messageText = replaceWithLink(LocaleController.getString("ActionLeftUser", R.string.ActionLeftUser), "un1", fromUser);
                            } else {
                                messageText = LocaleController.getString("ActionLeftUser", R.string.ActionLeftUser).replace("un1", "");
                            }
                        }
                    } else {
                        TLRPC.User whoUser = null;
                        if (users != null) {
                            whoUser = users.get(message.action.user_id);
                        }
                        if (whoUser == null) {
                            whoUser = MessagesController.getInstance().getUser(message.action.user_id);
                        }
                        if (whoUser != null && fromUser != null) {
                            if (isFromMe()) {
                                messageText = replaceWithLink(LocaleController.getString("ActionYouKickUser", R.string.ActionYouKickUser), "un2", whoUser);
                            } else if (message.action.user_id == UserConfig.getClientUserId()) {
                                messageText = replaceWithLink(LocaleController.getString("ActionKickUserYou", R.string.ActionKickUserYou), "un1", fromUser);
                            } else {
                                messageText = replaceWithLink(LocaleController.getString("ActionKickUser", R.string.ActionKickUser), "un2", whoUser);
                                messageText = replaceWithLink(messageText, "un1", fromUser);
                            }
                        } else {
                            messageText = LocaleController.getString("ActionKickUser", R.string.ActionKickUser).replace("un2", "").replace("un1", "");
                        }
                    }
                } else if (message.action instanceof TLRPC.TL_messageActionChatAddUser) {
                    TLRPC.User whoUser = null;
                    if (users != null) {
                        whoUser = users.get(message.action.user_id);
                    }
                    if (whoUser == null) {
                        whoUser = MessagesController.getInstance().getUser(message.action.user_id);
                    }
                    if (whoUser != null && fromUser != null) {
                        if (isFromMe()) {
                            messageText = replaceWithLink(LocaleController.getString("ActionYouAddUser", R.string.ActionYouAddUser), "un2", whoUser);
                        } else if (message.action.user_id == UserConfig.getClientUserId()) {
                            messageText = replaceWithLink(LocaleController.getString("ActionAddUserYou", R.string.ActionAddUserYou), "un1", fromUser);
                        } else {
                            messageText = replaceWithLink(LocaleController.getString("ActionAddUser", R.string.ActionAddUser), "un2", whoUser);
                            messageText = replaceWithLink(messageText, "un1", fromUser);
                        }
                    } else {
                        messageText = LocaleController.getString("ActionAddUser", R.string.ActionAddUser).replace("un2", "").replace("un1", "");
                    }
                } else if (message.action instanceof TLRPC.TL_messageActionChatEditPhoto) {
                    if (isFromMe()) {
                        messageText = LocaleController.getString("ActionYouChangedPhoto", R.string.ActionYouChangedPhoto);
                    } else {
                        if (fromUser != null) {
                            messageText = replaceWithLink(LocaleController.getString("ActionChangedPhoto", R.string.ActionChangedPhoto), "un1", fromUser);
                        } else {
                            messageText = LocaleController.getString("ActionChangedPhoto", R.string.ActionChangedPhoto).replace("un1", "");
                        }
                    }
                } else if (message.action instanceof TLRPC.TL_messageActionChatEditTitle) {
                    if (isFromMe()) {
                        messageText = LocaleController.getString("ActionYouChangedTitle", R.string.ActionYouChangedTitle).replace("un2", message.action.title);
                    } else {
                        if (fromUser != null) {
                            messageText = replaceWithLink(LocaleController.getString("ActionChangedTitle", R.string.ActionChangedTitle).replace("un2", message.action.title), "un1", fromUser);
                        } else {
                            messageText = LocaleController.getString("ActionChangedTitle", R.string.ActionChangedTitle).replace("un1", "").replace("un2", message.action.title);
                        }
                    }
                } else if (message.action instanceof TLRPC.TL_messageActionChatDeletePhoto) {
                    if (isFromMe()) {
                        messageText = LocaleController.getString("ActionYouRemovedPhoto", R.string.ActionYouRemovedPhoto);
                    } else {
                        if (fromUser != null) {
                            messageText = replaceWithLink(LocaleController.getString("ActionRemovedPhoto", R.string.ActionRemovedPhoto), "un1", fromUser);
                        } else {
                            messageText = LocaleController.getString("ActionRemovedPhoto", R.string.ActionRemovedPhoto).replace("un1", "");
                        }
                    }
                } else if (message.action instanceof TLRPC.TL_messageActionTTLChange) {
                    if (message.action.ttl != 0) {
                        if (isFromMe()) {
                            messageText = LocaleController.formatString("MessageLifetimeChangedOutgoing", R.string.MessageLifetimeChangedOutgoing, AndroidUtilities.formatTTLString(message.action.ttl));
                        } else {
                            if (fromUser != null) {
                                messageText = LocaleController.formatString("MessageLifetimeChanged", R.string.MessageLifetimeChanged, fromUser.first_name, AndroidUtilities.formatTTLString(message.action.ttl));
                            } else {
                                messageText = LocaleController.formatString("MessageLifetimeChanged", R.string.MessageLifetimeChanged, "", AndroidUtilities.formatTTLString(message.action.ttl));
                            }
                        }
                    } else {
                        if (isFromMe()) {
                            messageText = LocaleController.getString("MessageLifetimeYouRemoved", R.string.MessageLifetimeYouRemoved);
                        } else {
                            if (fromUser != null) {
                                messageText = LocaleController.formatString("MessageLifetimeRemoved", R.string.MessageLifetimeRemoved, fromUser.first_name);
                            } else {
                                messageText = LocaleController.formatString("MessageLifetimeRemoved", R.string.MessageLifetimeRemoved, "");
                            }
                        }
                    }
                } else if (message.action instanceof TLRPC.TL_messageActionLoginUnknownLocation) {
                    String date = LocaleController.formatString("formatDateAtTime", R.string.formatDateAtTime, LocaleController.formatterYear.format(((long)message.date) * 1000), LocaleController.formatterDay.format(((long)message.date) * 1000));
                    TLRPC.User to_user = UserConfig.getCurrentUser();
                    if (to_user == null) {
                        if (users != null) {
                            to_user = users.get(messageOwner.to_id.user_id);
                        }
                        if (to_user == null) {
                            to_user = MessagesController.getInstance().getUser(messageOwner.to_id.user_id);
                        }
                    }
                    String name = "";
                    if (to_user != null) {
                        name = to_user.first_name;
                    }
                    messageText = LocaleController.formatString("NotificationUnrecognizedDevice", R.string.NotificationUnrecognizedDevice, name, date, message.action.title, message.action.address);
                } else if (message.action instanceof TLRPC.TL_messageActionUserJoined) {
                    if (fromUser != null) {
                        messageText = LocaleController.formatString("NotificationContactJoined", R.string.NotificationContactJoined, ContactsController.formatName(fromUser.first_name, fromUser.last_name));
                    } else {
                        messageText = LocaleController.formatString("NotificationContactJoined", R.string.NotificationContactJoined, "");
                    }
                } else if (message.action instanceof TLRPC.TL_messageActionUserUpdatedPhoto) {
                    if (fromUser != null) {
                        messageText = LocaleController.formatString("NotificationContactNewPhoto", R.string.NotificationContactNewPhoto, ContactsController.formatName(fromUser.first_name, fromUser.last_name));
                    } else {
                        messageText = LocaleController.formatString("NotificationContactNewPhoto", R.string.NotificationContactNewPhoto, "");
                    }
                } else if (message.action instanceof TLRPC.TL_messageEncryptedAction) {
                    if (message.action.encryptedAction instanceof TLRPC.TL_decryptedMessageActionScreenshotMessages) {
                        if (isFromMe()) {
                            messageText = LocaleController.formatString("ActionTakeScreenshootYou", R.string.ActionTakeScreenshootYou);
                        } else {
                            if (fromUser != null) {
                                messageText = replaceWithLink(LocaleController.getString("ActionTakeScreenshoot", R.string.ActionTakeScreenshoot), "un1", fromUser);
                            } else {
                                messageText = LocaleController.formatString("ActionTakeScreenshoot", R.string.ActionTakeScreenshoot).replace("un1", "");
                            }
                        }
                    } else if (message.action.encryptedAction instanceof TLRPC.TL_decryptedMessageActionSetMessageTTL) {
                        TLRPC.TL_decryptedMessageActionSetMessageTTL action = (TLRPC.TL_decryptedMessageActionSetMessageTTL) message.action.encryptedAction;
                        if (action.ttl_seconds != 0) {
                            if (isFromMe()) {
                                messageText = LocaleController.formatString("MessageLifetimeChangedOutgoing", R.string.MessageLifetimeChangedOutgoing, AndroidUtilities.formatTTLString(action.ttl_seconds));
                            } else {
                                if (fromUser != null) {
                                    messageText = LocaleController.formatString("MessageLifetimeChanged", R.string.MessageLifetimeChanged, fromUser.first_name, AndroidUtilities.formatTTLString(action.ttl_seconds));
                                } else {
                                    messageText = LocaleController.formatString("MessageLifetimeChanged", R.string.MessageLifetimeChanged, "", AndroidUtilities.formatTTLString(action.ttl_seconds));
                                }
                            }
                        } else {
                            if (isFromMe()) {
                                messageText = LocaleController.getString("MessageLifetimeYouRemoved", R.string.MessageLifetimeYouRemoved);
                            } else {
                                if (fromUser != null) {
                                    messageText = LocaleController.formatString("MessageLifetimeRemoved", R.string.MessageLifetimeRemoved, fromUser.first_name);
                                } else {
                                    messageText = LocaleController.formatString("MessageLifetimeRemoved", R.string.MessageLifetimeRemoved, "");
                                }
                            }
                        }
                    }
                } else if (message.action instanceof TLRPC.TL_messageActionCreatedBroadcastList) {
                    messageText = LocaleController.formatString("YouCreatedBroadcastList", R.string.YouCreatedBroadcastList);
                }
            }
        } else if (message.media != null && !(message.media instanceof TLRPC.TL_messageMediaEmpty)) {
            if (message.media instanceof TLRPC.TL_messageMediaPhoto) {
                messageText = LocaleController.getString("AttachPhoto", R.string.AttachPhoto);
            } else if (message.media instanceof TLRPC.TL_messageMediaVideo) {
                messageText = LocaleController.getString("AttachVideo", R.string.AttachVideo);
            } else if (message.media instanceof TLRPC.TL_messageMediaGeo) {
                messageText = LocaleController.getString("AttachLocation", R.string.AttachLocation);
            } else if (message.media instanceof TLRPC.TL_messageMediaContact) {
                messageText = LocaleController.getString("AttachContact", R.string.AttachContact);
            } else if (message.media instanceof TLRPC.TL_messageMediaUnsupported) {
                messageText = "Unsupported message, will be supported soon";LocaleController.getString("UnsuppotedMedia", R.string.UnsuppotedMedia);
            } else if (message.media instanceof TLRPC.TL_messageMediaDocument) {
                if (isSticker()) {
                    messageText = LocaleController.getString("AttachSticker", R.string.AttachSticker);
                } else {
                    messageText = LocaleController.getString("AttachDocument", R.string.AttachDocument);
                }
            } else if (message.media instanceof TLRPC.TL_messageMediaAudio) {
                messageText = LocaleController.getString("AttachAudio", R.string.AttachAudio);
            }
        } else {
            messageText = message.message;
        }
        //messageText = Emoji.replaceEmoji(messageText, textPaint.getFontMetricsInt(), AndroidUtilities.dp(20));

        if (message instanceof TLRPC.TL_message || message instanceof TLRPC.TL_messageForwarded) {
            if (message.media == null || message.media instanceof TLRPC.TL_messageMediaEmpty) {
                contentType = type = 0;
            } else if (message.media != null && message.media instanceof TLRPC.TL_messageMediaPhoto) {
                contentType = type = 1;
            } else if (message.media != null && message.media instanceof TLRPC.TL_messageMediaGeo) {
                contentType = 1;
                type = 4;
            } else if (message.media != null && message.media instanceof TLRPC.TL_messageMediaVideo) {
                contentType = 1;
                type = 3;
            } else if (message.media != null && message.media instanceof TLRPC.TL_messageMediaContact) {
                contentType = 3;
                type = 12;
            } else if (message.media != null && message.media instanceof TLRPC.TL_messageMediaUnsupported) {
                contentType = type = 0;
            } else if (message.media != null && message.media instanceof TLRPC.TL_messageMediaDocument) {
                contentType = 1;
                if (message.media.document.mime_type != null) {
                    if (message.media.document.mime_type.equals("image/gif") && message.media.document.thumb != null && !(message.media.document.thumb instanceof TLRPC.TL_photoSizeEmpty)) {
                        type = 8;
                    } else if (message.media.document.mime_type.equals("image/webp") && isSticker()) {
                        type = 13;
                    } else {
                        type = 9;
                    }
                } else {
                    type = 9;
                }
            } else if (message.media != null && message.media instanceof TLRPC.TL_messageMediaAudio) {
                contentType = type = 2;
            }
        } else if (message instanceof TLRPC.TL_messageService) {
            if (message.action instanceof TLRPC.TL_messageActionLoginUnknownLocation) {
                contentType = type = 0;
            } else if (message.action instanceof TLRPC.TL_messageActionChatEditPhoto || message.action instanceof TLRPC.TL_messageActionUserUpdatedPhoto) {
                contentType = 4;
                type = 11;
            } else if (message.action instanceof TLRPC.TL_messageEncryptedAction) {
                if (message.action.encryptedAction instanceof TLRPC.TL_decryptedMessageActionScreenshotMessages || message.action.encryptedAction instanceof TLRPC.TL_decryptedMessageActionSetMessageTTL) {
                    contentType = 4;
                    type = 10;
                } else {
                    contentType = -1;
                    type = -1;
                }
            } else {
                contentType = 4;
                type = 10;
            }
        }

        Calendar rightNow = new GregorianCalendar();
        rightNow.setTimeInMillis((long)(messageOwner.date) * 1000);
        int dateDay = rightNow.get(Calendar.DAY_OF_YEAR);
        int dateYear = rightNow.get(Calendar.YEAR);
        int dateMonth = rightNow.get(Calendar.MONTH);
        dateKey = String.format("%d_%02d_%02d", dateYear, dateMonth, dateDay);

        if (preview != 0) {
            generateLayout(null);
        }
        generateThumbs(false, preview);
    }

    public CharSequence getAniwaysDecodedMessageTextBigIcons(IAniwaysTextContainer textContainer){
        if(textContainer == null){
            return this.messageText;
        }

        if(mDecodedMessageBigIconsCache == null){
            try {
                mDecodedMessageBigIconsCache = Aniways.decodeMessage(this.messageText, new AniwaysIconInfoDisplayer(), textContainer, false);
            }
            catch(AniwaysNotInitializedException ex){
                Log.e(true, TAG, "Caught aniways not initialized exception", ex);
                return this.messageText;
            }
        }

        return mDecodedMessageBigIconsCache;
    }

    public CharSequence getAniwaysDecodedMessageTextSmallIcons(IAniwaysTextContainer textContainer){
        if(textContainer == null){
            return this.messageText;
        }

        if(mDecodedMessageSmallIconsCache == null){
            try {
                mDecodedMessageSmallIconsCache = Aniways.decodeMessage(this.messageText, new AniwaysIconInfoDisplayer(), textContainer, true);
            }
            catch(AniwaysNotInitializedException ex){
                Log.e(true, TAG, "Caught aniways not initialized exception", ex);
                return this.messageText;
            }
        }

        return mDecodedMessageSmallIconsCache;
    }


    public CharSequence replaceWithLink(CharSequence source, String param, TLRPC.User user) {
        String name = ContactsController.formatName(user.first_name, user.last_name);
        int start = TextUtils.indexOf(source, param);
        URLSpanNoUnderline span = new URLSpanNoUnderline("" + user.id);
        SpannableStringBuilder builder = new SpannableStringBuilder(TextUtils.replace(source, new String[]{param}, new String[]{name}));
        builder.setSpan(span, start, start + name.length(), Spanned.SPAN_EXCLUSIVE_EXCLUSIVE);
        return builder;
    }

    public void generateThumbs(boolean update, int preview) {
        if (messageOwner instanceof TLRPC.TL_messageService) {
            if (messageOwner.action instanceof TLRPC.TL_messageActionChatEditPhoto) {
                if (!update) {
                    photoThumbs = new ArrayList<>();
                    for (TLRPC.PhotoSize size : messageOwner.action.photo.sizes) {
                        photoThumbs.add(new PhotoObject(size, preview, isSecretMedia()));
                    }
                } else if (photoThumbs != null && !photoThumbs.isEmpty()) {
                    for (PhotoObject photoObject : photoThumbs) {
                        for (TLRPC.PhotoSize size : messageOwner.action.photo.sizes) {
                            if (size instanceof TLRPC.TL_photoSizeEmpty) {
                                continue;
                            }
                            if (size.type.equals(photoObject.photoOwner.type)) {
                                photoObject.photoOwner.location = size.location;
                                break;
                            }
                        }
                    }
                }
            }
        } else if (messageOwner.media != null && !(messageOwner.media instanceof TLRPC.TL_messageMediaEmpty)) {
            if (messageOwner.media instanceof TLRPC.TL_messageMediaPhoto) {
                if (!update) {
                    photoThumbs = new ArrayList<>();
                    for (TLRPC.PhotoSize size : messageOwner.media.photo.sizes) {
                        PhotoObject obj = new PhotoObject(size, preview, isSecretMedia());
                        photoThumbs.add(obj);
                        if (imagePreview == null && obj.image != null) {
                            imagePreview = obj.image;
                        }
                    }
                } else if (photoThumbs != null && !photoThumbs.isEmpty()) {
                    for (PhotoObject photoObject : photoThumbs) {
                        for (TLRPC.PhotoSize size : messageOwner.media.photo.sizes) {
                            if (size instanceof TLRPC.TL_photoSizeEmpty) {
                                continue;
                            }
                            if (size.type.equals(photoObject.photoOwner.type)) {
                                photoObject.photoOwner.location = size.location;
                                break;
                            }
                        }
                    }
                }
            } else if (messageOwner.media instanceof TLRPC.TL_messageMediaVideo) {
                if (!update) {
                    photoThumbs = new ArrayList<>();
                    PhotoObject obj = new PhotoObject(messageOwner.media.video.thumb, preview, isSecretMedia());
                    photoThumbs.add(obj);
                    if (imagePreview == null && obj.image != null) {
                        imagePreview = obj.image;
                    }
                } else if (photoThumbs != null && !photoThumbs.isEmpty() && messageOwner.media.video.thumb != null) {
                    PhotoObject photoObject = photoThumbs.get(0);
                    photoObject.photoOwner.location = messageOwner.media.video.thumb.location;
                }
            } else if (messageOwner.media instanceof TLRPC.TL_messageMediaDocument) {
                if (!(messageOwner.media.document.thumb instanceof TLRPC.TL_photoSizeEmpty)) {
                    if (!update) {
                        photoThumbs = new ArrayList<>();
                        if (type == 13) {
                            messageOwner.media.document.thumb.location.ext = "webp";
                        }
                        PhotoObject obj = new PhotoObject(messageOwner.media.document.thumb, preview, isSecretMedia());
                        photoThumbs.add(obj);
                        if (imagePreview == null && obj.image != null) {
                            imagePreview = obj.image;
                        }
                    } else if (photoThumbs != null && !photoThumbs.isEmpty() && messageOwner.media.document.thumb != null) {
                        PhotoObject photoObject = photoThumbs.get(0);
                        photoObject.photoOwner.location = messageOwner.media.document.thumb.location;
                    }
                }
            }
        }
    }

    public String getFileName() {
        if (messageOwner.media instanceof TLRPC.TL_messageMediaVideo) {
            return FileLoader.getAttachFileName(messageOwner.media.video);
        } else if (messageOwner.media instanceof TLRPC.TL_messageMediaDocument) {
            return FileLoader.getAttachFileName(messageOwner.media.document);
        } else if (messageOwner.media instanceof TLRPC.TL_messageMediaAudio) {
            return FileLoader.getAttachFileName(messageOwner.media.audio);
        } else if (messageOwner.media instanceof TLRPC.TL_messageMediaPhoto) {
            ArrayList<TLRPC.PhotoSize> sizes = messageOwner.media.photo.sizes;
            if (sizes.size() > 0) {
                TLRPC.PhotoSize sizeFull = FileLoader.getClosestPhotoSizeWithSize(sizes, AndroidUtilities.getPhotoSize());
                if (sizeFull != null) {
                    return FileLoader.getAttachFileName(sizeFull);
                }
            }
        }
        return "";
    }

    private boolean containsUrls(CharSequence message) {
        if (message == null || message.length() < 3 || message.length() > 1024 * 20) {
            return false;
        }

        int length = message.length();

        int digitsInRow = 0;
        int schemeSequence = 0;
        int dotSequence = 0;

        char lastChar = 0;

        for (int i = 0; i < length; i++) {
            char c = message.charAt(i);

            if (c >= '0' && c <= '9') {
                digitsInRow++;
                if (digitsInRow >= 6) {
                    return true;
                }
                schemeSequence = 0;
                dotSequence = 0;
            } else if (!(c != ' ' && digitsInRow > 0)) {
                digitsInRow = 0;
            }
            if (c == ':') {
                if (schemeSequence == 0) {
                    schemeSequence = 1;
                } else {
                    schemeSequence = 0;
                }
            } else if (c == '/') {
                if (schemeSequence == 2) {
                    return true;
                }
                if (schemeSequence == 1) {
                    schemeSequence++;
                } else {
                    schemeSequence = 0;
                }
            } else if (c == '.') {
                if (dotSequence == 0 && lastChar != ' ') {
                    dotSequence++;
                } else {
                    dotSequence = 0;
                }
            } else if (c != ' ' && lastChar == '.' && dotSequence == 1) {
                return true;
            } else {
                dotSequence = 0;
            }
            lastChar = c;
        }
        return false;
    }

    public void generateLayout(IAniwaysTextContainer textContainer) {
        this.mtextContainer = textContainer;
        CharSequence messageTextDecoded = getAniwaysDecodedMessageTextBigIcons(textContainer);

        if (type != 0 || messageOwner.to_id == null || messageText == null || messageText.length() == 0 || messageTextDecoded == null || messageTextDecoded.length() == 0) {
            return;
        }

        textLayoutBlocks = new ArrayList<>();

<<<<<<< HEAD
        if (messageTextDecoded instanceof Spannable && containsUrls(messageOwner.message)) {
            if (messageOwner.message.length() < 100) {
                Linkify.addLinks((Spannable) messageTextDecoded, Linkify.WEB_URLS | Linkify.PHONE_NUMBERS);
=======
        if (messageText instanceof Spannable && containsUrls(messageText)) {
            if (messageText.length() < 100) {
                Linkify.addLinks((Spannable) messageText, Linkify.WEB_URLS | Linkify.PHONE_NUMBERS);
>>>>>>> 4e03bc1a
            } else {
                Linkify.addLinks((Spannable) messageTextDecoded, Linkify.WEB_URLS);
            }
        }

        int maxWidth;
        if (AndroidUtilities.isTablet()) {
            if (messageOwner.to_id.chat_id != 0) {
                maxWidth = AndroidUtilities.getMinTabletSide() - AndroidUtilities.dp(122);
            } else {
                maxWidth = AndroidUtilities.getMinTabletSide() - AndroidUtilities.dp(80);
            }
        } else {
            if (messageOwner.to_id.chat_id != 0) {
                maxWidth = Math.min(AndroidUtilities.displaySize.x, AndroidUtilities.displaySize.y) - AndroidUtilities.dp(122);
            } else {
                maxWidth = Math.min(AndroidUtilities.displaySize.x, AndroidUtilities.displaySize.y) - AndroidUtilities.dp(80);
            }
        }

        StaticLayout textLayout = null;

        try {
            textLayout = new StaticLayout(messageTextDecoded, textPaint, maxWidth, Layout.Alignment.ALIGN_NORMAL, 1.0f, 0.0f, false);
        } catch (Exception e) {
            FileLog.e("tmessages", e);
            return;
        }

        textHeight = textLayout.getHeight();
        int linesCount = textLayout.getLineCount();

        int blocksCount = (int)Math.ceil((float)linesCount / LINES_PER_BLOCK);
        int linesOffset = 0;
        float prevOffset = 0;

        for (int a = 0; a < blocksCount; a++) {
            int currentBlockLinesCount = Math.min(LINES_PER_BLOCK, linesCount - linesOffset);
            TextLayoutBlock block = new TextLayoutBlock();

            if (blocksCount == 1) {
                block.textLayout = textLayout;
                block.textYOffset = 0;
                block.charactersOffset = 0;
                blockHeight = textHeight;
            } else {
                int startCharacter = textLayout.getLineStart(linesOffset);
                int endCharacter = textLayout.getLineEnd(linesOffset + currentBlockLinesCount - 1);
                if (endCharacter < startCharacter) {
                    continue;
                }
                block.charactersOffset = startCharacter;
                try {
                    CharSequence str = messageTextDecoded.subSequence(startCharacter, endCharacter);
                    block.textLayout = new StaticLayout(str, textPaint, maxWidth, Layout.Alignment.ALIGN_NORMAL, 1.0f, 0.0f, false);
                    block.textYOffset = textLayout.getLineTop(linesOffset);
                    if (a != 0) {
                        blockHeight = Math.min(blockHeight, (int)(block.textYOffset - prevOffset));
                    }
                    prevOffset = block.textYOffset;
                    /*if (a != blocksCount - 1) {
                        int height = block.textLayout.getHeight();
                        blockHeight = Math.min(blockHeight, block.textLayout.getHeight());
                        prevOffset = block.textYOffset;
                    } else {
                        blockHeight = Math.min(blockHeight, (int)(block.textYOffset - prevOffset));
                    }*/
                } catch (Exception e) {
                    FileLog.e("tmessages", e);
                    continue;
                }
            }

            textLayoutBlocks.add(block);

            float lastLeft = block.textXOffset = 0;
            try {
                lastLeft = block.textXOffset = block.textLayout.getLineLeft(currentBlockLinesCount - 1);
            } catch (Exception e) {
                FileLog.e("tmessages", e);
            }

            float lastLine = 0;
            try {
                lastLine = block.textLayout.getLineWidth(currentBlockLinesCount - 1);
            } catch (Exception e) {
                FileLog.e("tmessages", e);
            }

            int linesMaxWidth = (int)Math.ceil(lastLine);
            int lastLineWidthWithLeft;
            int linesMaxWidthWithLeft;
            boolean hasNonRTL = false;

            if (a == blocksCount - 1) {
                lastLineWidth = linesMaxWidth;
            }

            linesMaxWidthWithLeft = lastLineWidthWithLeft = (int)Math.ceil(lastLine + lastLeft);
            if (lastLeft == 0) {
                hasNonRTL = true;
            }

            if (currentBlockLinesCount > 1) {
                float textRealMaxWidth = 0, textRealMaxWidthWithLeft = 0, lineWidth, lineLeft;
                for (int n = 0; n < currentBlockLinesCount; ++n) {
                    try {
                        lineWidth = block.textLayout.getLineWidth(n);
                    } catch (Exception e) {
                        FileLog.e("tmessages", e);
                        lineWidth = 0;
                    }

                    if (lineWidth > maxWidth + 100) {
                        lineWidth = maxWidth;
                    }

                    try {
                        lineLeft = block.textLayout.getLineLeft(n);
                    } catch (Exception e) {
                        FileLog.e("tmessages", e);
                        lineLeft = 0;
                    }

                    block.textXOffset = Math.min(block.textXOffset, lineLeft);

                    if (lineLeft == 0) {
                        hasNonRTL = true;
                    }
                    textRealMaxWidth = Math.max(textRealMaxWidth, lineWidth);
                    textRealMaxWidthWithLeft = Math.max(textRealMaxWidthWithLeft, lineWidth + lineLeft);
                    linesMaxWidth = Math.max(linesMaxWidth, (int)Math.ceil(lineWidth));
                    linesMaxWidthWithLeft = Math.max(linesMaxWidthWithLeft, (int)Math.ceil(lineWidth + lineLeft));
                }
                if (hasNonRTL) {
                    textRealMaxWidth = textRealMaxWidthWithLeft;
                    if (a == blocksCount - 1) {
                        lastLineWidth = lastLineWidthWithLeft;
                    }
                    linesMaxWidth = linesMaxWidthWithLeft;
                } else if (a == blocksCount - 1) {
                    lastLineWidth = linesMaxWidth;
                }
                textWidth = Math.max(textWidth, (int)Math.ceil(textRealMaxWidth));
            } else {
                textWidth = Math.max(textWidth, Math.min(maxWidth, linesMaxWidth));
            }

            if (hasNonRTL) {
                block.textXOffset = 0;
            }

            linesOffset += currentBlockLinesCount;
        }
        if (blockHeight == 0) {
            blockHeight = 1;
        }
    }

    public boolean isOut() {
        return (messageOwner.flags & TLRPC.MESSAGE_FLAG_OUT) != 0;
    }

    public boolean isFromMe() {
        return messageOwner.from_id == UserConfig.getClientUserId();
    }

    public boolean isUnread() {
        return (messageOwner.flags & TLRPC.MESSAGE_FLAG_UNREAD) != 0;
    }

    public void setIsRead() {
        messageOwner.flags &=~ TLRPC.MESSAGE_FLAG_UNREAD;
    }

    public boolean isSecretPhoto() {
        return messageOwner instanceof TLRPC.TL_message_secret && messageOwner.media instanceof TLRPC.TL_messageMediaPhoto && messageOwner.ttl != 0 && messageOwner.ttl <= 60;
    }

    public boolean isSecretMedia() {
        return messageOwner instanceof TLRPC.TL_message_secret &&
                (messageOwner.media instanceof TLRPC.TL_messageMediaPhoto && messageOwner.ttl != 0 && messageOwner.ttl <= 60 ||
                messageOwner.media instanceof TLRPC.TL_messageMediaAudio ||
                messageOwner.media instanceof TLRPC.TL_messageMediaVideo);
    }

    public static void setIsUnread(TLRPC.Message message, boolean unread) {
        if (unread) {
            message.flags |= TLRPC.MESSAGE_FLAG_UNREAD;
        } else {
            message.flags &=~ TLRPC.MESSAGE_FLAG_UNREAD;
        }
    }

    public static boolean isUnread(TLRPC.Message message) {
        return (message.flags & TLRPC.MESSAGE_FLAG_UNREAD) != 0;
    }

    public static boolean isOut(TLRPC.Message message) {
        return (message.flags & TLRPC.MESSAGE_FLAG_OUT) != 0;
    }

    public long getDialogId() {
        if (messageOwner.dialog_id != 0) {
            return messageOwner.dialog_id;
        } else {
            if (messageOwner.to_id.chat_id != 0) {
                return -messageOwner.to_id.chat_id;
            } else if (isFromMe()) {
                return messageOwner.to_id.user_id;
            } else {
                return messageOwner.from_id;
            }
        }
    }

    public boolean isSending() {
        return messageOwner.send_state == MESSAGE_SEND_STATE_SENDING;
    }

    public boolean isSendError() {
        return messageOwner.send_state == MESSAGE_SEND_STATE_SEND_ERROR;
    }

    public boolean isSent() {
        return messageOwner.send_state == MESSAGE_SEND_STATE_SENT;
    }

    public String getSecretTimeString() {
        if (!isSecretMedia()) {
            return null;
        }
        int secondsLeft = messageOwner.ttl;
        if (messageOwner.destroyTime != 0) {
            secondsLeft = Math.max(0, messageOwner.destroyTime - ConnectionsManager.getInstance().getCurrentTime());
        }
        String str;
        if (secondsLeft < 60) {
            str = secondsLeft + "s";
        } else {
            str = secondsLeft / 60 + "m";
        }
        return str;
    }

    public String getDocumentName() {
        if (messageOwner.media != null && messageOwner.media.document != null) {
            return FileLoader.getDocumentFileName(messageOwner.media.document);
        }
        return "";
    }

    public boolean isSticker() {
        if (messageOwner.media != null && messageOwner.media.document != null) {
            for (TLRPC.DocumentAttribute attribute : messageOwner.media.document.attributes) {
                if (attribute instanceof TLRPC.TL_documentAttributeSticker) {
                    return true;
                }
            }
        }
        return false;
    }
}<|MERGE_RESOLUTION|>--- conflicted
+++ resolved
@@ -585,15 +585,9 @@
 
         textLayoutBlocks = new ArrayList<>();
 
-<<<<<<< HEAD
-        if (messageTextDecoded instanceof Spannable && containsUrls(messageOwner.message)) {
-            if (messageOwner.message.length() < 100) {
+        if (messageTextDecoded instanceof Spannable && containsUrls(messageTextDecoded)) {
+            if (messageTextDecoded.length() < 100) {
                 Linkify.addLinks((Spannable) messageTextDecoded, Linkify.WEB_URLS | Linkify.PHONE_NUMBERS);
-=======
-        if (messageText instanceof Spannable && containsUrls(messageText)) {
-            if (messageText.length() < 100) {
-                Linkify.addLinks((Spannable) messageText, Linkify.WEB_URLS | Linkify.PHONE_NUMBERS);
->>>>>>> 4e03bc1a
             } else {
                 Linkify.addLinks((Spannable) messageTextDecoded, Linkify.WEB_URLS);
             }
