--- conflicted
+++ resolved
@@ -722,25 +722,9 @@
         }
     }
 
-<<<<<<< HEAD
-    public void generateLayout(IAniwaysTextContainer textContainer) {
-        this.mtextContainer = textContainer;
-        CharSequence messageTextDecoded = getAniwaysDecodedMessageTextBigIcons(textContainer);
-
-        if (type != 0 || messageOwner.to_id == null || messageText == null || messageText.length() == 0 || messageTextDecoded == null || messageTextDecoded.length() == 0) {
-            return;
-        }
-
-        generateLinkDescription();
-        textLayoutBlocks = new ArrayList<>();
-
+    public static void addLinks(CharSequence messageTextDecoded) {
         if (messageTextDecoded instanceof Spannable && containsUrls(messageTextDecoded)) {
             if (messageTextDecoded.length() < 100) {
-=======
-    public static void addLinks(CharSequence messageText) {
-        if (messageText instanceof Spannable && containsUrls(messageText)) {
-            if (messageText.length() < 100) {
->>>>>>> a93d2994
                 try {
                     Linkify.addLinks((Spannable) messageTextDecoded, Linkify.WEB_URLS | Linkify.PHONE_NUMBERS);
                 } catch (Exception e) {
@@ -754,12 +738,15 @@
                 }
             }
 
-            addUsernamesAndHashtags(messageText);
-        }
-    }
-
-    private void generateLayout() {
-        if (type != 0 || messageOwner.to_id == null || messageText == null || messageText.length() == 0) {
+            addUsernamesAndHashtags(messageTextDecoded);
+        }
+    }
+
+    public void generateLayout(IAniwaysTextContainer textContainer) {
+        this.mtextContainer = textContainer;
+        CharSequence messageTextDecoded = getAniwaysDecodedMessageTextBigIcons(textContainer);
+
+        if (type != 0 || messageOwner.to_id == null || messageText == null || messageText.length() == 0 || messageTextDecoded == null || messageTextDecoded.length() == 0) {
             return;
         }
 
