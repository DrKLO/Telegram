--- conflicted
+++ resolved
@@ -632,13 +632,6 @@
         return false;
     }
 
-<<<<<<< HEAD
-    public void generateLayout(IAniwaysTextContainer textContainer) {
-        this.mtextContainer = textContainer;
-        CharSequence messageTextDecoded = getAniwaysDecodedMessageTextBigIcons(textContainer);
-
-        if (type != 0 || messageOwner.to_id == null || messageText == null || messageText.length() == 0 || messageTextDecoded == null || messageTextDecoded.length() == 0) {
-=======
     public void generateLinkDescription() {
         if (linkDescription != null) {
             return;
@@ -651,9 +644,11 @@
         }
     }
 
-    private void generateLayout() {
-        if (type != 0 || messageOwner.to_id == null || messageText == null || messageText.length() == 0) {
->>>>>>> f6655078
+    public void generateLayout(IAniwaysTextContainer textContainer) {
+        this.mtextContainer = textContainer;
+        CharSequence messageTextDecoded = getAniwaysDecodedMessageTextBigIcons(textContainer);
+
+        if (type != 0 || messageOwner.to_id == null || messageText == null || messageText.length() == 0 || messageTextDecoded == null || messageTextDecoded.length() == 0) {
             return;
         }
 
