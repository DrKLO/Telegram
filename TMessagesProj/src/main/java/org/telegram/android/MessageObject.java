/*
 * This is the source code of Telegram for Android v. 1.3.2.
 * It is licensed under GNU GPL v. 2 or later.
 * You should have received a copy of the license in this archive (see LICENSE).
 *
 * Copyright Nikolai Kudashov, 2013.
 */

package org.telegram.android;

import android.graphics.Paint;
import android.text.Editable;
import android.text.Layout;
import android.text.Spannable;
import android.text.SpannableStringBuilder;
import android.text.Spanned;
import android.text.StaticLayout;
import android.text.TextPaint;
import android.text.TextUtils;
import android.text.util.Linkify;

import org.telegram.messenger.ConnectionsManager;
import org.telegram.messenger.FileLoader;
import org.telegram.messenger.FileLog;
import org.telegram.messenger.TLRPC;

import com.aniways.Aniways;
import com.aniways.AniwaysIconInfoDisplayer;
import com.aniways.AniwaysNotInitializedException;
import com.aniways.IAniwaysTextContainer;
import com.aniways.Log;
import com.aniways.anigram.messenger.R;

import org.telegram.messenger.UserConfig;
import org.telegram.ui.Components.URLSpanNoUnderline;

import java.util.AbstractMap;
import java.util.ArrayList;
import java.util.Calendar;
import java.util.GregorianCalendar;

public class MessageObject {
    private static final String TAG = "MessageObject";

    public static final int MESSAGE_SEND_STATE_SENDING = 1;
    public static final int MESSAGE_SEND_STATE_SENT = 0;
    public static final int MESSAGE_SEND_STATE_SEND_ERROR = 2;

    private Editable mDecodedMessageBigIconsCache;
    private Editable mDecodedMessageSmallIconsCache;

    public TLRPC.Message messageOwner;
    public CharSequence messageText;
    public int type;
    public int contentType;
    public String dateKey;
    public boolean deleted = false;
    public float audioProgress;
    public int audioProgressSec;
    public ArrayList<TLRPC.PhotoSize> photoThumbs;

    public IAniwaysTextContainer mtextContainer;

    private static TextPaint textPaint;
    public int lastLineWidth;
    public int textWidth;
    public int textHeight;
    public int blockHeight = Integer.MAX_VALUE;
    public Boolean isAniwaysSticker = null;
    private String aniwaysStickerAttachPath;

    public boolean isAniwaysSticker() {
        if(isAniwaysSticker != null){
            return isAniwaysSticker;
        }

        isAniwaysSticker = false;
        String url = Aniways.getAniwaysStickerUrl(this.messageText);
        if(url == null){
            return isAniwaysSticker;
        }

        this.messageOwner.attachPath = url;
        aniwaysStickerAttachPath = this.messageOwner.attachPath;
        isAniwaysSticker = true;
        return isAniwaysSticker;
    }

    public static class TextLayoutBlock {
        public StaticLayout textLayout;
        public float textXOffset = 0;
        public float textYOffset = 0;
        public int charactersOffset = 0;
    }

    private static final int LINES_PER_BLOCK = 10;

    public ArrayList<TextLayoutBlock> textLayoutBlocks;

    public MessageObject(TLRPC.Message message, AbstractMap<Integer, TLRPC.User> users, boolean generateLayout) {
        if (textPaint == null) {
            textPaint = new TextPaint(Paint.ANTI_ALIAS_FLAG);
            textPaint.setColor(0xff000000);
            textPaint.linkColor = 0xff316f9f;
        }

        textPaint.setTextSize(AndroidUtilities.dp(MessagesController.getInstance().fontSize));

        messageOwner = message;

        if (message instanceof TLRPC.TL_messageService) {
            if (message.action != null) {
                TLRPC.User fromUser = null;
                if (users != null) {
                    fromUser = users.get(message.from_id);
                }
                if (fromUser == null) {
                    fromUser = MessagesController.getInstance().getUser(message.from_id);
                }
                if (message.action instanceof TLRPC.TL_messageActionChatCreate) {
                    if (isFromMe()) {
                        messageText = LocaleController.getString("ActionYouCreateGroup", R.string.ActionYouCreateGroup);
                    } else {
                        if (fromUser != null) {
                            messageText = replaceWithLink(LocaleController.getString("ActionCreateGroup", R.string.ActionCreateGroup), "un1", fromUser);
                        } else {
                            messageText = LocaleController.getString("ActionCreateGroup", R.string.ActionCreateGroup).replace("un1", "");
                        }
                    }
                } else if (message.action instanceof TLRPC.TL_messageActionChatDeleteUser) {
                    if (message.action.user_id == message.from_id) {
                        if (isFromMe()) {
                            messageText = LocaleController.getString("ActionYouLeftUser", R.string.ActionYouLeftUser);
                        } else {
                            if (fromUser != null) {
                                messageText = replaceWithLink(LocaleController.getString("ActionLeftUser", R.string.ActionLeftUser), "un1", fromUser);
                            } else {
                                messageText = LocaleController.getString("ActionLeftUser", R.string.ActionLeftUser).replace("un1", "");
                            }
                        }
                    } else {
                        TLRPC.User whoUser = null;
                        if (users != null) {
                            whoUser = users.get(message.action.user_id);
                        }
                        if (whoUser == null) {
                            whoUser = MessagesController.getInstance().getUser(message.action.user_id);
                        }
                        if (whoUser != null && fromUser != null) {
                            if (isFromMe()) {
                                messageText = replaceWithLink(LocaleController.getString("ActionYouKickUser", R.string.ActionYouKickUser), "un2", whoUser);
                            } else if (message.action.user_id == UserConfig.getClientUserId()) {
                                messageText = replaceWithLink(LocaleController.getString("ActionKickUserYou", R.string.ActionKickUserYou), "un1", fromUser);
                            } else {
                                messageText = replaceWithLink(LocaleController.getString("ActionKickUser", R.string.ActionKickUser), "un2", whoUser);
                                messageText = replaceWithLink(messageText, "un1", fromUser);
                            }
                        } else {
                            messageText = LocaleController.getString("ActionKickUser", R.string.ActionKickUser).replace("un2", "").replace("un1", "");
                        }
                    }
                } else if (message.action instanceof TLRPC.TL_messageActionChatAddUser) {
                    TLRPC.User whoUser = null;
                    if (users != null) {
                        whoUser = users.get(message.action.user_id);
                    }
                    if (whoUser == null) {
                        whoUser = MessagesController.getInstance().getUser(message.action.user_id);
                    }
                    if (whoUser != null && fromUser != null) {
                        if (isFromMe()) {
                            messageText = replaceWithLink(LocaleController.getString("ActionYouAddUser", R.string.ActionYouAddUser), "un2", whoUser);
                        } else if (message.action.user_id == UserConfig.getClientUserId()) {
                            messageText = replaceWithLink(LocaleController.getString("ActionAddUserYou", R.string.ActionAddUserYou), "un1", fromUser);
                        } else {
                            messageText = replaceWithLink(LocaleController.getString("ActionAddUser", R.string.ActionAddUser), "un2", whoUser);
                            messageText = replaceWithLink(messageText, "un1", fromUser);
                        }
                    } else {
                        messageText = LocaleController.getString("ActionAddUser", R.string.ActionAddUser).replace("un2", "").replace("un1", "");
                    }
                } else if (message.action instanceof TLRPC.TL_messageActionChatEditPhoto) {
                    if (isFromMe()) {
                        messageText = LocaleController.getString("ActionYouChangedPhoto", R.string.ActionYouChangedPhoto);
                    } else {
                        if (fromUser != null) {
                            messageText = replaceWithLink(LocaleController.getString("ActionChangedPhoto", R.string.ActionChangedPhoto), "un1", fromUser);
                        } else {
                            messageText = LocaleController.getString("ActionChangedPhoto", R.string.ActionChangedPhoto).replace("un1", "");
                        }
                    }
                } else if (message.action instanceof TLRPC.TL_messageActionChatEditTitle) {
                    if (isFromMe()) {
                        messageText = LocaleController.getString("ActionYouChangedTitle", R.string.ActionYouChangedTitle).replace("un2", message.action.title);
                    } else {
                        if (fromUser != null) {
                            messageText = replaceWithLink(LocaleController.getString("ActionChangedTitle", R.string.ActionChangedTitle).replace("un2", message.action.title), "un1", fromUser);
                        } else {
                            messageText = LocaleController.getString("ActionChangedTitle", R.string.ActionChangedTitle).replace("un1", "").replace("un2", message.action.title);
                        }
                    }
                } else if (message.action instanceof TLRPC.TL_messageActionChatDeletePhoto) {
                    if (isFromMe()) {
                        messageText = LocaleController.getString("ActionYouRemovedPhoto", R.string.ActionYouRemovedPhoto);
                    } else {
                        if (fromUser != null) {
                            messageText = replaceWithLink(LocaleController.getString("ActionRemovedPhoto", R.string.ActionRemovedPhoto), "un1", fromUser);
                        } else {
                            messageText = LocaleController.getString("ActionRemovedPhoto", R.string.ActionRemovedPhoto).replace("un1", "");
                        }
                    }
                } else if (message.action instanceof TLRPC.TL_messageActionTTLChange) {
                    if (message.action.ttl != 0) {
                        if (isFromMe()) {
                            messageText = LocaleController.formatString("MessageLifetimeChangedOutgoing", R.string.MessageLifetimeChangedOutgoing, AndroidUtilities.formatTTLString(message.action.ttl));
                        } else {
                            if (fromUser != null) {
                                messageText = LocaleController.formatString("MessageLifetimeChanged", R.string.MessageLifetimeChanged, fromUser.first_name, AndroidUtilities.formatTTLString(message.action.ttl));
                            } else {
                                messageText = LocaleController.formatString("MessageLifetimeChanged", R.string.MessageLifetimeChanged, "", AndroidUtilities.formatTTLString(message.action.ttl));
                            }
                        }
                    } else {
                        if (isFromMe()) {
                            messageText = LocaleController.getString("MessageLifetimeYouRemoved", R.string.MessageLifetimeYouRemoved);
                        } else {
                            if (fromUser != null) {
                                messageText = LocaleController.formatString("MessageLifetimeRemoved", R.string.MessageLifetimeRemoved, fromUser.first_name);
                            } else {
                                messageText = LocaleController.formatString("MessageLifetimeRemoved", R.string.MessageLifetimeRemoved, "");
                            }
                        }
                    }
                } else if (message.action instanceof TLRPC.TL_messageActionLoginUnknownLocation) {
                    String date = LocaleController.formatString("formatDateAtTime", R.string.formatDateAtTime, LocaleController.formatterYear.format(((long)message.date) * 1000), LocaleController.formatterDay.format(((long)message.date) * 1000));
                    TLRPC.User to_user = UserConfig.getCurrentUser();
                    if (to_user == null) {
                        if (users != null) {
                            to_user = users.get(messageOwner.to_id.user_id);
                        }
                        if (to_user == null) {
                            to_user = MessagesController.getInstance().getUser(messageOwner.to_id.user_id);
                        }
                    }
                    String name = "";
                    if (to_user != null) {
                        name = to_user.first_name;
                    }
                    messageText = LocaleController.formatString("NotificationUnrecognizedDevice", R.string.NotificationUnrecognizedDevice, name, date, message.action.title, message.action.address);
                } else if (message.action instanceof TLRPC.TL_messageActionUserJoined) {
                    if (fromUser != null) {
                        messageText = LocaleController.formatString("NotificationContactJoined", R.string.NotificationContactJoined, ContactsController.formatName(fromUser.first_name, fromUser.last_name));
                    } else {
                        messageText = LocaleController.formatString("NotificationContactJoined", R.string.NotificationContactJoined, "");
                    }
                } else if (message.action instanceof TLRPC.TL_messageActionUserUpdatedPhoto) {
                    if (fromUser != null) {
                        messageText = LocaleController.formatString("NotificationContactNewPhoto", R.string.NotificationContactNewPhoto, ContactsController.formatName(fromUser.first_name, fromUser.last_name));
                    } else {
                        messageText = LocaleController.formatString("NotificationContactNewPhoto", R.string.NotificationContactNewPhoto, "");
                    }
                } else if (message.action instanceof TLRPC.TL_messageEncryptedAction) {
                    if (message.action.encryptedAction instanceof TLRPC.TL_decryptedMessageActionScreenshotMessages) {
                        if (isFromMe()) {
                            messageText = LocaleController.formatString("ActionTakeScreenshootYou", R.string.ActionTakeScreenshootYou);
                        } else {
                            if (fromUser != null) {
                                messageText = replaceWithLink(LocaleController.getString("ActionTakeScreenshoot", R.string.ActionTakeScreenshoot), "un1", fromUser);
                            } else {
                                messageText = LocaleController.formatString("ActionTakeScreenshoot", R.string.ActionTakeScreenshoot).replace("un1", "");
                            }
                        }
                    } else if (message.action.encryptedAction instanceof TLRPC.TL_decryptedMessageActionSetMessageTTL) {
                        TLRPC.TL_decryptedMessageActionSetMessageTTL action = (TLRPC.TL_decryptedMessageActionSetMessageTTL) message.action.encryptedAction;
                        if (action.ttl_seconds != 0) {
                            if (isFromMe()) {
                                messageText = LocaleController.formatString("MessageLifetimeChangedOutgoing", R.string.MessageLifetimeChangedOutgoing, AndroidUtilities.formatTTLString(action.ttl_seconds));
                            } else {
                                if (fromUser != null) {
                                    messageText = LocaleController.formatString("MessageLifetimeChanged", R.string.MessageLifetimeChanged, fromUser.first_name, AndroidUtilities.formatTTLString(action.ttl_seconds));
                                } else {
                                    messageText = LocaleController.formatString("MessageLifetimeChanged", R.string.MessageLifetimeChanged, "", AndroidUtilities.formatTTLString(action.ttl_seconds));
                                }
                            }
                        } else {
                            if (isFromMe()) {
                                messageText = LocaleController.getString("MessageLifetimeYouRemoved", R.string.MessageLifetimeYouRemoved);
                            } else {
                                if (fromUser != null) {
                                    messageText = LocaleController.formatString("MessageLifetimeRemoved", R.string.MessageLifetimeRemoved, fromUser.first_name);
                                } else {
                                    messageText = LocaleController.formatString("MessageLifetimeRemoved", R.string.MessageLifetimeRemoved, "");
                                }
                            }
                        }
                    }
                } else if (message.action instanceof TLRPC.TL_messageActionCreatedBroadcastList) {
                    messageText = LocaleController.formatString("YouCreatedBroadcastList", R.string.YouCreatedBroadcastList);
                }
            }
        } else if (message.media != null && !(message.media instanceof TLRPC.TL_messageMediaEmpty)) {
            if (message.media instanceof TLRPC.TL_messageMediaPhoto) {
                messageText = LocaleController.getString("AttachPhoto", R.string.AttachPhoto);
            } else if (message.media instanceof TLRPC.TL_messageMediaVideo) {
                messageText = LocaleController.getString("AttachVideo", R.string.AttachVideo);
            } else if (message.media instanceof TLRPC.TL_messageMediaGeo) {
                messageText = LocaleController.getString("AttachLocation", R.string.AttachLocation);
            } else if (message.media instanceof TLRPC.TL_messageMediaContact) {
                messageText = LocaleController.getString("AttachContact", R.string.AttachContact);
            } else if (message.media instanceof TLRPC.TL_messageMediaUnsupported) {
                messageText = "Unsupported message, will be supported soon";LocaleController.getString("UnsuppotedMedia", R.string.UnsuppotedMedia);
            } else if (message.media instanceof TLRPC.TL_messageMediaDocument) {
                if (isSticker()) {
                    messageText = LocaleController.getString("AttachSticker", R.string.AttachSticker);
                } else {
                    messageText = LocaleController.getString("AttachDocument", R.string.AttachDocument);
                }
            } else if (message.media instanceof TLRPC.TL_messageMediaAudio) {
                messageText = LocaleController.getString("AttachAudio", R.string.AttachAudio);
            }
        } else {
            messageText = message.message;
        }
        //messageText = Emoji.replaceEmoji(messageText, textPaint.getFontMetricsInt(), AndroidUtilities.dp(20));

        if (message instanceof TLRPC.TL_message || message instanceof TLRPC.TL_messageForwarded) {
            if (message.media == null || message.media instanceof TLRPC.TL_messageMediaEmpty) {
                contentType = type = 0;
            } else if (message.media != null && message.media instanceof TLRPC.TL_messageMediaPhoto) {
                contentType = type = 1;
            } else if (message.media != null && message.media instanceof TLRPC.TL_messageMediaGeo) {
                contentType = 1;
                type = 4;
            } else if (message.media != null && message.media instanceof TLRPC.TL_messageMediaVideo) {
                contentType = 1;
                type = 3;
            } else if (message.media != null && message.media instanceof TLRPC.TL_messageMediaContact) {
                contentType = 3;
                type = 12;
            } else if (message.media != null && message.media instanceof TLRPC.TL_messageMediaUnsupported) {
                contentType = type = 0;
            } else if (message.media != null && message.media instanceof TLRPC.TL_messageMediaDocument) {
                contentType = 1;
                if (message.media.document.mime_type != null) {
                    if (message.media.document.mime_type.equals("image/gif") && message.media.document.thumb != null && !(message.media.document.thumb instanceof TLRPC.TL_photoSizeEmpty)) {
                        type = 8;
                    } else if (message.media.document.mime_type.equals("image/webp") && isSticker()) {
                        type = 13;
<<<<<<< HEAD
                    }
                    else {
=======
                        if (messageOwner.media.document.thumb != null && messageOwner.media.document.thumb.location != null) {
                            messageOwner.media.document.thumb.location.ext = "webp";
                        }
                    } else {
>>>>>>> dff666fc
                        type = 9;
                    }
                } else {
                    type = 9;
                }
            } else if (message.media != null && message.media instanceof TLRPC.TL_messageMediaAudio) {
                contentType = type = 2;
            }
        } else if (message instanceof TLRPC.TL_messageService) {
            if (message.action instanceof TLRPC.TL_messageActionLoginUnknownLocation) {
                contentType = type = 0;
            } else if (message.action instanceof TLRPC.TL_messageActionChatEditPhoto || message.action instanceof TLRPC.TL_messageActionUserUpdatedPhoto) {
                contentType = 4;
                type = 11;
            } else if (message.action instanceof TLRPC.TL_messageEncryptedAction) {
                if (message.action.encryptedAction instanceof TLRPC.TL_decryptedMessageActionScreenshotMessages || message.action.encryptedAction instanceof TLRPC.TL_decryptedMessageActionSetMessageTTL) {
                    contentType = 4;
                    type = 10;
                } else {
                    contentType = -1;
                    type = -1;
                }
            } else {
                contentType = 4;
                type = 10;
            }
        }

        if(type == 0 && contentType == 0 && isAniwaysSticker()){
            type = 13;
            contentType = 1;
            this.messageOwner.attachPath = aniwaysStickerAttachPath;
        }

        Calendar rightNow = new GregorianCalendar();
        rightNow.setTimeInMillis((long)(messageOwner.date) * 1000);
        int dateDay = rightNow.get(Calendar.DAY_OF_YEAR);
        int dateYear = rightNow.get(Calendar.YEAR);
        int dateMonth = rightNow.get(Calendar.MONTH);
        dateKey = String.format("%d_%02d_%02d", dateYear, dateMonth, dateDay);

<<<<<<< HEAD
        if (preview != 0) {
            generateLayout(null);
        }
        generateThumbs(false, preview);
    }

    public CharSequence getAniwaysDecodedMessageTextBigIcons(IAniwaysTextContainer textContainer){
        if(textContainer == null){
            return this.messageText;
        }

        if(mDecodedMessageBigIconsCache == null){
            try {
                mDecodedMessageBigIconsCache = Aniways.decodeMessage(this.messageText, new AniwaysIconInfoDisplayer(), textContainer, false);
            }
            catch(AniwaysNotInitializedException ex){
                Log.e(true, TAG, "Caught aniways not initialized exception", ex);
                return this.messageText;
            }
        }

        return mDecodedMessageBigIconsCache;
    }

    public CharSequence getAniwaysDecodedMessageTextSmallIcons(IAniwaysTextContainer textContainer){
        if(textContainer == null){
            return this.messageText;
        }

        if(mDecodedMessageSmallIconsCache == null){
            try {
                mDecodedMessageSmallIconsCache = Aniways.decodeMessage(this.messageText, new AniwaysIconInfoDisplayer(), textContainer, true);
            }
            catch(AniwaysNotInitializedException ex){
                Log.e(true, TAG, "Caught aniways not initialized exception", ex);
                return this.messageText;
            }
        }

        return mDecodedMessageSmallIconsCache;
    }


    public CharSequence replaceWithLink(CharSequence source, String param, TLRPC.User user) {
        String name = ContactsController.formatName(user.first_name, user.last_name);
        int start = TextUtils.indexOf(source, param);
        URLSpanNoUnderline span = new URLSpanNoUnderline("" + user.id);
        SpannableStringBuilder builder = new SpannableStringBuilder(TextUtils.replace(source, new String[]{param}, new String[]{name}));
        builder.setSpan(span, start, start + name.length(), Spanned.SPAN_EXCLUSIVE_EXCLUSIVE);
        return builder;
=======
        if (generateLayout) {
            generateLayout();
        }
        generateThumbs(false);
>>>>>>> dff666fc
    }

    public void generateThumbs(boolean update) {
        if (messageOwner instanceof TLRPC.TL_messageService) {
            if (messageOwner.action instanceof TLRPC.TL_messageActionChatEditPhoto) {
                if (!update) {
                    photoThumbs = new ArrayList<>(messageOwner.action.photo.sizes);
                } else if (photoThumbs != null && !photoThumbs.isEmpty()) {
                    for (TLRPC.PhotoSize photoObject : photoThumbs) {
                        for (TLRPC.PhotoSize size : messageOwner.action.photo.sizes) {
                            if (size instanceof TLRPC.TL_photoSizeEmpty) {
                                continue;
                            }
                            if (size.type.equals(photoObject.type)) {
                                photoObject.location = size.location;
                                break;
                            }
                        }
                    }
                }
            }
        } else if (messageOwner.media != null && !(messageOwner.media instanceof TLRPC.TL_messageMediaEmpty)) {
            if (messageOwner.media instanceof TLRPC.TL_messageMediaPhoto) {
                if (!update) {
                    photoThumbs = new ArrayList<>(messageOwner.media.photo.sizes);
                } else if (photoThumbs != null && !photoThumbs.isEmpty()) {
                    for (TLRPC.PhotoSize photoObject : photoThumbs) {
                        for (TLRPC.PhotoSize size : messageOwner.media.photo.sizes) {
                            if (size instanceof TLRPC.TL_photoSizeEmpty) {
                                continue;
                            }
                            if (size.type.equals(photoObject.type)) {
                                photoObject.location = size.location;
                                break;
                            }
                        }
                    }
                }
            } else if (messageOwner.media instanceof TLRPC.TL_messageMediaVideo) {
                if (!update) {
                    photoThumbs = new ArrayList<>();
                    photoThumbs.add(messageOwner.media.video.thumb);
                } else if (photoThumbs != null && !photoThumbs.isEmpty() && messageOwner.media.video.thumb != null) {
                    TLRPC.PhotoSize photoObject = photoThumbs.get(0);
                    photoObject.location = messageOwner.media.video.thumb.location;
                }
            } else if (messageOwner.media instanceof TLRPC.TL_messageMediaDocument) {
                if (!(messageOwner.media.document.thumb instanceof TLRPC.TL_photoSizeEmpty)) {
                    if (!update) {
                        photoThumbs = new ArrayList<>();
                        photoThumbs.add(messageOwner.media.document.thumb);
                    } else if (photoThumbs != null && !photoThumbs.isEmpty() && messageOwner.media.document.thumb != null) {
                        TLRPC.PhotoSize photoObject = photoThumbs.get(0);
                        photoObject.location = messageOwner.media.document.thumb.location;
                    }
                }
            }
        }
    }

    public CharSequence replaceWithLink(CharSequence source, String param, TLRPC.User user) {
        String name = ContactsController.formatName(user.first_name, user.last_name);
        int start = TextUtils.indexOf(source, param);
        URLSpanNoUnderline span = new URLSpanNoUnderline("" + user.id);
        SpannableStringBuilder builder = new SpannableStringBuilder(TextUtils.replace(source, new String[]{param}, new String[]{name}));
        builder.setSpan(span, start, start + name.length(), Spanned.SPAN_EXCLUSIVE_EXCLUSIVE);
        return builder;
    }

    public String getFileName() {
        if (messageOwner.media instanceof TLRPC.TL_messageMediaVideo) {
            return FileLoader.getAttachFileName(messageOwner.media.video);
        } else if (messageOwner.media instanceof TLRPC.TL_messageMediaDocument) {
            return FileLoader.getAttachFileName(messageOwner.media.document);
        } else if (messageOwner.media instanceof TLRPC.TL_messageMediaAudio) {
            return FileLoader.getAttachFileName(messageOwner.media.audio);
        } else if (messageOwner.media instanceof TLRPC.TL_messageMediaPhoto) {
            ArrayList<TLRPC.PhotoSize> sizes = messageOwner.media.photo.sizes;
            if (sizes.size() > 0) {
                TLRPC.PhotoSize sizeFull = FileLoader.getClosestPhotoSizeWithSize(sizes, AndroidUtilities.getPhotoSize());
                if (sizeFull != null) {
                    return FileLoader.getAttachFileName(sizeFull);
                }
            }
        }
        return "";
    }

    public int getFileType() {
        if (messageOwner.media instanceof TLRPC.TL_messageMediaVideo) {
            return FileLoader.MEDIA_DIR_VIDEO;
        } else if (messageOwner.media instanceof TLRPC.TL_messageMediaDocument) {
            return FileLoader.MEDIA_DIR_DOCUMENT;
        } else if (messageOwner.media instanceof TLRPC.TL_messageMediaAudio) {
            return FileLoader.MEDIA_DIR_AUDIO;
        } else if (messageOwner.media instanceof TLRPC.TL_messageMediaPhoto) {
            return FileLoader.MEDIA_DIR_IMAGE;
        }
        return FileLoader.MEDIA_DIR_CACHE;
    }

    private boolean containsUrls(CharSequence message) {
        if (message == null || message.length() < 3 || message.length() > 1024 * 20) {
            return false;
        }

        int length = message.length();

        int digitsInRow = 0;
        int schemeSequence = 0;
        int dotSequence = 0;

        char lastChar = 0;

        for (int i = 0; i < length; i++) {
            char c = message.charAt(i);

            if (c >= '0' && c <= '9') {
                digitsInRow++;
                if (digitsInRow >= 6) {
                    return true;
                }
                schemeSequence = 0;
                dotSequence = 0;
            } else if (!(c != ' ' && digitsInRow > 0)) {
                digitsInRow = 0;
            }
            if (c == ':') {
                if (schemeSequence == 0) {
                    schemeSequence = 1;
                } else {
                    schemeSequence = 0;
                }
            } else if (c == '/') {
                if (schemeSequence == 2) {
                    return true;
                }
                if (schemeSequence == 1) {
                    schemeSequence++;
                } else {
                    schemeSequence = 0;
                }
            } else if (c == '.') {
                if (dotSequence == 0 && lastChar != ' ') {
                    dotSequence++;
                } else {
                    dotSequence = 0;
                }
            } else if (c != ' ' && lastChar == '.' && dotSequence == 1) {
                return true;
            } else {
                dotSequence = 0;
            }
            lastChar = c;
        }
        return false;
    }

    public void generateLayout(IAniwaysTextContainer textContainer) {
        this.mtextContainer = textContainer;
        CharSequence messageTextDecoded = getAniwaysDecodedMessageTextBigIcons(textContainer);

        if (type != 0 || messageOwner.to_id == null || messageText == null || messageText.length() == 0 || messageTextDecoded == null || messageTextDecoded.length() == 0) {
            return;
        }

        textLayoutBlocks = new ArrayList<>();

        if (messageTextDecoded instanceof Spannable && containsUrls(messageTextDecoded)) {
            if (messageTextDecoded.length() < 100) {
                Linkify.addLinks((Spannable) messageTextDecoded, Linkify.WEB_URLS | Linkify.PHONE_NUMBERS);
            } else {
                Linkify.addLinks((Spannable) messageTextDecoded, Linkify.WEB_URLS);
            }
        }

        int maxWidth;
        if (AndroidUtilities.isTablet()) {
            if (messageOwner.to_id.chat_id != 0) {
                maxWidth = AndroidUtilities.getMinTabletSide() - AndroidUtilities.dp(122);
            } else {
                maxWidth = AndroidUtilities.getMinTabletSide() - AndroidUtilities.dp(80);
            }
        } else {
            if (messageOwner.to_id.chat_id != 0) {
                maxWidth = Math.min(AndroidUtilities.displaySize.x, AndroidUtilities.displaySize.y) - AndroidUtilities.dp(122);
            } else {
                maxWidth = Math.min(AndroidUtilities.displaySize.x, AndroidUtilities.displaySize.y) - AndroidUtilities.dp(80);
            }
        }

        StaticLayout textLayout = null;

        try {
            textLayout = new StaticLayout(messageTextDecoded, textPaint, maxWidth, Layout.Alignment.ALIGN_NORMAL, 1.0f, 0.0f, false);
        } catch (Exception e) {
            FileLog.e("tmessages", e);
            return;
        }

        textHeight = textLayout.getHeight();
        int linesCount = textLayout.getLineCount();

        int blocksCount = (int)Math.ceil((float)linesCount / LINES_PER_BLOCK);
        int linesOffset = 0;
        float prevOffset = 0;

        for (int a = 0; a < blocksCount; a++) {
            int currentBlockLinesCount = Math.min(LINES_PER_BLOCK, linesCount - linesOffset);
            TextLayoutBlock block = new TextLayoutBlock();

            if (blocksCount == 1) {
                block.textLayout = textLayout;
                block.textYOffset = 0;
                block.charactersOffset = 0;
                blockHeight = textHeight;
            } else {
                int startCharacter = textLayout.getLineStart(linesOffset);
                int endCharacter = textLayout.getLineEnd(linesOffset + currentBlockLinesCount - 1);
                if (endCharacter < startCharacter) {
                    continue;
                }
                block.charactersOffset = startCharacter;
                try {
                    CharSequence str = messageTextDecoded.subSequence(startCharacter, endCharacter);
                    block.textLayout = new StaticLayout(str, textPaint, maxWidth, Layout.Alignment.ALIGN_NORMAL, 1.0f, 0.0f, false);
                    block.textYOffset = textLayout.getLineTop(linesOffset);
                    if (a != 0) {
                        blockHeight = Math.min(blockHeight, (int)(block.textYOffset - prevOffset));
                    }
                    prevOffset = block.textYOffset;
                    /*if (a != blocksCount - 1) {
                        int height = block.textLayout.getHeight();
                        blockHeight = Math.min(blockHeight, block.textLayout.getHeight());
                        prevOffset = block.textYOffset;
                    } else {
                        blockHeight = Math.min(blockHeight, (int)(block.textYOffset - prevOffset));
                    }*/
                } catch (Exception e) {
                    FileLog.e("tmessages", e);
                    continue;
                }
            }

            textLayoutBlocks.add(block);

            float lastLeft = block.textXOffset = 0;
            try {
                lastLeft = block.textXOffset = block.textLayout.getLineLeft(currentBlockLinesCount - 1);
            } catch (Exception e) {
                FileLog.e("tmessages", e);
            }

            float lastLine = 0;
            try {
                lastLine = block.textLayout.getLineWidth(currentBlockLinesCount - 1);
            } catch (Exception e) {
                FileLog.e("tmessages", e);
            }

            int linesMaxWidth = (int)Math.ceil(lastLine);
            int lastLineWidthWithLeft;
            int linesMaxWidthWithLeft;
            boolean hasNonRTL = false;

            if (a == blocksCount - 1) {
                lastLineWidth = linesMaxWidth;
            }

            linesMaxWidthWithLeft = lastLineWidthWithLeft = (int)Math.ceil(lastLine + lastLeft);
            if (lastLeft == 0) {
                hasNonRTL = true;
            }

            if (currentBlockLinesCount > 1) {
                float textRealMaxWidth = 0, textRealMaxWidthWithLeft = 0, lineWidth, lineLeft;
                for (int n = 0; n < currentBlockLinesCount; ++n) {
                    try {
                        lineWidth = block.textLayout.getLineWidth(n);
                    } catch (Exception e) {
                        FileLog.e("tmessages", e);
                        lineWidth = 0;
                    }

                    if (lineWidth > maxWidth + 100) {
                        lineWidth = maxWidth;
                    }

                    try {
                        lineLeft = block.textLayout.getLineLeft(n);
                    } catch (Exception e) {
                        FileLog.e("tmessages", e);
                        lineLeft = 0;
                    }

                    block.textXOffset = Math.min(block.textXOffset, lineLeft);

                    if (lineLeft == 0) {
                        hasNonRTL = true;
                    }
                    textRealMaxWidth = Math.max(textRealMaxWidth, lineWidth);
                    textRealMaxWidthWithLeft = Math.max(textRealMaxWidthWithLeft, lineWidth + lineLeft);
                    linesMaxWidth = Math.max(linesMaxWidth, (int)Math.ceil(lineWidth));
                    linesMaxWidthWithLeft = Math.max(linesMaxWidthWithLeft, (int)Math.ceil(lineWidth + lineLeft));
                }
                if (hasNonRTL) {
                    textRealMaxWidth = textRealMaxWidthWithLeft;
                    if (a == blocksCount - 1) {
                        lastLineWidth = lastLineWidthWithLeft;
                    }
                    linesMaxWidth = linesMaxWidthWithLeft;
                } else if (a == blocksCount - 1) {
                    lastLineWidth = linesMaxWidth;
                }
                textWidth = Math.max(textWidth, (int)Math.ceil(textRealMaxWidth));
            } else {
                textWidth = Math.max(textWidth, Math.min(maxWidth, linesMaxWidth));
            }

            if (hasNonRTL) {
                block.textXOffset = 0;
            }

            linesOffset += currentBlockLinesCount;
        }
        if (blockHeight == 0) {
            blockHeight = 1;
        }
    }

    public boolean isOut() {
        return (messageOwner.flags & TLRPC.MESSAGE_FLAG_OUT) != 0;
    }

    public boolean isFromMe() {
        return messageOwner.from_id == UserConfig.getClientUserId();
    }

    public boolean isUnread() {
        return (messageOwner.flags & TLRPC.MESSAGE_FLAG_UNREAD) != 0;
    }

    public void setIsRead() {
        messageOwner.flags &=~ TLRPC.MESSAGE_FLAG_UNREAD;
    }

    public boolean isSecretPhoto() {
        return messageOwner instanceof TLRPC.TL_message_secret && messageOwner.media instanceof TLRPC.TL_messageMediaPhoto && messageOwner.ttl != 0 && messageOwner.ttl <= 60;
    }

    public boolean isSecretMedia() {
        return messageOwner instanceof TLRPC.TL_message_secret &&
                (messageOwner.media instanceof TLRPC.TL_messageMediaPhoto && messageOwner.ttl != 0 && messageOwner.ttl <= 60 ||
                messageOwner.media instanceof TLRPC.TL_messageMediaAudio ||
                messageOwner.media instanceof TLRPC.TL_messageMediaVideo);
    }

    public static void setIsUnread(TLRPC.Message message, boolean unread) {
        if (unread) {
            message.flags |= TLRPC.MESSAGE_FLAG_UNREAD;
        } else {
            message.flags &=~ TLRPC.MESSAGE_FLAG_UNREAD;
        }
    }

    public static boolean isUnread(TLRPC.Message message) {
        return (message.flags & TLRPC.MESSAGE_FLAG_UNREAD) != 0;
    }

    public static boolean isOut(TLRPC.Message message) {
        return (message.flags & TLRPC.MESSAGE_FLAG_OUT) != 0;
    }

    public long getDialogId() {
        if (messageOwner.dialog_id != 0) {
            return messageOwner.dialog_id;
        } else {
            if (messageOwner.to_id.chat_id != 0) {
                return -messageOwner.to_id.chat_id;
            } else if (isFromMe()) {
                return messageOwner.to_id.user_id;
            } else {
                return messageOwner.from_id;
            }
        }
    }

    public boolean isSending() {
        return messageOwner.send_state == MESSAGE_SEND_STATE_SENDING;
    }

    public boolean isSendError() {
        return messageOwner.send_state == MESSAGE_SEND_STATE_SEND_ERROR;
    }

    public boolean isSent() {
        return messageOwner.send_state == MESSAGE_SEND_STATE_SENT;
    }

    public String getSecretTimeString() {
        if (!isSecretMedia()) {
            return null;
        }
        int secondsLeft = messageOwner.ttl;
        if (messageOwner.destroyTime != 0) {
            secondsLeft = Math.max(0, messageOwner.destroyTime - ConnectionsManager.getInstance().getCurrentTime());
        }
        String str;
        if (secondsLeft < 60) {
            str = secondsLeft + "s";
        } else {
            str = secondsLeft / 60 + "m";
        }
        return str;
    }

    public String getDocumentName() {
        if (messageOwner.media != null && messageOwner.media.document != null) {
            return FileLoader.getDocumentFileName(messageOwner.media.document);
        }
        return "";
    }

    public static boolean isStickerMessage(TLRPC.Message message) {
        if (message.media != null && message.media.document != null) {
            for (TLRPC.DocumentAttribute attribute : message.media.document.attributes) {
                if (attribute instanceof TLRPC.TL_documentAttributeSticker) {
                    return true;
                }
            }
        }
        return false;
    }

    public boolean isSticker() {
        return isStickerMessage(messageOwner);
    }
}<|MERGE_RESOLUTION|>--- conflicted
+++ resolved
@@ -346,15 +346,10 @@
                         type = 8;
                     } else if (message.media.document.mime_type.equals("image/webp") && isSticker()) {
                         type = 13;
-<<<<<<< HEAD
-                    }
-                    else {
-=======
                         if (messageOwner.media.document.thumb != null && messageOwner.media.document.thumb.location != null) {
                             messageOwner.media.document.thumb.location.ext = "webp";
                         }
                     } else {
->>>>>>> dff666fc
                         type = 9;
                     }
                 } else {
@@ -396,11 +391,10 @@
         int dateMonth = rightNow.get(Calendar.MONTH);
         dateKey = String.format("%d_%02d_%02d", dateYear, dateMonth, dateDay);
 
-<<<<<<< HEAD
-        if (preview != 0) {
+        if (generateLayout) {
             generateLayout(null);
         }
-        generateThumbs(false, preview);
+        generateThumbs(false);
     }
 
     public CharSequence getAniwaysDecodedMessageTextBigIcons(IAniwaysTextContainer textContainer){
@@ -437,22 +431,6 @@
         }
 
         return mDecodedMessageSmallIconsCache;
-    }
-
-
-    public CharSequence replaceWithLink(CharSequence source, String param, TLRPC.User user) {
-        String name = ContactsController.formatName(user.first_name, user.last_name);
-        int start = TextUtils.indexOf(source, param);
-        URLSpanNoUnderline span = new URLSpanNoUnderline("" + user.id);
-        SpannableStringBuilder builder = new SpannableStringBuilder(TextUtils.replace(source, new String[]{param}, new String[]{name}));
-        builder.setSpan(span, start, start + name.length(), Spanned.SPAN_EXCLUSIVE_EXCLUSIVE);
-        return builder;
-=======
-        if (generateLayout) {
-            generateLayout();
-        }
-        generateThumbs(false);
->>>>>>> dff666fc
     }
 
     public void generateThumbs(boolean update) {
