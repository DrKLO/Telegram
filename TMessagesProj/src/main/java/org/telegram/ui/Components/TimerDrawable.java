/*
 * This is the source code of Telegram for Android v. 1.3.x.
 * It is licensed under GNU GPL v. 2 or later.
 * You should have received a copy of the license in this archive (see LICENSE).
 *
 * Copyright Nikolai Kudashov, 2013-2018.
 */

package org.telegram.ui.Components;

import android.content.Context;
import android.graphics.Canvas;
import android.graphics.ColorFilter;
import android.graphics.Paint;
import android.graphics.PixelFormat;
import android.graphics.PorterDuff;
import android.graphics.PorterDuffColorFilter;
import android.graphics.drawable.Drawable;
import android.text.Layout;
import android.text.StaticLayout;
import android.text.TextPaint;

<<<<<<< HEAD
import com.evildayz.code.telegraher.ThePenisMightierThanTheSword;
import org.telegram.messenger.MessagesController;
=======
import androidx.core.content.ContextCompat;

>>>>>>> c3dacd28
import org.telegram.messenger.AndroidUtilities;
import org.telegram.messenger.ApplicationLoader;
import org.telegram.messenger.FileLog;
import org.telegram.messenger.LocaleController;
import org.telegram.messenger.R;
import org.telegram.ui.ActionBar.Theme;

public class TimerDrawable extends Drawable {

    private TextPaint timePaint = new TextPaint(Paint.ANTI_ALIAS_FLAG);
    private Paint paint = new Paint(Paint.ANTI_ALIAS_FLAG);
    private Paint linePaint = new Paint(Paint.ANTI_ALIAS_FLAG);
    private StaticLayout timeLayout;
    private float timeWidth = 0;
    private int timeHeight = 0;
<<<<<<< HEAD
    private int time = 0;

    public TimerDrawable(Context context) {
        timePaint.setTypeface(ThePenisMightierThanTheSword.getFont(MessagesController.getGlobalTelegraherUICustomFont("fonts/rmedium.ttf", "rmedium")));
        timePaint.setTextSize(AndroidUtilities.dp(11));
=======
    private int time = -1;
    private Drawable currentTtlIcon;
    private int iconColor;
    private int currentTtlIconId;
    Context context;
    Theme.ResourcesProvider resourcesProvider;
    private boolean overrideColor;
    private boolean isStaticIcon;

    public TimerDrawable(Context context, Theme.ResourcesProvider resourcesProvider) {
        this.context = context;
        this.resourcesProvider = resourcesProvider;
        timePaint.setTypeface(AndroidUtilities.getTypeface("fonts/rcondensedbold.ttf"));
>>>>>>> c3dacd28

        linePaint.setStrokeWidth(AndroidUtilities.dp(1));
        linePaint.setStyle(Paint.Style.STROKE);
    }

    public void setTime(int value) {
        if (time != value) {
            time = value;

            currentTtlIcon = ContextCompat.getDrawable(context, time == 0 ? R.drawable.msg_mini_autodelete : R.drawable.msg_mini_autodelete_empty).mutate();
            currentTtlIcon.setColorFilter(currentColorFilter);
            invalidateSelf();

            String timeString;
            if (time >= 1 && time < 60) {
                timeString = "" + value;
                if (timeString.length() < 2) {
                    timeString += LocaleController.getString("SecretChatTimerSeconds", R.string.SecretChatTimerSeconds);
                }
            } else if (time >= 60 && time < 60 * 60) {
                timeString = "" + value / 60;
                if (timeString.length() < 2) {
                    timeString += LocaleController.getString("SecretChatTimerMinutes", R.string.SecretChatTimerMinutes);
                }
            } else if (time >= 60 * 60 && time < 60 * 60 * 24) {
                timeString = "" + value / 60 / 60;
                if (timeString.length() < 2) {
                    timeString += LocaleController.getString("SecretChatTimerHours", R.string.SecretChatTimerHours);
                }
            } else if (time >= 60 * 60 * 24 && time < 60 * 60 * 24 * 7) {
                timeString = "" + value / 60 / 60 / 24;
                if (timeString.length() < 2) {
                    timeString += LocaleController.getString("SecretChatTimerDays", R.string.SecretChatTimerDays);
                }
            } else if (time < 60 * 60 * 24 * 31) {
                timeString = "" + value / 60 / 60 / 24 / 7;
                if (timeString.length() < 2) {
                    timeString += LocaleController.getString("SecretChatTimerWeeks", R.string.SecretChatTimerWeeks);
                } else if (timeString.length() > 2) {
                    timeString = "c";
                }
            } else {
                timeString = "" + value / 60 / 60 / 24 / 30;
                if (timeString.length() < 2) {
                    timeString += LocaleController.getString("SecretChatTimerMonths", R.string.SecretChatTimerMonths);
                }
            }

            timePaint.setTextSize(AndroidUtilities.dp(11));
            timeWidth = timePaint.measureText(timeString);
            if (timeWidth > AndroidUtilities.dp(13)) {
                timePaint.setTextSize(AndroidUtilities.dp(9));
                timeWidth = timePaint.measureText(timeString);
            }
            if (timeWidth > AndroidUtilities.dp(13)) {
                timePaint.setTextSize(AndroidUtilities.dp(6));
                timeWidth = timePaint.measureText(timeString);
            }
            try {
                timeLayout = new StaticLayout(timeString, timePaint, (int) Math.ceil(timeWidth), Layout.Alignment.ALIGN_NORMAL, 1.0f, 0.0f, false);
                timeHeight = timeLayout.getHeight();
            } catch (Exception e) {
                timeLayout = null;
                FileLog.e(e);
            }

            invalidateSelf();
        }
    }

    public static TimerDrawable getTtlIcon(int ttl) {
        TimerDrawable timerDrawable = new TimerDrawable(ApplicationLoader.applicationContext, null);
        timerDrawable.setTime(ttl);
        timerDrawable.isStaticIcon = true;
        return timerDrawable;
    }

    @Override
    public void draw(Canvas canvas) {
        int width = getIntrinsicWidth();
        int height = getIntrinsicHeight();

        if (!isStaticIcon) {
            if (!overrideColor) {
                paint.setColor(Theme.getColor(Theme.key_actionBarDefault, resourcesProvider));
            }
            timePaint.setColor(Theme.getColor(Theme.key_actionBarDefaultTitle, resourcesProvider));
        } else {
            timePaint.setColor(Theme.getColor(Theme.key_actionBarDefaultSubmenuItemIcon, resourcesProvider));
        }

        if (currentTtlIcon != null) {
            if (!isStaticIcon) {
                canvas.drawCircle(getBounds().centerX(), getBounds().centerY(), getBounds().width() / 2f, paint);
                int iconColor = Theme.getColor(Theme.key_actionBarDefaultTitle, resourcesProvider);
                if (this.iconColor != iconColor) {
                    this.iconColor = iconColor;
                    currentTtlIcon.setColorFilter(new PorterDuffColorFilter(iconColor, PorterDuff.Mode.MULTIPLY));
                }
            }
            AndroidUtilities.rectTmp2.set((int) (getBounds().centerX() - AndroidUtilities.dp(10.5f)), (int) (getBounds().centerY() - AndroidUtilities.dp(10.5f)),
                    (int) (getBounds().centerX() - AndroidUtilities.dp(10.5f)) + currentTtlIcon.getIntrinsicWidth(),
                    (int) (getBounds().centerY() - AndroidUtilities.dp(10.5f)) + currentTtlIcon.getIntrinsicHeight());
            currentTtlIcon.setBounds(AndroidUtilities.rectTmp2);
            currentTtlIcon.draw(canvas);
        }
        if (time != 0) {
            if (timeLayout != null) {
                int xOffxet = 0;
                if (AndroidUtilities.density == 3) {
                    xOffxet = -1;
                }
                canvas.translate((int) (width / 2 - Math.ceil(timeWidth / 2)) + xOffxet, (height - timeHeight) / 2);
                timeLayout.draw(canvas);
            }
        }
    }

    @Override
    public void setAlpha(int alpha) {

    }

    ColorFilter currentColorFilter;
    @Override
    public void setColorFilter(ColorFilter cf) {
        currentColorFilter = cf;
        if (isStaticIcon) {
            currentTtlIcon.setColorFilter(cf);
        }
    }

    @Override
    public int getOpacity() {
        return PixelFormat.TRANSPARENT;
    }

    @Override
    public int getIntrinsicWidth() {
        return AndroidUtilities.dp(23);
    }

    @Override
    public int getIntrinsicHeight() {
        return AndroidUtilities.dp(23);
    }

    public void setBackgroundColor(int currentActionBarColor) {
        overrideColor = true;
        paint.setColor(currentActionBarColor);
    }
}<|MERGE_RESOLUTION|>--- conflicted
+++ resolved
@@ -20,13 +20,8 @@
 import android.text.StaticLayout;
 import android.text.TextPaint;
 
-<<<<<<< HEAD
-import com.evildayz.code.telegraher.ThePenisMightierThanTheSword;
-import org.telegram.messenger.MessagesController;
-=======
 import androidx.core.content.ContextCompat;
 
->>>>>>> c3dacd28
 import org.telegram.messenger.AndroidUtilities;
 import org.telegram.messenger.ApplicationLoader;
 import org.telegram.messenger.FileLog;
@@ -42,13 +37,6 @@
     private StaticLayout timeLayout;
     private float timeWidth = 0;
     private int timeHeight = 0;
-<<<<<<< HEAD
-    private int time = 0;
-
-    public TimerDrawable(Context context) {
-        timePaint.setTypeface(ThePenisMightierThanTheSword.getFont(MessagesController.getGlobalTelegraherUICustomFont("fonts/rmedium.ttf", "rmedium")));
-        timePaint.setTextSize(AndroidUtilities.dp(11));
-=======
     private int time = -1;
     private Drawable currentTtlIcon;
     private int iconColor;
@@ -62,7 +50,6 @@
         this.context = context;
         this.resourcesProvider = resourcesProvider;
         timePaint.setTypeface(AndroidUtilities.getTypeface("fonts/rcondensedbold.ttf"));
->>>>>>> c3dacd28
 
         linePaint.setStrokeWidth(AndroidUtilities.dp(1));
         linePaint.setStyle(Paint.Style.STROKE);
