package org.telegram.ui.Components;

import android.animation.Animator;
import android.animation.AnimatorListenerAdapter;
import android.animation.AnimatorSet;
import android.animation.ObjectAnimator;
import android.animation.StateListAnimator;
import android.animation.ValueAnimator;
import android.annotation.SuppressLint;
import android.app.Activity;
import android.content.Context;
import android.graphics.Canvas;
import android.graphics.Outline;
import android.graphics.Paint;
import android.graphics.PorterDuff;
import android.graphics.PorterDuffColorFilter;
import android.graphics.drawable.Drawable;
import android.os.Build;
import android.text.SpannableStringBuilder;
import android.text.Spanned;
import android.text.TextUtils;
import android.text.style.ForegroundColorSpan;
import android.view.Gravity;
import android.view.MotionEvent;
import android.view.View;
import android.view.ViewConfiguration;
import android.view.ViewGroup;
import android.view.ViewOutlineProvider;
import android.widget.ImageView;
import android.widget.ScrollView;

import androidx.annotation.NonNull;
import androidx.collection.LongSparseArray;
import androidx.core.graphics.ColorUtils;
import androidx.recyclerview.widget.DefaultItemAnimator;
import androidx.recyclerview.widget.RecyclerView;

import org.telegram.messenger.AndroidUtilities;
import org.telegram.messenger.ApplicationLoader;
import org.telegram.messenger.ChatObject;
import org.telegram.messenger.ContactsController;
import org.telegram.messenger.DialogObject;
import org.telegram.messenger.LocaleController;
import org.telegram.messenger.MessagesController;
import org.telegram.messenger.NotificationCenter;
import org.telegram.messenger.R;
import org.telegram.messenger.UserObject;
import org.telegram.messenger.Utilities;
import org.telegram.tgnet.ConnectionsManager;
import org.telegram.tgnet.TLObject;
import org.telegram.tgnet.TLRPC;
import org.telegram.ui.ActionBar.AlertDialog;
import org.telegram.ui.ActionBar.BaseFragment;
import org.telegram.ui.ActionBar.Theme;
import org.telegram.ui.Adapters.SearchAdapterHelper;
import org.telegram.ui.Cells.GroupCreateSectionCell;
import org.telegram.ui.Cells.GroupCreateUserCell;
import org.telegram.ui.Cells.ManageChatTextCell;
import org.telegram.ui.ChatActivity;
import org.telegram.ui.GroupCreateActivity;
import org.telegram.ui.LaunchActivity;

import java.util.ArrayList;

public class InviteMembersBottomSheet extends UsersAlertBase implements NotificationCenter.NotificationCenterDelegate {

    private LongSparseArray<TLObject> ignoreUsers;
    private final SpansContainer spansContainer;
    private final ScrollView spansScrollView;
    private SearchAdapter searchAdapter;

    private int emptyRow;
    private int copyLinkRow;
    private int contactsStartRow;
    private int contactsEndRow;
    private int noContactsStubRow;
    private int lastRow;

    private int rowCount;

    private AnimatorSet currentAnimation;

    private ArrayList<TLObject> contacts = new ArrayList<>();
    private LongSparseArray<GroupCreateSpan> selectedContacts = new LongSparseArray<>();

    private boolean spanEnter;
    private float spansEnterProgress = 0;
    private ValueAnimator spansEnterAnimator;
    private GroupCreateSpan currentDeletingSpan;
    private int scrollViewH;
    private GroupCreateActivity.ContactsAddActivityDelegate delegate;
    private InviteMembersBottomSheetDelegate dialogsDelegate;
    private ArrayList<TLRPC.Dialog> dialogsServerOnly;

    private int additionalHeight;

    private float touchSlop;
    private BaseFragment parentFragment;

    private View.OnClickListener spanClickListener = new View.OnClickListener() {
        @Override
        public void onClick(View v) {
            GroupCreateSpan span = (GroupCreateSpan) v;
            if (span.isDeleting()) {
                currentDeletingSpan = null;
                selectedContacts.remove(span.getUid());
                spansContainer.removeSpan(span);
                spansCountChanged(true);
                AndroidUtilities.updateVisibleRows(listView);
            } else {
                if (currentDeletingSpan != null) {
                    currentDeletingSpan.cancelDeleteAnimation();
                }
                currentDeletingSpan = span;
                span.startDeleteAnimation();
            }
        }
    };
    private int maxSize;
    private final ImageView floatingButton;
    private AnimatorSet currentDoneButtonAnimation;
    private int searchAdditionalHeight;
    private long chatId;

    public interface InviteMembersBottomSheetDelegate {
        void didSelectDialogs(ArrayList<Long> dids);
    }

    public InviteMembersBottomSheet(Context context, int account, LongSparseArray<TLObject> ignoreUsers, long chatId, BaseFragment parentFragment, Theme.ResourcesProvider resourcesProvider) {
        super(context, false, account, resourcesProvider);
        this.ignoreUsers = ignoreUsers;
        needSnapToTop = false;
        this.parentFragment = parentFragment;
        this.chatId = chatId;
        fixNavigationBar();

        searchView.searchEditText.setHint(LocaleController.getString("SearchForChats", R.string.SearchForChats));

        final ViewConfiguration configuration = ViewConfiguration.get(context);
        touchSlop = configuration.getScaledTouchSlop();

        searchListViewAdapter = searchAdapter = new SearchAdapter();
        listView.setAdapter(listViewAdapter = new ListAdapter());

        ArrayList<TLRPC.TL_contact> arrayList = ContactsController.getInstance(account).contacts;
        for (int a = 0; a < arrayList.size(); a++) {
            TLRPC.User user = MessagesController.getInstance(currentAccount).getUser(arrayList.get(a).user_id);
            if (user == null || user.self || user.deleted) {
                continue;
            }
            contacts.add(user);
        }

        spansContainer = new SpansContainer(context);

        listView.setOnItemClickListener((view, position) -> {
            TLObject object = null;
            if (listView.getAdapter() == searchAdapter) {
                int localCount = searchAdapter.searchResult.size();
                int globalCount = searchAdapter.searchAdapterHelper.getGlobalSearch().size();
                int localServerCount = searchAdapter.searchAdapterHelper.getLocalServerSearch().size();

                position--;
                if (position >= 0 && position < localCount) {
                    object = (TLObject) searchAdapter.searchResult.get(position);
                } else if (position >= localCount && position < localServerCount + localCount) {
                    object = searchAdapter.searchAdapterHelper.getLocalServerSearch().get(position - localCount);
                } else if (position > localCount + localServerCount && position <= globalCount + localCount + localServerCount) {
                    object = searchAdapter.searchAdapterHelper.getGlobalSearch().get(position - localCount - localServerCount - 1);
                }
                if (dialogsDelegate != null) {
                    searchView.closeSearch();
                }
            } else {
                if (position == copyLinkRow) {
                    TLRPC.Chat chat = MessagesController.getInstance(currentAccount).getChat(chatId);
                    TLRPC.ChatFull chatInfo = MessagesController.getInstance(currentAccount).getChatFull(chatId);
<<<<<<< HEAD
                    String link = null;
                    if (chat != null && !TextUtils.isEmpty(chat.username)) {
                        link = "https://teamgram.me/" + chat.username;
=======
                    String link = null, username;
                    if (chat != null && !TextUtils.isEmpty(username = ChatObject.getPublicUsername(chat))) {
                        link = "https://" + MessagesController.getInstance(currentAccount).linkPrefix + "/" + username;
>>>>>>> bab9943e
                    } else if (chatInfo != null &&  chatInfo.exported_invite != null) {
                        link = chatInfo.exported_invite.link;
                    } else {
                        generateLink();
                    }

                    if (link == null) {
                        return;
                    }
                    android.content.ClipboardManager clipboard = (android.content.ClipboardManager) ApplicationLoader.applicationContext.getSystemService(Context.CLIPBOARD_SERVICE);
                    android.content.ClipData clip = android.content.ClipData.newPlainText("label", link);
                    clipboard.setPrimaryClip(clip);
                    dismiss();
                    BulletinFactory.createCopyLinkBulletin(parentFragment).show();

                } else if (position >= contactsStartRow && position < contactsEndRow) {
                    object = ((ListAdapter) listViewAdapter).getObject(position);
                }
            }

            if (object != null) {
                long id;
                if (object instanceof TLRPC.User) {
                    id = ((TLRPC.User) object).id;
                } else if (object instanceof TLRPC.Chat) {
                    id = -((TLRPC.Chat) object).id;
                } else {
                    id = 0;
                }
                if (ignoreUsers != null && ignoreUsers.indexOfKey(id) >= 0) {
                    return;
                }
                if (id != 0) {
                    if (selectedContacts.indexOfKey(id) >= 0) {
                        GroupCreateSpan groupCreateSpan = selectedContacts.get(id);
                        selectedContacts.remove(id);
                        spansContainer.removeSpan(groupCreateSpan);
                    } else {
                        GroupCreateSpan groupCreateSpan = new GroupCreateSpan(context, object);
                        groupCreateSpan.setOnClickListener(spanClickListener);
                        selectedContacts.put(id, groupCreateSpan);
                        spansContainer.addSpan(groupCreateSpan, true);
                    }
                }
                spansCountChanged(true);
                AndroidUtilities.updateVisibleRows(listView);
            }
        });

        listView.setItemAnimator(new ItemAnimator());
        updateRows();


        spansScrollView = new ScrollView(context) {

            @Override
            protected void onMeasure(int widthMeasureSpec, int heightMeasureSpec) {
                int width = MeasureSpec.getSize(widthMeasureSpec);
                int height = MeasureSpec.getSize(heightMeasureSpec);

                if (AndroidUtilities.isTablet() || height > width) {
                    maxSize = AndroidUtilities.dp(144);
                } else {
                    maxSize = AndroidUtilities.dp(56);
                }
                super.onMeasure(widthMeasureSpec, MeasureSpec.makeMeasureSpec(maxSize, MeasureSpec.AT_MOST));
            }
        };
        spansScrollView.setVisibility(View.GONE);
        spansScrollView.setClipChildren(false);
        spansScrollView.addView(spansContainer);
        containerView.addView(spansScrollView);

        floatingButton = new ImageView(context);
        floatingButton.setScaleType(ImageView.ScaleType.CENTER);

        Drawable drawable = Theme.createSimpleSelectorCircleDrawable(AndroidUtilities.dp(56), Theme.getColor(Theme.key_chats_actionBackground), Theme.getColor(Theme.key_chats_actionPressedBackground));
        if (Build.VERSION.SDK_INT < 21) {
            Drawable shadowDrawable = context.getResources().getDrawable(R.drawable.floating_shadow).mutate();
            shadowDrawable.setColorFilter(new PorterDuffColorFilter(0xff000000, PorterDuff.Mode.MULTIPLY));
            CombinedDrawable combinedDrawable = new CombinedDrawable(shadowDrawable, drawable, 0, 0);
            combinedDrawable.setIconSize(AndroidUtilities.dp(56), AndroidUtilities.dp(56));
            drawable = combinedDrawable;
        }
        floatingButton.setBackgroundDrawable(drawable);
        floatingButton.setColorFilter(new PorterDuffColorFilter(Theme.getColor(Theme.key_chats_actionIcon), PorterDuff.Mode.MULTIPLY));
        floatingButton.setImageResource(R.drawable.floating_check);

        if (Build.VERSION.SDK_INT >= 21) {
            StateListAnimator animator = new StateListAnimator();
            animator.addState(new int[]{android.R.attr.state_pressed}, ObjectAnimator.ofFloat(floatingButton, "translationZ", AndroidUtilities.dp(2), AndroidUtilities.dp(4)).setDuration(200));
            animator.addState(new int[]{}, ObjectAnimator.ofFloat(floatingButton, "translationZ", AndroidUtilities.dp(4), AndroidUtilities.dp(2)).setDuration(200));
            floatingButton.setStateListAnimator(animator);
            floatingButton.setOutlineProvider(new ViewOutlineProvider() {
                @SuppressLint("NewApi")
                @Override
                public void getOutline(View view, Outline outline) {
                    outline.setOval(0, 0, AndroidUtilities.dp(56), AndroidUtilities.dp(56));
                }
            });
        }

        floatingButton.setOnClickListener(v -> {
            if (dialogsDelegate == null && selectedContacts.size() == 0) {
                return;
            }
            Activity activity = AndroidUtilities.findActivity(context);
            if (activity == null) {
                return;
            }
            if (dialogsDelegate != null) {
                ArrayList<Long> dialogs = new ArrayList<>();
                for (int a = 0; a < selectedContacts.size(); a++) {
                    long uid = selectedContacts.keyAt(a);
                    dialogs.add(uid);
                }
                dialogsDelegate.didSelectDialogs(dialogs);
                dismiss();
            } else {
                AlertDialog.Builder builder = new AlertDialog.Builder(activity);
                builder.setTitle(LocaleController.formatPluralString("AddManyMembersAlertTitle", selectedContacts.size()));
                StringBuilder stringBuilder = new StringBuilder();
                for (int a = 0; a < selectedContacts.size(); a++) {
                    long uid = selectedContacts.keyAt(a);
                    TLRPC.User user = MessagesController.getInstance(currentAccount).getUser(uid);
                    if (user == null) {
                        continue;
                    }
                    if (stringBuilder.length() > 0) {
                        stringBuilder.append(", ");
                    }
                    stringBuilder.append("**").append(ContactsController.formatName(user.first_name, user.last_name)).append("**");
                }
                TLRPC.Chat chat = MessagesController.getInstance(currentAccount).getChat(chatId);
                if (selectedContacts.size() > 5) {
                    SpannableStringBuilder spannableStringBuilder = new SpannableStringBuilder(AndroidUtilities.replaceTags(LocaleController.formatPluralString("AddManyMembersAlertNamesText", selectedContacts.size(), chat.title)));
                    String countString = String.format("%d", selectedContacts.size());
                    int index = TextUtils.indexOf(spannableStringBuilder, countString);
                    if (index >= 0) {
                        spannableStringBuilder.setSpan(new TypefaceSpan(AndroidUtilities.getTypeface("fonts/rmedium.ttf")), index, index + countString.length(), Spanned.SPAN_EXCLUSIVE_EXCLUSIVE);
                    }
                    builder.setMessage(spannableStringBuilder);
                } else {
                    builder.setMessage(AndroidUtilities.replaceTags(LocaleController.formatString("AddMembersAlertNamesText", R.string.AddMembersAlertNamesText, stringBuilder, chat.title)));
                }
                builder.setPositiveButton(LocaleController.getString("Add", R.string.Add), (dialogInterface, i) -> onAddToGroupDone(0));
                builder.setNegativeButton(LocaleController.getString("Cancel", R.string.Cancel), null);
                builder.create();
                builder.show();
            }
        });
        floatingButton.setVisibility(View.INVISIBLE);
        floatingButton.setScaleX(0.0f);
        floatingButton.setScaleY(0.0f);
        floatingButton.setAlpha(0.0f);
        floatingButton.setContentDescription(LocaleController.getString("Next", R.string.Next));

        containerView.addView(floatingButton, LayoutHelper.createFrame((Build.VERSION.SDK_INT >= 21 ? 56 : 60), (Build.VERSION.SDK_INT >= 21 ? 56 : 60), Gravity.RIGHT | Gravity.BOTTOM, 14, 14, 14, 14));

        ((ViewGroup.MarginLayoutParams) emptyView.getLayoutParams()).topMargin = AndroidUtilities.dp(20);
        ((ViewGroup.MarginLayoutParams) emptyView.getLayoutParams()).leftMargin = AndroidUtilities.dp(4);
        ((ViewGroup.MarginLayoutParams) emptyView.getLayoutParams()).rightMargin = AndroidUtilities.dp(4);
    }

    private void onAddToGroupDone(int i) {
        ArrayList<TLRPC.User> result = new ArrayList<>();
        for (int a = 0; a < selectedContacts.size(); a++) {
            TLRPC.User user = MessagesController.getInstance(currentAccount).getUser(selectedContacts.keyAt(a));
            result.add(user);
        }
        if (delegate != null) {
            delegate.didSelectUsers(result, i);
        }
        dismiss();
    }

    @Override
    public void dismiss() {
        super.dismiss();
        NotificationCenter.getInstance(currentAccount).removeObserver(this, NotificationCenter.dialogsNeedReload);
    }

    public void setSelectedContacts(ArrayList<Long> dialogs) {
        for (int a = 0, N = dialogs.size(); a < N; a++) {
            long dialogId = dialogs.get(a);
            TLObject object;
            if (DialogObject.isChatDialog(dialogId)) {
                object = MessagesController.getInstance(currentAccount).getChat(-dialogId);
            } else {
                object = MessagesController.getInstance(currentAccount).getUser(dialogId);
            }
            GroupCreateSpan span = new GroupCreateSpan(spansContainer.getContext(), object);
            spansContainer.addSpan(span, false);
            span.setOnClickListener(spanClickListener);
        }
        spansCountChanged(false);

        int count = spansContainer.getChildCount();

        boolean isPortrait = AndroidUtilities.displaySize.x < AndroidUtilities.displaySize.y;

        if (AndroidUtilities.isTablet() || isPortrait) {
            maxSize = AndroidUtilities.dp(144);
        } else {
            maxSize = AndroidUtilities.dp(56);
        }

        int width;
        if (AndroidUtilities.isTablet()) {
            width = (int) (Math.min(AndroidUtilities.displaySize.x, AndroidUtilities.displaySize.y) * 0.8f);
        } else {
            width = isPortrait ? AndroidUtilities.displaySize.x : (int) Math.max(AndroidUtilities.displaySize.x * 0.8f, Math.min(AndroidUtilities.dp(480), AndroidUtilities.displaySize.x));
        }
        int maxWidth = width - AndroidUtilities.dp(26);
        int currentLineWidth = 0;
        int y = AndroidUtilities.dp(10);
        for (int a = 0; a < count; a++) {
            View child = spansContainer.getChildAt(a);
            if (!(child instanceof GroupCreateSpan)) {
                continue;
            }
            child.measure(View.MeasureSpec.makeMeasureSpec(width, View.MeasureSpec.AT_MOST), View.MeasureSpec.makeMeasureSpec(AndroidUtilities.dp(32), View.MeasureSpec.EXACTLY));
            if (currentLineWidth + child.getMeasuredWidth() > maxWidth) {
                y += child.getMeasuredHeight() + AndroidUtilities.dp(8);
                currentLineWidth = 0;
            }
            currentLineWidth += child.getMeasuredWidth() + AndroidUtilities.dp(9);
        }

        int animateToH = y + AndroidUtilities.dp(32 + 10);

        int newAdditionalH;
        if (dialogsDelegate != null) {
            newAdditionalH = spanEnter ? Math.min(maxSize, animateToH) : 0;
        } else {
            newAdditionalH = Math.max(0, Math.min(maxSize, animateToH) - AndroidUtilities.dp(52));
        }
        int oldSearchAdditionalH = searchAdditionalHeight;
        searchAdditionalHeight = (selectedContacts.size() > 0 ? AndroidUtilities.dp(56) : 0);
        if (newAdditionalH != additionalHeight || oldSearchAdditionalH != searchAdditionalHeight) {
            additionalHeight = newAdditionalH;
        }
    }

    private void spansCountChanged(boolean animated) {
        boolean enter = selectedContacts.size() > 0;
        if (spanEnter != enter) {
            if (spansEnterAnimator != null) {
                spansEnterAnimator.removeAllListeners();
                spansEnterAnimator.cancel();
            }
            spanEnter = enter;
            if (spanEnter) {
                spansScrollView.setVisibility(View.VISIBLE);
            }
            if (animated) {
                spansEnterAnimator = ValueAnimator.ofFloat(spansEnterProgress, enter ? 1f : 0f);
                spansEnterAnimator.addUpdateListener(valueAnimator1 -> {
                    spansEnterProgress = (float) valueAnimator1.getAnimatedValue();
                    containerView.invalidate();
                });
                spansEnterAnimator.addListener(new AnimatorListenerAdapter() {
                    @Override
                    public void onAnimationEnd(Animator animation) {
                        spansEnterProgress = enter ? 1f : 0f;
                        containerView.invalidate();
                        if (!enter) {
                            spansScrollView.setVisibility(View.GONE);
                        }
                    }
                });
                spansEnterAnimator.setDuration(150);
                spansEnterAnimator.start();

                if (!spanEnter && dialogsDelegate == null) {
                    if (currentDoneButtonAnimation != null) {
                        currentDoneButtonAnimation.cancel();
                    }
                    currentDoneButtonAnimation = new AnimatorSet();
                    currentDoneButtonAnimation.playTogether(ObjectAnimator.ofFloat(floatingButton, View.SCALE_X, 0.0f),
                            ObjectAnimator.ofFloat(floatingButton, View.SCALE_Y, 0.0f),
                            ObjectAnimator.ofFloat(floatingButton, View.ALPHA, 0.0f));
                    currentDoneButtonAnimation.addListener(new AnimatorListenerAdapter() {
                        @Override
                        public void onAnimationEnd(Animator animation) {
                            floatingButton.setVisibility(View.INVISIBLE);
                        }
                    });
                    currentDoneButtonAnimation.setDuration(180);
                    currentDoneButtonAnimation.start();
                } else {
                    if (currentDoneButtonAnimation != null) {
                        currentDoneButtonAnimation.cancel();
                    }
                    currentDoneButtonAnimation = new AnimatorSet();
                    floatingButton.setVisibility(View.VISIBLE);
                    currentDoneButtonAnimation.playTogether(ObjectAnimator.ofFloat(floatingButton, View.SCALE_X, 1.0f),
                            ObjectAnimator.ofFloat(floatingButton, View.SCALE_Y, 1.0f),
                            ObjectAnimator.ofFloat(floatingButton, View.ALPHA, 1.0f));
                    currentDoneButtonAnimation.setDuration(180);
                    currentDoneButtonAnimation.start();
                }
            } else {
                spansEnterProgress = enter ? 1.0f : 0.0f;
                containerView.invalidate();
                if (!enter) {
                    spansScrollView.setVisibility(View.GONE);
                }
                if (currentDoneButtonAnimation != null) {
                    currentDoneButtonAnimation.cancel();
                }
                if (!spanEnter && dialogsDelegate == null) {
                    floatingButton.setScaleY(0.0f);
                    floatingButton.setScaleX(0.0f);
                    floatingButton.setAlpha(0.0f);
                    floatingButton.setVisibility(View.INVISIBLE);
                } else {
                    floatingButton.setScaleY(1.0f);
                    floatingButton.setScaleX(1.0f);
                    floatingButton.setAlpha(1.0f);
                    floatingButton.setVisibility(View.VISIBLE);
                }
            }
        }
    }

    private void updateRows() {
        contactsStartRow = -1;
        contactsEndRow = -1;
        copyLinkRow = -1;
        noContactsStubRow = -1;

        rowCount = 0;
        emptyRow = rowCount++;
        if (dialogsDelegate == null) {
            if (hasLink()) {
                copyLinkRow = rowCount++;
            }
            if (contacts.size() != 0) {
                contactsStartRow = rowCount;
                rowCount += contacts.size();
                contactsEndRow = rowCount;
            } else {
                noContactsStubRow = rowCount++;
            }
        } else {
            if (dialogsServerOnly.size() != 0) {
                contactsStartRow = rowCount;
                rowCount += dialogsServerOnly.size();
                contactsEndRow = rowCount;
            } else {
                noContactsStubRow = rowCount++;
            }
        }

        lastRow = rowCount++;
    }

    protected boolean hasLink() {
        TLRPC.Chat chat = MessagesController.getInstance(currentAccount).getChat(chatId);
        TLRPC.ChatFull chatInfo = MessagesController.getInstance(currentAccount).getChatFull(chatId);
        if (chat != null && !TextUtils.isEmpty(ChatObject.getPublicUsername(chat)) ||
            chatInfo != null &&  chatInfo.exported_invite != null) {
            return true;
        } else {
            return canGenerateLink();
        }
    }

    protected boolean canGenerateLink() {
        return true;
    }

    @Override
    public void didReceivedNotification(int id, int account, Object... args) {
        if (id == NotificationCenter.dialogsNeedReload) {
            if (dialogsDelegate != null && dialogsServerOnly.isEmpty()) {
                dialogsServerOnly = new ArrayList<>(MessagesController.getInstance(currentAccount).dialogsServerOnly);
                listViewAdapter.notifyDataSetChanged();
            }
        }
    }

    private class ListAdapter extends RecyclerListView.SelectionAdapter {

        @NonNull
        @Override
        public RecyclerView.ViewHolder onCreateViewHolder(@NonNull ViewGroup parent, int viewType) {
            Context context = parent.getContext();
            View view;
            switch (viewType) {
                default:
                case 1:
                    ManageChatTextCell manageChatTextCell = new ManageChatTextCell(context);
                    manageChatTextCell.setText(LocaleController.getString("VoipGroupCopyInviteLink", R.string.VoipGroupCopyInviteLink), null, R.drawable.msg_link, 7, true);
                    manageChatTextCell.setColors(Theme.key_dialogTextBlue2, Theme.key_dialogTextBlue2);
                    view = manageChatTextCell;
                    break;
                case 2:
                    view = new View(context) {
                        @Override
                        protected void onMeasure(int widthMeasureSpec, int heightMeasureSpec) {
                            super.onMeasure(widthMeasureSpec, MeasureSpec.makeMeasureSpec(AndroidUtilities.dp(48) + additionalHeight, MeasureSpec.EXACTLY));
                        }
                    };
                    break;
                case 3:
                    view = new GroupCreateUserCell(context, 1, 0, dialogsDelegate != null);
                    break;
                case 4:
                    view = new View(context);
                    break;
                case 5:
                    StickerEmptyView stickerEmptyView = new StickerEmptyView(context, null, StickerEmptyView.STICKER_TYPE_NO_CONTACTS) {
                        @Override
                        protected void onAttachedToWindow() {
                            super.onAttachedToWindow();
                            stickerView.getImageReceiver().startAnimation();
                        }
                    };
                    stickerEmptyView.setLayoutParams(new RecyclerView.LayoutParams(ViewGroup.LayoutParams.MATCH_PARENT, ViewGroup.LayoutParams.MATCH_PARENT));
                    stickerEmptyView.subtitle.setVisibility(View.GONE);
                    if (dialogsDelegate != null) {
                        stickerEmptyView.title.setText(LocaleController.getString("FilterNoChats", R.string.FilterNoChats));
                    } else {
                        stickerEmptyView.title.setText(LocaleController.getString("NoContacts", R.string.NoContacts));
                    }
                    stickerEmptyView.setAnimateLayoutChange(true);
                    view = stickerEmptyView;
                    break;
            }
            return new RecyclerListView.Holder(view);
        }

        public TLObject getObject(int position) {
            if (dialogsDelegate != null) {
                TLRPC.Dialog dialog = dialogsServerOnly.get(position - contactsStartRow);
                if (DialogObject.isUserDialog(dialog.id)) {
                    return MessagesController.getInstance(currentAccount).getUser(dialog.id);
                } else {
                    return MessagesController.getInstance(currentAccount).getChat(-dialog.id);
                }
            } else {
                return contacts.get(position - contactsStartRow);
            }
        }

        @Override
        public void onBindViewHolder(@NonNull RecyclerView.ViewHolder holder, int position) {
            switch (holder.getItemViewType()) {
                case 2:
                    holder.itemView.requestLayout();
                    break;
                case 3:
                    GroupCreateUserCell cell = (GroupCreateUserCell) holder.itemView;
                    TLObject object = getObject(position);

                    Object oldObject = cell.getObject();
                    long oldId;
                    if (oldObject instanceof TLRPC.User) {
                        oldId = ((TLRPC.User) oldObject).id;
                    } else if (oldObject instanceof TLRPC.Chat) {
                        oldId = -((TLRPC.Chat) oldObject).id;
                    } else {
                        oldId = 0;
                    }

                    cell.setObject(object, null, null, position != contactsEndRow);
                    long id;
                    if (object instanceof TLRPC.User) {
                        id = ((TLRPC.User) object).id;
                    } else if (object instanceof TLRPC.Chat) {
                        id = -((TLRPC.Chat) object).id;
                    } else {
                        id = 0;
                    }
                    if (id != 0) {
                        if (ignoreUsers != null && ignoreUsers.indexOfKey(id) >= 0) {
                            cell.setChecked(true, false);
                            cell.setCheckBoxEnabled(false);
                        } else {
                            cell.setChecked(selectedContacts.indexOfKey(id) >= 0, oldId == id);
                            cell.setCheckBoxEnabled(true);
                        }
                    }
                    break;
            }
        }

        @Override
        public int getItemViewType(int position) {
            if (position == copyLinkRow) {
                return 1;
            } else if (position == emptyRow) {
                return 2;
            } else if (position >= contactsStartRow && position < contactsEndRow) {
                return 3;
            } else if (position == lastRow) {
                return 4;
            } else if (position == noContactsStubRow) {
                return 5;
            }
            return 0;
        }


        @Override
        public boolean isEnabled(RecyclerView.ViewHolder holder) {
            if (holder.getItemViewType() == 3 || holder.getItemViewType() == 1) {
                return true;
            }
            return false;
        }

        @Override
        public int getItemCount() {
            return rowCount;
        }
    }

    private class SearchAdapter extends RecyclerListView.SelectionAdapter {

        private ArrayList<Object> searchResult = new ArrayList<>();
        private ArrayList<CharSequence> searchResultNames = new ArrayList<>();
        private final SearchAdapterHelper searchAdapterHelper;
        private int currentItemsCount;
        private Runnable searchRunnable;

        public SearchAdapter() {
            searchAdapterHelper = new SearchAdapterHelper(false);
            searchAdapterHelper.setDelegate((searchId) -> {
                showItemsAnimated(currentItemsCount - 1);
                if (searchRunnable == null && !searchAdapterHelper.isSearchInProgress() && getItemCount() <= 2) {
                    emptyView.showProgress(false, true);
                }
                notifyDataSetChanged();
            });
        }

        @Override
        public boolean isEnabled(RecyclerView.ViewHolder holder) {
            if (holder.getItemViewType() == 1) {
                return true;
            }
            return false;
        }

        @NonNull
        @Override
        public RecyclerView.ViewHolder onCreateViewHolder(@NonNull ViewGroup parent, int viewType) {
            Context context = parent.getContext();
            View view;
            switch (viewType) {
                default:
                case 0:
                    view = new GroupCreateSectionCell(context);
                    break;
                case 1:
                    view = new GroupCreateUserCell(context, 1, 0, false);
                    break;
                case 2:
                    view = new View(context) {
                        @Override
                        protected void onMeasure(int widthMeasureSpec, int heightMeasureSpec) {
                            super.onMeasure(widthMeasureSpec, MeasureSpec.makeMeasureSpec(AndroidUtilities.dp(48) + additionalHeight + searchAdditionalHeight, MeasureSpec.EXACTLY));
                        }
                    };
                    break;
                case 4:
                    view = new View(context);
                    break;
            }
            return new RecyclerListView.Holder(view);
        }

        @Override
        public void onBindViewHolder(@NonNull RecyclerView.ViewHolder holder, int position) {
            switch (holder.getItemViewType()) {
                case 2:
                    holder.itemView.requestLayout();
                    break;
                case 0: {
                    GroupCreateSectionCell cell = (GroupCreateSectionCell) holder.itemView;
                    cell.setText(LocaleController.getString("GlobalSearch", R.string.GlobalSearch));
                    break;
                }
                case 1: {
                    GroupCreateUserCell cell = (GroupCreateUserCell) holder.itemView;
                    TLObject object;
                    CharSequence username = null;
                    CharSequence name = null;

                    int localCount = searchResult.size();
                    int globalCount = searchAdapterHelper.getGlobalSearch().size();
                    int localServerCount = searchAdapterHelper.getLocalServerSearch().size();

                    position--;
                    if (position >= 0 && position < localCount) {
                        object = (TLObject) searchResult.get(position);
                    } else if (position >= localCount && position < localServerCount + localCount) {
                        object = searchAdapterHelper.getLocalServerSearch().get(position - localCount);
                    } else if (position > localCount + localServerCount && position <= globalCount + localCount + localServerCount) {
                        object = searchAdapterHelper.getGlobalSearch().get(position - localCount - localServerCount - 1);
                    } else {
                        object = null;
                    }
                    if (object != null) {
                        String objectUserName;
                        if (object instanceof TLRPC.User) {
                            objectUserName = ((TLRPC.User) object).username;
                        } else {
                            objectUserName = ChatObject.getPublicUsername((TLRPC.Chat) object);
                        }
                        if (position < localCount) {
                            name = searchResultNames.get(position);
                            if (name != null && !TextUtils.isEmpty(objectUserName)) {
                                if (name.toString().startsWith("@" + objectUserName)) {
                                    username = name;
                                    name = null;
                                }
                            }
                        } else if (position > localCount && !TextUtils.isEmpty(objectUserName)) {
                            String foundUserName = searchAdapterHelper.getLastFoundUsername();
                            if (foundUserName.startsWith("@")) {
                                foundUserName = foundUserName.substring(1);
                            }
                            try {
                                int index;
                                SpannableStringBuilder spannableStringBuilder = new SpannableStringBuilder();
                                spannableStringBuilder.append("@");
                                spannableStringBuilder.append(objectUserName);
                                if ((index = AndroidUtilities.indexOfIgnoreCase(objectUserName, foundUserName)) != -1) {
                                    int len = foundUserName.length();
                                    if (index == 0) {
                                        len++;
                                    } else {
                                        index++;
                                    }
                                    spannableStringBuilder.setSpan(new ForegroundColorSpan(Theme.getColor(Theme.key_windowBackgroundWhiteBlueText4)), index, index + len, Spanned.SPAN_EXCLUSIVE_EXCLUSIVE);
                                }
                                username = spannableStringBuilder;
                            } catch (Exception e) {
                                username = objectUserName;
                            }
                        }
                    }


                    Object oldObject = cell.getObject();
                    long oldId;
                    if (oldObject instanceof TLRPC.User) {
                        oldId = ((TLRPC.User) oldObject).id;
                    } else if (oldObject instanceof TLRPC.Chat) {
                        oldId = -((TLRPC.Chat) oldObject).id;
                    } else {
                        oldId = 0;
                    }

                    cell.setObject(object, name, username);
                    long id;
                    if (object instanceof TLRPC.User) {
                        id = ((TLRPC.User) object).id;
                    } else if (object instanceof TLRPC.Chat) {
                        id = -((TLRPC.Chat) object).id;
                    } else {
                        id = 0;
                    }
                    if (id != 0) {
                        if (ignoreUsers != null && ignoreUsers.indexOfKey(id) >= 0) {
                            cell.setChecked(true, oldId == id);
                            cell.setCheckBoxEnabled(false);
                        } else {
                            cell.setChecked(selectedContacts.indexOfKey(id) >= 0, oldId == id);
                            cell.setCheckBoxEnabled(true);
                        }
                    }
                    break;
                }
            }
        }

        @Override
        public int getItemViewType(int position) {
            if (position == 0) {
                return 2;
            } else if (position == currentItemsCount - 1) {
                return 4;
            }
            position--;
            if (position == searchResult.size() + searchAdapterHelper.getLocalServerSearch().size()) {
                return 0;
            }
            return 1;
        }

        @Override
        public int getItemCount() {
            int count = searchResult.size();
            int localServerCount = searchAdapterHelper.getLocalServerSearch().size();
            int globalCount = searchAdapterHelper.getGlobalSearch().size();
            count += localServerCount;
            if (globalCount != 0) {
                count += globalCount + 1;
            }
            // if (count > 0) {
            count += 2;
            //  }
            currentItemsCount = count;
            return count;
        }

        private void updateSearchResults(final ArrayList<Object> users, final ArrayList<CharSequence> names) {
            AndroidUtilities.runOnUIThread(() -> {
                searchRunnable = null;
                searchResult = users;
                searchResultNames = names;
                searchAdapterHelper.mergeResults(searchResult);
                showItemsAnimated(currentItemsCount - 1);
                notifyDataSetChanged();
                if (!searchAdapterHelper.isSearchInProgress() && getItemCount() <= 2) {
                    emptyView.showProgress(false, true);
                }
            });
        }

        public void searchDialogs(final String query) {
            if (searchRunnable != null) {
                Utilities.searchQueue.cancelRunnable(searchRunnable);
                searchRunnable = null;
            }

            searchResult.clear();
            searchResultNames.clear();
            searchAdapterHelper.mergeResults(null);
            searchAdapterHelper.queryServerSearch(null, true, false, false, false, false, 0, false, 0, 0);
            notifyDataSetChanged();

            if (!TextUtils.isEmpty(query)) {
                if (listView.getAdapter() != searchListViewAdapter) {
                    listView.setAdapter(searchListViewAdapter);
                }
                emptyView.showProgress(true, false);
                Utilities.searchQueue.postRunnable(searchRunnable = () -> AndroidUtilities.runOnUIThread(() -> {
                    searchAdapterHelper.queryServerSearch(query, true, dialogsDelegate != null, true, dialogsDelegate != null, false, 0, false, 0, 0);
                    Utilities.searchQueue.postRunnable(searchRunnable = () -> {
                        String search1 = query.trim().toLowerCase();
                        if (search1.length() == 0) {
                            updateSearchResults(new ArrayList<>(), new ArrayList<>());
                            return;
                        }
                        String search2 = LocaleController.getInstance().getTranslitString(search1);
                        if (search1.equals(search2) || search2.length() == 0) {
                            search2 = null;
                        }
                        String[] search = new String[1 + (search2 != null ? 1 : 0)];
                        search[0] = search1;
                        if (search2 != null) {
                            search[1] = search2;
                        }

                        ArrayList<Object> resultArray = new ArrayList<>();
                        ArrayList<CharSequence> resultArrayNames = new ArrayList<>();

                        for (int a = 0; a < contacts.size(); a++) {
                            TLObject object = contacts.get(a);

                            String name;
                            String username;

                            if (object instanceof TLRPC.User) {
                                TLRPC.User user = (TLRPC.User) object;
                                name = ContactsController.formatName(user.first_name, user.last_name).toLowerCase();
                                username = UserObject.getPublicUsername(user);
                            } else {
                                TLRPC.Chat chat = (TLRPC.Chat) object;
                                name = chat.title;
                                username = ChatObject.getPublicUsername(chat);
                            }
                            String tName = LocaleController.getInstance().getTranslitString(name);
                            if (name.equals(tName)) {
                                tName = null;
                            }

                            int found = 0;
                            for (String q : search) {
                                if (name.startsWith(q) || name.contains(" " + q) || tName != null && (tName.startsWith(q) || tName.contains(" " + q))) {
                                    found = 1;
                                } else if (username != null && username.startsWith(q)) {
                                    found = 2;
                                }

                                if (found != 0) {
                                    if (found == 1) {
                                        if (object instanceof TLRPC.User) {
                                            TLRPC.User user = (TLRPC.User) object;
                                            resultArrayNames.add(AndroidUtilities.generateSearchName(user.first_name, user.last_name, q));
                                        } else {
                                            TLRPC.Chat chat = (TLRPC.Chat) object;
                                            resultArrayNames.add(AndroidUtilities.generateSearchName(chat.title, null, q));
                                        }
                                    } else {
                                        resultArrayNames.add(AndroidUtilities.generateSearchName("@" + username, null, "@" + q));
                                    }
                                    resultArray.add(object);
                                    break;
                                }
                            }
                        }
                        updateSearchResults(resultArray, resultArrayNames);
                    });
                }), 300);
            } else {
                if (listView.getAdapter() != listViewAdapter) {
                    listView.setAdapter(listViewAdapter);
                }
            }
        }
    }

    boolean enterEventSent;
    float y;

    @Override
    protected void onSearchViewTouched(MotionEvent ev, EditTextBoldCursor searchEditText) {
        if (ev.getAction() == MotionEvent.ACTION_DOWN) {
            y = scrollOffsetY;
        } else if (ev.getAction() == MotionEvent.ACTION_UP && Math.abs(scrollOffsetY - y) < touchSlop) {
            if (!enterEventSent) {
                Activity activity = AndroidUtilities.findActivity(getContext());
                BaseFragment fragment = null;
                if (activity instanceof LaunchActivity) {
                    fragment = ((LaunchActivity) activity).getActionBarLayout().getFragmentStack().get(((LaunchActivity) activity).getActionBarLayout().getFragmentStack().size() - 1);
                }
                if (fragment instanceof ChatActivity) {
                    boolean keyboardVisible = ((ChatActivity) fragment).needEnterText();
                    enterEventSent = true;
                    AndroidUtilities.runOnUIThread(() -> {
                        setFocusable(true);
                        searchEditText.requestFocus();
                        AndroidUtilities.runOnUIThread(() -> AndroidUtilities.showKeyboard(searchEditText));
                    }, keyboardVisible ? 200 : 0);
                } else {
                    enterEventSent = true;
                    setFocusable(true);
                    searchEditText.requestFocus();
                    AndroidUtilities.runOnUIThread(() -> AndroidUtilities.showKeyboard(searchEditText));
                }
            }
        }
    }

    private class SpansContainer extends ViewGroup {

        private boolean animationStarted;
        private ArrayList<Animator> animators = new ArrayList<>();
        private View removingSpan;
        private int animationIndex = -1;
        boolean addAnimation;

        public SpansContainer(Context context) {
            super(context);
        }

        @Override
        protected void onMeasure(int widthMeasureSpec, int heightMeasureSpec) {
            int count = getChildCount();
            int width = MeasureSpec.getSize(widthMeasureSpec);
            int maxWidth = width - AndroidUtilities.dp(26);
            int currentLineWidth = 0;
            int y = AndroidUtilities.dp(10);
            int allCurrentLineWidth = 0;
            int allY = AndroidUtilities.dp(10);
            int x;
            for (int a = 0; a < count; a++) {
                View child = getChildAt(a);
                if (!(child instanceof GroupCreateSpan)) {
                    continue;
                }
                child.measure(MeasureSpec.makeMeasureSpec(width, MeasureSpec.AT_MOST), MeasureSpec.makeMeasureSpec(AndroidUtilities.dp(32), MeasureSpec.EXACTLY));
                if (child != removingSpan && currentLineWidth + child.getMeasuredWidth() > maxWidth) {
                    y += child.getMeasuredHeight() + AndroidUtilities.dp(8);
                    currentLineWidth = 0;
                }
                if (allCurrentLineWidth + child.getMeasuredWidth() > maxWidth) {
                    allY += child.getMeasuredHeight() + AndroidUtilities.dp(8);
                    allCurrentLineWidth = 0;
                }
                x = AndroidUtilities.dp(13) + currentLineWidth;
                if (!animationStarted) {
                    if (child == removingSpan) {
                        child.setTranslationX(AndroidUtilities.dp(13) + allCurrentLineWidth);
                        child.setTranslationY(allY);
                    } else if (removingSpan != null) {
                        if (child.getTranslationX() != x) {
                            animators.add(ObjectAnimator.ofFloat(child, View.TRANSLATION_X, x));
                        }
                        if (child.getTranslationY() != y) {
                            animators.add(ObjectAnimator.ofFloat(child, View.TRANSLATION_Y, y));
                        }
                    } else {
                        child.setTranslationX(x);
                        child.setTranslationY(y);
                    }
                }
                if (child != removingSpan) {
                    currentLineWidth += child.getMeasuredWidth() + AndroidUtilities.dp(9);
                }
                allCurrentLineWidth += child.getMeasuredWidth() + AndroidUtilities.dp(9);
            }

            int h = allY + AndroidUtilities.dp(32 + 10);
            int animateToH = y + AndroidUtilities.dp(32 + 10);

            int newAdditionalH;
            if (dialogsDelegate != null) {
                newAdditionalH = spanEnter ? Math.min(maxSize, animateToH) : 0;
            } else {
                newAdditionalH = Math.max(0, Math.min(maxSize, animateToH) - AndroidUtilities.dp(52));
            }
            int oldSearchAdditionalH = searchAdditionalHeight;
            searchAdditionalHeight = (dialogsDelegate == null && selectedContacts.size() > 0 ? AndroidUtilities.dp(56) : 0);
            if (newAdditionalH != additionalHeight || oldSearchAdditionalH != searchAdditionalHeight) {
                additionalHeight = newAdditionalH;
                if (listView.getAdapter() != null && listView.getAdapter().getItemCount() > 0) {
                    RecyclerView.ViewHolder holder = listView.findViewHolderForAdapterPosition(0);
                    if (holder != null) {
                        listView.getAdapter().notifyItemChanged(0);
                        layoutManager.scrollToPositionWithOffset(0, holder.itemView.getTop() - listView.getPaddingTop());
                        if (listView.getItemAnimator() != null) {
                            ValueAnimator va = ValueAnimator.ofFloat(0, 1);
                            va.addUpdateListener(new ValueAnimator.AnimatorUpdateListener() {
                                @Override
                                public void onAnimationUpdate(ValueAnimator valueAnimator) {
                                    listView.updateSelector();
                                }
                            });
                            va.setDuration(listView.getItemAnimator().getChangeDuration()).start();
                        }
                    }
                }
            }

            int newSize = Math.min(maxSize, animateToH);
            if (scrollViewH != newSize) {
                ValueAnimator valueAnimator = ValueAnimator.ofInt(scrollViewH, newSize);
                valueAnimator.addUpdateListener(valueAnimator1 -> {
                    scrollViewH = (int) valueAnimator1.getAnimatedValue();
                    containerView.invalidate();
                });
                animators.add(valueAnimator);
            }

            if (addAnimation && animateToH > maxSize) {
                AndroidUtilities.runOnUIThread(() -> spansScrollView.smoothScrollTo(0, animateToH - maxSize));
            } else if (!addAnimation && spansScrollView.getScrollY() + spansScrollView.getMeasuredHeight() > animateToH) {
                AndroidUtilities.runOnUIThread(() -> spansScrollView.smoothScrollTo(0, animateToH - maxSize));
            }

            if (!animationStarted) {
                if (currentAnimation != null) {
                    currentAnimation.playTogether(animators);
                    currentAnimation.addListener(new AnimatorListenerAdapter() {
                        @Override
                        public void onAnimationEnd(Animator animation) {
                            currentAnimation = null;
                            requestLayout();
                        }
                    });

                    currentAnimation.start();
                    animationStarted = true;
                }
            }

            if (currentAnimation == null) {
                scrollViewH = newSize;
                containerView.invalidate();
            }

            setMeasuredDimension(width, Math.max(animateToH, h));

            listView.setTranslationY(0);
        }

        @Override
        protected void onLayout(boolean changed, int left, int top, int right, int bottom) {
            int count = getChildCount();
            for (int a = 0; a < count; a++) {
                View child = getChildAt(a);
                child.layout(0, 0, child.getMeasuredWidth(), child.getMeasuredHeight());
            }
        }

        public void addSpan(final GroupCreateSpan span, boolean animated) {
            addAnimation = true;
            selectedContacts.put(span.getUid(), span);

            if (currentAnimation != null) {
                currentAnimation.setupEndValues();
                currentAnimation.cancel();
            }
            animationStarted = false;
            if (animated) {
                currentAnimation = new AnimatorSet();
                currentAnimation.addListener(new AnimatorListenerAdapter() {
                    @Override
                    public void onAnimationEnd(Animator animator) {
                        currentAnimation = null;
                        animationStarted = false;
                    }
                });
                currentAnimation.setDuration(150);
                currentAnimation.setInterpolator(CubicBezierInterpolator.DEFAULT);
                animators.clear();
                animators.add(ObjectAnimator.ofFloat(span, View.SCALE_X, 0.01f, 1.0f));
                animators.add(ObjectAnimator.ofFloat(span, View.SCALE_Y, 0.01f, 1.0f));
                animators.add(ObjectAnimator.ofFloat(span, View.ALPHA, 0.0f, 1.0f));
            }
            addView(span);
        }

        public void removeSpan(final GroupCreateSpan span) {
            addAnimation = false;
            boolean ignoreScrollEvent = true;
            selectedContacts.remove(span.getUid());
            span.setOnClickListener(null);

            if (currentAnimation != null) {
                currentAnimation.setupEndValues();
                currentAnimation.cancel();
            }
            animationStarted = false;
            currentAnimation = new AnimatorSet();
            currentAnimation.addListener(new AnimatorListenerAdapter() {
                @Override
                public void onAnimationEnd(Animator animator) {
                    removeView(span);
                    removingSpan = null;
                    currentAnimation = null;
                    animationStarted = false;
                }
            });
            currentAnimation.setDuration(150);
            removingSpan = span;
            animators.clear();
            animators.add(ObjectAnimator.ofFloat(removingSpan, View.SCALE_X, 1.0f, 0.01f));
            animators.add(ObjectAnimator.ofFloat(removingSpan, View.SCALE_Y, 1.0f, 0.01f));
            animators.add(ObjectAnimator.ofFloat(removingSpan, View.ALPHA, 1.0f, 0.0f));
            requestLayout();
        }
    }

    @Override
    protected ContainerView createContainerView(Context context) {
        return new ContainerView(context) {

            float emptyViewOffset;
            float animateToEmptyViewOffset;

            Paint paint = new Paint();

            float deltaOffset;

            private VerticalPositionAutoAnimator verticalPositionAutoAnimator;

            @Override
            public void onViewAdded(View child) {
                if (child == floatingButton && verticalPositionAutoAnimator == null) {
                    verticalPositionAutoAnimator = VerticalPositionAutoAnimator.attach(child);
                }
            }

            @Override
            protected void onAttachedToWindow() {
                super.onAttachedToWindow();
                if (verticalPositionAutoAnimator != null) {
                    verticalPositionAutoAnimator.ignoreNextLayout();
                }
            }

            @Override
            protected void dispatchDraw(Canvas canvas) {
                int y = scrollOffsetY - backgroundPaddingTop + AndroidUtilities.dp(6);
                spansScrollView.setTranslationY(y + AndroidUtilities.dp(64));

                float newEmptyViewOffset = additionalHeight + searchAdditionalHeight;
                if (emptyView.getVisibility() != View.VISIBLE) {
                    emptyViewOffset = newEmptyViewOffset;
                    animateToEmptyViewOffset = emptyViewOffset;
                } else {
                   if (animateToEmptyViewOffset != newEmptyViewOffset) {
                       animateToEmptyViewOffset = newEmptyViewOffset;
                       deltaOffset = (newEmptyViewOffset - emptyViewOffset)  * (16f / 150f);
                   }
                }

                if (emptyViewOffset != animateToEmptyViewOffset) {
                    emptyViewOffset += deltaOffset;
                    if (deltaOffset > 0 && emptyViewOffset > animateToEmptyViewOffset) {
                        emptyViewOffset = animateToEmptyViewOffset;
                    } else if (deltaOffset < 0 && emptyViewOffset < animateToEmptyViewOffset) {
                        emptyViewOffset = animateToEmptyViewOffset;
                    } else {
                        invalidate();
                    }
                }
                emptyView.setTranslationY(scrollOffsetY + emptyViewOffset);
                super.dispatchDraw(canvas);
            }

            @Override
            protected boolean drawChild(Canvas canvas, View child, long drawingTime) {
                if (child == spansScrollView) {
                    canvas.save();
                    canvas.clipRect(0, child.getY() - AndroidUtilities.dp(4), getMeasuredWidth(), child.getY() + scrollViewH + 1);
                    canvas.drawColor(ColorUtils.setAlphaComponent(Theme.getColor(Theme.key_windowBackgroundWhite), (int) (255 * spansEnterProgress)));
                    paint.setColor(ColorUtils.setAlphaComponent(Theme.getColor(Theme.key_divider), (int) (255 * spansEnterProgress)));
                    canvas.drawRect(0, child.getY() + scrollViewH, getMeasuredWidth(), child.getY() + scrollViewH + 1, paint);
                    boolean rez = super.drawChild(canvas, child, drawingTime);
                    canvas.restore();
                    return rez;
                } else {
                    return super.drawChild(canvas, child, drawingTime);
                }
            }
        };
    }


    @Override
    protected void search(String text) {
        searchAdapter.searchDialogs(text);
    }

    public void setDelegate(GroupCreateActivity.ContactsAddActivityDelegate contactsAddActivityDelegate) {
        delegate = contactsAddActivityDelegate;
    }

    public void setDelegate(InviteMembersBottomSheetDelegate inviteMembersBottomSheetDelegate, ArrayList<Long> selectedDialogs) {
        dialogsDelegate = inviteMembersBottomSheetDelegate;
        NotificationCenter.getInstance(currentAccount).addObserver(this, NotificationCenter.dialogsNeedReload);
        dialogsServerOnly = new ArrayList<>(MessagesController.getInstance(currentAccount).dialogsServerOnly);
        updateRows();
    }

    private class ItemAnimator extends DefaultItemAnimator {

        public ItemAnimator() {
            translationInterpolator = CubicBezierInterpolator.DEFAULT;
            setMoveDuration(150);
            setAddDuration(150);
            setRemoveDuration(150);
            setShowWithoutAnimation(false);
        }
    }

    @Override
    public void dismissInternal() {
        super.dismissInternal();
        if (enterEventSent) {
            Activity activity = AndroidUtilities.findActivity(getContext());
            if (activity instanceof LaunchActivity) {
                BaseFragment fragment = ((LaunchActivity) activity).getActionBarLayout().getFragmentStack().get(((LaunchActivity) activity).getActionBarLayout().getFragmentStack().size() - 1);
                if (fragment instanceof ChatActivity) {
                    ((ChatActivity) fragment).onEditTextDialogClose(true, true);
                }
            }
        }
    }

    boolean linkGenerating;
    TLRPC.TL_chatInviteExported invite;

    private void generateLink() {
        if (linkGenerating) {
            return;
        }
        linkGenerating = true;
        TLRPC.TL_messages_exportChatInvite req = new TLRPC.TL_messages_exportChatInvite();
        req.legacy_revoke_permanent = true;
        req.peer = MessagesController.getInstance(currentAccount).getInputPeer(-chatId);
        ConnectionsManager.getInstance(currentAccount).sendRequest(req, (response, error) -> AndroidUtilities.runOnUIThread(() -> {
            if (error == null) {
                invite = (TLRPC.TL_chatInviteExported) response;

                TLRPC.ChatFull chatInfo = MessagesController.getInstance(currentAccount).getChatFull(chatId);
                if (chatInfo != null) {
                    chatInfo.exported_invite = invite;
                }

                if (invite.link == null) {
                    return;
                }
                android.content.ClipboardManager clipboard = (android.content.ClipboardManager) ApplicationLoader.applicationContext.getSystemService(Context.CLIPBOARD_SERVICE);
                android.content.ClipData clip = android.content.ClipData.newPlainText("label", invite.link);
                clipboard.setPrimaryClip(clip);
                BulletinFactory.createCopyLinkBulletin(parentFragment).show();
                dismiss();

            }
            linkGenerating = false;
        }));
    }
}<|MERGE_RESOLUTION|>--- conflicted
+++ resolved
@@ -175,15 +175,9 @@
                 if (position == copyLinkRow) {
                     TLRPC.Chat chat = MessagesController.getInstance(currentAccount).getChat(chatId);
                     TLRPC.ChatFull chatInfo = MessagesController.getInstance(currentAccount).getChatFull(chatId);
-<<<<<<< HEAD
-                    String link = null;
-                    if (chat != null && !TextUtils.isEmpty(chat.username)) {
-                        link = "https://teamgram.me/" + chat.username;
-=======
                     String link = null, username;
                     if (chat != null && !TextUtils.isEmpty(username = ChatObject.getPublicUsername(chat))) {
                         link = "https://" + MessagesController.getInstance(currentAccount).linkPrefix + "/" + username;
->>>>>>> bab9943e
                     } else if (chatInfo != null &&  chatInfo.exported_invite != null) {
                         link = chatInfo.exported_invite.link;
                     } else {
