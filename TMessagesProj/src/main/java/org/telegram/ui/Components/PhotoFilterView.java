--- conflicted
+++ resolved
@@ -1456,14 +1456,7 @@
     }
 
     public Bitmap getBitmap() {
-<<<<<<< HEAD
-        if(eglThread == null){
-            return null;
-        }
-        return eglThread.getTexture();
-=======
         return eglThread != null ? eglThread.getTexture() : null;
->>>>>>> 0f4b8901
     }
 
     private void fixLayout(int viewWidth, int viewHeight) {
