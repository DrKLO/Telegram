--- conflicted
+++ resolved
@@ -56,19 +56,13 @@
 import org.telegram.android.AnimationCompat.ViewProxy;
 import org.telegram.messenger.ApplicationLoader;
 
-<<<<<<< HEAD
 import java.lang.reflect.Field;
 import java.util.ArrayList;
 import java.util.LinkedHashMap;
 import java.util.List;
-
-
-public class ChatActivityEnterView extends FrameLayoutFixed implements NotificationCenter.NotificationCenterDelegate, SizeNotifierRelativeLayout.SizeNotifierRelativeLayoutDelegate {
-=======
 import java.util.Locale;
 
 public class ChatActivityEnterView extends FrameLayoutFixed implements NotificationCenter.NotificationCenterDelegate, SizeNotifierFrameLayout.SizeNotifierFrameLayoutDelegate {
->>>>>>> a93d2994
 
     private static final String TAG = "AniwaysChatActivityEnterView";
 
@@ -194,18 +188,8 @@
         emojiButton.setImageResource(R.drawable.ic_msg_panel_smiles);
         emojiButton.setScaleType(ImageView.ScaleType.CENTER_INSIDE);
         emojiButton.setPadding(AndroidUtilities.dp(4), AndroidUtilities.dp(1), 0, 0);
-<<<<<<< HEAD
-        frameLayout.addView(emojiButton);
-
-        FrameLayout.LayoutParams layoutParams1 = (FrameLayout.LayoutParams) emojiButton.getLayoutParams();
-        layoutParams1.width = AndroidUtilities.dp(48);
-        layoutParams1.height = AndroidUtilities.dp(48);
-        layoutParams1.gravity = Gravity.BOTTOM;
-        emojiButton.setLayoutParams(layoutParams1);
+        frameLayout.addView(emojiButton, LayoutHelper.createFrame(48, 48, Gravity.BOTTOM));
         /*
-=======
-        frameLayout.addView(emojiButton, LayoutHelper.createFrame(48, 48, Gravity.BOTTOM));
->>>>>>> a93d2994
         emojiButton.setOnClickListener(new View.OnClickListener() {
             @Override
             public void onClick(View view) {
@@ -272,22 +256,13 @@
         messageEditText.setOnKeyListener(new View.OnKeyListener() {
             @Override
             public boolean onKey(View view, int i, KeyEvent keyEvent) {
-<<<<<<< HEAD
-                //if (i == 4 && !keyboardVisible && emojiPopup != null && emojiPopup.isShowing()) {
+                //if (i == KeyEvent.KEYCODE_BACK && !keyboardVisible && isPopupShowing()) {
                 //    if (keyEvent.getAction() == 1) {
-                //        showEmojiPopup(false, true);
+                //        showPopup(0, 0);
                 //    }
                 //    return true;
                 //} else
                 if (i == KeyEvent.KEYCODE_ENTER && sendByEnter && keyEvent.getAction() == KeyEvent.ACTION_DOWN) {
-=======
-                if (i == KeyEvent.KEYCODE_BACK && !keyboardVisible && isPopupShowing()) {
-                    if (keyEvent.getAction() == 1) {
-                        showPopup(0, 0);
-                    }
-                    return true;
-                } else if (i == KeyEvent.KEYCODE_ENTER && sendByEnter && keyEvent.getAction() == KeyEvent.ACTION_DOWN) {
->>>>>>> a93d2994
                     sendMessage();
                     return true;
                 }
@@ -298,13 +273,8 @@
         messageEditText.setOnClickListener(new View.OnClickListener() {
             @Override
             public void onClick(View view) {
-<<<<<<< HEAD
-                if (emojiPopup != null && emojiPopup.isShowing()) {
-                    //setKeyboardTransitionState(1);
-=======
                 if (isPopupShowing()) {
-                    showPopup(AndroidUtilities.usingHardwareInput ? 0 : 2, 0);
->>>>>>> a93d2994
+                    //showPopup(AndroidUtilities.usingHardwareInput ? 0 : 2, 0);
                 }
             }
         });
@@ -1089,115 +1059,20 @@
         }
     }
 
-<<<<<<< HEAD
-
-    private void showEmojiPopup(boolean show, boolean post) {
-        if (show) {
-            if (emojiPopup == null) {
-                if (parentActivity == null) {
-                    return;
-                }
-                /*emojiView = new EmojiView(allowStickers, parentActivity);
-                emojiView.setListener(new EmojiView.Listener() {
-                    public boolean onBackspace() {
-                        if (messageEditText.length() == 0) {
-                            return false;
-                        }
-                        messageEditText.dispatchKeyEvent(new KeyEvent(KeyEvent.ACTION_DOWN, KeyEvent.KEYCODE_DEL));
-                        return true;
-                    }
-
-                    public void onEmojiSelected(String symbol) {
-                        int i = messageEditText.getSelectionEnd();
-                        if (i < 0) {
-                            i = 0;
-                        }
-                        try {//TODO check
-                            CharSequence localCharSequence = Emoji.replaceEmoji(symbol*//* + "\uFE0F"*//*, messageEditText.getPaint().getFontMetricsInt(), AndroidUtilities.dp(20));
-                            messageEditText.setText(messageEditText.getText().insert(i, localCharSequence));
-                            int j = i + localCharSequence.length();
-                            messageEditText.setSelection(j, j);
-                        } catch (Exception e) {
-                            FileLog.e("tmessages", e);
-                        }
-                    }
-
-                    public void onStickerSelected(TLRPC.Document sticker) {
-                        SendMessagesHelper.getInstance().sendSticker(sticker, dialog_id, replyingMessageObject);
-                        if (delegate != null) {
-                            delegate.onMessageSend(null);
-                        }
-                    }
-                });
-                emojiPopup = new PopupWindow(emojiView);*/
-            }
-
-            if (keyboardHeight <= 0) {
-                keyboardHeight = ApplicationLoader.applicationContext.getSharedPreferences("emoji", 0).getInt("kbd_height", AndroidUtilities.dp(200));
-            }
-            if (keyboardHeightLand <= 0) {
-                keyboardHeightLand = ApplicationLoader.applicationContext.getSharedPreferences("emoji", 0).getInt("kbd_height_land3", AndroidUtilities.dp(200));
-            }
-            int currentHeight = AndroidUtilities.displaySize.x > AndroidUtilities.displaySize.y ? keyboardHeightLand : keyboardHeight;
-            FileLog.e("tmessages", "show emoji with height = " + currentHeight);
-            emojiPopup.setHeight(View.MeasureSpec.makeMeasureSpec(currentHeight, View.MeasureSpec.EXACTLY));
-            if (sizeNotifierLayout != null) {
-                emojiPopup.setWidth(View.MeasureSpec.makeMeasureSpec(AndroidUtilities.displaySize.x, View.MeasureSpec.EXACTLY));
-            }
-
-//            emojiPopup.showAtLocation(parentActivity.getWindow().getDecorView(), Gravity.BOTTOM | Gravity.LEFT, 0, 0);
-=======
     public void setDelegate(ChatActivityEnterViewDelegate delegate) {
         this.delegate = delegate;
     }
->>>>>>> a93d2994
 
     public void setCommand(MessageObject messageObject, String command) {
         if (command == null) {
             return;
         }
-<<<<<<< HEAD
-//        if (emojiButton != null) {
-//            showKeyboardOnEmojiButton = false;
-//            emojiButton.setImageResource(R.drawable.ic_msg_panel_smiles);
-//        }
-//        if (emojiPopup != null) {
-//            try {
-//                emojiPopup.dismiss();
-//            } catch (Exception e) {
-//                //don't promt
-//            }
-//        }
-        if (keyboardTransitionState == 0) {
-            if (sizeNotifierLayout != null) {
-                if (post) {
-                    sizeNotifierLayout.post(new Runnable() {
-                        public void run() {
-                            if (sizeNotifierLayout != null) {
-                                sizeNotifierLayout.setPadding(0, 0, 0, 0);
-                                onWindowSizeChanged(sizeNotifierLayout.getHeight());
-                            }
-                        }
-                    });
-                } else {
-                    sizeNotifierLayout.setPadding(0, 0, 0, 0);
-                    onWindowSizeChanged(sizeNotifierLayout.getHeight());
-                }
-            }
-        }
-    }
-
-
-    public void hideEmojiPopup() {
-        if (emojiPopup != null && emojiPopup.isShowing()) {
-            showEmojiPopup(false, true);
-=======
+
         TLRPC.User user = messageObject != null && (int) dialog_id < 0 ? MessagesController.getInstance().getUser(messageObject.messageOwner.from_id) : null;
         if (botCount != 1 && user != null && (user.flags & TLRPC.USER_FLAG_BOT) != 0 && !command.contains("@")) {
             SendMessagesHelper.getInstance().sendMessage(String.format(Locale.US, "%s@%s", command, user.username), dialog_id, null, null, false);
         } else {
             SendMessagesHelper.getInstance().sendMessage(command, dialog_id, null, null, false);
->>>>>>> a93d2994
         }
         /*String text = messageEditText.getText().toString();
         text = command + " " + text.replaceFirst("^/[a-zA-Z@\\d_]{1,255}(\\s|$)", "");
@@ -1275,7 +1150,6 @@
         return null;
     }
 
-<<<<<<< HEAD
     public Editable getFieldEditableText() {
         if (messageEditText != null && messageEditText.length() > 0) {
             return messageEditText.getText();
@@ -1283,12 +1157,6 @@
         return null;
     }
 
-    public boolean isEmojiPopupShowing() {
-        return emojiPopup != null && emojiPopup.isShowing();
-    }
-
-=======
->>>>>>> a93d2994
     public void addToAttachLayout(View view) {
         if (attachButton == null) {
             return;
@@ -1395,15 +1263,16 @@
     }
 
     public boolean isPopupView(View view) {
-        return view == botKeyboardView || view == emojiView;
+        return view == botKeyboardView;// || view == emojiView;
     }
 
     private void showPopup(int show, int contentType) {
         if (show == 1) {
-            if (contentType == 0 && emojiView == null) {
+            if (contentType == 0){ // && emojiView == null) {
                 if (parentActivity == null) {
                     return;
                 }
+                /*
                 emojiView = new EmojiView(allowStickers, parentActivity);
                 emojiView.setVisibility(GONE);
                 emojiView.setListener(new EmojiView.Listener() {
@@ -1421,8 +1290,9 @@
                             i = 0;
                         }
                         try {
-                            CharSequence localCharSequence = Emoji.replaceEmoji(symbol/* + "\uFE0F"*/, messageEditText.getPaint().getFontMetricsInt(), AndroidUtilities.dp(20));
-                            messageEditText.setText(messageEditText.getText().insert(i, localCharSequence));
+                            //CharSequence localCharSequence = Emoji.replaceEmoji(symbol/* + "\uFE0F"*/ //, messageEditText.getPaint().getFontMetricsInt(), AndroidUtilities.dp(20));
+                /*
+                messageEditText.setText(messageEditText.getText().insert(i, localCharSequence));
                             int j = i + localCharSequence.length();
                             messageEditText.setSelection(j, j);
                         } catch (Exception e) {
@@ -1438,19 +1308,20 @@
                     }
                 });
                 sizeNotifierLayout.addView(emojiView);
+                */
             }
 
             View currentView = null;
             if (contentType == 0) {
-                emojiView.setVisibility(VISIBLE);
+               // emojiView.setVisibility(VISIBLE);
                 if (botKeyboardView != null && botKeyboardView.getVisibility() != GONE) {
                     botKeyboardView.setVisibility(GONE);
                 }
-                currentView = emojiView;
+                //currentView = emojiView;
             } else if (contentType == 1) {
-                if (emojiView != null && emojiView.getVisibility() != GONE) {
-                    emojiView.setVisibility(GONE);
-                }
+                //if (emojiView != null && emojiView.getVisibility() != GONE) {
+                //    emojiView.setVisibility(GONE);
+                //}
                 botKeyboardView.setVisibility(VISIBLE);
                 currentView = botKeyboardView;
             }
@@ -1490,9 +1361,9 @@
             if (emojiButton != null) {
                 emojiButton.setImageResource(R.drawable.ic_msg_panel_smiles);
             }
-            if (emojiView != null) {
-                emojiView.setVisibility(GONE);
-            }
+            //if (emojiView != null) {
+            //    emojiView.setVisibility(GONE);
+            //}
             if (botKeyboardView != null) {
                 botKeyboardView.setVisibility(GONE);
             }
@@ -1531,7 +1402,7 @@
     }
 
     public boolean isPopupShowing() {
-        return emojiView != null && emojiView.getVisibility() == VISIBLE || botKeyboardView != null && botKeyboardView.getVisibility() == VISIBLE;
+        return /*emojiView != null && emojiView.getVisibility() == VISIBLE || */ botKeyboardView != null && botKeyboardView.getVisibility() == VISIBLE;
     }
 
     @Override
@@ -1554,7 +1425,7 @@
 
             View currentView = null;
             if (currentPopupContentType == 0) {
-                currentView = emojiView;
+                //currentView = emojiView;
             } else if (currentPopupContentType == 1) {
                 currentView = botKeyboardView;
             }
@@ -1613,18 +1484,12 @@
     @Override
     public void didReceivedNotification(int id, Object... args) {
         if (id == NotificationCenter.emojiDidLoaded) {
-<<<<<<< HEAD
-//            if (emojiView != null) {
-//                emojiView.invalidateViews();
-//            }
-=======
-            if (emojiView != null) {
-                emojiView.invalidateViews();
-            }
+            //if (emojiView != null) {
+            //    emojiView.invalidateViews();
+            //}
             if (botKeyboardView != null) {
                 botKeyboardView.invalidateViews();
             }
->>>>>>> a93d2994
         } else if (id == NotificationCenter.recordProgressChanged) {
             Long time = (Long) args[0] / 1000;
             String str = String.format("%02d:%02d", time / 60, time % 60);
