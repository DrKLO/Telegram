--- conflicted
+++ resolved
@@ -69,17 +69,8 @@
 
 public class ChatActivityEnterView extends FrameLayoutFixed implements NotificationCenter.NotificationCenterDelegate, SizeNotifierRelativeLayout.SizeNotifierRelativeLayoutDelegate {
 
-<<<<<<< HEAD
     private static final String TAG = "AniwaysChatActivityEnterView";
 
-    public static interface ChatActivityEnterViewDelegate {
-        public abstract void onMessageSend();
-        public abstract void needSendTyping();
-        public abstract void onTextChanged(CharSequence text);
-        public abstract void onAttachButtonHidden();
-        public abstract void onAttachButtonShow();
-        public abstract void onWindowSizeChanged(int size);
-=======
     public interface ChatActivityEnterViewDelegate {
         void onMessageSend();
         void needSendTyping();
@@ -87,7 +78,6 @@
         void onAttachButtonHidden();
         void onAttachButtonShow();
         void onWindowSizeChanged(int size);
->>>>>>> f759ce5a
     }
 
     private EditText messsageEditText;
@@ -129,13 +119,10 @@
     private MessageObject replyingMessageObject;
     private ChatActivityEnterViewDelegate delegate;
 
-<<<<<<< HEAD
     private LinkedHashMap<String, MediaController.SearchImage> mContentuallySelectedGiphys = new LinkedHashMap<>();
-=======
     private float topViewAnimation;
     private boolean needShowTopView;
     private boolean allowShowTopView;
->>>>>>> f759ce5a
 
     public ChatActivityEnterView(Activity context, SizeNotifierRelativeLayout parent, BaseFragment fragment, boolean isChat) {
         super(context);
@@ -727,7 +714,7 @@
         List<String> messages = Aniways.encodeMessage(messsageEditText.getText());
         boolean firstProcessed = false;
         for (String message : messages) {
-            if (processSendingText(message) & !firstProcessed) {
+            if (processSendingText(message) && !firstProcessed) {
                 messsageEditText.setText("");
                 lastTypingTimeSend = 0;
                 if (delegate != null) {
@@ -735,14 +722,16 @@
                     firstProcessed = true;
                 }
             }
-        } else if (forceShowSendButton) {
-            if (delegate != null) {
-                delegate.onMessageSend();
+            else if (forceShowSendButton && !firstProcessed) {
+                if (delegate != null) {
+                    delegate.onMessageSend();
+                    firstProcessed = true;
+                }
             }
         }
 
         // Send all the Animated Gifs
-        SendMessagesHelper.prepareSendingPhotosSearch(new ArrayList<MediaController.SearchImage>(this.mContentuallySelectedGiphys.values()), dialog_id);
+        SendMessagesHelper.prepareSendingPhotosSearch(new ArrayList<MediaController.SearchImage>(this.mContentuallySelectedGiphys.values()), dialog_id, replyingMessageObject);
         mContentuallySelectedGiphys.clear();
     }
 
@@ -1057,17 +1046,14 @@
                     emojiPopup.setClippingEnabled(true);
                     emojiPopup.setInputMethodMode(PopupWindow.INPUT_METHOD_NOT_NEEDED);
                     emojiPopup.setSoftInputMode(WindowManager.LayoutParams.SOFT_INPUT_STATE_UNSPECIFIED);*/
+                    /*
                     try {
                         Field field = PopupWindow.class.getDeclaredField("mWindowLayoutType");
                         field.setAccessible(true);
                         field.set(emojiPopup, WindowManager.LayoutParams.TYPE_SYSTEM_ERROR);
                     } catch (Exception e) {
-<<<<<<< HEAD
-                        /* ignored */
-                        /*
-=======
+                    /*
                         //ignored
->>>>>>> f759ce5a
                     }
                 }
             }
@@ -1101,6 +1087,7 @@
                 }
             }*/
 
+        /*
             if (!keyboardVisible) {
                 /*if (Build.VERSION.SDK_INT >= 21) {
                     try {
@@ -1110,7 +1097,8 @@
                         return;
                     }
                 }*/
-                if (sizeNotifierRelativeLayout != null) {
+        /*
+        if (sizeNotifierRelativeLayout != null) {
                     sizeNotifierRelativeLayout.setPadding(0, 0, 0, currentHeight);
                     emojiButton.setImageResource(R.drawable.ic_msg_panel_hide);
                     onWindowSizeChanged(sizeNotifierRelativeLayout.getHeight() - sizeNotifierRelativeLayout.getPaddingBottom());
@@ -1126,8 +1114,9 @@
                         FileLog.e("tmessages", e);
                         return;
                     }
-                }*/
-            }
+                }
+            }
+    /*
             emojiButton.setImageResource(R.drawable.ic_msg_panel_kb);
             return;
         }
@@ -1265,13 +1254,7 @@
 
     @Override
     public void onSizeChanged(int height) {
-<<<<<<< HEAD
         /*
-        Rect localRect = new Rect();
-        parentActivity.getWindow().getDecorView().getWindowVisibleDisplayFrame(localRect);
-
-=======
->>>>>>> f759ce5a
         WindowManager wm = (WindowManager) ApplicationLoader.applicationContext.getSystemService(Activity.WINDOW_SERVICE);
         if (wm == null || wm.getDefaultDisplay() == null) {
             return;
@@ -1304,6 +1287,7 @@
                         emojiPopup.update(this, 0, -newHeight - getHeight(), -1, -1);
                     }
                 }*/
+                /*
                 layoutParams.width = AndroidUtilities.displaySize.x;
                 layoutParams.height = newHeight;
                 wm.updateViewLayout(emojiPopup.getContentView(), layoutParams);
@@ -1329,14 +1313,8 @@
         } else if (!keyboardVisible && keyboardVisible != oldValue && emojiPopup != null && emojiPopup.isShowing()) {
             showEmojiPopup(false);
         }
-<<<<<<< HEAD
-        if (delegate != null) {
-            delegate.onWindowSizeChanged(sizeNotifierRelativeLayout.getHeight() - sizeNotifierRelativeLayout.getPaddingBottom());
-        }
+        onWindowSizeChanged(sizeNotifierRelativeLayout.getHeight() - sizeNotifierRelativeLayout.getPaddingBottom());
         */
-=======
-        onWindowSizeChanged(sizeNotifierRelativeLayout.getHeight() - sizeNotifierRelativeLayout.getPaddingBottom());
->>>>>>> f759ce5a
     }
 
     @Override
