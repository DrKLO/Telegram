--- conflicted
+++ resolved
@@ -185,11 +185,9 @@
         });
         */
 
-
-<<<<<<< HEAD
-        messsageEditText = new AniwaysEditText(context);
-        Aniways.makeButtonAniwaysEmoticonsButton(emojiButton, (ViewGroup) sizeNotifierRelativeLayout, (AniwaysEditText) messsageEditText, null, true);
-        ((AniwaysEditText) messsageEditText).registerContentSelectedListener(new AniwaysEditText.onContentSelectedListener() {
+        messageEditText = new AniwaysEditText(context);
+        Aniways.makeButtonAniwaysEmoticonsButton(emojiButton, (ViewGroup) sizeNotifierRelativeLayout, (AniwaysEditText) messageEditText, null, true);
+        ((AniwaysEditText) messageEditText).registerContentSelectedListener(new AniwaysEditText.onContentSelectedListener() {
             @Override
             public void onGiphySelected(AniwaysEditText.onContentSelectedListener.GiphySelectedData data) {
                 try {
@@ -225,22 +223,6 @@
 
             }
         }, true);
-        messsageEditText.setHint(LocaleController.getString("TypeMessage", R.string.TypeMessage));
-        messsageEditText.setImeOptions(EditorInfo.IME_FLAG_NO_EXTRACT_UI);
-        messsageEditText.setInputType(messsageEditText.getInputType() | EditorInfo.TYPE_TEXT_FLAG_CAP_SENTENCES | EditorInfo.TYPE_TEXT_FLAG_MULTI_LINE);
-        messsageEditText.setSingleLine(false);
-        messsageEditText.setMaxLines(4);
-        messsageEditText.setTextSize(TypedValue.COMPLEX_UNIT_DIP, 18);
-        messsageEditText.setGravity(Gravity.BOTTOM);
-        messsageEditText.setPadding(0, AndroidUtilities.dp(11), 0, AndroidUtilities.dp(12));
-        messsageEditText.setBackgroundDrawable(null);
-        AndroidUtilities.clearCursorDrawable(messsageEditText);
-        messsageEditText.setTextColor(0xff000000);
-        messsageEditText.setHintTextColor(0xffb2b2b2);
-        frameLayout.addView(messsageEditText);
-        layoutParams1 = (FrameLayout.LayoutParams) messsageEditText.getLayoutParams();
-=======
-        messageEditText = new EditText(context);
         messageEditText.setHint(LocaleController.getString("TypeMessage", R.string.TypeMessage));
         messageEditText.setImeOptions(EditorInfo.IME_FLAG_NO_EXTRACT_UI);
         messageEditText.setInputType(messageEditText.getInputType() | EditorInfo.TYPE_TEXT_FLAG_CAP_SENTENCES | EditorInfo.TYPE_TEXT_FLAG_MULTI_LINE);
@@ -255,7 +237,6 @@
         messageEditText.setHintTextColor(0xffb2b2b2);
         frameLayout.addView(messageEditText);
         layoutParams1 = (FrameLayout.LayoutParams) messageEditText.getLayoutParams();
->>>>>>> 08ac6a14
         layoutParams1.width = FrameLayout.LayoutParams.MATCH_PARENT;
         layoutParams1.height = FrameLayout.LayoutParams.WRAP_CONTENT;
         layoutParams1.gravity = Gravity.BOTTOM;
@@ -279,20 +260,16 @@
                 return false;
             }
         });
-<<<<<<< HEAD
-
-        messsageEditText.setOnEditorActionListener(new TextView.OnEditorActionListener() {
-=======
+
         messageEditText.setOnClickListener(new View.OnClickListener() {
             @Override
             public void onClick(View view) {
                 if (emojiPopup != null && emojiPopup.isShowing()) {
-                    showEmojiPopup(false);
+                    //showEmojiPopup(false);
                 }
             }
         });
         messageEditText.setOnEditorActionListener(new TextView.OnEditorActionListener() {
->>>>>>> 08ac6a14
             @Override
             public boolean onEditorAction(TextView textView, int i, KeyEvent keyEvent) {
                 if (i == EditorInfo.IME_ACTION_SEND) {
@@ -749,35 +726,22 @@
                 return;
             }
         }
-<<<<<<< HEAD
-        List<String> messages = Aniways.encodeMessage(messsageEditText.getText());
+        List<String> messages = Aniways.encodeMessage(messageEditText.getText());
         boolean firstProcessed = false;
         for (String message : messages) {
             if (processSendingText(message) && !firstProcessed) {
-                messsageEditText.setText("");
+                messageEditText.setText("");
                 lastTypingTimeSend = 0;
                 if (delegate != null) {
-                    delegate.onMessageSend();
+                    delegate.onMessageSend(message);
                     firstProcessed = true;
                 }
             }
             else if (forceShowSendButton && !firstProcessed) {
                 if (delegate != null) {
-                    delegate.onMessageSend();
+                    delegate.onMessageSend(null);
                     firstProcessed = true;
                 }
-=======
-        String message = messageEditText.getText().toString();
-        if (processSendingText(message)) {
-            messageEditText.setText("");
-            lastTypingTimeSend = 0;
-            if (delegate != null) {
-                delegate.onMessageSend(message);
-            }
-        } else if (forceShowSendButton) {
-            if (delegate != null) {
-                delegate.onMessageSend(null);
->>>>>>> 08ac6a14
             }
         }
 
@@ -1277,8 +1241,8 @@
     }
 
     public Editable getFieldEditableText() {
-        if (messsageEditText != null && messsageEditText.length() > 0) {
-            return messsageEditText.getText();
+        if (messageEditText != null && messageEditText.length() > 0) {
+            return messageEditText.getText();
         }
         return null;
     }
@@ -1304,18 +1268,8 @@
     }
 
     @Override
-<<<<<<< HEAD
-    public void onSizeChanged(int height) {
+    public void onSizeChanged(int height, boolean isWidthGreater) {
         /*
-        WindowManager wm = (WindowManager) ApplicationLoader.applicationContext.getSystemService(Activity.WINDOW_SERVICE);
-        if (wm == null || wm.getDefaultDisplay() == null) {
-            return;
-        }
-        int rotation = wm.getDefaultDisplay().getRotation();
-
-=======
-    public void onSizeChanged(int height, boolean isWidthGreater) {
->>>>>>> 08ac6a14
         if (height > AndroidUtilities.dp(50) && keyboardVisible) {
             if (isWidthGreater) {
                 keyboardHeightLand = height;
