/*
 * This is the source code of Telegram for Android v. 1.3.2.
 * It is licensed under GNU GPL v. 2 or later.
 * You should have received a copy of the license in this archive (see LICENSE).
 *
 * Copyright Nikolai Kudashov, 2013.
 */

package org.telegram.ui;

import android.app.Activity;
import android.app.AlertDialog;
import android.content.Context;
import android.content.DialogInterface;
import android.content.Intent;
import android.content.SharedPreferences;
import android.content.pm.ApplicationInfo;
import android.content.pm.PackageManager;
import android.content.res.Configuration;
import android.graphics.Rect;
import android.graphics.drawable.Drawable;
import android.net.Uri;
import android.os.Build;
import android.os.Bundle;
import android.provider.MediaStore;
import android.text.Html;
<<<<<<< HEAD
import android.text.TextUtils;
import android.util.SparseArray;
=======
import android.text.TextWatcher;
>>>>>>> 5ef137c5
import android.util.TypedValue;
import android.view.Gravity;
import android.view.LayoutInflater;
import android.view.MotionEvent;
import android.view.View;
import android.view.ViewGroup;
import android.view.ViewTreeObserver;
import android.view.WindowManager;
<<<<<<< HEAD
=======
import android.view.animation.AccelerateDecelerateInterpolator;
import android.view.inputmethod.EditorInfo;
>>>>>>> 5ef137c5
import android.webkit.MimeTypeMap;
import android.widget.AbsListView;
import android.widget.AdapterView;
import android.widget.FrameLayout;
import android.widget.ImageView;
import android.widget.LinearLayout;
<<<<<<< HEAD
=======
import android.widget.ProgressBar;
import android.widget.RelativeLayout;
>>>>>>> 5ef137c5
import android.widget.TextView;
import android.widget.Toast;

<<<<<<< HEAD
import org.telegram.android.AndroidUtilities;
=======
import com.aniways.Aniways;
import com.aniways.AniwaysEditText;
//import com.aniways.AniwaysMessageListViewItemWrapperLayout;
import com.aniways.AniwaysTextView;

>>>>>>> 5ef137c5
import org.telegram.PhoneFormat.PhoneFormat;
import org.telegram.android.LocaleController;
import org.telegram.android.MediaController;
import org.telegram.android.MessagesStorage;
import org.telegram.android.NotificationsController;
import org.telegram.android.SecretChatHelper;
import org.telegram.android.SendMessagesHelper;
import org.telegram.messenger.ApplicationLoader;
import org.telegram.messenger.FileLoader;
import org.telegram.messenger.TLRPC;
import org.telegram.android.ContactsController;
import org.telegram.messenger.FileLog;
import org.telegram.android.MessageObject;
import org.telegram.messenger.ConnectionsManager;
<<<<<<< HEAD
import org.telegram.android.MessagesController;
import org.telegram.android.NotificationCenter;
import org.telegram.messenger.R;
=======
import org.telegram.messenger.FileLoader;
import org.telegram.messenger.MessagesController;
import org.telegram.messenger.NotificationCenter;
import com.aniways.anigram.messenger.R;
>>>>>>> 5ef137c5
import org.telegram.messenger.UserConfig;
import org.telegram.messenger.Utilities;
import org.telegram.ui.Adapters.BaseFragmentAdapter;
import org.telegram.ui.AnimationCompat.AnimatorListenerAdapterProxy;
import org.telegram.ui.AnimationCompat.AnimatorSetProxy;
import org.telegram.ui.AnimationCompat.ObjectAnimatorProxy;
import org.telegram.ui.AnimationCompat.ViewProxy;
import org.telegram.ui.Cells.ChatActionCell;
import org.telegram.ui.Cells.ChatAudioCell;
import org.telegram.ui.Cells.ChatBaseCell;
import org.telegram.ui.Cells.ChatContactCell;
import org.telegram.ui.Cells.ChatMediaCell;
import org.telegram.ui.Cells.ChatMessageCell;
import org.telegram.ui.ActionBar.ActionBar;
import org.telegram.ui.ActionBar.ActionBarMenu;
import org.telegram.ui.ActionBar.ActionBarMenuItem;
import org.telegram.ui.Components.AvatarDrawable;
import org.telegram.ui.Components.BackupImageView;
import org.telegram.ui.ActionBar.BaseFragment;
import org.telegram.ui.Components.ChatActivityEnterView;
import org.telegram.android.ImageReceiver;
import org.telegram.ui.Components.FrameLayoutFixed;
import org.telegram.ui.Components.LayoutListView;
import org.telegram.ui.Components.SizeNotifierRelativeLayout;
import org.telegram.ui.Components.TimerDrawable;
import org.telegram.ui.Components.TypingDotsDrawable;

import java.io.File;
import java.util.ArrayList;
import java.util.Collections;
import java.util.HashMap;
import java.util.concurrent.Semaphore;

public class ChatActivity extends BaseFragment implements NotificationCenter.NotificationCenterDelegate, MessagesActivity.MessagesActivityDelegate,
        PhotoViewer.PhotoViewerProvider {

    private TLRPC.Chat currentChat;
    private TLRPC.User currentUser;
    private TLRPC.EncryptedChat currentEncryptedChat;
<<<<<<< HEAD
    private boolean userBlocked = false;

=======
    private ChatAdapter chatAdapter;
    private EditText messsageEditText;
    private ImageButton sendButton;
    //private PopupWindow emojiPopup;
    private ImageView emojiButton;
    private EmojiView emojiView;
    private View slideText;
    private boolean keyboardVisible;
    private int keyboardHeight = 0;
    private int keyboardHeightLand = 0;
    private View topPanel;
    private View secretChatPlaceholder;
    private View contentView;
>>>>>>> 5ef137c5
    private View progressView;
    private View bottomOverlay;
    private ChatAdapter chatAdapter;
    private ChatActivityEnterView chatActivityEnterView;
    private ImageView timeItem;
    private View timeItem2;
    private TimerDrawable timerDrawable;
    private ActionBarMenuItem menuItem;
    private ActionBarMenuItem attachItem;
    private ActionBarMenuItem headerItem;
    private TextView addContactItem;
    private LayoutListView chatListView;
    private BackupImageView avatarImageView;
    private TextView bottomOverlayChatText;
    private View bottomOverlayChat;
    private TypingDotsDrawable typingDotsDrawable;
    private View emptyViewContainer;
    private ArrayList<View> actionModeViews = new ArrayList<View>();
    private TextView nameTextView;
    private TextView onlineTextView;
    private FrameLayout avatarContainer;
    private TextView bottomOverlayText;
    private TextView secretViewStatusTextView;
    private TextView selectedMessagesCountTextView;

    private MessageObject selectedObject;
    private MessageObject forwaringMessage;
    private boolean paused = true;
    private boolean readWhenResume = false;

    private boolean openAnimationEnded = false;

    private int readWithDate = 0;
    private int readWithMid = 0;
    private boolean scrollToTopOnResume = false;
    private boolean scrollToTopUnReadOnResume = false;
    private boolean isCustomTheme = false;
    private View pagedownButton;
    private long dialog_id;
    private boolean isBroadcast = false;
    private HashMap<Integer, MessageObject> selectedMessagesIds = new HashMap<Integer, MessageObject>();
    private HashMap<Integer, MessageObject> selectedMessagesCanCopyIds = new HashMap<Integer, MessageObject>();

    private HashMap<Integer, MessageObject> messagesDict = new HashMap<Integer, MessageObject>();
    private HashMap<String, ArrayList<MessageObject>> messagesByDays = new HashMap<String, ArrayList<MessageObject>>();
    private ArrayList<MessageObject> messages = new ArrayList<MessageObject>();
    private int maxMessageId = Integer.MAX_VALUE;
    private int minMessageId = Integer.MIN_VALUE;
    private int maxDate = Integer.MIN_VALUE;
    private boolean endReached = false;
    private boolean loading = false;
    private boolean cacheEndReaced = false;
    private boolean firstLoading = true;
    private int loadsCount = 0;

    private int startLoadFromMessageId = 0;

    private int minDate = 0;
    private boolean first = true;
    private int unread_to_load = 0;
    private int first_unread_id = 0;
    private int last_message_id = 0;
    private int first_message_id = 0;
    private boolean forward_end_reached = true;
    private boolean loadingForward = false;
    private MessageObject unreadMessageObject = null;
    private MessageObject scrollToMessage = null;
    private int highlightMessageId = Integer.MAX_VALUE;
    private boolean scrollToMessageMiddleScreen = false;

    private String currentPicturePath;

    private TLRPC.ChatParticipants info = null;
    private int onlineCount = -1;

    private CharSequence lastPrintString;
    private String lastStatus;

    private long chatEnterTime = 0;
    private long chatLeaveTime = 0;

    private String startVideoEdit = null;

    private Runnable openSecretPhotoRunnable = null;
    private float startX = 0;
    private float startY = 0;

    private final static int copy = 1;
    private final static int forward = 2;
    private final static int delete = 3;
    private final static int chat_enc_timer = 4;
    private final static int chat_menu_attach = 5;
    private final static int attach_photo = 6;
    private final static int attach_gallery = 7;
    private final static int attach_video = 8;
    private final static int attach_document = 9;
    private final static int attach_location = 10;
    private final static int clear_history = 11;
    private final static int delete_chat = 12;
    private final static int share_contact = 13;

    AdapterView.OnItemLongClickListener onItemLongClickListener = new AdapterView.OnItemLongClickListener() {
        @Override
        public boolean onItemLongClick(AdapterView<?> adapter, View view, int position, long id) {
            if (!actionBar.isActionModeShowed()) {
                createMenu(view, false);
            }
            return true;
        }
    };

    AdapterView.OnItemClickListener onItemClickListener = new AdapterView.OnItemClickListener() {
        @Override
        public void onItemClick(AdapterView<?> adapterView, View view, int i, long l) {
            if (actionBar.isActionModeShowed()) {
                processRowSelect(view);
                return;
            }
            createMenu(view, true);
        }
    };

    public ChatActivity(Bundle args) {
        super(args);
    }

    @Override
    public boolean onFragmentCreate() {
        final int chatId = arguments.getInt("chat_id", 0);
        final int userId = arguments.getInt("user_id", 0);
        final int encId = arguments.getInt("enc_id", 0);
        startLoadFromMessageId = arguments.getInt("message_id", 0);
        scrollToTopOnResume = arguments.getBoolean("scrollToTopOnResume", false);

        if (chatId != 0) {
            currentChat = MessagesController.getInstance().getChat(chatId);
            if (currentChat == null) {
                final Semaphore semaphore = new Semaphore(0);
                MessagesStorage.getInstance().getStorageQueue().postRunnable(new Runnable() {
                    @Override
                    public void run() {
                        currentChat = MessagesStorage.getInstance().getChat(chatId);
                        semaphore.release();
                    }
                });
                try {
                    semaphore.acquire();
                } catch (Exception e) {
                    FileLog.e("tmessages", e);
                }
                if (currentChat != null) {
                    MessagesController.getInstance().putChat(currentChat, true);
                } else {
                    return false;
                }
            }
            if (chatId > 0) {
                dialog_id = -chatId;
            } else {
                isBroadcast = true;
                dialog_id = AndroidUtilities.makeBroadcastId(chatId);
            }
            Semaphore semaphore = null;
            if (isBroadcast) {
                semaphore = new Semaphore(0);
            }
            MessagesController.getInstance().loadChatInfo(currentChat.id, semaphore);
            if (isBroadcast) {
                try {
                    semaphore.acquire();
                } catch (Exception e) {
                    FileLog.e("tmessages", e);
                }
            }
        } else if (userId != 0) {
            currentUser = MessagesController.getInstance().getUser(userId);
            if (currentUser == null) {
                final Semaphore semaphore = new Semaphore(0);
                MessagesStorage.getInstance().getStorageQueue().postRunnable(new Runnable() {
                    @Override
                    public void run() {
                        currentUser = MessagesStorage.getInstance().getUser(userId);
                        semaphore.release();
                    }
                });
                try {
                    semaphore.acquire();
                } catch (Exception e) {
                    FileLog.e("tmessages", e);
                }
                if (currentUser != null) {
                    MessagesController.getInstance().putUser(currentUser, true);
                } else {
                    return false;
                }
            }
            dialog_id = userId;
        } else if (encId != 0) {
            currentEncryptedChat = MessagesController.getInstance().getEncryptedChat(encId);
            if (currentEncryptedChat == null) {
                final Semaphore semaphore = new Semaphore(0);
                MessagesStorage.getInstance().getStorageQueue().postRunnable(new Runnable() {
                    @Override
                    public void run() {
                        currentEncryptedChat = MessagesStorage.getInstance().getEncryptedChat(encId);
                        semaphore.release();
                    }
                });
                try {
                    semaphore.acquire();
                } catch (Exception e) {
                    FileLog.e("tmessages", e);
                }
                if (currentEncryptedChat != null) {
                    MessagesController.getInstance().putEncryptedChat(currentEncryptedChat, true);
                } else {
                    return false;
                }
            }
            currentUser = MessagesController.getInstance().getUser(currentEncryptedChat.user_id);
            if (currentUser == null) {
                final Semaphore semaphore = new Semaphore(0);
                MessagesStorage.getInstance().getStorageQueue().postRunnable(new Runnable() {
                    @Override
                    public void run() {
                        currentUser = MessagesStorage.getInstance().getUser(currentEncryptedChat.user_id);
                        semaphore.release();
                    }
                });
                try {
                    semaphore.acquire();
                } catch (Exception e) {
                    FileLog.e("tmessages", e);
                }
                if (currentUser != null) {
                    MessagesController.getInstance().putUser(currentUser, true);
                } else {
                    return false;
                }
            }
            dialog_id = ((long)encId) << 32;
            maxMessageId = Integer.MIN_VALUE;
            minMessageId = Integer.MAX_VALUE;
            MediaController.getInstance().startMediaObserver();
        } else {
            return false;
        }
        chatActivityEnterView = new ChatActivityEnterView();
        chatActivityEnterView.setDialogId(dialog_id);
        chatActivityEnterView.setDelegate(new ChatActivityEnterView.ChatActivityEnterViewDelegate() {
            @Override
            public void onMessageSend() {
                chatListView.post(new Runnable() {
                    @Override
                    public void run() {
                        chatListView.setSelectionFromTop(messages.size() - 1, -100000 - chatListView.getPaddingTop());
                    }
                });
            }

            @Override
            public void needSendTyping() {
                MessagesController.getInstance().sendTyping(dialog_id, classGuid);
            }

            @Override
            public void onAttachButtonHidden() {
                if (attachItem != null) {
                    attachItem.setVisibility(View.VISIBLE);
                }
                if (headerItem != null) {
                    headerItem.setVisibility(View.INVISIBLE);
                }
            }

            @Override
            public void onAttachButtonShow() {
                if (attachItem != null) {
                    attachItem.setVisibility(View.INVISIBLE);
                }
                if (headerItem != null) {
                    headerItem.setVisibility(View.VISIBLE);
                }
            }
        });
        NotificationCenter.getInstance().addObserver(this, NotificationCenter.messagesDidLoaded);
        NotificationCenter.getInstance().addObserver(this, NotificationCenter.emojiDidLoaded);
        NotificationCenter.getInstance().addObserver(this, NotificationCenter.updateInterfaces);
        NotificationCenter.getInstance().addObserver(this, NotificationCenter.didReceivedNewMessages);
        NotificationCenter.getInstance().addObserver(this, NotificationCenter.closeChats);
        NotificationCenter.getInstance().addObserver(this, NotificationCenter.messagesRead);
        NotificationCenter.getInstance().addObserver(this, NotificationCenter.messagesDeleted);
        NotificationCenter.getInstance().addObserver(this, NotificationCenter.messageReceivedByServer);
        NotificationCenter.getInstance().addObserver(this, NotificationCenter.messageReceivedByAck);
        NotificationCenter.getInstance().addObserver(this, NotificationCenter.messageSendError);
        NotificationCenter.getInstance().addObserver(this, NotificationCenter.chatInfoDidLoaded);
        NotificationCenter.getInstance().addObserver(this, NotificationCenter.contactsDidLoaded);
        NotificationCenter.getInstance().addObserver(this, NotificationCenter.encryptedChatUpdated);
        NotificationCenter.getInstance().addObserver(this, NotificationCenter.messagesReadedEncrypted);
        NotificationCenter.getInstance().addObserver(this, NotificationCenter.removeAllMessagesFromDialog);
        NotificationCenter.getInstance().addObserver(this, NotificationCenter.audioProgressDidChanged);
        NotificationCenter.getInstance().addObserver(this, NotificationCenter.audioDidReset);
        NotificationCenter.getInstance().addObserver(this, NotificationCenter.screenshotTook);
        NotificationCenter.getInstance().addObserver(this, NotificationCenter.blockedUsersDidLoaded);
        NotificationCenter.getInstance().addObserver(this, NotificationCenter.FileNewChunkAvailable);
        NotificationCenter.getInstance().addObserver(this, NotificationCenter.didCreatedNewDeleteTask);
        NotificationCenter.getInstance().addObserver(this, NotificationCenter.audioDidStarted);

        super.onFragmentCreate();

        loading = true;

        if (startLoadFromMessageId != 0) {
            MessagesController.getInstance().loadMessages(dialog_id, AndroidUtilities.isTablet() ? 30 : 20, startLoadFromMessageId, true, 0, classGuid, 3, 0, 0, false);
        } else {
            MessagesController.getInstance().loadMessages(dialog_id, AndroidUtilities.isTablet() ? 30 : 20, 0, true, 0, classGuid, 2, 0, 0, true);
        }

        if (currentUser != null) {
            userBlocked = MessagesController.getInstance().blockedUsers.contains(currentUser.id);
        }

        if (AndroidUtilities.isTablet()) {
            NotificationCenter.getInstance().postNotificationName(NotificationCenter.openedChatChanged, dialog_id, false);
        }

        typingDotsDrawable = new TypingDotsDrawable();
        typingDotsDrawable.setIsChat(currentChat != null);

        if (currentEncryptedChat != null && AndroidUtilities.getMyLayerVersion(currentEncryptedChat.layer) != SecretChatHelper.CURRENT_SECRET_CHAT_LAYER) {
            SecretChatHelper.getInstance().sendNotifyLayerMessage(currentEncryptedChat, null);
        }

        return true;
    }

    @Override
    public void onFragmentDestroy() {
        super.onFragmentDestroy();
        if (chatActivityEnterView != null) {
            chatActivityEnterView.onDestroy();
        }
        NotificationCenter.getInstance().removeObserver(this, NotificationCenter.messagesDidLoaded);
        NotificationCenter.getInstance().removeObserver(this, NotificationCenter.emojiDidLoaded);
        NotificationCenter.getInstance().removeObserver(this, NotificationCenter.updateInterfaces);
        NotificationCenter.getInstance().removeObserver(this, NotificationCenter.didReceivedNewMessages);
        NotificationCenter.getInstance().removeObserver(this, NotificationCenter.closeChats);
        NotificationCenter.getInstance().removeObserver(this, NotificationCenter.messagesRead);
        NotificationCenter.getInstance().removeObserver(this, NotificationCenter.messagesDeleted);
        NotificationCenter.getInstance().removeObserver(this, NotificationCenter.messageReceivedByServer);
        NotificationCenter.getInstance().removeObserver(this, NotificationCenter.messageReceivedByAck);
        NotificationCenter.getInstance().removeObserver(this, NotificationCenter.messageSendError);
        NotificationCenter.getInstance().removeObserver(this, NotificationCenter.chatInfoDidLoaded);
        NotificationCenter.getInstance().removeObserver(this, NotificationCenter.encryptedChatUpdated);
        NotificationCenter.getInstance().removeObserver(this, NotificationCenter.messagesReadedEncrypted);
        NotificationCenter.getInstance().removeObserver(this, NotificationCenter.removeAllMessagesFromDialog);
        NotificationCenter.getInstance().removeObserver(this, NotificationCenter.contactsDidLoaded);
        NotificationCenter.getInstance().removeObserver(this, NotificationCenter.audioProgressDidChanged);
        NotificationCenter.getInstance().removeObserver(this, NotificationCenter.audioDidReset);
        NotificationCenter.getInstance().removeObserver(this, NotificationCenter.screenshotTook);
        NotificationCenter.getInstance().removeObserver(this, NotificationCenter.blockedUsersDidLoaded);
        NotificationCenter.getInstance().removeObserver(this, NotificationCenter.FileNewChunkAvailable);
        NotificationCenter.getInstance().removeObserver(this, NotificationCenter.didCreatedNewDeleteTask);
        NotificationCenter.getInstance().removeObserver(this, NotificationCenter.audioDidStarted);
        if (AndroidUtilities.isTablet()) {
            NotificationCenter.getInstance().postNotificationName(NotificationCenter.openedChatChanged, dialog_id, true);
        }
        if (currentEncryptedChat != null) {
            MediaController.getInstance().stopMediaObserver();
        }
        if (currentUser != null) {
            MessagesController.getInstance().cancelLoadFullUser(currentUser.id);
        }
        if (!AndroidUtilities.isTablet() && getParentActivity() != null) {
            getParentActivity().getWindow().setSoftInputMode(WindowManager.LayoutParams.SOFT_INPUT_ADJUST_PAN);
        }
        AndroidUtilities.unlockOrientation(getParentActivity());
        MediaController.getInstance().stopAudio();
    }

<<<<<<< HEAD
    public View createView(LayoutInflater inflater, ViewGroup container) {
=======
    @Override
    public void onCreate(Bundle savedInstanceState) {
        super.onCreate(savedInstanceState);

        setHasOptionsMenu(true);
        Display display = parentActivity.getWindowManager().getDefaultDisplay();
        if(android.os.Build.VERSION.SDK_INT < 13) {
            displaySize.set(display.getWidth(), display.getHeight());
        } else {
            display.getSize(displaySize);
        }
    }

    @Override
    public View onCreateView(LayoutInflater inflater, ViewGroup container, Bundle savedInstanceState) {
>>>>>>> 5ef137c5
        if (fragmentView == null) {
            lastPrintString = null;
            lastStatus = null;

            actionBar.setBackButtonImage(R.drawable.ic_ab_back);
            actionBar.setActionBarMenuOnItemClick(new ActionBar.ActionBarMenuOnItemClick() {
                @Override
                public void onItemClick(final int id) {
                    if (id == -1) {
                        finishFragment();
                    } else if (id == -2) {
                        selectedMessagesIds.clear();
                        selectedMessagesCanCopyIds.clear();
                        actionBar.hideActionMode();
                        updateVisibleRows();
                    } else if (id == attach_photo) {
                        try {
                            Intent takePictureIntent = new Intent(MediaStore.ACTION_IMAGE_CAPTURE);
                            File image = Utilities.generatePicturePath();
                            if (image != null) {
                                takePictureIntent.putExtra(MediaStore.EXTRA_OUTPUT, Uri.fromFile(image));
                                currentPicturePath = image.getAbsolutePath();
                            }
                            startActivityForResult(takePictureIntent, 0);
                        } catch (Exception e) {
                            FileLog.e("tmessages", e);
                        }
                    } else if (id == attach_gallery) {
                        PhotoPickerActivity fragment = new PhotoPickerActivity();
                        fragment.setDelegate(new PhotoPickerActivity.PhotoPickerActivityDelegate() {
                            @Override
                            public void didSelectPhotos(ArrayList<String> photos) {
                                SendMessagesHelper.prepareSendingPhotos(photos, null, dialog_id);
                            }

                            @Override
                            public void startPhotoSelectActivity() {
                                try {
                                    Intent photoPickerIntent = new Intent(Intent.ACTION_PICK);
                                    photoPickerIntent.setType("image/*");
                                    startActivityForResult(photoPickerIntent, 1);
                                } catch (Exception e) {
                                    FileLog.e("tmessages", e);
                                }
                            }
                        });
                        presentFragment(fragment);
                    } else if (id == attach_video) {
                        try {
                            Intent pickIntent = new Intent();
                            pickIntent.setType("video/*");
                            pickIntent.setAction(Intent.ACTION_GET_CONTENT);
                            pickIntent.putExtra(MediaStore.EXTRA_SIZE_LIMIT, (long) (1024 * 1024 * 1000));
                            Intent takeVideoIntent = new Intent(MediaStore.ACTION_VIDEO_CAPTURE);
                            File video = Utilities.generateVideoPath();
                            if (video != null) {
                                if (Build.VERSION.SDK_INT >= 18) {
                                    takeVideoIntent.putExtra(MediaStore.EXTRA_OUTPUT, Uri.fromFile(video));
                                }
                                takeVideoIntent.putExtra(MediaStore.EXTRA_SIZE_LIMIT, (long) (1024 * 1024 * 1000));
                                currentPicturePath = video.getAbsolutePath();
                            }
                            Intent chooserIntent = Intent.createChooser(pickIntent, "");
                            chooserIntent.putExtra(Intent.EXTRA_INITIAL_INTENTS, new Intent[]{takeVideoIntent});

                            startActivityForResult(chooserIntent, 2);
                        } catch (Exception e) {
                            FileLog.e("tmessages", e);
                        }
                    } else if (id == attach_location) {
                        if (!isGoogleMapsInstalled()) {
                            return;
                        }
                        LocationActivity fragment = new LocationActivity();
                        fragment.setDelegate(new LocationActivity.LocationActivityDelegate() {
                            @Override
                            public void didSelectLocation(double latitude, double longitude) {
                                SendMessagesHelper.getInstance().sendMessage(latitude, longitude, dialog_id);
                                if (chatListView != null) {
                                    chatListView.setSelectionFromTop(messages.size() - 1, -100000 - chatListView.getPaddingTop());
                                }
                                if (paused) {
                                    scrollToTopOnResume = true;
                                }
                            }
                        });
                        presentFragment(fragment);
                    } else if (id == attach_document) {
                        DocumentSelectActivity fragment = new DocumentSelectActivity();
                        fragment.setDelegate(new DocumentSelectActivity.DocumentSelectActivityDelegate() {
                            @Override
                            public void didSelectFiles(DocumentSelectActivity activity, ArrayList<String> files) {
                                activity.finishFragment();
                                SendMessagesHelper.prepareSendingDocuments(files, files, null, null, dialog_id);
                            }

                            @Override
                            public void startDocumentSelectActivity() {
                                try {
                                    Intent photoPickerIntent = new Intent(Intent.ACTION_PICK);
                                    photoPickerIntent.setType("*/*");
                                    startActivityForResult(photoPickerIntent, 21);
                                } catch (Exception e) {
                                    FileLog.e("tmessages", e);
                                }
                            }
                        });
                        presentFragment(fragment);
                    } else if (id == copy) {
                        String str = "";
                        ArrayList<Integer> ids = new ArrayList<Integer>(selectedMessagesCanCopyIds.keySet());
                        if (currentEncryptedChat == null) {
                            Collections.sort(ids);
                        } else {
                            Collections.sort(ids, Collections.reverseOrder());
                        }
                        for (Integer messageId : ids) {
                            MessageObject messageObject = selectedMessagesCanCopyIds.get(messageId);
                            if (str.length() != 0) {
                                str += "\n";
                            }
                            if (messageObject.messageOwner.message != null) {
                                str += messageObject.messageOwner.message;
                            } else {
                                str += messageObject.messageText;
                            }
                        }
                        if (str.length() != 0) {
                            if (Build.VERSION.SDK_INT < 11) {
                                android.text.ClipboardManager clipboard = (android.text.ClipboardManager) ApplicationLoader.applicationContext.getSystemService(Context.CLIPBOARD_SERVICE);
                                clipboard.setText(str);
                            } else {
                                android.content.ClipboardManager clipboard = (android.content.ClipboardManager) ApplicationLoader.applicationContext.getSystemService(Context.CLIPBOARD_SERVICE);
                                android.content.ClipData clip = android.content.ClipData.newPlainText("label", str);
                                clipboard.setPrimaryClip(clip);
                            }
                        }
                        selectedMessagesIds.clear();
                        selectedMessagesCanCopyIds.clear();
                        actionBar.hideActionMode();
                        updateVisibleRows();
                    } else if (id == delete) {
                        if (getParentActivity() == null) {
                            return;
                        }
                        AlertDialog.Builder builder = new AlertDialog.Builder(getParentActivity());
                        builder.setMessage(LocaleController.formatString("AreYouSureDeleteMessages", R.string.AreYouSureDeleteMessages, LocaleController.formatPluralString("messages", selectedMessagesIds.size())));
                        builder.setTitle(LocaleController.getString("AppName", R.string.AppName));
                        builder.setPositiveButton(LocaleController.getString("OK", R.string.OK), new DialogInterface.OnClickListener() {
                            @Override
                            public void onClick(DialogInterface dialogInterface, int i) {
                                ArrayList<Integer> ids = new ArrayList<Integer>(selectedMessagesIds.keySet());
                                ArrayList<Long> random_ids = null;
                                if (currentEncryptedChat != null) {
                                    random_ids = new ArrayList<Long>();
                                    for (HashMap.Entry<Integer, MessageObject> entry : selectedMessagesIds.entrySet()) {
                                        MessageObject msg = entry.getValue();
                                        if (msg.messageOwner.random_id != 0 && msg.type != 10) {
                                            random_ids.add(msg.messageOwner.random_id);
                                        }
                                    }
                                }
                                MessagesController.getInstance().deleteMessages(ids, random_ids, currentEncryptedChat);
                                actionBar.hideActionMode();
                            }
                        });
                        builder.setNegativeButton(LocaleController.getString("Cancel", R.string.Cancel), null);
                        showAlertDialog(builder);
                    } else if (id == forward) {
                        Bundle args = new Bundle();
                        args.putBoolean("onlySelect", true);
                        args.putBoolean("serverOnly", true);
                        args.putString("selectAlertString", LocaleController.getString("ForwardMessagesTo", R.string.ForwardMessagesTo));
                        args.putString("selectAlertStringGroup", LocaleController.getString("ForwardMessagesToGroup", R.string.ForwardMessagesToGroup));
                        MessagesActivity fragment = new MessagesActivity(args);
                        fragment.setDelegate(ChatActivity.this);
                        presentFragment(fragment);
                    } else if (id == chat_enc_timer) {
                        if (getParentActivity() == null) {
                            return;
                        }
                        showAlertDialog(AndroidUtilities.buildTTLAlert(getParentActivity(), currentEncryptedChat));
                    } else if (id == clear_history || id == delete_chat) {
                        if (getParentActivity() == null) {
                            return;
                        }
                        final boolean isChat = (int)dialog_id < 0 && (int)(dialog_id >> 32) != 1;
                        AlertDialog.Builder builder = new AlertDialog.Builder(getParentActivity());
                        builder.setTitle(LocaleController.getString("AppName", R.string.AppName));
                        if (id == clear_history) {
                            builder.setMessage(LocaleController.getString("AreYouSureClearHistory", R.string.AreYouSureClearHistory));
                        } else {
                            if (isChat) {
                                builder.setMessage(LocaleController.getString("AreYouSureDeleteAndExit", R.string.AreYouSureDeleteAndExit));
                            } else {
                                builder.setMessage(LocaleController.getString("AreYouSureDeleteThisChat", R.string.AreYouSureDeleteThisChat));
                            }
                        }
                        builder.setPositiveButton(LocaleController.getString("OK", R.string.OK), new DialogInterface.OnClickListener() {
                            @Override
                            public void onClick(DialogInterface dialogInterface, int i) {
                                MessagesController.getInstance().deleteDialog(dialog_id, 0, id == clear_history);
                                if (id != clear_history) {
                                    if (isChat) {
                                        MessagesController.getInstance().deleteUserFromChat((int) -dialog_id, MessagesController.getInstance().getUser(UserConfig.getClientUserId()), null);
                                    }
                                    finishFragment();
                                }
                            }
                        });
                        builder.setNegativeButton(LocaleController.getString("Cancel", R.string.Cancel), null);
                        showAlertDialog(builder);
                    } else if (id == share_contact) {
                        if (currentUser == null || getParentActivity() == null) {
                            return;
                        }
                        if (currentUser.phone != null && currentUser.phone.length() != 0) {
                            Bundle args = new Bundle();
                            args.putInt("user_id", currentUser.id);
                            args.putBoolean("addContact", true);
                            presentFragment(new ContactAddActivity(args));
                        } else {
                            AlertDialog.Builder builder = new AlertDialog.Builder(getParentActivity());
                            builder.setMessage(LocaleController.getString("AreYouSureShareMyContactInfo", R.string.AreYouSureShareMyContactInfo));
                            builder.setTitle(LocaleController.getString("AppName", R.string.AppName));
                            builder.setPositiveButton(LocaleController.getString("OK", R.string.OK), new DialogInterface.OnClickListener() {
                                @Override
                                public void onClick(DialogInterface dialogInterface, int i) {
                                    SendMessagesHelper.getInstance().sendMessage(UserConfig.getCurrentUser(), dialog_id);
                                    chatListView.post(new Runnable() {
                                        @Override
                                        public void run() {
                                            chatListView.setSelectionFromTop(messages.size() - 1, -100000 - chatListView.getPaddingTop());
                                        }
                                    });
                                }
                            });
                            builder.setNegativeButton(LocaleController.getString("Cancel", R.string.Cancel), null);
                            showAlertDialog(builder);
                        }
                    }
                }
            });

            avatarContainer = new FrameLayoutFixed(getParentActivity());
            avatarContainer.setBackgroundResource(R.drawable.bar_selector);
            avatarContainer.setPadding(AndroidUtilities.dp(8), 0, AndroidUtilities.dp(8), 0);
            actionBar.addView(avatarContainer);
            FrameLayout.LayoutParams layoutParams2 = (FrameLayout.LayoutParams) avatarContainer.getLayoutParams();
            layoutParams2.height = FrameLayout.LayoutParams.MATCH_PARENT;
            layoutParams2.width = FrameLayout.LayoutParams.WRAP_CONTENT;
            layoutParams2.rightMargin = AndroidUtilities.dp(40);
            layoutParams2.leftMargin = AndroidUtilities.dp(56);
            layoutParams2.gravity = Gravity.TOP | Gravity.LEFT;
            avatarContainer.setLayoutParams(layoutParams2);
            avatarContainer.setOnClickListener(new View.OnClickListener() {
                @Override
                public void onClick(View v) {
                    if (currentUser != null) {
                        Bundle args = new Bundle();
                        args.putInt("user_id", currentUser.id);
                        if (currentEncryptedChat != null) {
                            args.putLong("dialog_id", dialog_id);
                        }
                        presentFragment(new ProfileActivity(args));
                    } else if (currentChat != null) {
                        Bundle args = new Bundle();
                        args.putInt("chat_id", currentChat.id);
                        ProfileActivity fragment = new ProfileActivity(args);
                        fragment.setChatInfo(info);
                        presentFragment(fragment);
                    }
                }
            });

            if (currentChat != null) {
                int count = currentChat.participants_count;
                if (info != null) {
                    count = info.participants.size();
                }
                if (count == 0 || currentChat.left || currentChat instanceof TLRPC.TL_chatForbidden || info != null && info instanceof TLRPC.TL_chatParticipantsForbidden) {
                    avatarContainer.setEnabled(false);
                }
            }

            avatarImageView = new BackupImageView(getParentActivity());
            avatarImageView.imageReceiver.setRoundRadius(AndroidUtilities.dp(21));
            avatarImageView.processDetach = false;
            avatarContainer.addView(avatarImageView);
            layoutParams2 = (FrameLayout.LayoutParams) avatarImageView.getLayoutParams();
            layoutParams2.width = AndroidUtilities.dp(42);
            layoutParams2.height = AndroidUtilities.dp(42);
            layoutParams2.topMargin = AndroidUtilities.dp(3);
            layoutParams2.gravity = Gravity.TOP | Gravity.LEFT;
            avatarImageView.setLayoutParams(layoutParams2);

            if (currentEncryptedChat != null) {
                timeItem = new ImageView(getParentActivity());
                timeItem.setPadding(AndroidUtilities.dp(10), AndroidUtilities.dp(10), AndroidUtilities.dp(5), AndroidUtilities.dp(5));
                timeItem.setScaleType(ImageView.ScaleType.CENTER);
                avatarContainer.addView(timeItem);
                timerDrawable = new TimerDrawable(getParentActivity());

                layoutParams2 = (FrameLayout.LayoutParams) timeItem.getLayoutParams();
                layoutParams2.width = AndroidUtilities.dp(34);
                layoutParams2.height = AndroidUtilities.dp(34);
                layoutParams2.topMargin = AndroidUtilities.dp(18);
                layoutParams2.leftMargin = AndroidUtilities.dp(16);
                layoutParams2.gravity = Gravity.TOP | Gravity.LEFT;
                timeItem.setLayoutParams(layoutParams2);
                timeItem.setImageDrawable(timerDrawable);

                timeItem.setOnClickListener(new View.OnClickListener() {
                    @Override
                    public void onClick(View v) {
                        if (getParentActivity() == null) {
                            return;
                        }
                        showAlertDialog(AndroidUtilities.buildTTLAlert(getParentActivity(), currentEncryptedChat));
                    }
                });
            }

            nameTextView = new TextView(getParentActivity());
            nameTextView.setTextColor(0xffffffff);
            nameTextView.setTextSize(TypedValue.COMPLEX_UNIT_DIP, 18);
            nameTextView.setLines(1);
            nameTextView.setMaxLines(1);
            nameTextView.setSingleLine(true);
            nameTextView.setEllipsize(TextUtils.TruncateAt.END);
            nameTextView.setGravity(Gravity.LEFT);
            nameTextView.setTypeface(AndroidUtilities.getTypeface("fonts/rmedium.ttf"));
            avatarContainer.addView(nameTextView);
            layoutParams2 = (FrameLayout.LayoutParams) nameTextView.getLayoutParams();
            layoutParams2.width = FrameLayout.LayoutParams.WRAP_CONTENT;
            layoutParams2.height = FrameLayout.LayoutParams.WRAP_CONTENT;
            layoutParams2.leftMargin = AndroidUtilities.dp(54);
            layoutParams2.bottomMargin = AndroidUtilities.dp(22);
            layoutParams2.gravity = Gravity.BOTTOM;
            nameTextView.setLayoutParams(layoutParams2);

            onlineTextView = new TextView(getParentActivity());
            onlineTextView.setTextColor(0xffd7e8f7);
            onlineTextView.setTextSize(TypedValue.COMPLEX_UNIT_DIP, 14);
            onlineTextView.setLines(1);
            onlineTextView.setMaxLines(1);
            onlineTextView.setSingleLine(true);
            onlineTextView.setEllipsize(TextUtils.TruncateAt.END);
            onlineTextView.setGravity(Gravity.LEFT);
            avatarContainer.addView(onlineTextView);
            layoutParams2 = (FrameLayout.LayoutParams) onlineTextView.getLayoutParams();
            layoutParams2.width = FrameLayout.LayoutParams.WRAP_CONTENT;
            layoutParams2.height = FrameLayout.LayoutParams.WRAP_CONTENT;
            layoutParams2.leftMargin = AndroidUtilities.dp(54);
            layoutParams2.bottomMargin = AndroidUtilities.dp(4);
            layoutParams2.gravity = Gravity.BOTTOM;
            onlineTextView.setLayoutParams(layoutParams2);

            updateTitle();
            updateSubtitle();

            if (currentEncryptedChat != null) {
                nameTextView.setCompoundDrawablesWithIntrinsicBounds(R.drawable.ic_lock_header, 0, 0, 0);
                nameTextView.setCompoundDrawablePadding(AndroidUtilities.dp(4));
            }

            ActionBarMenu menu = actionBar.createMenu();

            headerItem = menu.addItem(0, R.drawable.ic_ab_other);
            if (currentUser != null) {
                addContactItem = headerItem.addSubItem(share_contact, "", 0);
            }
            if (currentEncryptedChat != null) {
                timeItem2 = headerItem.addSubItem(chat_enc_timer, LocaleController.getString("SetTimer", R.string.SetTimer), 0);
            }
            headerItem.addSubItem(clear_history, LocaleController.getString("ClearHistory", R.string.ClearHistory), 0);
            if (currentChat != null && !isBroadcast) {
                headerItem.addSubItem(delete_chat, LocaleController.getString("DeleteAndExit", R.string.DeleteAndExit), 0);
            } else {
                headerItem.addSubItem(delete_chat, LocaleController.getString("DeleteChatUser", R.string.DeleteChatUser), 0);
            }

            LinearLayout.LayoutParams layoutParams = (LinearLayout.LayoutParams) headerItem.getLayoutParams();
            layoutParams.rightMargin = AndroidUtilities.dp(-48);
            headerItem.setLayoutParams(layoutParams);

            attachItem = menu.addItem(chat_menu_attach, R.drawable.ic_ab_other);
            attachItem.addSubItem(attach_photo, LocaleController.getString("ChatTakePhoto", R.string.ChatTakePhoto), R.drawable.ic_attach_photo);
            attachItem.addSubItem(attach_gallery, LocaleController.getString("ChatGallery", R.string.ChatGallery), R.drawable.ic_attach_gallery);
            attachItem.addSubItem(attach_video, LocaleController.getString("ChatVideo", R.string.ChatVideo), R.drawable.ic_attach_video);
            attachItem.addSubItem(attach_document, LocaleController.getString("ChatDocument", R.string.ChatDocument), R.drawable.ic_ab_doc);
            attachItem.addSubItem(attach_location, LocaleController.getString("ChatLocation", R.string.ChatLocation), R.drawable.ic_attach_location);
            attachItem.setVisibility(View.INVISIBLE);

            menuItem = menu.addItem(chat_menu_attach, R.drawable.ic_ab_attach);
            menuItem.addSubItem(attach_photo, LocaleController.getString("ChatTakePhoto", R.string.ChatTakePhoto), R.drawable.ic_attach_photo);
            menuItem.addSubItem(attach_gallery, LocaleController.getString("ChatGallery", R.string.ChatGallery), R.drawable.ic_attach_gallery);
            menuItem.addSubItem(attach_video, LocaleController.getString("ChatVideo", R.string.ChatVideo), R.drawable.ic_attach_video);
            menuItem.addSubItem(attach_document, LocaleController.getString("ChatDocument", R.string.ChatDocument), R.drawable.ic_ab_doc);
            menuItem.addSubItem(attach_location, LocaleController.getString("ChatLocation", R.string.ChatLocation), R.drawable.ic_attach_location);
            menuItem.setShowFromBottom(true);
            menuItem.setBackgroundDrawable(null);

            actionModeViews.clear();

            final ActionBarMenu actionMode = actionBar.createActionMode();
            actionModeViews.add(actionMode.addItem(-2, R.drawable.ic_ab_back_grey, R.drawable.bar_selector_mode, null, AndroidUtilities.dp(54)));

            selectedMessagesCountTextView = new TextView(actionMode.getContext());
            selectedMessagesCountTextView.setTextSize(18);
            selectedMessagesCountTextView.setTypeface(AndroidUtilities.getTypeface("fonts/rmedium.ttf"));
            selectedMessagesCountTextView.setTextColor(0xff737373);
            selectedMessagesCountTextView.setSingleLine(true);
            selectedMessagesCountTextView.setLines(1);
            selectedMessagesCountTextView.setEllipsize(TextUtils.TruncateAt.END);
            selectedMessagesCountTextView.setPadding(AndroidUtilities.dp(11), 0, 0, AndroidUtilities.dp(2));
            selectedMessagesCountTextView.setGravity(Gravity.CENTER_VERTICAL);
            selectedMessagesCountTextView.setOnTouchListener(new View.OnTouchListener() {
                @Override
                public boolean onTouch(View v, MotionEvent event) {
                    return true;
                }
            });
            actionMode.addView(selectedMessagesCountTextView);
            layoutParams = (LinearLayout.LayoutParams)selectedMessagesCountTextView.getLayoutParams();
            layoutParams.weight = 1;
            layoutParams.width = 0;
            layoutParams.height = LinearLayout.LayoutParams.MATCH_PARENT;
            selectedMessagesCountTextView.setLayoutParams(layoutParams);

            if (currentEncryptedChat == null) {
                actionModeViews.add(actionMode.addItem(copy, R.drawable.ic_ab_fwd_copy, R.drawable.bar_selector_mode, null, AndroidUtilities.dp(54)));
                actionModeViews.add(actionMode.addItem(forward, R.drawable.ic_ab_fwd_forward, R.drawable.bar_selector_mode, null, AndroidUtilities.dp(54)));
                actionModeViews.add(actionMode.addItem(delete, R.drawable.ic_ab_fwd_delete, R.drawable.bar_selector_mode, null, AndroidUtilities.dp(54)));
            } else {
                actionModeViews.add(actionMode.addItem(copy, R.drawable.ic_ab_fwd_copy, R.drawable.bar_selector_mode, null, AndroidUtilities.dp(54)));
                actionModeViews.add(actionMode.addItem(delete, R.drawable.ic_ab_fwd_delete, R.drawable.bar_selector_mode, null, AndroidUtilities.dp(54)));
            }
            actionMode.getItem(copy).setVisibility(selectedMessagesCanCopyIds.size() != 0 ? View.VISIBLE : View.GONE);
            checkActionBarMenu();

            fragmentView = inflater.inflate(R.layout.chat_layout, container, false);

            View contentView = fragmentView.findViewById(R.id.chat_layout);
            TextView emptyView = (TextView) fragmentView.findViewById(R.id.searchEmptyView);
            emptyViewContainer = fragmentView.findViewById(R.id.empty_view);
            emptyViewContainer.setVisibility(View.INVISIBLE);
            emptyViewContainer.setOnTouchListener(new View.OnTouchListener() {
                @Override
                public boolean onTouch(View v, MotionEvent event) {
                    return true;
                }
            });
            emptyView.setText(LocaleController.getString("NoMessages", R.string.NoMessages));
            chatListView = (LayoutListView)fragmentView.findViewById(R.id.chat_list_view);
            chatListView.setAdapter(chatAdapter = new ChatAdapter(getParentActivity()));
            bottomOverlay = fragmentView.findViewById(R.id.bottom_overlay);
            bottomOverlayText = (TextView)fragmentView.findViewById(R.id.bottom_overlay_text);
            bottomOverlayChat = fragmentView.findViewById(R.id.bottom_overlay_chat);
            progressView = fragmentView.findViewById(R.id.progressLayout);
            pagedownButton = fragmentView.findViewById(R.id.pagedown_button);
            pagedownButton.setVisibility(View.GONE);

            View progressViewInner = progressView.findViewById(R.id.progressLayoutInner);

            updateContactStatus();

            SharedPreferences preferences = ApplicationLoader.applicationContext.getSharedPreferences("mainconfig", Activity.MODE_PRIVATE);
            int selectedBackground = preferences.getInt("selectedBackground", 1000001);
            int selectedColor = preferences.getInt("selectedColor", 0);
            if (selectedColor != 0) {
                contentView.setBackgroundColor(selectedColor);
                chatListView.setCacheColorHint(selectedColor);
            } else {
                chatListView.setCacheColorHint(0);
                try {
                    if (ApplicationLoader.cachedWallpaper != null) {
                        isCustomTheme = selectedBackground != 1000001;
                        ((SizeNotifierRelativeLayout) contentView).setBackgroundImage(ApplicationLoader.cachedWallpaper);
                    } else {
                        if (selectedBackground == 1000001) {
                            ((SizeNotifierRelativeLayout) contentView).setBackgroundImage(R.drawable.background_hd);
                            ApplicationLoader.cachedWallpaper = ((SizeNotifierRelativeLayout) contentView).getBackgroundImage();
                        } else {
                            File toFile = new File(ApplicationLoader.applicationContext.getFilesDir(), "wallpaper.jpg");
                            if (toFile.exists()) {
                                Drawable drawable = Drawable.createFromPath(toFile.getAbsolutePath());
                                if (drawable != null) {
                                    ((SizeNotifierRelativeLayout) contentView).setBackgroundImage(drawable);
                                    ApplicationLoader.cachedWallpaper = drawable;
                                } else {
                                    contentView.setBackgroundColor(-2693905);
                                    chatListView.setCacheColorHint(-2693905);
                                }
                                isCustomTheme = true;
                            } else {
                                ((SizeNotifierRelativeLayout) contentView).setBackgroundImage(R.drawable.background_hd);
                                ApplicationLoader.cachedWallpaper = ((SizeNotifierRelativeLayout) contentView).getBackgroundImage();
                                isCustomTheme = false;
                            }
                        }
                    }
                } catch (Throwable e) {
                    contentView.setBackgroundColor(-2693905);
                    chatListView.setCacheColorHint(-2693905);
                    FileLog.e("tmessages", e);
                }
            }

            if (isCustomTheme) {
                progressViewInner.setBackgroundResource(R.drawable.system_loader2);
                emptyView.setBackgroundResource(R.drawable.system_black);
            } else {
                progressViewInner.setBackgroundResource(R.drawable.system_loader1);
                emptyView.setBackgroundResource(R.drawable.system_blue);
            }
            emptyView.setPadding(AndroidUtilities.dp(7), AndroidUtilities.dp(1), AndroidUtilities.dp(7), AndroidUtilities.dp(1));

            if (currentUser != null && (currentUser.id / 1000 == 333 || currentUser.id % 1000 == 0)) {
                emptyView.setText(LocaleController.getString("GotAQuestion", R.string.GotAQuestion));
            }

            chatListView.setOnItemLongClickListener(onItemLongClickListener);
            chatListView.setOnItemClickListener(onItemClickListener);

            final Rect scrollRect = new Rect();

            chatListView.setOnInterceptTouchEventListener(new LayoutListView.OnInterceptTouchEventListener() {
                @Override
                public boolean onInterceptTouchEvent(MotionEvent event) {
                    if (actionBar.isActionModeShowed()) {
                        return false;
                    }
                    if (event.getAction() == MotionEvent.ACTION_DOWN) {
                        int x = (int)event.getX();
                        int y = (int)event.getY();
                        int count = chatListView.getChildCount();
                        Rect rect = new Rect();
                        for (int a = 0; a < count; a++) {
                            View view = chatListView.getChildAt(a);
                            int top = view.getTop();
                            int bottom = view.getBottom();
                            view.getLocalVisibleRect(rect);
                            if (top > y || bottom < y) {
                                continue;
                            }
                            if (!(view instanceof ChatMediaCell)) {
                                break;
                            }
                            final ChatMediaCell cell = (ChatMediaCell)view;
                            final MessageObject messageObject = cell.getMessageObject();
                            if (messageObject == null || !messageObject.isSecretPhoto() || !cell.getPhotoImage().isInsideImage(x, y - top)) {
                                break;
                            }
                            File file = FileLoader.getPathToMessage(messageObject.messageOwner);
                            if (!file.exists()) {
                                break;
                            }
                            startX = x;
                            startY = y;
                            chatListView.setOnItemClickListener(null);
                            openSecretPhotoRunnable = new Runnable() {
                                @Override
                                public void run() {
                                    if (openSecretPhotoRunnable == null) {
                                        return;
                                    }
                                    chatListView.requestDisallowInterceptTouchEvent(true);
                                    chatListView.setOnItemLongClickListener(null);
                                    chatListView.setLongClickable(false);
                                    openSecretPhotoRunnable = null;
                                    if (sendSecretMessageRead(messageObject)) {
                                        cell.invalidate();
                                    }
                                    SecretPhotoViewer.getInstance().setParentActivity(getParentActivity());
                                    SecretPhotoViewer.getInstance().openPhoto(messageObject);
                                }
                            };
                            AndroidUtilities.runOnUIThread(openSecretPhotoRunnable, 100);
                            return true;
                        }
                    }
                    return false;
                }
            });

            chatListView.setOnTouchListener(new View.OnTouchListener() {
                @Override
                public boolean onTouch(View v, MotionEvent event) {
                    if (openSecretPhotoRunnable != null || SecretPhotoViewer.getInstance().isVisible()) {
                        if (event.getAction() == MotionEvent.ACTION_UP || event.getAction() == MotionEvent.ACTION_CANCEL || event.getAction() == MotionEvent.ACTION_POINTER_UP) {
                            AndroidUtilities.runOnUIThread(new Runnable() {
                                @Override
                                public void run() {
                                    chatListView.setOnItemClickListener(onItemClickListener);
                                }
                            }, 150);
                            if (openSecretPhotoRunnable != null) {
                                AndroidUtilities.cancelRunOnUIThread(openSecretPhotoRunnable);
                                openSecretPhotoRunnable = null;
                                try {
                                    Toast.makeText(v.getContext(), LocaleController.getString("PhotoTip", R.string.PhotoTip), Toast.LENGTH_SHORT).show();
                                } catch (Exception e) {
                                    FileLog.e("tmessages", e);
                                }
                            } else {
                                if (SecretPhotoViewer.getInstance().isVisible()) {
                                    AndroidUtilities.runOnUIThread(new Runnable() {
                                        @Override
                                        public void run() {
                                            chatListView.setOnItemLongClickListener(onItemLongClickListener);
                                            chatListView.setLongClickable(true);
                                        }
                                    });
                                    SecretPhotoViewer.getInstance().closePhoto();
                                }
                            }
                        } else if (event.getAction() != MotionEvent.ACTION_DOWN) {
                            if (SecretPhotoViewer.getInstance().isVisible()) {
                                return true;
                            } else if (openSecretPhotoRunnable != null) {
                                if (event.getAction() == MotionEvent.ACTION_MOVE) {
                                    if (Math.hypot(startX - event.getX(), startY - event.getY()) > AndroidUtilities.dp(5)) {
                                        AndroidUtilities.cancelRunOnUIThread(openSecretPhotoRunnable);
                                        openSecretPhotoRunnable = null;
                                    }
                                } else {
                                    AndroidUtilities.cancelRunOnUIThread(openSecretPhotoRunnable);
                                    openSecretPhotoRunnable = null;
                                }
                            }
                        }
                    }
                    return false;
                }
            });

            chatListView.setOnScrollListener(new AbsListView.OnScrollListener() {
                @Override
                public void onScrollStateChanged(AbsListView absListView, int i) {
                    if (i == AbsListView.OnScrollListener.SCROLL_STATE_TOUCH_SCROLL || i == AbsListView.OnScrollListener.SCROLL_STATE_FLING && highlightMessageId != Integer.MAX_VALUE) {
                        highlightMessageId = Integer.MAX_VALUE;
                        updateVisibleRows();
                    }
                }

                @Override
                public void onScroll(AbsListView absListView, int firstVisibleItem, int visibleItemCount, int totalItemCount) {
                    if (visibleItemCount > 0) {
                        if (firstVisibleItem <= 10) {
                            if (!endReached && !loading) {
                                if (messagesByDays.size() != 0) {
                                    MessagesController.getInstance().loadMessages(dialog_id, 20, maxMessageId, !cacheEndReaced && startLoadFromMessageId == 0, minDate, classGuid, 0, 0, 0, startLoadFromMessageId == 0);
                                } else {
                                    MessagesController.getInstance().loadMessages(dialog_id, 20, 0, !cacheEndReaced && startLoadFromMessageId == 0, minDate, classGuid, 0, 0, 0, startLoadFromMessageId == 0);
                                }
                                loading = true;
                            }
                        }
                        if (firstVisibleItem + visibleItemCount >= totalItemCount - 6) {
                            if (!forward_end_reached && !loadingForward) {
                                MessagesController.getInstance().loadMessages(dialog_id, 20, minMessageId, startLoadFromMessageId == 0, maxDate, classGuid, 1, 0, 0, startLoadFromMessageId == 0);
                                loadingForward = true;
                            }
                        }
                        if (firstVisibleItem + visibleItemCount == totalItemCount && forward_end_reached) {
                            showPagedownButton(false, true);
                        }
                    }
                    for (int a = 0; a < visibleItemCount; a++) {
                        View view = absListView.getChildAt(a);
//                        if (view instanceof AniwaysMessageListViewItemWrapperLayout) {
//                            view = ((AniwaysMessageListViewItemWrapperLayout)view).getChildAt(0);
//                        }
                        if (view instanceof ChatMessageCell) {
                            ChatMessageCell messageCell = (ChatMessageCell)view;
                            messageCell.getLocalVisibleRect(scrollRect);
                            messageCell.setVisiblePart(scrollRect.top, scrollRect.bottom - scrollRect.top);
                        }
                    }
                }
            });

            bottomOverlayChatText = (TextView)fragmentView.findViewById(R.id.bottom_overlay_chat_text);
            TextView textView = (TextView)fragmentView.findViewById(R.id.secret_title);
            textView.setText(LocaleController.getString("EncryptedDescriptionTitle", R.string.EncryptedDescriptionTitle));
            textView = (TextView)fragmentView.findViewById(R.id.secret_description1);
            textView.setText(LocaleController.getString("EncryptedDescription1", R.string.EncryptedDescription1));
            textView = (TextView)fragmentView.findViewById(R.id.secret_description2);
            textView.setText(LocaleController.getString("EncryptedDescription2", R.string.EncryptedDescription2));
            textView = (TextView)fragmentView.findViewById(R.id.secret_description3);
            textView.setText(LocaleController.getString("EncryptedDescription3", R.string.EncryptedDescription3));
            textView = (TextView)fragmentView.findViewById(R.id.secret_description4);
            textView.setText(LocaleController.getString("EncryptedDescription4", R.string.EncryptedDescription4));

            if (loading && messages.isEmpty()) {
                progressView.setVisibility(View.VISIBLE);
                chatListView.setEmptyView(null);
            } else {
                progressView.setVisibility(View.INVISIBLE);
                chatListView.setEmptyView(emptyViewContainer);
            }

<<<<<<< HEAD
            pagedownButton.setOnClickListener(new View.OnClickListener() {
                @Override
                public void onClick(View view) {
                    scrollToLastMessage();
=======
            Aniways.makeButtonAniwaysEmoticonsButton(emojiButton, (ViewGroup) fragmentView, (AniwaysEditText)messsageEditText, null, true);

            /*
            emojiButton.setOnClickListener(new View.OnClickListener() {
                @Override
                public void onClick(View view) {
                    if (emojiPopup == null) {
                        showEmojiPopup(true);
                    } else {
                        showEmojiPopup(!emojiPopup.isShowing());
                    }
                }
            });
            */

            messsageEditText.setOnKeyListener(new View.OnKeyListener() {
                @Override
                public boolean onKey(View view, int i, KeyEvent keyEvent) {
                    if (i == KeyEvent.KEYCODE_ENTER && sendByEnter && keyEvent.getAction() == KeyEvent.ACTION_DOWN) {
                        sendMessage();
                        return true;
                    }
                    return false;
                }
            });

            messsageEditText.setOnEditorActionListener(new TextView.OnEditorActionListener() {
                @Override
                public boolean onEditorAction(TextView textView, int i, KeyEvent keyEvent) {
                    if (i == EditorInfo.IME_ACTION_SEND) {
                        sendMessage();
                        return true;
                    } else if (sendByEnter) {
                        if (keyEvent != null && i == EditorInfo.IME_NULL && keyEvent.getAction() == KeyEvent.ACTION_DOWN) {
                            sendMessage();
                            return true;
                        }
                    }
                    return false;
>>>>>>> 5ef137c5
                }
            });

            bottomOverlayChat.setOnClickListener(new View.OnClickListener() {
                @Override
                public void onClick(View view) {
                    if (getParentActivity() == null) {
                        return;
                    }
                    AlertDialog.Builder builder = new AlertDialog.Builder(getParentActivity());
                    builder.setTitle(LocaleController.getString("AppName", R.string.AppName));
                    if (currentUser != null && userBlocked) {
                        builder.setMessage(LocaleController.getString("AreYouSureUnblockContact", R.string.AreYouSureUnblockContact));
                        builder.setPositiveButton(LocaleController.getString("OK", R.string.OK), new DialogInterface.OnClickListener() {
                            @Override
                            public void onClick(DialogInterface dialogInterface, int i) {
                                MessagesController.getInstance().unblockUser(currentUser.id);
                            }
                        });
                    } else {
                        builder.setMessage(LocaleController.getString("AreYouSureDeleteThisChat", R.string.AreYouSureDeleteThisChat));
                        builder.setPositiveButton(LocaleController.getString("OK", R.string.OK), new DialogInterface.OnClickListener() {
                            @Override
                            public void onClick(DialogInterface dialogInterface, int i) {
                                MessagesController.getInstance().deleteDialog(dialog_id, 0, false);
                                finishFragment();
                            }
                        });
                    }
                    builder.setNegativeButton(LocaleController.getString("Cancel", R.string.Cancel), null);
                    showAlertDialog(builder);
                }
            });

            updateBottomOverlay();

            chatActivityEnterView.setContainerView(getParentActivity(), fragmentView);
            chatActivityEnterView.addToAttachLayout(menuItem);

            if (currentEncryptedChat != null) {
                emptyView.setVisibility(View.INVISIBLE);
                View secretChatPlaceholder = contentView.findViewById(R.id.secret_placeholder);
                secretChatPlaceholder.setVisibility(View.VISIBLE);
                if (isCustomTheme) {
                    secretChatPlaceholder.setBackgroundResource(R.drawable.system_black);
                } else {
                    secretChatPlaceholder.setBackgroundResource(R.drawable.system_blue);
                }
                secretViewStatusTextView = (TextView) contentView.findViewById(R.id.invite_text);
                secretChatPlaceholder.setPadding(AndroidUtilities.dp(16), AndroidUtilities.dp(12), AndroidUtilities.dp(16), AndroidUtilities.dp(12));

                View v = contentView.findViewById(R.id.secret_placeholder);
                v.setVisibility(View.VISIBLE);

                if (currentEncryptedChat.admin_id == UserConfig.getClientUserId()) {
                    if (currentUser.first_name.length() > 0) {
                        secretViewStatusTextView.setText(LocaleController.formatString("EncryptedPlaceholderTitleOutgoing", R.string.EncryptedPlaceholderTitleOutgoing, currentUser.first_name));
                    } else {
                        secretViewStatusTextView.setText(LocaleController.formatString("EncryptedPlaceholderTitleOutgoing", R.string.EncryptedPlaceholderTitleOutgoing, currentUser.last_name));
                    }
<<<<<<< HEAD
                } else {
                    if (currentUser.first_name.length() > 0) {
                        secretViewStatusTextView.setText(LocaleController.formatString("EncryptedPlaceholderTitleIncoming", R.string.EncryptedPlaceholderTitleIncoming, currentUser.first_name));
                    } else {
                        secretViewStatusTextView.setText(LocaleController.formatString("EncryptedPlaceholderTitleIncoming", R.string.EncryptedPlaceholderTitleIncoming, currentUser.last_name));
=======

                    /*
                    int i = 0;
                    ImageSpan[] arrayOfImageSpan = editable.getSpans(0, editable.length(), ImageSpan.class);
                    int j = arrayOfImageSpan.length;
                    while (true) {
                        if (i >= j) {
                            Emoji.replaceEmoji(editable);
                            return;
                        }
                        editable.removeSpan(arrayOfImageSpan[i]);
                        i++;
>>>>>>> 5ef137c5
                    }
                    */
                }

                updateSecretStatus();
            }
        } else {
            ViewGroup parent = (ViewGroup)fragmentView.getParent();
            if (parent != null) {
                parent.removeView(fragmentView);
            }
        }
        return fragmentView;
    }

<<<<<<< HEAD
    private boolean sendSecretMessageRead(MessageObject messageObject) {
        if (messageObject == null || messageObject.isOut() || !messageObject.isSecretMedia() || messageObject.messageOwner.destroyTime != 0 || messageObject.messageOwner.ttl <= 0) {
            return false;
=======
            chatListView.setOnItemClickListener(new AdapterView.OnItemClickListener() {
                @Override
                public void onItemClick(AdapterView<?> adapterView, View view, int i, long l) {
                    if (mActionMode != null) {
                        processRowSelect(view);
                        return;
                    }
                    createMenu(view, true);
                }
            });

            chatListView.setOnTouchListener(new OnSwipeTouchListener() {
                public void onSwipeRight() {
                    try {
                        if (visibleDialog != null) {
                            visibleDialog.dismiss();
                            visibleDialog = null;
                        }
                    } catch (Exception e) {
                        FileLog.e("tmessages", e);
                    }
                    finishFragment(true);
                }

                public void onSwipeLeft() {
                    if (swipeOpening) {
                        return;
                    }
                    try {
                        if (visibleDialog != null) {
                            visibleDialog.dismiss();
                            visibleDialog = null;
                        }
                    } catch (Exception e) {
                        FileLog.e("tmessages", e);
                    }
                    if (avatarImageView != null) {
                        swipeOpening = true;
                        avatarImageView.performClick();
                    }
                }
            });

            emptyView.setOnTouchListener(new OnSwipeTouchListener() {
                public void onSwipeRight() {
                    finishFragment(true);
                }

                public void onSwipeLeft() {
                    if (swipeOpening) {
                        return;
                    }
                    if (avatarImageView != null) {
                        swipeOpening = true;
                        avatarImageView.performClick();
                    }
                }
            });
            if (currentChat != null && (currentChat instanceof TLRPC.TL_chatForbidden || currentChat.left)) {
                bottomOverlayChat.setVisibility(View.VISIBLE);
            } else {
                bottomOverlayChat.setVisibility(View.GONE);
            }
        } else {
            ViewGroup parent = (ViewGroup)fragmentView.getParent();
            if (parent != null) {
                parent.removeView(fragmentView);
            }
        }
        return fragmentView;
    }

    private void checkSendButton() {
        String message = messsageEditText.getText().toString().trim();
        message = message.replaceAll("\n\n+", "\n\n");
        message = message.replaceAll(" +", " ");
        if (message.length() > 0) {
            sendButton.setVisibility(View.VISIBLE);
            audioSendButton.setVisibility(View.INVISIBLE);
        } else {
            sendButton.setVisibility(View.INVISIBLE);
            audioSendButton.setVisibility(View.VISIBLE);
        }
    }

    private void updateAudioRecordIntefrace() {
        if (parentActivity == null) {
            return;
        }
        if (recordingAudio) {
            try {
                if (mWakeLock == null) {
                    PowerManager pm = (PowerManager) parentActivity.getSystemService(Context.POWER_SERVICE);
                    mWakeLock = pm.newWakeLock(PowerManager.SCREEN_DIM_WAKE_LOCK | PowerManager.ON_AFTER_RELEASE, "audio record lock");
                    mWakeLock.acquire();
                }
            } catch (Exception e) {
                FileLog.e("tmessages", e);
            }
            try {
                prevOrientation = parentActivity.getRequestedOrientation();
                if(getResources().getConfiguration().orientation == Configuration.ORIENTATION_LANDSCAPE) {
                    parentActivity.setRequestedOrientation(ActivityInfo.SCREEN_ORIENTATION_LANDSCAPE);
                } else if(getResources().getConfiguration().orientation == Configuration.ORIENTATION_PORTRAIT) {
                    parentActivity.setRequestedOrientation(ActivityInfo.SCREEN_ORIENTATION_PORTRAIT);
                } else {
                    parentActivity.setRequestedOrientation(ActivityInfo.SCREEN_ORIENTATION_NOSENSOR);
                }
            } catch (Exception e) {
                FileLog.e("tmessages", e);
            }

            recordPanel.setVisibility(View.VISIBLE);
            recordTimeText.setText("00:00");
            lastTimeString = null;
            if(android.os.Build.VERSION.SDK_INT > 13) {
                FrameLayout.LayoutParams params = (FrameLayout.LayoutParams)slideText.getLayoutParams();
                params.leftMargin = Utilities.dp(30);
                slideText.setLayoutParams(params);
                slideText.setAlpha(1);
                recordPanel.setX(Utilities.displaySize.x);
                recordPanel.animate().setInterpolator(new AccelerateDecelerateInterpolator()).setListener(new Animator.AnimatorListener() {
                    @Override
                    public void onAnimationStart(Animator animator) {
                    }

                    @Override
                    public void onAnimationEnd(Animator animator) {
                        recordPanel.setX(0);
                    }

                    @Override
                    public void onAnimationCancel(Animator animator) {
                    }

                    @Override
                    public void onAnimationRepeat(Animator animator) {
                    }
                }).setDuration(300).translationX(0).start();
            }
        } else {
            if (mWakeLock != null) {
                try {
                    mWakeLock.release();
                    mWakeLock = null;
                } catch (Exception e) {
                    FileLog.e("tmessages", e);
                }
            }
            try {
                if (prevOrientation != -10) {
                    parentActivity.setRequestedOrientation(prevOrientation);
                    prevOrientation = -10;
                }
            } catch (Exception e) {
                FileLog.e("tmessages", e);
            }
            if(android.os.Build.VERSION.SDK_INT > 13) {
                recordPanel.animate().setInterpolator(new AccelerateDecelerateInterpolator()).setListener(new Animator.AnimatorListener() {
                    @Override
                    public void onAnimationStart(Animator animator) {

                    }

                    @Override
                    public void onAnimationEnd(Animator animator) {
                        FrameLayout.LayoutParams params = (FrameLayout.LayoutParams)slideText.getLayoutParams();
                        params.leftMargin = Utilities.dp(30);
                        slideText.setLayoutParams(params);
                        slideText.setAlpha(1);
                        recordPanel.setVisibility(View.GONE);
                    }

                    @Override
                    public void onAnimationCancel(Animator animator) {
                    }

                    @Override
                    public void onAnimationRepeat(Animator animator) {
                    }
                }).setDuration(300).translationX(Utilities.displaySize.x).start();
            } else {
                recordPanel.setVisibility(View.GONE);
            }
        }
    }

    private void sendMessage() {
        String message = Aniways.encodeMessage(messsageEditText.getText());
        if (processSendingText(message)) {
            messsageEditText.setText("");
            lastTypingTimeSend = 0;
            chatListView.post(new Runnable() {
                @Override
                public void run() {
                    chatListView.setSelectionFromTop(messages.size() - 1, -100000 - chatListView.getPaddingTop());
                }
            });
>>>>>>> 5ef137c5
        }
        MessagesController.getInstance().markMessageAsRead(dialog_id, messageObject.messageOwner.random_id, messageObject.messageOwner.ttl);
        messageObject.messageOwner.destroyTime = messageObject.messageOwner.ttl + ConnectionsManager.getInstance().getCurrentTime();
        return true;
    }

    private void scrollToLastMessage() {
        if (forward_end_reached && first_unread_id == 0 && startLoadFromMessageId == 0) {
            chatListView.setSelectionFromTop(messages.size() - 1, -100000 - chatListView.getPaddingTop());
        } else {
            messages.clear();
            messagesByDays.clear();
            messagesDict.clear();
            progressView.setVisibility(View.VISIBLE);
            chatListView.setEmptyView(null);
            if (currentEncryptedChat == null) {
                maxMessageId = Integer.MAX_VALUE;
                minMessageId = Integer.MIN_VALUE;
            } else {
                maxMessageId = Integer.MIN_VALUE;
                minMessageId = Integer.MAX_VALUE;
            }
            maxDate = Integer.MIN_VALUE;
            minDate = 0;
            forward_end_reached = true;
            loading = true;
            startLoadFromMessageId = 0;
            chatAdapter.notifyDataSetChanged();
            MessagesController.getInstance().loadMessages(dialog_id, 30, 0, true, 0, classGuid, 0, 0, 0, true);
        }
    }

    private void showPagedownButton(boolean show, boolean animated) {
        if (pagedownButton == null) {
            return;
        }
        if (show) {
            if (pagedownButton.getVisibility() == View.GONE) {
                if (animated) {
                    pagedownButton.setVisibility(View.VISIBLE);
                    ViewProxy.setAlpha(pagedownButton, 0);
                    ObjectAnimatorProxy.ofFloatProxy(pagedownButton, "alpha", 1.0f).setDuration(200).start();
                } else {
                    pagedownButton.setVisibility(View.VISIBLE);
                }
            }
        } else {
            if (pagedownButton.getVisibility() == View.VISIBLE) {
                if (animated) {
                    ObjectAnimatorProxy.ofFloatProxy(pagedownButton, "alpha", 0.0f).setDuration(200).addListener(new AnimatorListenerAdapterProxy() {
                        @Override
                        public void onAnimationEnd(Object animation) {
                            pagedownButton.setVisibility(View.GONE);
                        }
                    }).start();
                } else {
                    pagedownButton.setVisibility(View.GONE);
                }
            }
        }
    }

    private void updateSecretStatus() {
        if (bottomOverlay == null) {
            return;
        }
        if (currentEncryptedChat == null || secretViewStatusTextView == null) {
            bottomOverlay.setVisibility(View.GONE);
            return;
        }
        boolean hideKeyboard = false;
        if (currentEncryptedChat instanceof TLRPC.TL_encryptedChatRequested) {
            bottomOverlayText.setText(LocaleController.getString("EncryptionProcessing", R.string.EncryptionProcessing));
            bottomOverlay.setVisibility(View.VISIBLE);
            hideKeyboard = true;
        } else if (currentEncryptedChat instanceof TLRPC.TL_encryptedChatWaiting) {
            bottomOverlayText.setText(Html.fromHtml(LocaleController.formatString("AwaitingEncryption", R.string.AwaitingEncryption, "<b>" + currentUser.first_name + "</b>")));
            bottomOverlay.setVisibility(View.VISIBLE);
            hideKeyboard = true;
        } else if (currentEncryptedChat instanceof TLRPC.TL_encryptedChatDiscarded) {
            bottomOverlayText.setText(LocaleController.getString("EncryptionRejected", R.string.EncryptionRejected));
            bottomOverlay.setVisibility(View.VISIBLE);
            chatActivityEnterView.setFieldText("");
            SharedPreferences preferences = ApplicationLoader.applicationContext.getSharedPreferences("mainconfig", Activity.MODE_PRIVATE);
            preferences.edit().remove("dialog_" + dialog_id).commit();
            hideKeyboard = true;
        } else if (currentEncryptedChat instanceof TLRPC.TL_encryptedChat) {
            bottomOverlay.setVisibility(View.GONE);
        }
        if (hideKeyboard) {
<<<<<<< HEAD
            chatActivityEnterView.hideEmojiPopup();
            AndroidUtilities.hideKeyboard(getParentActivity().getCurrentFocus());
=======
            //hideEmojiPopup();
            if (parentActivity != null) {
                Utilities.hideKeyboard(parentActivity.getCurrentFocus());
            }
        }
        if (parentActivity != null) {
            parentActivity.supportInvalidateOptionsMenu();
>>>>>>> 5ef137c5
        }
        checkActionBarMenu();
    }

    private void checkActionBarMenu() {
        if (currentEncryptedChat != null && !(currentEncryptedChat instanceof TLRPC.TL_encryptedChat) ||
                currentChat != null && (currentChat instanceof TLRPC.TL_chatForbidden || currentChat.left) ||
                currentUser != null && (currentUser instanceof TLRPC.TL_userDeleted || currentUser instanceof TLRPC.TL_userEmpty)) {

            if (menuItem != null) {
                menuItem.setVisibility(View.GONE);
            }
            if (timeItem != null) {
                timeItem.setVisibility(View.GONE);
            }
            if (timeItem2 != null) {
                timeItem2.setVisibility(View.GONE);
            }
        } else {
            if (menuItem != null) {
                menuItem.setVisibility(View.VISIBLE);
            }
            if (timeItem != null) {
                timeItem.setVisibility(View.VISIBLE);
            }
            if (timeItem2 != null) {
                timeItem2.setVisibility(View.VISIBLE);
            }
        }

        if (timerDrawable != null) {
            timerDrawable.setTime(currentEncryptedChat.ttl);
        }

        checkAndUpdateAvatar();
    }

    private int updateOnlineCount() {
        if (info == null) {
            return 0;
        }
        onlineCount = 0;
        int currentTime = ConnectionsManager.getInstance().getCurrentTime();
        for (TLRPC.TL_chatParticipant participant : info.participants) {
            TLRPC.User user = MessagesController.getInstance().getUser(participant.user_id);
            if (user != null && user.status != null && (user.status.expires > currentTime || user.id == UserConfig.getClientUserId()) && user.status.expires > 10000) {
                onlineCount++;
            }
        }
        return onlineCount;
    }

    private int getMessageType(MessageObject messageObject) {
        if (messageObject == null) {
            return -1;
        }
        if (currentEncryptedChat == null) {
            boolean isBroadcastError = isBroadcast && messageObject.messageOwner.id <= 0 && messageObject.isSendError();
            if (!isBroadcast && messageObject.messageOwner.id <= 0 && messageObject.isOut() || isBroadcastError) {
                if (messageObject.isSendError()) {
                    if (!(messageObject.messageOwner.media instanceof TLRPC.TL_messageMediaEmpty)) {
                        return 0;
                    } else {
                        return 6;
                    }
                } else {
                    return -1;
                }
            } else {
                if (messageObject.type == 6) {
                    return -1;
                } else if (messageObject.type == 10 || messageObject.type == 11) {
                    if (messageObject.messageOwner.id == 0) {
                        return -1;
                    }
                    return 1;
                } else {
                    if (!(messageObject.messageOwner.media instanceof TLRPC.TL_messageMediaEmpty)) {
                        if (messageObject.messageOwner.media instanceof TLRPC.TL_messageMediaVideo ||
                                messageObject.messageOwner.media instanceof TLRPC.TL_messageMediaPhoto ||
                                messageObject.messageOwner.media instanceof TLRPC.TL_messageMediaDocument) {
                            boolean canSave = false;
                            if (messageObject.messageOwner.attachPath != null && messageObject.messageOwner.attachPath.length() != 0) {
                                File f = new File(messageObject.messageOwner.attachPath);
                                if (f.exists()) {
                                    canSave = true;
                                }
                            }
                            if (!canSave) {
                                File f = FileLoader.getPathToMessage(messageObject.messageOwner);
                                if (f.exists()) {
                                    canSave = true;
                                }
                            }
                            if (canSave) {
                                if (messageObject.messageOwner.media instanceof TLRPC.TL_messageMediaDocument) {
                                    String mime = messageObject.messageOwner.media.document.mime_type;
                                    if (mime != null && mime.endsWith("/xml")) {
                                        return 5;
                                    }
                                }
                                return 4;
                            }
                        }
                        return 2;
                    } else {
                        return 3;
                    }
                }
            }
        } else {
            if (messageObject.type == 6) {
                return -1;
            } else if (messageObject.isSendError()) {
                if (!(messageObject.messageOwner.media instanceof TLRPC.TL_messageMediaEmpty)) {
                    return 0;
                } else {
                    return 6;
                }
            } else if (messageObject.type == 10 || messageObject.type == 11) {
                if (messageObject.isSending()) {
                    return -1;
                } else {
                    return 1;
                }
            } else {
                if (!(messageObject.messageOwner.media instanceof TLRPC.TL_messageMediaEmpty)) {
                    if (messageObject.messageOwner.media instanceof TLRPC.TL_messageMediaVideo ||
                            messageObject.messageOwner.media instanceof TLRPC.TL_messageMediaPhoto ||
                            messageObject.messageOwner.media instanceof TLRPC.TL_messageMediaDocument) {
                        boolean canSave = false;
                        if (messageObject.messageOwner.attachPath != null && messageObject.messageOwner.attachPath.length() != 0) {
                            File f = new File(messageObject.messageOwner.attachPath);
                            if (f.exists()) {
                                canSave = true;
                            }
                        }
                        if (!canSave) {
                            File f = FileLoader.getPathToMessage(messageObject.messageOwner);
                            if (f.exists()) {
                                canSave = true;
                            }
                        }
                        if (canSave) {
                            if (messageObject.messageOwner.media instanceof TLRPC.TL_messageMediaDocument) {
                                String mime = messageObject.messageOwner.media.document.mime_type;
                                if (mime != null && mime.endsWith("text/xml")) {
                                    return 5;
                                }
                            }
                            if (messageObject.messageOwner.ttl <= 0) {
                                return 4;
                            }
                        }
                    }
                    return 2;
                } else {
                    return 3;
                }
            }
        }
    }

    private void addToSelectedMessages(MessageObject messageObject) {
        if (selectedMessagesIds.containsKey(messageObject.messageOwner.id)) {
            selectedMessagesIds.remove(messageObject.messageOwner.id);
            if (messageObject.type == 0) {
                selectedMessagesCanCopyIds.remove(messageObject.messageOwner.id);
            }
        } else {
            selectedMessagesIds.put(messageObject.messageOwner.id, messageObject);
            if (messageObject.type == 0) {
                selectedMessagesCanCopyIds.put(messageObject.messageOwner.id, messageObject);
            }
        }
        if (actionBar.isActionModeShowed()) {
            if (selectedMessagesIds.isEmpty()) {
                actionBar.hideActionMode();
            }
            actionBar.createActionMode().getItem(copy).setVisibility(selectedMessagesCanCopyIds.size() != 0 ? View.VISIBLE : View.GONE);
        }
    }

    private void processRowSelect(View view) {
        MessageObject message = null;
        if (view instanceof ChatBaseCell) {
            message = ((ChatBaseCell)view).getMessageObject();
        } else if (view instanceof ChatActionCell) {
            message = ((ChatActionCell)view).getMessageObject();
        }

        int type = getMessageType(message);

        if (type < 2 || type == 6) {
            return;
        }
        addToSelectedMessages(message);
        updateActionModeTitle();
        updateVisibleRows();
    }

    private void updateActionModeTitle() {
        if (!actionBar.isActionModeShowed()) {
            return;
        }
        if (!selectedMessagesIds.isEmpty()) {
            selectedMessagesCountTextView.setText(String.format("%d", selectedMessagesIds.size()));
        }
    }

    private void updateTitle() {
        if (nameTextView == null) {
            return;
        }
        if (currentChat != null) {
            nameTextView.setText(currentChat.title);
        } else if (currentUser != null) {
            if (currentUser.id / 1000 != 777 && currentUser.id / 1000 != 333 && ContactsController.getInstance().contactsDict.get(currentUser.id) == null && (ContactsController.getInstance().contactsDict.size() != 0 || !ContactsController.getInstance().isLoadingContacts())) {
                if (currentUser.phone != null && currentUser.phone.length() != 0) {
                    nameTextView.setText(PhoneFormat.getInstance().format("+" + currentUser.phone));
                } else {
                    nameTextView.setText(ContactsController.formatName(currentUser.first_name, currentUser.last_name));
                }
            } else {
                nameTextView.setText(ContactsController.formatName(currentUser.first_name, currentUser.last_name));
            }
        }
    }

    private void updateSubtitle() {
        if (onlineTextView == null) {
            return;
        }
        CharSequence printString = MessagesController.getInstance().printingStrings.get(dialog_id);
        if (printString != null) {
            printString = TextUtils.replace(printString, new String[]{"..."}, new String[]{""});
        }
        if (printString == null || printString.length() == 0) {
            setTypingAnimation(false);
            if (currentChat != null) {
                if (currentChat instanceof TLRPC.TL_chatForbidden) {
                    onlineTextView.setText(LocaleController.getString("YouWereKicked", R.string.YouWereKicked));
                } else if (currentChat.left) {
                    onlineTextView.setText(LocaleController.getString("YouLeft", R.string.YouLeft));
                } else {
                    int count = currentChat.participants_count;
                    if (info != null) {
                        count = info.participants.size();
                    }
                    if (onlineCount > 1 && count != 0) {
                        onlineTextView.setText(String.format("%s, %s", LocaleController.formatPluralString("Members", count), LocaleController.formatPluralString("Online", onlineCount)));
                    } else {
                        onlineTextView.setText(LocaleController.formatPluralString("Members", count));
                    }
                }
            } else if (currentUser != null) {
                TLRPC.User user = MessagesController.getInstance().getUser(currentUser.id);
                if (user != null) {
                    currentUser = user;
                }
                String newStatus = LocaleController.formatUserStatus(currentUser);
                if (lastStatus == null || lastPrintString != null || lastStatus != null && !lastStatus.equals(newStatus)) {
                    lastStatus = newStatus;
                    onlineTextView.setText(newStatus);
                }
            }
            lastPrintString = null;
        } else {
            lastPrintString = printString;
            onlineTextView.setText(printString);
            setTypingAnimation(true);
        }
    }

    private void setTypingAnimation(boolean start) {
        if (actionBar == null) {
            return;
        }
        if (start) {
            try {
                if (onlineTextView != null) {
                    onlineTextView.setCompoundDrawablesWithIntrinsicBounds(typingDotsDrawable, null, null, null);
                    onlineTextView.setCompoundDrawablePadding(AndroidUtilities.dp(4));
                }
                if (typingDotsDrawable != null) {
                    typingDotsDrawable.start();
                }
            } catch (Exception e) {
                FileLog.e("tmessages", e);
            }
        } else {
            if (onlineTextView != null) {
                onlineTextView.setCompoundDrawablesWithIntrinsicBounds(null, null, null, null);
                onlineTextView.setCompoundDrawablePadding(0);
            }
            if (typingDotsDrawable != null) {
                typingDotsDrawable.stop();
            }
        }
    }

    private void checkAndUpdateAvatar() {
        TLRPC.FileLocation newPhoto = null;
        AvatarDrawable avatarDrawable = null;
        if (currentUser != null) {
            TLRPC.User user = MessagesController.getInstance().getUser(currentUser.id);
            if (user == null) {
                return;
            }
            currentUser = user;
            if (currentUser.photo != null) {
                newPhoto = currentUser.photo.photo_small;
            }
            avatarDrawable = new AvatarDrawable(currentUser);
        } else if (currentChat != null) {
            TLRPC.Chat chat = MessagesController.getInstance().getChat(currentChat.id);
            if (chat == null) {
                return;
            }
            currentChat = chat;
            if (currentChat.photo != null) {
                newPhoto = currentChat.photo.photo_small;
            }
            avatarDrawable = new AvatarDrawable(currentChat);
        }
        if (avatarImageView != null) {
            avatarImageView.setImage(newPhoto, "50_50", avatarDrawable);
        }
    }

<<<<<<< HEAD
    public boolean openVideoEditor(String videoPath, boolean removeLast) {
        Bundle args = new Bundle();
        args.putString("videoPath", videoPath);
        VideoEditorActivity fragment = new VideoEditorActivity(args);
        fragment.setDelegate(new VideoEditorActivity.VideoEditorActivityDelegate() {
            @Override
            public void didFinishEditVideo(String videoPath, long startTime, long endTime, int resultWidth, int resultHeight, int rotationValue, int originalWidth, int originalHeight, int bitrate, long estimatedSize, long estimatedDuration) {
                TLRPC.VideoEditedInfo videoEditedInfo = new TLRPC.VideoEditedInfo();
                videoEditedInfo.startTime = startTime;
                videoEditedInfo.endTime = endTime;
                videoEditedInfo.rotationValue = rotationValue;
                videoEditedInfo.originalWidth = originalWidth;
                videoEditedInfo.originalHeight = originalHeight;
                videoEditedInfo.bitrate = bitrate;
                videoEditedInfo.resultWidth = resultWidth;
                videoEditedInfo.resultHeight = resultHeight;
                videoEditedInfo.originalPath = videoPath;
                SendMessagesHelper.prepareSendingVideo(videoPath, estimatedSize, estimatedDuration, resultWidth, resultHeight, videoEditedInfo, dialog_id);
=======
    @Override
    public void onSizeChanged(int height) {
        /*
        Rect localRect = new Rect();
        parentActivity.getWindow().getDecorView().getWindowVisibleDisplayFrame(localRect);

        WindowManager manager = (WindowManager) ApplicationLoader.applicationContext.getSystemService(Activity.WINDOW_SERVICE);
        if (manager == null || manager.getDefaultDisplay() == null) {
            return;
        }
        int rotation = manager.getDefaultDisplay().getRotation();

        if (height > Emoji.scale(50)) {
            if (rotation == Surface.ROTATION_270 || rotation == Surface.ROTATION_90) {
                keyboardHeightLand = height;
                parentActivity.getSharedPreferences("emoji", 0).edit().putInt("kbd_height_land3", keyboardHeightLand).commit();
            } else {
                keyboardHeight = height;
                parentActivity.getSharedPreferences("emoji", 0).edit().putInt("kbd_height", keyboardHeight).commit();
>>>>>>> 5ef137c5
            }
        });

        if (parentLayout == null || !fragment.onFragmentCreate()) {
            SendMessagesHelper.prepareSendingVideo(videoPath, 0, 0, 0, 0, null, dialog_id);
            return false;
        }
        parentLayout.presentFragment(fragment, removeLast, true, true);
        return true;
    }

    private void showAttachmentError() {
        if (getParentActivity() == null) {
            return;
        }
<<<<<<< HEAD
        Toast toast = Toast.makeText(getParentActivity(), LocaleController.getString("UnsupportedAttachment", R.string.UnsupportedAttachment), Toast.LENGTH_SHORT);
        toast.show();
=======
        */
>>>>>>> 5ef137c5
    }

    @Override
    public void onActivityResultFragment(int requestCode, int resultCode, Intent data) {
        if (resultCode == Activity.RESULT_OK) {
            if (requestCode == 0) {
                Utilities.addMediaToGallery(currentPicturePath);
                SendMessagesHelper.prepareSendingPhoto(currentPicturePath, null, dialog_id);
                currentPicturePath = null;
            } else if (requestCode == 1) {
                if (data == null || data.getData() == null) {
                    showAttachmentError();
                    return;
                }
                SendMessagesHelper.prepareSendingPhoto(null, data.getData(), dialog_id);
            } else if (requestCode == 2) {
                String videoPath = null;
                if (data != null) {
                    Uri uri = data.getData();
                    boolean fromCamera = false;
                    if (uri != null && uri.getScheme() != null) {
                        fromCamera = uri.getScheme().contains("file");
                    } else if (uri == null) {
                        fromCamera = true;
                    }
                    if (fromCamera) {
                        if (uri != null) {
                            videoPath = uri.getPath();
                        } else {
                            videoPath = currentPicturePath;
                        }
                        Utilities.addMediaToGallery(currentPicturePath);
                        currentPicturePath = null;
                    } else {
                        try {
                            videoPath = Utilities.getPath(uri);
                        } catch (Exception e) {
                            FileLog.e("tmessages", e);
                        }
                    }
                }
                if (videoPath == null && currentPicturePath != null) {
                    File f = new File(currentPicturePath);
                    if (f.exists()) {
                        videoPath = currentPicturePath;
                    }
                    currentPicturePath = null;
                }
                if(Build.VERSION.SDK_INT >= 16) {
                    if (paused) {
                        startVideoEdit = videoPath;
                    } else {
                        openVideoEditor(videoPath, false);
                    }
                } else {
                    SendMessagesHelper.prepareSendingVideo(videoPath, 0, 0, 0, 0, null, dialog_id);
                }
            } else if (requestCode == 21) {
                if (data == null || data.getData() == null) {
                    showAttachmentError();
                    return;
                }
                String tempPath = Utilities.getPath(data.getData());
                String originalPath = tempPath;
                if (tempPath == null) {
                    originalPath = data.toString();
                    tempPath = MediaController.copyDocumentToCache(data.getData(), "file");
                }
                if (tempPath == null) {
                    showAttachmentError();
                    return;
                }
                SendMessagesHelper.prepareSendingDocument(tempPath, originalPath, null, null, dialog_id);
            }
        }
    }

    @Override
    public void saveSelfArgs(Bundle args) {
        if (currentPicturePath != null) {
            args.putString("path", currentPicturePath);
        }
    }

    @Override
    public void restoreSelfArgs(Bundle args) {
        currentPicturePath = args.getString("path");
    }

    private void removeUnreadPlane(boolean reload) {
        if (unreadMessageObject != null) {
            messages.remove(unreadMessageObject);
            forward_end_reached = true;
            first_unread_id = 0;
            last_message_id = 0;
            unread_to_load = 0;
            unreadMessageObject = null;
            if (reload) {
                chatAdapter.notifyDataSetChanged();
            }
        }
    }

    public boolean processSendingText(String text) {
        return chatActivityEnterView.processSendingText(text);
    }

    @SuppressWarnings("unchecked")
    @Override
    public void didReceivedNotification(int id, final Object... args) {
        if (id == NotificationCenter.messagesDidLoaded) {

            long did = (Long)args[0];
            if (did == dialog_id) {
                loadsCount++;
                int count = (Integer)args[1];
                boolean isCache = (Boolean)args[3];
                int fnid = (Integer)args[4];
                int last_unread_date = (Integer)args[8];
                int load_type = (Integer)args[9];
                boolean wasUnread = false;
                if (fnid != 0) {
                    first_unread_id = fnid;
                    last_message_id = (Integer)args[5];
                    unread_to_load = (Integer)args[7];
                } else if (startLoadFromMessageId != 0 && load_type == 3) {
                    last_message_id = (Integer)args[5];
                    first_message_id = (Integer)args[6];
                }
                ArrayList<MessageObject> messArr = (ArrayList<MessageObject>)args[2];

                int newRowsCount = 0;

                forward_end_reached = startLoadFromMessageId == 0 && last_message_id == 0;

                if (loadsCount == 1 && messArr.size() > 20) {
                    loadsCount++;
                }

                if (firstLoading) {
                    if (!forward_end_reached) {
                        messages.clear();
                        messagesByDays.clear();
                        messagesDict.clear();
                        if (currentEncryptedChat == null) {
                            maxMessageId = Integer.MAX_VALUE;
                            minMessageId = Integer.MIN_VALUE;
                        } else {
                            maxMessageId = Integer.MIN_VALUE;
                            minMessageId = Integer.MAX_VALUE;
                        }
                        maxDate = Integer.MIN_VALUE;
                        minDate = 0;
                    }
                    firstLoading = false;
                }

                if (load_type == 1) {
                    Collections.reverse(messArr);
                }

                for (int a = 0; a < messArr.size(); a++) {
                    MessageObject obj = messArr.get(a);
                    if (messagesDict.containsKey(obj.messageOwner.id)) {
                        continue;
                    }

                    if (obj.messageOwner.id > 0) {
                        maxMessageId = Math.min(obj.messageOwner.id, maxMessageId);
                        minMessageId = Math.max(obj.messageOwner.id, minMessageId);
                    } else if (currentEncryptedChat != null) {
                        maxMessageId = Math.max(obj.messageOwner.id, maxMessageId);
                        minMessageId = Math.min(obj.messageOwner.id, minMessageId);
                    }
                    if (obj.messageOwner.date != 0) {
                        maxDate = Math.max(maxDate, obj.messageOwner.date);
                        if (minDate == 0 || obj.messageOwner.date < minDate) {
                            minDate = obj.messageOwner.date;
                        }
                    }

                    if (obj.type < 0) {
                        continue;
                    }

                    if (!obj.isOut() && obj.isUnread()) {
                        wasUnread = true;
                    }
                    messagesDict.put(obj.messageOwner.id, obj);
                    ArrayList<MessageObject> dayArray = messagesByDays.get(obj.dateKey);

                    if (dayArray == null) {
                        dayArray = new ArrayList<MessageObject>();
                        messagesByDays.put(obj.dateKey, dayArray);

                        TLRPC.Message dateMsg = new TLRPC.Message();
                        dateMsg.message = LocaleController.formatDateChat(obj.messageOwner.date);
                        dateMsg.id = 0;
                        MessageObject dateObj = new MessageObject(dateMsg, null);
                        dateObj.type = 10;
                        dateObj.contentType = 4;
                        if (load_type == 1) {
                            messages.add(0, dateObj);
                        } else {
                            messages.add(dateObj);
                        }
                        newRowsCount++;
                    }

                    newRowsCount++;
                    dayArray.add(obj);
                    if (load_type == 1) {
                        messages.add(0, obj);
                    } else {
                        messages.add(messages.size() - 1, obj);
                    }

                    if (load_type == 2 && obj.messageOwner.id == first_unread_id) {
                        TLRPC.Message dateMsg = new TLRPC.Message();
                        dateMsg.message = "";
                        dateMsg.id = 0;
                        MessageObject dateObj = new MessageObject(dateMsg, null);
                        dateObj.contentType = dateObj.type = 6;
                        boolean dateAdded = true;
                        if (a != messArr.size() - 1) {
                            MessageObject next = messArr.get(a + 1);
                            dateAdded = !next.dateKey.equals(obj.dateKey);
                        }
                        messages.add(messages.size() - (dateAdded ? 0 : 1), dateObj);
                        unreadMessageObject = dateObj;
                        scrollToMessage = unreadMessageObject;
                        scrollToMessageMiddleScreen = false;
                        newRowsCount++;
                    } else if (load_type == 3 && obj.messageOwner.id == startLoadFromMessageId) {
                        highlightMessageId = obj.messageOwner.id;
                        scrollToMessage = obj;
                        if (isCache) {
                            startLoadFromMessageId = 0;
                        }
                        scrollToMessageMiddleScreen = true;
                    } else if (load_type == 1 && startLoadFromMessageId != 0 && first_message_id != 0 && obj.messageOwner.id >= first_message_id) {
                        startLoadFromMessageId = 0;
                    }

                    if (obj.messageOwner.id == last_message_id) {
                        forward_end_reached = true;
                    }
                }

                if (forward_end_reached) {
                    first_unread_id = 0;
                    first_message_id = 0;
                    last_message_id = 0;
                }

                if (load_type == 1) {
                    if (messArr.size() != count) {
                        forward_end_reached = true;
                        first_unread_id = 0;
                        last_message_id = 0;
                        first_message_id = 0;
                        startLoadFromMessageId = 0;
                    }

                    chatAdapter.notifyDataSetChanged();
                    loadingForward = false;
                } else {
                    if (messArr.size() != count) {
                        if (isCache) {
                            cacheEndReaced = true;
                            if (currentEncryptedChat != null || isBroadcast) {
                                endReached = true;
                            }
                        } else {
                            cacheEndReaced = true;
                            endReached = true;
                        }
                    }
                    loading = false;

                    if (chatListView != null) {
                        if (first || scrollToTopOnResume) {
                            chatAdapter.notifyDataSetChanged();
                            if (scrollToMessage != null) {
                                final int yOffset = scrollToMessageMiddleScreen ? Math.max(0, (AndroidUtilities.displaySize.y - AndroidUtilities.statusBarHeight - scrollToMessage.textHeight - AndroidUtilities.getCurrentActionBarHeight() - AndroidUtilities.dp(48)) / 2) : 0;
                                if (messages.get(messages.size() - 1) == scrollToMessage) {
                                    chatListView.setSelectionFromTop(0, AndroidUtilities.dp(-11) + yOffset);
                                } else {
                                    chatListView.setSelectionFromTop(messages.size() - messages.indexOf(scrollToMessage), AndroidUtilities.dp(-11) + yOffset);
                                }
                                ViewTreeObserver obs = chatListView.getViewTreeObserver();
                                obs.addOnPreDrawListener(new ViewTreeObserver.OnPreDrawListener() {
                                    @Override
                                    public boolean onPreDraw() {
                                        if (!messages.isEmpty()) {
                                            if (messages.get(messages.size() - 1) == scrollToMessage) {
                                                chatListView.setSelectionFromTop(0, AndroidUtilities.dp(-11) + yOffset);
                                            } else {
                                                chatListView.setSelectionFromTop(messages.size() - messages.indexOf(scrollToMessage), AndroidUtilities.dp(-11) + yOffset);
                                            }
                                        }
                                        chatListView.getViewTreeObserver().removeOnPreDrawListener(this);
                                        return true;
                                    }
                                });
                                chatListView.invalidate();
                                showPagedownButton(true, true);
                            } else {
                                chatListView.post(new Runnable() {
                                    @Override
                                    public void run() {
                                        chatListView.setSelectionFromTop(messages.size() - 1, -100000 - chatListView.getPaddingTop());
                                    }
                                });
                            }
                        } else {
                            int firstVisPos = chatListView.getLastVisiblePosition();
                            View firstVisView = chatListView.getChildAt(chatListView.getChildCount() - 1);
                            int top = ((firstVisView == null) ? 0 : firstVisView.getTop()) - chatListView.getPaddingTop();
                            chatAdapter.notifyDataSetChanged();
                            chatListView.setSelectionFromTop(firstVisPos + newRowsCount - (endReached ? 1 : 0), top);
                        }

                        if (paused) {
                            scrollToTopOnResume = true;
                            if (scrollToMessage != null) {
                                scrollToTopUnReadOnResume = true;
                            }
                        }

                        if (first) {
                            if (chatListView.getEmptyView() == null) {
                                chatListView.setEmptyView(emptyViewContainer);
                            }
                        }
                    } else {
                        scrollToTopOnResume = true;
                        if (scrollToMessage != null) {
                            scrollToTopUnReadOnResume = true;
                        }
                    }
                }

                if (first && messages.size() > 0) {
                    final boolean wasUnreadFinal = wasUnread;
                    final int last_unread_date_final = last_unread_date;
                    final int lastid = messages.get(0).messageOwner.id;
                    AndroidUtilities.runOnUIThread(new Runnable() {
                        @Override
                        public void run() {
                            if (last_message_id != 0) {
                                MessagesController.getInstance().markDialogAsRead(dialog_id, lastid, last_message_id, 0, last_unread_date_final, wasUnreadFinal, false);
                            } else {
                                MessagesController.getInstance().markDialogAsRead(dialog_id, lastid, minMessageId, 0, maxDate, wasUnreadFinal, false);
                            }
                        }
                    }, 700);
                    first = false;
                }

                if (progressView != null) {
                    progressView.setVisibility(View.INVISIBLE);
                }
            }
        } else if (id == NotificationCenter.emojiDidLoaded) {
            if (chatListView != null) {
                chatListView.invalidateViews();
            }
        } else if (id == NotificationCenter.updateInterfaces) {
            int updateMask = (Integer)args[0];
            if ((updateMask & MessagesController.UPDATE_MASK_NAME) != 0 || (updateMask & MessagesController.UPDATE_MASK_CHAT_NAME) != 0) {
                updateTitle();
            }
            boolean updateSubtitle = false;
            if ((updateMask & MessagesController.UPDATE_MASK_CHAT_MEMBERS) != 0 || (updateMask & MessagesController.UPDATE_MASK_STATUS) != 0) {
                if (currentChat != null) {
                    int lastCount = onlineCount;
                    if (lastCount != updateOnlineCount()) {
                        updateSubtitle = true;
                    }
                } else {
                    updateSubtitle = true;
                }
            }
            if ((updateMask & MessagesController.UPDATE_MASK_AVATAR) != 0 || (updateMask & MessagesController.UPDATE_MASK_CHAT_AVATAR) != 0 || (updateMask & MessagesController.UPDATE_MASK_NAME) != 0) {
                checkAndUpdateAvatar();
                updateVisibleRows();
            }
            if ((updateMask & MessagesController.UPDATE_MASK_USER_PRINT) != 0) {
                CharSequence printString = MessagesController.getInstance().printingStrings.get(dialog_id);
                if (lastPrintString != null && printString == null || lastPrintString == null && printString != null || lastPrintString != null && printString != null && !lastPrintString.equals(printString)) {
                    updateSubtitle = true;
                }
            }
            if (updateSubtitle) {
                updateSubtitle();
            }
            if ((updateMask & MessagesController.UPDATE_MASK_USER_PHONE) != 0) {
                updateContactStatus();
            }
        } else if (id == NotificationCenter.didReceivedNewMessages) {
            long did = (Long)args[0];
            if (did == dialog_id) {

                boolean updateChat = false;
                boolean hasFromMe = false;
                ArrayList<MessageObject> arr = (ArrayList<MessageObject>)args[1];

                if (currentEncryptedChat != null && arr.size() == 1) {
                    MessageObject obj = arr.get(0);

                    if (currentEncryptedChat != null && obj.isOut() && obj.messageOwner.action != null && obj.messageOwner.action instanceof TLRPC.TL_messageEncryptedAction &&
                            obj.messageOwner.action.encryptedAction instanceof TLRPC.TL_decryptedMessageActionSetMessageTTL && getParentActivity() != null) {
                        TLRPC.TL_decryptedMessageActionSetMessageTTL action = (TLRPC.TL_decryptedMessageActionSetMessageTTL)obj.messageOwner.action.encryptedAction;
                        if (AndroidUtilities.getPeerLayerVersion(currentEncryptedChat.layer) < 17 && currentEncryptedChat.ttl > 0 && currentEncryptedChat.ttl <= 60) {
                            AlertDialog.Builder builder = new AlertDialog.Builder(getParentActivity());
                            builder.setTitle(LocaleController.getString("AppName", R.string.AppName));
                            builder.setPositiveButton(R.string.OK, null);
                            builder.setMessage(LocaleController.formatString("CompatibilityChat", R.string.CompatibilityChat, currentUser.first_name, currentUser.first_name));
                            showAlertDialog(builder);
                        }
                    }
                }

                if (!forward_end_reached) {
                    int currentMaxDate = Integer.MIN_VALUE;
                    int currentMinMsgId = Integer.MIN_VALUE;
                    if (currentEncryptedChat != null) {
                        currentMinMsgId = Integer.MAX_VALUE;
                    }
                    boolean currentMarkAsRead = false;

                    for (MessageObject obj : arr) {
                        if (currentEncryptedChat != null && obj.messageOwner.action != null && obj.messageOwner.action instanceof TLRPC.TL_messageEncryptedAction &&
                                obj.messageOwner.action.encryptedAction instanceof TLRPC.TL_decryptedMessageActionSetMessageTTL && timerDrawable != null) {
                            TLRPC.TL_decryptedMessageActionSetMessageTTL action = (TLRPC.TL_decryptedMessageActionSetMessageTTL)obj.messageOwner.action.encryptedAction;
                            timerDrawable.setTime(action.ttl_seconds);
                        }
                        if (obj.isOut() && obj.isSending()) {
                            scrollToLastMessage();
                            return;
                        }
                        if (messagesDict.containsKey(obj.messageOwner.id)) {
                            continue;
                        }
                        currentMaxDate = Math.max(currentMaxDate, obj.messageOwner.date);
                        if (obj.messageOwner.id > 0) {
                            currentMinMsgId = Math.max(obj.messageOwner.id, currentMinMsgId);
                            last_message_id = Math.max(last_message_id, obj.messageOwner.id);
                        } else if (currentEncryptedChat != null) {
                            currentMinMsgId = Math.min(obj.messageOwner.id, currentMinMsgId);
                            last_message_id = Math.min(last_message_id, obj.messageOwner.id);
                        }

                        if (!obj.isOut() && obj.isUnread()) {
                            unread_to_load++;
                            currentMarkAsRead = true;
                        }
                        if (obj.type == 10 || obj.type == 11) {
                            updateChat = true;
                        }
                    }

                    if (currentMarkAsRead) {
                        if (paused) {
                            readWhenResume = true;
                            readWithDate = currentMaxDate;
                            readWithMid = currentMinMsgId;
                        } else {
                            if (messages.size() > 0) {
                                MessagesController.getInstance().markDialogAsRead(dialog_id, messages.get(0).messageOwner.id, currentMinMsgId, 0, currentMaxDate, true, false);
                            }
                        }
                    }
                    updateVisibleRows();
                } else {
                    boolean markAsRead = false;
                    int oldCount = messages.size();
                    for (MessageObject obj : arr) {
                        if (currentEncryptedChat != null && obj.messageOwner.action != null && obj.messageOwner.action instanceof TLRPC.TL_messageEncryptedAction &&
                                obj.messageOwner.action.encryptedAction instanceof TLRPC.TL_decryptedMessageActionSetMessageTTL && timerDrawable != null) {
                            TLRPC.TL_decryptedMessageActionSetMessageTTL action = (TLRPC.TL_decryptedMessageActionSetMessageTTL)obj.messageOwner.action.encryptedAction;
                            timerDrawable.setTime(action.ttl_seconds);
                        }
                        if (messagesDict.containsKey(obj.messageOwner.id)) {
                            continue;
                        }
                        if (minDate == 0 || obj.messageOwner.date < minDate) {
                            minDate = obj.messageOwner.date;
                        }

                        if (obj.isOut()) {
                            removeUnreadPlane(false);
                            hasFromMe = true;
                        }

                        if (!obj.isOut() && unreadMessageObject != null) {
                            unread_to_load++;
                        }

                        if (obj.messageOwner.id > 0) {
                            maxMessageId = Math.min(obj.messageOwner.id, maxMessageId);
                            minMessageId = Math.max(obj.messageOwner.id, minMessageId);
                        } else if (currentEncryptedChat != null) {
                            maxMessageId = Math.max(obj.messageOwner.id, maxMessageId);
                            minMessageId = Math.min(obj.messageOwner.id, minMessageId);
                        }
                        maxDate = Math.max(maxDate, obj.messageOwner.date);
                        messagesDict.put(obj.messageOwner.id, obj);
                        ArrayList<MessageObject> dayArray = messagesByDays.get(obj.dateKey);
                        if (dayArray == null) {
                            dayArray = new ArrayList<MessageObject>();
                            messagesByDays.put(obj.dateKey, dayArray);

                            TLRPC.Message dateMsg = new TLRPC.Message();
                            dateMsg.message = LocaleController.formatDateChat(obj.messageOwner.date);
                            dateMsg.id = 0;
                            MessageObject dateObj = new MessageObject(dateMsg, null);
                            dateObj.type = 10;
                            dateObj.contentType = 4;
                            messages.add(0, dateObj);
                        }
                        if (!obj.isOut() && obj.isUnread()) {
                            if (!paused) {
                                obj.setIsRead();
                            }
                            markAsRead = true;
                        }
                        dayArray.add(0, obj);
                        messages.add(0, obj);
                        if (obj.type == 10 || obj.type == 11) {
                            updateChat = true;
                        }
                    }
                    if (progressView != null) {
                        progressView.setVisibility(View.INVISIBLE);
                    }
                    if (chatAdapter != null) {
                        chatAdapter.notifyDataSetChanged();
                    } else {
                        scrollToTopOnResume = true;
                    }

                    if (chatListView != null && chatAdapter != null) {
                        int lastVisible = chatListView.getLastVisiblePosition();
                        if (endReached) {
                            lastVisible++;
                        }
                        if (lastVisible == oldCount || hasFromMe) {
                            if (!firstLoading) {
                                if (paused) {
                                    scrollToTopOnResume = true;
                                } else {
                                    chatListView.post(new Runnable() {
                                        @Override
                                        public void run() {
                                            chatListView.setSelectionFromTop(messages.size() - 1, -100000 - chatListView.getPaddingTop());
                                        }
                                    });
                                }
                            }
                        } else {
                            showPagedownButton(true, true);
                        }
                    } else {
                        scrollToTopOnResume = true;
                    }

                    if (markAsRead) {
                        if (paused) {
                            readWhenResume = true;
                            readWithDate = maxDate;
                            readWithMid = minMessageId;
                        } else {
                            MessagesController.getInstance().markDialogAsRead(dialog_id, messages.get(0).messageOwner.id, minMessageId, 0, maxDate, true, false);
                        }
                    }
                }
                if (updateChat) {
                    updateTitle();
                    checkAndUpdateAvatar();
                }
            }
        } else if (id == NotificationCenter.closeChats) {
            if (args != null && args.length > 0) {
                long did = (Long)args[0];
                if (did == dialog_id) {
                    finishFragment();
                }
            } else {
                removeSelfFromStack();
            }
        } else if (id == NotificationCenter.messagesRead) {
            ArrayList<Integer> markAsReadMessages = (ArrayList<Integer>)args[0];
            boolean updated = false;
            for (Integer ids : markAsReadMessages) {
                MessageObject obj = messagesDict.get(ids);
                if (obj != null) {
                    obj.setIsRead();
                    updated = true;
                }
            }
            if (updated) {
                updateVisibleRows();
            }
        } else if (id == NotificationCenter.messagesDeleted) {
            ArrayList<Integer> markAsDeletedMessages = (ArrayList<Integer>)args[0];
            boolean updated = false;
            for (Integer ids : markAsDeletedMessages) {
                MessageObject obj = messagesDict.get(ids);
                if (obj != null) {
                    int index = messages.indexOf(obj);
                    if (index != -1) {
                        messages.remove(index);
                        messagesDict.remove(ids);
                        ArrayList<MessageObject> dayArr = messagesByDays.get(obj.dateKey);
                        dayArr.remove(obj);
                        if (dayArr.isEmpty()) {
                            messagesByDays.remove(obj.dateKey);
                            messages.remove(index);
                        }
                        updated = true;
                    }
                }
            }
            if (messages.isEmpty()) {
                if (!endReached && !loading) {
                    progressView.setVisibility(View.INVISIBLE);
                    chatListView.setEmptyView(null);
                    if (currentEncryptedChat == null) {
                        maxMessageId = Integer.MAX_VALUE;
                        minMessageId = Integer.MIN_VALUE;
                    } else {
                        maxMessageId = Integer.MIN_VALUE;
                        minMessageId = Integer.MAX_VALUE;
                    }
                    maxDate = Integer.MIN_VALUE;
                    minDate = 0;
                    MessagesController.getInstance().loadMessages(dialog_id, 30, 0, !cacheEndReaced, minDate, classGuid, 0, 0, 0, true);
                    loading = true;
                }
            }
            if (updated && chatAdapter != null) {
                removeUnreadPlane(false);
                chatAdapter.notifyDataSetChanged();
            }
        } else if (id == NotificationCenter.messageReceivedByServer) {
            Integer msgId = (Integer)args[0];
            MessageObject obj = messagesDict.get(msgId);
            if (obj != null) {
                Integer newMsgId = (Integer)args[1];
                TLRPC.Message newMsgObj = (TLRPC.Message)args[2];
                if (newMsgObj != null) {
                    obj.messageOwner.media = newMsgObj.media;
                    obj.generateThumbs(true, 1);
                }
                messagesDict.remove(msgId);
                messagesDict.put(newMsgId, obj);
                obj.messageOwner.id = newMsgId;
                obj.messageOwner.send_state = MessageObject.MESSAGE_SEND_STATE_SENT;
                updateVisibleRows();
            }
        } else if (id == NotificationCenter.messageReceivedByAck) {
            Integer msgId = (Integer)args[0];
            MessageObject obj = messagesDict.get(msgId);
            if (obj != null) {
                obj.messageOwner.send_state = MessageObject.MESSAGE_SEND_STATE_SENT;
                updateVisibleRows();
            }
        } else if (id == NotificationCenter.messageSendError) {
            Integer msgId = (Integer)args[0];
            MessageObject obj = messagesDict.get(msgId);
            if (obj != null) {
                obj.messageOwner.send_state = MessageObject.MESSAGE_SEND_STATE_SEND_ERROR;
                updateVisibleRows();
            }
        } else if (id == NotificationCenter.chatInfoDidLoaded) {
            int chatId = (Integer)args[0];
            if (currentChat != null && chatId == currentChat.id) {
                info = (TLRPC.ChatParticipants)args[1];
                updateOnlineCount();
                updateSubtitle();
                if (isBroadcast) {
                    SendMessagesHelper.getInstance().setCurrentChatInfo(info);
                }
            }
        } else if (id == NotificationCenter.contactsDidLoaded) {
            updateContactStatus();
            updateSubtitle();
        } else if (id == NotificationCenter.encryptedChatUpdated) {
            TLRPC.EncryptedChat chat = (TLRPC.EncryptedChat)args[0];
            if (currentEncryptedChat != null && chat.id == currentEncryptedChat.id) {
                currentEncryptedChat = chat;
                updateContactStatus();
                updateSecretStatus();
            }
        } else if (id == NotificationCenter.messagesReadedEncrypted) {
            int encId = (Integer)args[0];
            if (currentEncryptedChat != null && currentEncryptedChat.id == encId) {
                int date = (Integer)args[1];
                boolean started = false;
                for (MessageObject obj : messages) {
                    if (!obj.isOut()) {
                        continue;
                    } else if (obj.isOut() && !obj.isUnread()) {
                        break;
                    }
                    if (obj.messageOwner.date - 1 <= date) {
                        obj.setIsRead();
                    }
                }
                updateVisibleRows();
            }
        } else if (id == NotificationCenter.audioDidReset) {
            Integer mid = (Integer)args[0];
            if (chatListView != null) {
                int count = chatListView.getChildCount();
                for (int a = 0; a < count; a++) {
                    View view = chatListView.getChildAt(a);
                    if (view instanceof ChatAudioCell) {
                        ChatAudioCell cell = (ChatAudioCell)view;
                        if (cell.getMessageObject() != null && cell.getMessageObject().messageOwner.id == mid) {
                            cell.updateButtonState();
                            break;
                        }
                    }
                }
            }
        } else if (id == NotificationCenter.audioProgressDidChanged) {
            Integer mid = (Integer)args[0];
            if (chatListView != null) {
                int count = chatListView.getChildCount();
                for (int a = 0; a < count; a++) {
                    View view = chatListView.getChildAt(a);
                    if (view instanceof ChatAudioCell) {
                        ChatAudioCell cell = (ChatAudioCell)view;
                        if (cell.getMessageObject() != null && cell.getMessageObject().messageOwner.id == mid) {
                            cell.updateProgress();
                            break;
                        }
                    }
                }
            }
        } else if (id == NotificationCenter.removeAllMessagesFromDialog) {
            long did = (Long)args[0];
            if (dialog_id == did) {
                messages.clear();
                messagesByDays.clear();
                messagesDict.clear();
                progressView.setVisibility(View.INVISIBLE);
                chatListView.setEmptyView(emptyViewContainer);
                if (currentEncryptedChat == null) {
                    maxMessageId = Integer.MAX_VALUE;
                    minMessageId = Integer.MIN_VALUE;
                } else {
                    maxMessageId = Integer.MIN_VALUE;
                    minMessageId = Integer.MAX_VALUE;
                }
                maxDate = Integer.MIN_VALUE;
                minDate = 0;
                selectedMessagesIds.clear();
                selectedMessagesCanCopyIds.clear();
                actionBar.hideActionMode();
                chatAdapter.notifyDataSetChanged();
            }
        } else if (id == NotificationCenter.screenshotTook) {
            updateInformationForScreenshotDetector();
        } else if (id == NotificationCenter.blockedUsersDidLoaded) {
            if (currentUser != null) {
                boolean oldValue = userBlocked;
                userBlocked = MessagesController.getInstance().blockedUsers.contains(currentUser.id);
                if (oldValue != userBlocked) {
                    updateBottomOverlay();
                }
            }
        } else if (id == NotificationCenter.FileNewChunkAvailable) {
            MessageObject messageObject = (MessageObject)args[0];
            long finalSize = (Long)args[2];
            if (finalSize != 0 && dialog_id == messageObject.getDialogId()) {
                MessageObject currentObject = messagesDict.get(messageObject.messageOwner.id);
                if (currentObject != null) {
                    currentObject.messageOwner.media.video.size = (int)finalSize;
                    updateVisibleRows();
                }
            }
        } else if (id == NotificationCenter.didCreatedNewDeleteTask) {
            SparseArray<ArrayList<Integer>> mids = (SparseArray<ArrayList<Integer>>)args[0];
            boolean changed = false;
            for(int i = 0; i < mids.size(); i++) {
                int key = mids.keyAt(i);
                ArrayList<Integer> arr = mids.get(key);
                for (Integer mid : arr) {
                    MessageObject messageObject = messagesDict.get(mid);
                    if (messageObject != null) {
                        messageObject.messageOwner.destroyTime = key;
                        changed = true;
                    }
                }
            }
            if (changed) {
                updateVisibleRows();
            }
        } else if (id == NotificationCenter.audioDidStarted) {
            MessageObject messageObject = (MessageObject)args[0];
            sendSecretMessageRead(messageObject);
        }
    }

    @Override
    public void onOpenAnimationEnd() {
        openAnimationEnded = true;
        int count = chatListView.getChildCount();
        for (int a = 0; a < count; a++) {
            View view = chatListView.getChildAt(a);
            if (view instanceof ChatMediaCell) {
                ChatMediaCell cell = (ChatMediaCell)view;
                cell.setAllowedToSetPhoto(true);
            }
        }

        if (currentUser != null) {
            MessagesController.getInstance().loadFullUser(MessagesController.getInstance().getUser(currentUser.id), classGuid);
        }
    }

    private void updateBottomOverlay() {
        if (currentUser == null) {
            bottomOverlayChatText.setText(LocaleController.getString("DeleteThisGroup", R.string.DeleteThisGroup));
        } else {
            if (userBlocked) {
                bottomOverlayChatText.setText(LocaleController.getString("Unblock", R.string.Unblock));
            } else {
                bottomOverlayChatText.setText(LocaleController.getString("DeleteThisChat", R.string.DeleteThisChat));
            }
        }
        if (currentChat != null && (currentChat instanceof TLRPC.TL_chatForbidden || currentChat.left) ||
                currentUser != null && (currentUser instanceof TLRPC.TL_userDeleted || currentUser instanceof TLRPC.TL_userEmpty || userBlocked)) {
            bottomOverlayChat.setVisibility(View.VISIBLE);
            chatActivityEnterView.setFieldFocused(false);
        } else {
            bottomOverlayChat.setVisibility(View.GONE);
        }
    }

    private void updateContactStatus() {
        if (addContactItem == null) {
            return;
        }
        if (currentUser == null) {
            addContactItem.setVisibility(View.GONE);
        } else {
            TLRPC.User user = MessagesController.getInstance().getUser(currentUser.id);
            if (user != null) {
                currentUser = user;
            }
            if (currentEncryptedChat != null && !(currentEncryptedChat instanceof TLRPC.TL_encryptedChat)
                    || currentUser.id / 1000 == 333 || currentUser.id / 1000 == 777
                    || currentUser instanceof TLRPC.TL_userEmpty || currentUser instanceof TLRPC.TL_userDeleted
                    || ContactsController.getInstance().isLoadingContacts()
                    || (currentUser.phone != null && currentUser.phone.length() != 0 && ContactsController.getInstance().contactsDict.get(currentUser.id) != null && (ContactsController.getInstance().contactsDict.size() != 0 || !ContactsController.getInstance().isLoadingContacts()))) {
                addContactItem.setVisibility(View.GONE);
            } else {
                addContactItem.setVisibility(View.VISIBLE);
                if (currentUser.phone != null && currentUser.phone.length() != 0) {
                    addContactItem.setText(LocaleController.getString("AddToContacts", R.string.AddToContacts));
                } else {
                    addContactItem.setText(LocaleController.getString("ShareMyContactInfo", R.string.ShareMyContactInfo));
                }
            }
        }
    }

<<<<<<< HEAD
    @Override
    public void onResume() {
        super.onResume();

        if (!AndroidUtilities.isTablet()) {
            getParentActivity().getWindow().setSoftInputMode(WindowManager.LayoutParams.SOFT_INPUT_ADJUST_RESIZE);
        }

        if (chatAdapter != null) {
            chatAdapter.notifyDataSetChanged();
=======
    /*
    private void createEmojiPopup() {
        emojiView = new EmojiView(parentActivity);
        emojiView.setListener(new EmojiView.Listener() {
            public void onBackspace() {
                messsageEditText.dispatchKeyEvent(new KeyEvent(0, 67));
            }

            public void onEmojiSelected(String paramAnonymousString) {
                int i = messsageEditText.getSelectionEnd();
                CharSequence localCharSequence = Emoji.replaceEmoji(paramAnonymousString);
                messsageEditText.setText(messsageEditText.getText().insert(i, localCharSequence));
                int j = i + localCharSequence.length();
                messsageEditText.setSelection(j, j);
            }
        });
        emojiPopup = new PopupWindow(emojiView);
    }
    */

    /*
    private void showEmojiPopup(boolean show) {
        if (parentActivity == null) {
            return;
>>>>>>> 5ef137c5
        }

        checkActionBarMenu();

        NotificationsController.getInstance().setOpennedDialogId(dialog_id);
        if (scrollToTopOnResume) {
            if (scrollToTopUnReadOnResume && scrollToMessage != null) {
                if (chatListView != null) {
                    final int yOffset = scrollToMessageMiddleScreen ? Math.max(0, (AndroidUtilities.displaySize.y - AndroidUtilities.statusBarHeight - scrollToMessage.textHeight - AndroidUtilities.getCurrentActionBarHeight() - AndroidUtilities.dp(48)) / 2) : 0;
                    chatListView.setSelectionFromTop(messages.size() - messages.indexOf(scrollToMessage), -chatListView.getPaddingTop() - AndroidUtilities.dp(7) + yOffset);
                }
            } else {
<<<<<<< HEAD
                if (chatListView != null) {
                    chatListView.setSelectionFromTop(messages.size() - 1, -100000 - chatListView.getPaddingTop());
=======
                currentHeight = keyboardHeight;
            }
            emojiPopup.setHeight(View.MeasureSpec.makeMeasureSpec(currentHeight, View.MeasureSpec.EXACTLY));
            emojiPopup.setWidth(View.MeasureSpec.makeMeasureSpec(contentView.getWidth(), View.MeasureSpec.EXACTLY));

            emojiPopup.showAtLocation(parentActivity.getWindow().getDecorView(), 83, 0, 0);
            if (!keyboardVisible) {
                contentView.setPadding(0, 0, 0, currentHeight);
                emojiButton.setImageResource(R.drawable.ic_msg_panel_hide);
                return;
            }
            emojiButton.setImageResource(R.drawable.ic_msg_panel_kb);
            return;
        }
        if (emojiButton != null) {
            emojiButton.setImageResource(R.drawable.ic_msg_panel_smiles);
        }
        if (emojiPopup != null) {
            emojiPopup.dismiss();
        }
        if (contentView != null) {
            contentView.post(new Runnable() {
                public void run() {
                    if (contentView != null) {
                        contentView.setPadding(0, 0, 0, 0);
                    }
                }
            });
        }
    }

    public void hideEmojiPopup() {
        if (emojiPopup != null && emojiPopup.isShowing()) {
            showEmojiPopup(false);
        }
    }
    */

    @Override
    public void applySelfActionBar() {
        if (parentActivity == null) {
            return;
        }
        ActionBar actionBar = parentActivity.getSupportActionBar();
        actionBar.setDisplayShowTitleEnabled(true);
        actionBar.setDisplayShowHomeEnabled(false);
        actionBar.setDisplayHomeAsUpEnabled(true);
        actionBar.setDisplayUseLogoEnabled(false);
        actionBar.setDisplayShowCustomEnabled(false);
        actionBar.setCustomView(null);
        updateSubtitle();
        ((LaunchActivity)parentActivity).fixBackButton();
    }

    @Override
    public void onResume() {
        super.onResume();
        if (isFinish) {
            return;
        }
        if (!firstStart && chatAdapter != null) {
            chatAdapter.notifyDataSetChanged();
        }
        MessagesController.getInstance().openned_dialog_id = dialog_id;
        if (scrollToTopOnResume) {
            if (scrollToTopUnReadOnResume && unreadMessageObject != null) {
                if (chatListView != null) {
                    chatListView.setSelectionFromTop(messages.size() - messages.indexOf(unreadMessageObject), -chatListView.getPaddingTop() - Utilities.dp(7));
                }
            } else {
                if (chatListView != null) {
                    chatListView.setSelection(messages.size() + 1);
>>>>>>> 5ef137c5
                }
            }
            scrollToTopUnReadOnResume = false;
            scrollToTopOnResume = false;
            scrollToMessage = null;
        }
        paused = false;
        if (readWhenResume && !messages.isEmpty()) {
            for (MessageObject messageObject : messages) {
                if (!messageObject.isUnread() && !messageObject.isFromMe()) {
                    break;
                }
                if (!messageObject.isOut()) {
                    messageObject.setIsRead();
                }
            }
            readWhenResume = false;
            MessagesController.getInstance().markDialogAsRead(dialog_id, messages.get(0).messageOwner.id, readWithMid, 0, readWithDate, true, false);
        }

        fixLayout(true);
        SharedPreferences preferences = ApplicationLoader.applicationContext.getSharedPreferences("mainconfig", Activity.MODE_PRIVATE);
        String lastMessageText = preferences.getString("dialog_" + dialog_id, null);
        if (lastMessageText != null) {
            preferences.edit().remove("dialog_" + dialog_id).commit();
            chatActivityEnterView.setFieldText(lastMessageText);
        }
        if (bottomOverlayChat.getVisibility() != View.VISIBLE) {
            chatActivityEnterView.setFieldFocused(true);
        }
        if (currentEncryptedChat != null) {
            chatEnterTime = System.currentTimeMillis();
            chatLeaveTime = 0;
        }

        if (startVideoEdit != null) {
            AndroidUtilities.runOnUIThread(new Runnable() {
                @Override
                public void run() {
                    openVideoEditor(startVideoEdit, false);
                    startVideoEdit = null;
                }
            });
        }

        chatListView.setOnItemLongClickListener(onItemLongClickListener);
        chatListView.setOnItemClickListener(onItemClickListener);
        chatListView.setLongClickable(true);
    }

    @Override
    public void onBeginSlide() {
        super.onBeginSlide();
        chatActivityEnterView.hideEmojiPopup();
    }

    @Override
    public void onPause() {
        super.onPause();
<<<<<<< HEAD
        chatActivityEnterView.hideEmojiPopup();
=======
        if (mActionMode != null) {
            mActionMode.finish();
            mActionMode = null;
        }
        //hideEmojiPopup();
>>>>>>> 5ef137c5
        paused = true;
        NotificationsController.getInstance().setOpennedDialogId(0);

        String text = chatActivityEnterView.getFieldText();
        if (text != null) {
            SharedPreferences preferences = ApplicationLoader.applicationContext.getSharedPreferences("mainconfig", Activity.MODE_PRIVATE);
            SharedPreferences.Editor editor = preferences.edit();
<<<<<<< HEAD
            editor.putString("dialog_" + dialog_id, text);
=======
            editor.putString("dialog_" + dialog_id, Aniways.encodeMessage(messsageEditText.getText()));
>>>>>>> 5ef137c5
            editor.commit();
        }

        chatActivityEnterView.setFieldFocused(false);
        MessagesController.getInstance().cancelTyping(dialog_id);

        if (currentEncryptedChat != null) {
            chatLeaveTime = System.currentTimeMillis();
            updateInformationForScreenshotDetector();
        }
    }

    private void updateInformationForScreenshotDetector() {
        if (currentEncryptedChat == null) {
            return;
        }
        ArrayList<Long> visibleMessages = new ArrayList<Long>();
        if (chatListView != null) {
            int count = chatListView.getChildCount();
            for (int a = 0; a < count; a++) {
                View view = chatListView.getChildAt(a);
                MessageObject object = null;
                if (view instanceof ChatBaseCell) {
                    ChatBaseCell cell = (ChatBaseCell) view;
                    object = cell.getMessageObject();
                }
                if (object != null && object.messageOwner.id < 0 && object.messageOwner.random_id != 0) {
                    visibleMessages.add(object.messageOwner.random_id);
                }
            }
        }
        MediaController.getInstance().setLastEncryptedChatParams(chatEnterTime, chatLeaveTime, currentEncryptedChat, visibleMessages);
    }

    private void fixLayout(final boolean resume) {
        if (avatarContainer != null) {
            avatarContainer.getViewTreeObserver().addOnPreDrawListener(new ViewTreeObserver.OnPreDrawListener() {
                @Override
                public boolean onPreDraw() {
                    if (avatarContainer != null) {
                        avatarContainer.getViewTreeObserver().removeOnPreDrawListener(this);
                    }
                    if (getParentActivity() == null) {
                        return false;
                    }
                    if (!AndroidUtilities.isTablet() && getParentActivity().getResources().getConfiguration().orientation == Configuration.ORIENTATION_LANDSCAPE) {
                        selectedMessagesCountTextView.setTextSize(18);
                    } else {
                        selectedMessagesCountTextView.setTextSize(20);
                    }
                    int padding = (AndroidUtilities.getCurrentActionBarHeight() - AndroidUtilities.dp(48)) / 2;
                    avatarContainer.setPadding(avatarContainer.getPaddingLeft(), padding, avatarContainer.getPaddingRight(), padding);
                    FrameLayout.LayoutParams layoutParams = (FrameLayout.LayoutParams)avatarContainer.getLayoutParams();
                    layoutParams.topMargin = (Build.VERSION.SDK_INT >= 21 ? AndroidUtilities.statusBarHeight : 0);
                    avatarContainer.setLayoutParams(layoutParams);
                    return false;
                }
            });
        }
        if (!resume && chatListView != null) {
            final int lastPos = chatListView.getLastVisiblePosition();
            chatListView.getViewTreeObserver().addOnPreDrawListener(new ViewTreeObserver.OnPreDrawListener() {
                @Override
                public boolean onPreDraw() {
                    if (chatListView == null) {
                        return false;
                    }
                    chatListView.getViewTreeObserver().removeOnPreDrawListener(this);
                    if (lastPos >= messages.size() - 1) {
                        chatListView.post(new Runnable() {
                            @Override
                            public void run() {
                                chatListView.setSelectionFromTop(messages.size() - 1, -100000 - chatListView.getPaddingTop());
                            }
                        });
                    }
                    return false;
                }
            });
        }
    }

    @Override
    public void onConfigurationChanged(android.content.res.Configuration newConfig) {
        fixLayout(false);
    }

    public void createMenu(View v, boolean single) {
        if (actionBar.isActionModeShowed()) {
            return;
        }

        MessageObject message = null;
        if (v instanceof ChatBaseCell) {
            message = ((ChatBaseCell)v).getMessageObject();
        } else if (v instanceof ChatActionCell) {
            message = ((ChatActionCell)v).getMessageObject();
        }
        if (message == null) {
            return;
        }
        final int type = getMessageType(message);

        selectedObject = null;
        forwaringMessage = null;
        selectedMessagesCanCopyIds.clear();
        selectedMessagesIds.clear();
        actionBar.hideActionMode();

        if (single || type < 2 || type == 6) {
            if (type >= 0) {
                selectedObject = message;
                if (getParentActivity() == null) {
                    return;
                }
                AlertDialog.Builder builder = new AlertDialog.Builder(getParentActivity());

                CharSequence[] items = null;

                if (type == 0) {
                    items = new CharSequence[] {LocaleController.getString("Retry", R.string.Retry), LocaleController.getString("Delete", R.string.Delete)};
                } else if (type == 1) {
                    items = new CharSequence[] {LocaleController.getString("Delete", R.string.Delete)};
                } else if (type == 6) {
                    items = new CharSequence[] {LocaleController.getString("Retry", R.string.Retry), LocaleController.getString("Copy", R.string.Copy), LocaleController.getString("Delete", R.string.Delete)};
                } else {
                    if (currentEncryptedChat == null) {
                        if (type == 2) {
                            items = new CharSequence[]{LocaleController.getString("Forward", R.string.Forward), LocaleController.getString("Delete", R.string.Delete)};
                        } else if (type == 3) {
                            items = new CharSequence[]{LocaleController.getString("Forward", R.string.Forward), LocaleController.getString("Copy", R.string.Copy), LocaleController.getString("Delete", R.string.Delete)};
                        } else if (type == 4) {
                            items = new CharSequence[]{LocaleController.getString(selectedObject.messageOwner.media instanceof TLRPC.TL_messageMediaDocument ? "SaveToDownloads" : "SaveToGallery",
                                    selectedObject.messageOwner.media instanceof TLRPC.TL_messageMediaDocument ? R.string.SaveToDownloads : R.string.SaveToGallery), LocaleController.getString("Forward", R.string.Forward), LocaleController.getString("Delete", R.string.Delete)};
                        } else if (type == 5) {
                            items = new CharSequence[]{LocaleController.getString("ApplyLocalizationFile", R.string.ApplyLocalizationFile), LocaleController.getString("SaveToDownloads", R.string.SaveToDownloads), LocaleController.getString("Forward", R.string.Forward), LocaleController.getString("Delete", R.string.Delete)};
                        }
                    } else {
                        if (type == 2) {
                            items = new CharSequence[]{LocaleController.getString("Delete", R.string.Delete)};
                        } else if (type == 3) {
                            items = new CharSequence[]{LocaleController.getString("Copy", R.string.Copy), LocaleController.getString("Delete", R.string.Delete)};
                        } else if (type == 4) {
                            items = new CharSequence[]{LocaleController.getString(selectedObject.messageOwner.media instanceof TLRPC.TL_messageMediaDocument ? "SaveToDownloads" : "SaveToGallery",
                                    selectedObject.messageOwner.media instanceof TLRPC.TL_messageMediaDocument ? R.string.SaveToDownloads : R.string.SaveToGallery), LocaleController.getString("Delete", R.string.Delete)};
                        } else if (type == 5) {
                            items = new CharSequence[]{LocaleController.getString("ApplyLocalizationFile", R.string.ApplyLocalizationFile), LocaleController.getString("Delete", R.string.Delete)};
                        }
                    }
                }

                builder.setItems(items, new DialogInterface.OnClickListener() {
                    @Override
                    public void onClick(DialogInterface dialogInterface, int i) {
                        if (selectedObject == null) {
                            return;
                        }
                        if (type == 0) {
                            if (i == 0) {
                                processSelectedOption(0);
                            } else if (i == 1) {
                                processSelectedOption(1);
                            }
                        } else if (type == 1) {
                            processSelectedOption(1);
                        } else if (type == 2) {
                            if (currentEncryptedChat == null) {
                                if (i == 0) {
                                    processSelectedOption(2);
                                } else if (i == 1) {
                                    processSelectedOption(1);
                                }
                            } else {
                                processSelectedOption(1);
                            }
                        } else if (type == 3) {
                            if (currentEncryptedChat == null) {
                                if (i == 0) {
                                    processSelectedOption(2);
                                } else if (i == 1) {
                                    processSelectedOption(3);
                                } else if (i == 2) {
                                    processSelectedOption(1);
                                }
                            } else {
                                if (i == 0) {
                                    processSelectedOption(3);
                                } else if (i == 1) {
                                    processSelectedOption(1);
                                }
                            }
                        } else if (type == 4) {
                            if (currentEncryptedChat == null) {
                                if (i == 0) {
                                    processSelectedOption(4);
                                } else if (i == 1) {
                                    processSelectedOption(2);
                                } else if (i == 2) {
                                    processSelectedOption(1);
                                }
                            } else {
                                if (i == 0) {
                                    processSelectedOption(4);
                                } else if (i == 1) {
                                    processSelectedOption(1);
                                }
                            }
                        } else if (type == 5) {
                            if (i == 0) {
                                processSelectedOption(5);
                            } else {
                                if (currentEncryptedChat == null) {
                                    if (i == 1) {
                                        processSelectedOption(4);
                                    } else if (i == 2) {
                                        processSelectedOption(2);
                                    } else if (i == 3) {
                                        processSelectedOption(1);
                                    }
                                } else {
                                    if (i == 1) {
                                        processSelectedOption(1);
                                    }
                                }
                            }
                        } else if (type == 6) {
                            if (i == 0) {
                                processSelectedOption(0);
                            } else if (i == 1) {
                                processSelectedOption(3);
                            } else if (i == 2) {
                                processSelectedOption(1);
                            }
                        }
                    }
                });

                builder.setTitle(LocaleController.getString("Message", R.string.Message));
                showAlertDialog(builder);
            }
            return;
        }
        actionBar.showActionMode();

        if (Build.VERSION.SDK_INT >= 11) {
            AnimatorSetProxy animatorSet = new AnimatorSetProxy();
            ArrayList<Object> animators = new ArrayList<Object>();
            for (int a = 0; a < actionModeViews.size(); a++) {
                View view = actionModeViews.get(a);
                AndroidUtilities.clearDrawableAnimation(view);
                if (a < 1) {
                    animators.add(ObjectAnimatorProxy.ofFloat(view, "translationX", -AndroidUtilities.dp(56), 0));
                } else {
                    animators.add(ObjectAnimatorProxy.ofFloat(view, "scaleY", 0.1f, 1.0f));
                }
            }
            animatorSet.playTogether(animators);
            animatorSet.setDuration(250);
            animatorSet.start();
        }

        addToSelectedMessages(message);
        updateActionModeTitle();
        updateVisibleRows();
    }

    private void processSelectedOption(int option) {
        if (selectedObject == null) {
            return;
        }
        if (option == 0) {
            if (SendMessagesHelper.getInstance().retrySendMessage(selectedObject, false)) {
                chatListView.setSelectionFromTop(messages.size() - 1, -100000 - chatListView.getPaddingTop());
            }
        } else if (option == 1) {
            ArrayList<Integer> ids = new ArrayList<Integer>();
            ids.add(selectedObject.messageOwner.id);
            removeUnreadPlane(true);
            ArrayList<Long> random_ids = null;
            if (currentEncryptedChat != null && selectedObject.messageOwner.random_id != 0 && selectedObject.type != 10) {
                random_ids = new ArrayList<Long>();
                random_ids.add(selectedObject.messageOwner.random_id);
            }
            MessagesController.getInstance().deleteMessages(ids, random_ids, currentEncryptedChat);
        } else if (option == 2) {
            forwaringMessage = selectedObject;
            Bundle args = new Bundle();
            args.putBoolean("onlySelect", true);
            args.putBoolean("serverOnly", true);
            args.putString("selectAlertString", LocaleController.getString("ForwardMessagesTo", R.string.ForwardMessagesTo));
            args.putString("selectAlertStringGroup", LocaleController.getString("ForwardMessagesToGroup", R.string.ForwardMessagesToGroup));
            MessagesActivity fragment = new MessagesActivity(args);
            fragment.setDelegate(this);
            presentFragment(fragment);
        } else if (option == 3) {
<<<<<<< HEAD
            if(Build.VERSION.SDK_INT < 11) {
                android.text.ClipboardManager clipboard = (android.text.ClipboardManager)ApplicationLoader.applicationContext.getSystemService(Context.CLIPBOARD_SERVICE);
                clipboard.setText(selectedObject.messageText);
            } else {
                android.content.ClipboardManager clipboard = (android.content.ClipboardManager)ApplicationLoader.applicationContext.getSystemService(Context.CLIPBOARD_SERVICE);
                android.content.ClipData clip = android.content.ClipData.newPlainText("label", selectedObject.messageText);
                clipboard.setPrimaryClip(clip);
            }
        } else if (option == 4) {
            String fileName = selectedObject.getFileName();
            String path = selectedObject.messageOwner.attachPath;
            if (path != null && path.length() > 0) {
                File temp = new File(path);
                if (!temp.exists()) {
                    path = null;
                }
            }
            if (path == null || path.length() == 0) {
                path = FileLoader.getPathToMessage(selectedObject.messageOwner).toString();
            }
            if (selectedObject.type == 3) {
                MediaController.saveFile(path, getParentActivity(), 1, null);
            } else if (selectedObject.type == 1) {
                MediaController.saveFile(path, getParentActivity(), 0, null);
            } else if (selectedObject.type == 8 || selectedObject.type == 9) {
                MediaController.saveFile(path, getParentActivity(), 2, selectedObject.messageOwner.media.document.file_name);
            }
        } else if (option == 5) {
            File locFile = null;
            if (selectedObject.messageOwner.attachPath != null && selectedObject.messageOwner.attachPath.length() != 0) {
                File f = new File(selectedObject.messageOwner.attachPath);
                if (f.exists()) {
                    locFile = f;
                }
            }
            if (locFile == null) {
                File f = FileLoader.getPathToMessage(selectedObject.messageOwner);
                if (f.exists()) {
                    locFile = f;
                }
            }
            if (locFile != null) {
                if (LocaleController.getInstance().applyLanguageFile(locFile)) {
                    presentFragment(new LanguageSelectActivity());
=======
            if (selectedObject != null) {
                if(android.os.Build.VERSION.SDK_INT < 11) {
                    android.text.ClipboardManager clipboard = (android.text.ClipboardManager)parentActivity.getSystemService(Context.CLIPBOARD_SERVICE);
                    // This is not the Aniways decoded version on purpose
                    clipboard.setText(selectedObject.messageText);
>>>>>>> 5ef137c5
                } else {
                    if (getParentActivity() == null) {
                        return;
                    }
                    AlertDialog.Builder builder = new AlertDialog.Builder(getParentActivity());
                    builder.setTitle(LocaleController.getString("AppName", R.string.AppName));
                    builder.setMessage(LocaleController.getString("IncorrectLocalization", R.string.IncorrectLocalization));
                    builder.setPositiveButton(LocaleController.getString("OK", R.string.OK), null);
                    showAlertDialog(builder);
                }
            }
        }
        selectedObject = null;
    }

    private void forwardSelectedMessages(long did, boolean fromMyName) {
        if (forwaringMessage != null) {
            if (!fromMyName) {
                if (forwaringMessage.messageOwner.id > 0) {
                    SendMessagesHelper.getInstance().sendMessage(forwaringMessage, did);
                }
            } else {
                SendMessagesHelper.getInstance().processForwardFromMyName(forwaringMessage, did);
            }
            forwaringMessage = null;
        } else {
            ArrayList<Integer> ids = new ArrayList<Integer>(selectedMessagesIds.keySet());
            Collections.sort(ids);
            for (Integer id : ids) {
                if (!fromMyName) {
                    if (id > 0) {
                        SendMessagesHelper.getInstance().sendMessage(selectedMessagesIds.get(id), did);
                    }
                } else {
                    SendMessagesHelper.getInstance().processForwardFromMyName(selectedMessagesIds.get(id), did);
                }
            }
            selectedMessagesCanCopyIds.clear();
            selectedMessagesIds.clear();
            actionBar.hideActionMode();
        }
    }

    @Override
    public void didSelectDialog(MessagesActivity activity, long did, boolean param) {
        if (dialog_id != 0 && (forwaringMessage != null || !selectedMessagesIds.isEmpty())) {
            if (isBroadcast) {
                param = true;
            }
            if (did != dialog_id) {
                int lower_part = (int)did;
                if (lower_part != 0) {
                    Bundle args = new Bundle();
                    args.putBoolean("scrollToTopOnResume", scrollToTopOnResume);
                    if (lower_part > 0) {
                        args.putInt("user_id", lower_part);
                    } else if (lower_part < 0) {
                        args.putInt("chat_id", -lower_part);
                    }
                    forwardSelectedMessages(did, param);
                    ChatActivity chatActivity = new ChatActivity(args);
                    presentFragment(chatActivity, true);
                    if (!AndroidUtilities.isTablet()) {
                        removeSelfFromStack();
                        Activity parentActivity = getParentActivity();
                        if (parentActivity == null) {
                            parentActivity = chatActivity.getParentActivity();
                        }
                        if (parentActivity != null) {
                            parentActivity.getWindow().setSoftInputMode(WindowManager.LayoutParams.SOFT_INPUT_ADJUST_RESIZE);
                        }
                    }
                } else {
                    activity.finishFragment();
                }
            } else {
                activity.finishFragment();
                forwardSelectedMessages(did, param);
                chatListView.setSelectionFromTop(messages.size() - 1, -100000 - chatListView.getPaddingTop());
                scrollToTopOnResume = true;
                if (AndroidUtilities.isTablet()) {
                    actionBar.hideActionMode();
                }
            }
        }
    }

    /*
    @Override
    public boolean onBackPressed() {
        if (actionBar.isActionModeShowed()) {
            selectedMessagesIds.clear();
            selectedMessagesCanCopyIds.clear();
            actionBar.hideActionMode();
            updateVisibleRows();
            return false;
        } else if (chatActivityEnterView.isEmojiPopupShowing()) {
            chatActivityEnterView.hideEmojiPopup();
            return false;
<<<<<<< HEAD
=======
        } else {
            return true;
        }
    }
    */

    @Override
    public boolean onOptionsItemSelected(MenuItem item) {
        int itemId = item.getItemId();
        switch (itemId) {
            case android.R.id.home:
                finishFragment();
                break;
            case R.id.attach_photo: {
                try {
                    Intent takePictureIntent = new Intent(MediaStore.ACTION_IMAGE_CAPTURE);
                    File image = Utilities.generatePicturePath();
                    if (image != null) {
                        takePictureIntent.putExtra(MediaStore.EXTRA_OUTPUT, Uri.fromFile(image));
                        currentPicturePath = image.getAbsolutePath();
                    }
                    startActivityForResult(takePictureIntent, 0);
                } catch (Exception e) {
                    FileLog.e("tmessages", e);
                }
                break;
            }
            case R.id.attach_gallery: {
                try {
                    Intent photoPickerIntent = new Intent(Intent.ACTION_PICK);
                    photoPickerIntent.setType("image/*");
                    startActivityForResult(photoPickerIntent, 1);
                } catch (Exception e) {
                    FileLog.e("tmessages", e);
                }
                break;
            }
            case R.id.attach_video: {
                try {
                    Intent pickIntent = new Intent();
                    pickIntent.setType("video/*");
                    pickIntent.setAction(Intent.ACTION_GET_CONTENT);
                    pickIntent.putExtra(MediaStore.EXTRA_SIZE_LIMIT, (long)(1024 * 1024 * 1000));
                    Intent takeVideoIntent = new Intent(MediaStore.ACTION_VIDEO_CAPTURE);
                    File video = Utilities.generateVideoPath();
                    if (video != null) {
                        if(android.os.Build.VERSION.SDK_INT > 16) {
                            takeVideoIntent.putExtra(MediaStore.EXTRA_OUTPUT, Uri.fromFile(video));
                        }
                        takeVideoIntent.putExtra(MediaStore.EXTRA_SIZE_LIMIT, (long)(1024 * 1024 * 1000));
                        currentPicturePath = video.getAbsolutePath();
                    }
                    Intent chooserIntent = Intent.createChooser(pickIntent, "");
                    chooserIntent.putExtra(Intent.EXTRA_INITIAL_INTENTS, new Intent[] { takeVideoIntent });

                    startActivityForResult(chooserIntent, 2);
                } catch (Exception e) {
                    FileLog.e("tmessages", e);
                }
                break;
            }
            case R.id.attach_location: {
                if (!isGoogleMapsInstalled()) {
                    return true;
                }
                LocationActivity fragment = new LocationActivity();
                ((LaunchActivity)parentActivity).presentFragment(fragment, "location", false);
                break;
            }
            case R.id.attach_document: {
                DocumentSelectActivity fragment = new DocumentSelectActivity();
                fragment.delegate = this;
                ((LaunchActivity)parentActivity).presentFragment(fragment, "document", false);
                break;
            }
>>>>>>> 5ef137c5
        }
        return true;
    }

    public boolean isGoogleMapsInstalled() {
        try {
            ApplicationInfo info = ApplicationLoader.applicationContext.getPackageManager().getApplicationInfo("com.google.android.apps.maps", 0);
            return true;
        } catch(PackageManager.NameNotFoundException e) {
            if (getParentActivity() == null) {
                return false;
            }
            AlertDialog.Builder builder = new AlertDialog.Builder(getParentActivity());
            builder.setMessage("Install Google Maps?");
            builder.setCancelable(true);
            builder.setPositiveButton(LocaleController.getString("OK", R.string.OK), new DialogInterface.OnClickListener() {
                @Override
                public void onClick(DialogInterface dialogInterface, int i) {
                    try {
                        Intent intent = new Intent(Intent.ACTION_VIEW, Uri.parse("market://details?id=com.google.android.apps.maps"));
                        getParentActivity().startActivity(intent);
                    } catch (Exception e) {
                        FileLog.e("tmessages", e);
                    }
                }
            });
            builder.setNegativeButton(R.string.Cancel, null);
            showAlertDialog(builder);
            return false;
        }
    }

    private void updateVisibleRows() {
        if (chatListView == null) {
            return;
        }
        int count = chatListView.getChildCount();
        for (int a = 0; a < count; a++) {
            View view = chatListView.getChildAt(a);
            if (view instanceof ChatBaseCell) {
                ChatBaseCell cell = (ChatBaseCell)view;

                boolean disableSelection = false;
                boolean selected = false;
                if (actionBar.isActionModeShowed()) {
                    if (selectedMessagesIds.containsKey(cell.getMessageObject().messageOwner.id)) {
                        view.setBackgroundColor(0x6633b5e5);
                        selected = true;
                    } else {
                        view.setBackgroundColor(0);
                    }
                    disableSelection = true;
                } else {
                    view.setBackgroundColor(0);
                }

                cell.setMessageObject(cell.getMessageObject());

                cell.setCheckPressed(!disableSelection, disableSelection && selected);

                if (highlightMessageId != Integer.MAX_VALUE && cell.getMessageObject() != null && cell.getMessageObject().messageOwner.id == highlightMessageId) {
                    cell.setCheckPressed(false, true);
                }
            }
        }
    }

    private void alertUserOpenError(MessageObject message) {
        if (getParentActivity() == null) {
            return;
        }
        AlertDialog.Builder builder = new AlertDialog.Builder(getParentActivity());
        builder.setTitle(LocaleController.getString("AppName", R.string.AppName));
        builder.setPositiveButton(LocaleController.getString("OK", R.string.OK), null);
        if (message.type == 3) {
            builder.setMessage(LocaleController.getString("NoPlayerInstalled", R.string.NoPlayerInstalled));
        } else {
            builder.setMessage(LocaleController.formatString("NoHandleAppInstalled", R.string.NoHandleAppInstalled, message.messageOwner.media.document.mime_type));
        }
        showAlertDialog(builder);
    }

    @Override
    public PhotoViewer.PlaceProviderObject getPlaceForPhoto(MessageObject messageObject, TLRPC.FileLocation fileLocation, int index) {
        if (messageObject == null) {
            return null;
        }
        int count = chatListView.getChildCount();

        for (int a = 0; a < count; a++) {
            MessageObject messageToOpen = null;
            ImageReceiver imageReceiver = null;
            View view = chatListView.getChildAt(a);
            if (view instanceof ChatMediaCell) {
                ChatMediaCell cell = (ChatMediaCell)view;
                MessageObject message = cell.getMessageObject();
                if (message != null && message.messageOwner.id == messageObject.messageOwner.id) {
                    messageToOpen = message;
                    imageReceiver = cell.getPhotoImage();
                }
            } else if (view instanceof ChatActionCell) {
                ChatActionCell cell = (ChatActionCell)view;
                MessageObject message = cell.getMessageObject();
                if (message != null && message.messageOwner.id == messageObject.messageOwner.id) {
                    messageToOpen = message;
                    imageReceiver = cell.getPhotoImage();
                }
            }

            if (messageToOpen != null) {
                int coords[] = new int[2];
                view.getLocationInWindow(coords);
                PhotoViewer.PlaceProviderObject object = new PhotoViewer.PlaceProviderObject();
                object.viewX = coords[0];
                object.viewY = coords[1] - AndroidUtilities.statusBarHeight;
                object.parentView = chatListView;
                object.imageReceiver = imageReceiver;
                object.thumb = imageReceiver.getBitmap();
                object.radius = imageReceiver.getRoundRadius();
                return object;
            }
        }
        return null;
    }

    @Override
    public void willSwitchFromPhoto(MessageObject messageObject, TLRPC.FileLocation fileLocation, int index) { }

    @Override
    public void willHidePhotoViewer() { }

    @Override
    public boolean isPhotoChecked(int index) { return false; }

    @Override
    public void setPhotoChecked(int index) { }

    @Override
    public void cancelButtonPressed() { }

    @Override
    public void sendButtonPressed(int index) { }

    @Override
    public int getSelectedCount() { return 0; }

    private class ChatAdapter extends BaseFragmentAdapter {

        private Context mContext;

        public ChatAdapter(Context context) {
            mContext = context;
        }

        @Override
        public boolean areAllItemsEnabled() {
            return true;
        }

        @Override
        public boolean isEnabled(int i) {
            return true;
        }

        @Override
        public int getCount() {
            int count = messages.size();
            if (count != 0) {
                if (!endReached) {
                    count++;
                }
                if (!forward_end_reached) {
                    count++;
                }
            }
            return count;
        }

        @Override
        public Object getItem(int i) {
            return null;
        }

        @Override
        public long getItemId(int i) {
            return i;
        }

        @Override
        public boolean hasStableIds() {
            return true;
        }

        @Override
        public View getView(int i, View view, ViewGroup viewGroup) {
            int offset = 1;
            if ((!endReached || !forward_end_reached) && messages.size() != 0) {
                if (!endReached) {
                    offset = 0;
                }
                if (i == 0 && !endReached || !forward_end_reached && i == (messages.size() + 1 - offset)) {
                    View progressBar = null;
                    if (view == null) {
                        LayoutInflater li = (LayoutInflater)mContext.getSystemService(Context.LAYOUT_INFLATER_SERVICE);
                        view = li.inflate(R.layout.chat_loading_layout, viewGroup, false);
                        progressBar = view.findViewById(R.id.progressLayout);
                        if (isCustomTheme) {
                            progressBar.setBackgroundResource(R.drawable.system_loader2);
                        } else {
                            progressBar.setBackgroundResource(R.drawable.system_loader1);
                        }
                    } else {
                        progressBar = view.findViewById(R.id.progressLayout);
                    }
                    progressBar.setVisibility(loadsCount > 1 ? View.VISIBLE : View.INVISIBLE);

                    return view;
                }
            }
            final MessageObject message = messages.get(messages.size() - i - offset);
            int type = message.contentType;
            if (view == null) {
                if (type == 0) {
                    view = new ChatMessageCell(mContext);
                } if (type == 1) {
                    view = new ChatMediaCell(mContext);
                } else if (type == 2) {
                    view = new ChatAudioCell(mContext);
                } else if (type == 3) {
                    view = new ChatContactCell(mContext);
                } else if (type == 6) {
                    LayoutInflater li = (LayoutInflater)mContext.getSystemService(Context.LAYOUT_INFLATER_SERVICE);
                    view = li.inflate(R.layout.chat_unread_layout, viewGroup, false);
                } else if (type == 4) {
                    view = new ChatActionCell(mContext);
                }

                if (view instanceof ChatBaseCell) {
                    ((ChatBaseCell)view).setDelegate(new ChatBaseCell.ChatBaseCellDelegate() {
                        @Override
                        public void didPressedUserAvatar(ChatBaseCell cell, TLRPC.User user) {
                            if (actionBar.isActionModeShowed()) {
                                processRowSelect(cell);
                                return;
                            }
                            if (user != null && user.id != UserConfig.getClientUserId()) {
                                Bundle args = new Bundle();
                                args.putInt("user_id", user.id);
                                presentFragment(new ProfileActivity(args));
                            }
                        }

                        @Override
                        public void didPressedCancelSendButton(ChatBaseCell cell) {
                            MessageObject message = cell.getMessageObject();
                            if (message.messageOwner.send_state != 0) {
                                SendMessagesHelper.getInstance().cancelSendingMessage(message);
                            }
                        }

                        @Override
                        public void didLongPressed(ChatBaseCell cell) {
                            createMenu(cell, false);
                        }

                        @Override
                        public boolean canPerformActions() {
                            return actionBar != null && !actionBar.isActionModeShowed();
                        }
                    });
                    if (view instanceof ChatMediaCell) {
                        ((ChatMediaCell) view).setAllowedToSetPhoto(openAnimationEnded);
                        ((ChatMediaCell) view).setMediaDelegate(new ChatMediaCell.ChatMediaCellDelegate() {
                            @Override
                            public void didClickedImage(ChatMediaCell cell) {
                                MessageObject message = cell.getMessageObject();
                                if (message.isSendError()) {
                                    createMenu(cell, false);
                                    return;
                                } else if (message.isSending()) {
                                    return;
                                }
                                if (message.type == 1) {
                                    PhotoViewer.getInstance().setParentActivity(getParentActivity());
                                    PhotoViewer.getInstance().openPhoto(message, ChatActivity.this);
                                } else if (message.type == 3) {
                                    sendSecretMessageRead(message);
                                    try {
                                        File f = null;
                                        if (message.messageOwner.attachPath != null && message.messageOwner.attachPath.length() != 0) {
                                            f = new File(message.messageOwner.attachPath);
                                        }
                                        if (f == null || f != null && !f.exists()) {
                                            f = FileLoader.getPathToMessage(message.messageOwner);
                                        }
                                        Intent intent = new Intent(Intent.ACTION_VIEW);
                                        intent.setDataAndType(Uri.fromFile(f), "video/mp4");
                                        getParentActivity().startActivity(intent);
                                    } catch (Exception e) {
                                        alertUserOpenError(message);
                                    }
                                } else if (message.type == 4) {
                                    if (!isGoogleMapsInstalled()) {
                                        return;
                                    }
                                    LocationActivity fragment = new LocationActivity();
                                    fragment.setMessageObject(message);
                                    presentFragment(fragment);
                                } else if (message.type == 9) {
                                    File f = null;
                                    String fileName = message.getFileName();
                                    if (message.messageOwner.attachPath != null && message.messageOwner.attachPath.length() != 0) {
                                        f = new File(message.messageOwner.attachPath);
                                    }
                                    if (f == null || f != null && !f.exists()) {
                                        f = FileLoader.getPathToMessage(message.messageOwner);
                                    }
                                    if (f != null && f.exists()) {
                                        String realMimeType = null;
                                        try {
                                            Intent intent = new Intent(Intent.ACTION_VIEW);
                                            if (message.type == 8 || message.type == 9) {
                                                MimeTypeMap myMime = MimeTypeMap.getSingleton();
                                                int idx = fileName.lastIndexOf(".");
                                                if (idx != -1) {
                                                    String ext = fileName.substring(idx + 1);
                                                    realMimeType = myMime.getMimeTypeFromExtension(ext.toLowerCase());
                                                    if (realMimeType == null) {
                                                        realMimeType = message.messageOwner.media.document.mime_type;
                                                        if (realMimeType == null || realMimeType.length() == 0) {
                                                            realMimeType = null;
                                                        }
                                                    }
                                                    if (realMimeType != null) {
                                                        intent.setDataAndType(Uri.fromFile(f), realMimeType);
                                                    } else {
                                                        intent.setDataAndType(Uri.fromFile(f), "text/plain");
                                                    }
                                                } else {
                                                    intent.setDataAndType(Uri.fromFile(f), "text/plain");
                                                }
                                            }
                                            if (realMimeType != null) {
                                                try {
                                                    getParentActivity().startActivity(intent);
                                                } catch (Exception e) {
                                                    intent.setDataAndType(Uri.fromFile(f), "text/plain");
                                                    getParentActivity().startActivity(intent);
                                                }
                                            } else {
                                                getParentActivity().startActivity(intent);
                                            }
                                        } catch (Exception e) {
                                            alertUserOpenError(message);
                                        }
                                    }
                                }
                            }

                            @Override
                            public void didPressedOther(ChatMediaCell cell) {
                                createMenu(cell, true);
                            }
                        });
                    } else if (view instanceof ChatContactCell) {
                        ((ChatContactCell)view).setContactDelegate(new ChatContactCell.ChatContactCellDelegate() {
                            @Override
                            public void didClickAddButton(ChatContactCell cell, TLRPC.User user) {
                                if (actionBar.isActionModeShowed()) {
                                    processRowSelect(cell);
                                    return;
                                }
                                MessageObject messageObject = cell.getMessageObject();
                                Bundle args = new Bundle();
                                args.putInt("user_id", messageObject.messageOwner.media.user_id);
                                args.putString("phone", messageObject.messageOwner.media.phone_number);
                                args.putBoolean("addContact", true);
                                presentFragment(new ContactAddActivity(args));
                            }

                            @Override
                            public void didClickPhone(ChatContactCell cell) {
                                if (actionBar.isActionModeShowed()) {
                                    processRowSelect(cell);
                                    return;
                                }
                                final MessageObject messageObject = cell.getMessageObject();
                                if (getParentActivity() == null || messageObject.messageOwner.media.phone_number == null || messageObject.messageOwner.media.phone_number.length() == 0) {
                                    return;
                                }
                                AlertDialog.Builder builder = new AlertDialog.Builder(getParentActivity());
                                builder.setItems(new CharSequence[]{LocaleController.getString("Copy", R.string.Copy), LocaleController.getString("Call", R.string.Call)}, new DialogInterface.OnClickListener() {
                                            @Override
                                            public void onClick(DialogInterface dialogInterface, int i) {
                                                if (i == 1) {
                                                    try {
                                                        Intent intent = new Intent(Intent.ACTION_DIAL, Uri.parse("tel:" + messageObject.messageOwner.media.phone_number));
                                                        intent.addFlags(Intent.FLAG_ACTIVITY_NEW_TASK);
                                                        getParentActivity().startActivity(intent);
                                                    } catch (Exception e) {
                                                        FileLog.e("tmessages", e);
                                                    }
                                                } else if (i == 0) {
                                                    if (Build.VERSION.SDK_INT < Build.VERSION_CODES.HONEYCOMB) {
                                                        android.text.ClipboardManager clipboard = (android.text.ClipboardManager) ApplicationLoader.applicationContext.getSystemService(Context.CLIPBOARD_SERVICE);
                                                        clipboard.setText(messageObject.messageOwner.media.phone_number);
                                                    } else {
                                                        android.content.ClipboardManager clipboard = (android.content.ClipboardManager) ApplicationLoader.applicationContext.getSystemService(Context.CLIPBOARD_SERVICE);
                                                        android.content.ClipData clip = android.content.ClipData.newPlainText("label", messageObject.messageOwner.media.phone_number);
                                                        clipboard.setPrimaryClip(clip);
                                                    }
                                                }
                                            }
                                        }
                                );
                                showAlertDialog(builder);
                            }
                        });
                    }
                } else if (view instanceof ChatActionCell) {
                    ((ChatActionCell)view).setDelegate(new ChatActionCell.ChatActionCellDelegate() {
                        @Override
                        public void didClickedImage(ChatActionCell cell) {
                            MessageObject message = cell.getMessageObject();
                            PhotoViewer.getInstance().setParentActivity(getParentActivity());
                            PhotoViewer.getInstance().openPhoto(message, ChatActivity.this);
                        }

                        @Override
                        public void didLongPressed(ChatActionCell cell) {
                            createMenu(cell, false);
                        }

                        @Override
                        public void needOpenUserProfile(int uid) {
                            if (uid != UserConfig.getClientUserId()) {
                                Bundle args = new Bundle();
                                args.putInt("user_id", uid);
                                presentFragment(new ProfileActivity(args));
                            }
                        }
                    });
                }
            }

            boolean selected = false;
            boolean disableSelection = false;
            if (actionBar.isActionModeShowed()) {
                if (selectedMessagesIds.containsKey(message.messageOwner.id)) {
                    view.setBackgroundColor(0x6633b5e5);
                    selected = true;
                } else {
                    view.setBackgroundColor(0);
                }
                disableSelection = true;
            } else {
                view.setBackgroundColor(0);
            }

//            AniwaysMessageListViewItemWrapperLayout wrapper = new AniwaysMessageListViewItemWrapperLayout(mContext);
//            ViewGroup.LayoutParams layoutParams = new ViewGroup.LayoutParams(ViewGroup.LayoutParams.WRAP_CONTENT, ViewGroup.LayoutParams.WRAP_CONTENT);

            if (view instanceof ChatBaseCell) {
                ChatBaseCell baseCell = (ChatBaseCell)view;
                baseCell.isChat = currentChat != null;
                baseCell.setMessageObject(message);
                baseCell.setCheckPressed(!disableSelection, disableSelection && selected);
                if (view instanceof ChatAudioCell && MediaController.getInstance().canDownloadMedia(MediaController.AUTODOWNLOAD_MASK_AUDIO)) {
                    ((ChatAudioCell)view).downloadAudioIfNeed();
                }
                if (highlightMessageId != Integer.MAX_VALUE && message.messageOwner.id == highlightMessageId) {
                    baseCell.setCheckPressed(false, true);
                }
            } else if (view instanceof ChatActionCell) {
                ChatActionCell actionCell = (ChatActionCell)view;
                actionCell.setMessageObject(message);
                actionCell.setUseBlackBackground(isCustomTheme);
            }
            if (type == 6) {
                TextView messageTextView = (TextView)view.findViewById(R.id.chat_message_text);
                messageTextView.setText(LocaleController.formatPluralString("NewMessages", unread_to_load));
            }

//            if (view instanceof ChatMessageCell) {
//                //wrapper.setLayoutParams(layoutParams);
//                wrapper.addView(view);
//                return wrapper;
//            }
            return view;
        }

        @Override
        public int getItemViewType(int i) {
            int offset = 1;
            if (!endReached && messages.size() != 0) {
                offset = 0;
                if (i == 0) {
                    return 5;
                }
            }
            if (!forward_end_reached && i == (messages.size() + 1 - offset)) {
                return 5;
            }
            MessageObject message = messages.get(messages.size() - i - offset);
            return message.contentType;
        }

        @Override
        public int getViewTypeCount() {
            return 7;
        }

        @Override
        public boolean isEmpty() {
            int count = messages.size();
            if (count != 0) {
                if (!endReached) {
                    count++;
                }
                if (!forward_end_reached) {
                    count++;
                }
            }
            return count == 0;
        }
    }
<<<<<<< HEAD
=======

    public class ChatListRowHolderEx {
        public BackupImageView avatarImageView;
        public TextView nameTextView;
        public TextView messageTextView;
        public MessageActionLayout messageLayoutAction;
        public TextView timeTextView;
        public BackupImageView photoImage;
        public ImageView halfCheckImage;
        public ImageView checkImage;
        public TextView actionAttachButton;
        public TextView videoTimeText;
        public MessageObject message;
        public TextView phoneTextView;
        public BackupImageView contactAvatar;
        public View contactView;
        public ImageView addContactButton;
        public View addContactView;
        public View chatBubbleView;
        public View photoProgressView;

        public ProgressBar actionProgress;
        public View actionView;
        public ImageView actionCancelButton;

        private PhotoObject photoObjectToSet = null;
        private File photoFile = null;
        private String photoFileName = null;
        private String photoFilter = null;

        public void update() {
            TLRPC.User fromUser = MessagesController.getInstance().users.get(message.messageOwner.from_id);

            int type = message.type;

            if (timeTextView != null) {
                timeTextView.setText(LocaleController.formatterDay.format((long) (message.messageOwner.date) * 1000));
            }

            if (avatarImageView != null && fromUser != null) {
                TLRPC.FileLocation photo = null;
                if (fromUser.photo != null) {
                    photo = fromUser.photo.photo_small;
                }
                int placeHolderId = Utilities.getUserAvatarForId(fromUser.id);
                avatarImageView.setImage(photo, "50_50", placeHolderId);
            }

            if (type != 12 && type != 13 && nameTextView != null && fromUser != null && type != 16 && type != 17) {
                nameTextView.setText(Utilities.formatName(fromUser.first_name, fromUser.last_name));
                nameTextView.setTextColor(Utilities.getColorForId(message.messageOwner.from_id));
            }

            if (type == 2 || type == 3 || type == 6 || type == 7) {
                int width = (int)(Math.min(displaySize.x, displaySize.y) * 0.7f);
                int height = width + Utilities.dp(100);
                if (type == 6 || type == 7) {
                    width = (int)(Math.min(displaySize.x, displaySize.y) / 2.5f);
                    height = width + 100;
                }
                if (width > 800) {
                    width = 800;
                }
                if (height > 800) {
                    height = 800;
                }

                PhotoObject photo = PhotoObject.getClosestImageWithSize(message.photoThumbs, width, height);
                if (type == 3) {
                    if (photoProgressView != null) {
                        photoProgressView.setVisibility(View.GONE);
                    }
                }

                if (photo != null) {
                    float scale = (float)photo.photoOwner.w / (float)width;

                    int w = (int)(photo.photoOwner.w / scale);
                    int h = (int)(photo.photoOwner.h / scale);
                    if (h > height) {
                        float scale2 = h;
                        h = height;
                        scale2 /= h;
                        w = (int)(w / scale2);
                    } else if (h < Utilities.dp(120)) {
                        h = Utilities.dp(120);
                        float hScale = (float)photo.photoOwner.h / h;
                        if (photo.photoOwner.w / hScale < width) {
                            w = (int)(photo.photoOwner.w / hScale);
                        }
                    }

                    FrameLayout.LayoutParams params = (FrameLayout.LayoutParams)photoImage.getLayoutParams();
                    params.width = w;
                    params.height = h;
                    photoImage.setLayoutParams(params);

                    LinearLayout.LayoutParams params2 = (LinearLayout.LayoutParams)chatBubbleView.getLayoutParams();
                    params2.width = w + Utilities.dp(12);
                    params2.height = h + Utilities.dp(12);
                    chatBubbleView.setLayoutParams(params2);

                    if (photo.image != null) {
                        photoImage.setImageBitmap(photo.image);
                    } else {
                        if (type == 2 || type == 3) {
                            String fileName = MessageObject.getAttachFileName(photo.photoOwner);
                            File cacheFile = new File(Utilities.getCacheDir(), fileName);
                            if (!cacheFile.exists()) {
                                photoFileName = fileName;
                                photoFile = cacheFile;
                            } else {
                                photoFileName = null;
                                photoFile = null;
                            }
                        }
                        if (photoFileName == null) {
                            if (message.imagePreview != null) {
                                photoImage.setImage(photo.photoOwner.location, String.format(Locale.US, "%d_%d", (int)(w / Utilities.density), (int)(h / Utilities.density)), message.imagePreview);
                            } else {
                                photoImage.setImage(photo.photoOwner.location, String.format(Locale.US, "%d_%d", (int)(w / Utilities.density), (int)(h / Utilities.density)), message.messageOwner.out ? R.drawable.photo_placeholder_out : R.drawable.photo_placeholder_in);
                            }
                        } else {
                            if (downloadPhotos) {
                                addToLoadingFile(photoFileName, actionProgress);
                                if (message.imagePreview != null) {
                                    photoImage.setImage(photo.photoOwner.location, String.format(Locale.US, "%d_%d", (int)(w / Utilities.density), (int)(h / Utilities.density)), message.imagePreview, photo.photoOwner.size);
                                } else {
                                    photoImage.setImage(photo.photoOwner.location, String.format(Locale.US, "%d_%d", (int)(w / Utilities.density), (int)(h / Utilities.density)), message.messageOwner.out ? R.drawable.photo_placeholder_out : R.drawable.photo_placeholder_in, photo.photoOwner.size);
                                }
                                photoObjectToSet = null;
                                photoFilter = null;
                            } else {
                                photoFilter = String.format(Locale.US, "%d_%d", (int)(w / Utilities.density), (int)(h / Utilities.density));
                                photoObjectToSet = photo;
                                photoImage.setImageBitmap(message.imagePreview);
                            }
                        }
                    }
                }

                if ((type == 6 || type == 7) && videoTimeText != null) {
                    int duration = message.messageOwner.media.video.duration;
                    int minutes = duration / 60;
                    int seconds = duration - minutes * 60;
                    videoTimeText.setText(String.format("%d:%02d", minutes, seconds));
                }
            } else if (type == 4 || type == 5) {
                double lat = message.messageOwner.media.geo.lat;
                double lon = message.messageOwner.media.geo._long;
                String url = String.format(Locale.US, "https://maps.googleapis.com/maps/api/staticmap?center=%f,%f&zoom=13&size=100x100&maptype=roadmap&scale=%d&markers=color:red|size:big|%f,%f&sensor=false", lat, lon, Math.min(2, (int)Math.ceil(Utilities.density)), lat, lon);
                photoImage.setImage(url, null, message.messageOwner.out ? R.drawable.photo_placeholder_out : R.drawable.photo_placeholder_in);
                actionAttachButton.setText(LocaleController.getString("ViewLocation", R.string.ViewLocation));
            } else if (type == 11 || type == 10) {
                int width = displaySize.x - Utilities.dp(30);

                //TODO: Find out where this textView is and whether it should be an AniwaysTextView
                messageTextView.setText(message.messageText);
                messageTextView.setMaxWidth(width);

                if (type == 11) {
                    if (message.messageOwner.action instanceof TLRPC.TL_messageActionUserUpdatedPhoto) {
                        photoImage.setImage(message.messageOwner.action.newUserPhoto.photo_small, "50_50", Utilities.getUserAvatarForId(currentUser.id));
                    } else {
                        PhotoObject photo = PhotoObject.getClosestImageWithSize(message.photoThumbs, Utilities.dp(64), Utilities.dp(64));
                        if (photo.image != null) {
                            photoImage.setImageBitmap(photo.image);
                        } else {
                            photoImage.setImage(photo.photoOwner.location, "50_50", Utilities.getGroupAvatarForId(currentChat.id));
                        }
                    }
                }
            } else if (type == 12 || type == 13) {
                TLRPC.User contactUser = MessagesController.getInstance().users.get(message.messageOwner.media.user_id);
                if (contactUser != null) {
                    nameTextView.setText(Utilities.formatName(message.messageOwner.media.first_name, message.messageOwner.media.last_name));
                    nameTextView.setTextColor(Utilities.getColorForId(contactUser.id));
                    String phone = message.messageOwner.media.phone_number;
                    if (phone != null && phone.length() != 0) {
                        if (!phone.startsWith("+")) {
                            phone = "+" + phone;
                        }
                        phoneTextView.setText(PhoneFormat.getInstance().format(phone));
                    } else {
                        phoneTextView.setText("Unknown");
                    }
                    TLRPC.FileLocation photo = null;
                    if (contactUser.photo != null) {
                        photo = contactUser.photo.photo_small;
                    }
                    int placeHolderId = Utilities.getUserAvatarForId(contactUser.id);
                    contactAvatar.setImage(photo, "50_50", placeHolderId);
                    if (contactUser.id != UserConfig.clientUserId && ContactsController.getInstance().contactsDict.get(contactUser.id) == null) {
                        addContactView.setVisibility(View.VISIBLE);
                    } else {
                        addContactView.setVisibility(View.GONE);
                    }
                } else {
                    nameTextView.setText(Utilities.formatName(message.messageOwner.media.first_name, message.messageOwner.media.last_name));
                    nameTextView.setTextColor(Utilities.getColorForId(message.messageOwner.media.user_id));
                    String phone = message.messageOwner.media.phone_number;
                    if (phone != null && phone.length() != 0) {
                        if (message.messageOwner.media.user_id != 0 && !phone.startsWith("+")) {
                            phone = "+" + phone;
                        }
                        phoneTextView.setText(PhoneFormat.getInstance().format(phone));
                    } else {
                        phoneTextView.setText("Unknown");
                    }
                    contactAvatar.setImageResource(Utilities.getUserAvatarForId(message.messageOwner.media.user_id));
                    addContactView.setVisibility(View.GONE);
                }
            } else if (type == 15) {
                if (unread_to_load == 1) {
                    messageTextView.setText(LocaleController.formatString("OneNewMessage", R.string.OneNewMessage, unread_to_load));
                } else {
                    messageTextView.setText(LocaleController.formatString("FewNewMessages", R.string.FewNewMessages, unread_to_load));
                }
            } else if (type == 16 || type == 17) {
                TLRPC.Document document = message.messageOwner.media.document;
                if (document instanceof TLRPC.TL_document || document instanceof TLRPC.TL_documentEncrypted) {
                    nameTextView.setText(message.messageOwner.media.document.file_name);

                    String fileName = message.getFileName();
                    int idx = fileName.lastIndexOf(".");
                    String ext = null;
                    if (idx != -1) {
                        ext = fileName.substring(idx + 1);
                    }
                    if (ext == null || ext.length() == 0) {
                        ext = message.messageOwner.media.document.mime_type;
                    }
                    ext = ext.toUpperCase();
                    if (document.size < 1024) {
                        phoneTextView.setText(String.format("%d B %s", document.size, ext));
                    } else if (document.size < 1024 * 1024) {
                        phoneTextView.setText(String.format("%.1f KB %s", document.size / 1024.0f, ext));
                    } else {
                        phoneTextView.setText(String.format("%.1f MB %s", document.size / 1024.0f / 1024.0f, ext));
                    }
                    if (document.thumb instanceof TLRPC.TL_photoSize) {

                    } else if (document.thumb instanceof TLRPC.TL_photoCachedSize) {

                    } else {
                        if (type == 16) {
                            contactAvatar.setImageResource(R.drawable.doc_green);
                        } else {
                            contactAvatar.setImageResource(R.drawable.doc_blue);
                        }
                    }
                } else {
                    nameTextView.setText("Error");
                    phoneTextView.setText("Error");
                    if (type == 16) {
                        contactAvatar.setImageResource(R.drawable.doc_green);
                    } else {
                        contactAvatar.setImageResource(R.drawable.doc_blue);
                    }
                }
            }

            if (message.messageOwner.id < 0 && message.messageOwner.send_state != MessagesController.MESSAGE_SEND_STATE_SEND_ERROR && message.messageOwner.send_state != MessagesController.MESSAGE_SEND_STATE_SENT) {
                if (MessagesController.getInstance().sendingMessages.get(message.messageOwner.id) == null) {
                    message.messageOwner.send_state = MessagesController.MESSAGE_SEND_STATE_SEND_ERROR;
                }
            }

            if (message.messageOwner.from_id == UserConfig.clientUserId) {
                if (halfCheckImage != null) {
                    if (message.messageOwner.send_state == MessagesController.MESSAGE_SEND_STATE_SENDING) {
                        checkImage.setVisibility(View.INVISIBLE);
                        if (type == 2 || type == 6 || type == 4) {
                            halfCheckImage.setImageResource(R.drawable.msg_clock_photo);
                        } else {
                            halfCheckImage.setImageResource(R.drawable.msg_clock);
                        }
                        halfCheckImage.setVisibility(View.VISIBLE);
                        if (actionView != null || photoProgressView != null) {
                            if (actionView != null) {
                                actionView.setVisibility(View.VISIBLE);
                            }
                            if (photoProgressView != null) {
                                photoProgressView.setVisibility(View.VISIBLE);
                            }
                            Float progress = FileLoader.getInstance().fileProgresses.get(message.messageOwner.attachPath);
                            if (progress != null) {
                                actionProgress.setProgress((int)(progress * 100));
                            } else {
                                actionProgress.setProgress(0);
                            }
                            progressByTag.put((Integer)actionProgress.getTag(), message.messageOwner.attachPath);
                            progressBarMap.put(message.messageOwner.attachPath, actionProgress);
                        }
                        if (actionAttachButton != null) {
                            actionAttachButton.setVisibility(View.GONE);
                        }
                    } else if (message.messageOwner.send_state == MessagesController.MESSAGE_SEND_STATE_SEND_ERROR) {
                        halfCheckImage.setVisibility(View.VISIBLE);
                        halfCheckImage.setImageResource(R.drawable.msg_warning);
                        if (checkImage != null) {
                            checkImage.setVisibility(View.INVISIBLE);
                        }
                        if (actionView != null) {
                            actionView.setVisibility(View.GONE);
                        }
                        if (photoProgressView != null) {
                            photoProgressView.setVisibility(View.GONE);
                        }
                        if (actionAttachButton != null) {
                            actionAttachButton.setVisibility(View.GONE);
                        }
                    } else if (message.messageOwner.send_state == MessagesController.MESSAGE_SEND_STATE_SENT) {
                        if (!message.messageOwner.unread) {
                            halfCheckImage.setVisibility(View.VISIBLE);
                            checkImage.setVisibility(View.VISIBLE);
                            if (type == 2 || type == 6 || type == 4) {
                                halfCheckImage.setImageResource(R.drawable.msg_halfcheck_w);
                            } else {
                                halfCheckImage.setImageResource(R.drawable.msg_halfcheck);
                            }
                        } else {
                            halfCheckImage.setVisibility(View.VISIBLE);
                            checkImage.setVisibility(View.INVISIBLE);
                            if (type == 2 || type == 6 || type == 4) {
                                halfCheckImage.setImageResource(R.drawable.msg_check_w);
                            } else {
                                halfCheckImage.setImageResource(R.drawable.msg_check);
                            }
                        }
                        if (actionView != null) {
                            actionView.setVisibility(View.GONE);
                        }
                        if (photoProgressView != null) {
                            photoProgressView.setVisibility(View.GONE);
                        }
                        if (actionAttachButton != null) {
                            actionAttachButton.setVisibility(View.VISIBLE);
                        }
                    }
                }
            }
            if (message.type == 2 || message.type == 3 || message.type == 6 || message.type == 7 || message.type == 16 || message.type == 17) {
                Integer tag = (Integer)actionProgress.getTag();
                String file = progressByTag.get(tag);
                if (file != null) {
                    removeFromloadingFile(file, actionProgress);
                }
                if (message.messageOwner.send_state != MessagesController.MESSAGE_SEND_STATE_SENDING && message.messageOwner.send_state != MessagesController.MESSAGE_SEND_STATE_SEND_ERROR) {
                    if (file != null) {
                        progressBarMap.remove(file);
                    }
                    String fileName = null;
                    if (photoFileName != null) {
                        fileName = photoFileName;
                    } else {
                        fileName = message.getFileName();
                    }
                    boolean load = false;
                    if (message.type != 2 && message.type != 3 && message.messageOwner.attachPath != null && message.messageOwner.attachPath.length() != 0) {
                        File f = new File(message.messageOwner.attachPath);
                        if (f.exists()) {
                            if (actionAttachButton != null) {
                                actionAttachButton.setVisibility(View.VISIBLE);
                                if (message.type == 6 || message.type == 7) {
                                    actionAttachButton.setText(LocaleController.getString("ViewVideo", R.string.ViewVideo));
                                } else if (message.type == 16 || message.type == 17) {
                                    actionAttachButton.setText(LocaleController.getString("Open", R.string.Open));
                                }
                            }
                            if (actionView != null) {
                                actionView.setVisibility(View.GONE);
                            }
                            if (photoProgressView != null) {
                                photoProgressView.setVisibility(View.GONE);
                            }
                        } else {
                            load = true;
                        }
                    }
                    if (load && message.messageOwner.attachPath != null && message.messageOwner.attachPath.length() != 0 || !load && (message.messageOwner.attachPath == null || message.messageOwner.attachPath.length() == 0)) {
                        File cacheFile = null;
                        if (((message.type == 2 || message.type == 3) && photoFileName == null) || (cacheFile = new File(Utilities.getCacheDir(), fileName)).exists()) {
                            if (actionAttachButton != null) {
                                actionAttachButton.setVisibility(View.VISIBLE);
                                if (message.type == 6 || message.type == 7) {
                                    actionAttachButton.setText(LocaleController.getString("ViewVideo", R.string.ViewVideo));
                                } else if (message.type == 16 || message.type == 17) {
                                    actionAttachButton.setText(LocaleController.getString("Open", R.string.Open));
                                }
                            }
                            if (actionView != null) {
                                actionView.setVisibility(View.GONE);
                            }
                            if (photoProgressView != null) {
                                photoProgressView.setVisibility(View.GONE);
                            }
                            load = false;
                        } else {
                            load = true;
                        }
                    }
                    if (load) {
                        Float progress = FileLoader.getInstance().fileProgresses.get(fileName);
                        if (loadingFile.containsKey(fileName) || progress != null) {
                            if (progress != null) {
                                actionProgress.setProgress((int)(progress * 100));
                            } else {
                                actionProgress.setProgress(0);
                            }
                            progressByTag.put((Integer)actionProgress.getTag(), fileName);
                            addToLoadingFile(fileName, actionProgress);
                            if (actionView != null) {
                                if ((message.type == 2 || message.type == 3) && downloadPhotos) {
                                    actionView.setVisibility(View.GONE);
                                } else {
                                    actionView.setVisibility(View.VISIBLE);
                                    if (photoFileName != null) {
                                        actionCancelButton.setImageResource(R.drawable.photo_download_cancel_states);
                                    }
                                }
                            }
                            if (photoProgressView != null) {
                                photoProgressView.setVisibility(View.VISIBLE);
                            }
                            if (actionAttachButton != null) {
                                actionAttachButton.setVisibility(View.GONE);
                            }
                        } else {
                            if (actionView != null) {
                                if ((message.type == 2 || message.type == 3) && !downloadPhotos) {
                                    actionView.setVisibility(View.VISIBLE);
                                    actionCancelButton.setImageResource(R.drawable.photo_download_states);
                                } else {
                                    actionView.setVisibility(View.GONE);
                                }
                            }
                            if (photoProgressView != null) {
                                photoProgressView.setVisibility(View.GONE);
                            }
                            if (actionAttachButton != null) {
                                actionAttachButton.setVisibility(View.VISIBLE);
                                if (message.type == 6 || message.type == 7) {
                                    actionAttachButton.setText(String.format("%s %.1f MB", LocaleController.getString("DOWNLOAD", R.string.DOWNLOAD), message.messageOwner.media.video.size / 1024.0f / 1024.0f));
                                } else if (message.type == 16 || message.type == 17) {
                                    actionAttachButton.setText(LocaleController.getString("DOWNLOAD", R.string.DOWNLOAD));
                                }
                            }
                        }
                    }
                }
                if (message.type == 16 || message.type == 17) {
                    int width;
                    if (currentChat != null && type != 16) {
                        if (actionView.getVisibility() == View.VISIBLE) {
                            width = displaySize.x - Utilities.dp(290);
                        } else {
                            width = displaySize.x - Utilities.dp(270);
                        }
                    } else {
                        if (actionView.getVisibility() == View.VISIBLE) {
                            width = displaySize.x - Utilities.dp(240);
                        } else {
                            width = displaySize.x - Utilities.dp(220);
                        }
                    }
                    nameTextView.setMaxWidth(width);
                    phoneTextView.setMaxWidth(width);
                }
            }
        }

        public ChatListRowHolderEx(View view, int type) {
            avatarImageView = (BackupImageView)view.findViewById(R.id.chat_group_avatar_image);
            nameTextView = (TextView)view.findViewById(R.id.chat_user_group_name);
            messageLayoutAction = (MessageActionLayout)view.findViewById(R.id.message_action_layout);
            timeTextView = (TextView)view.findViewById(R.id.chat_time_text);
            photoImage = (BackupImageView)view.findViewById(R.id.chat_photo_image);
            halfCheckImage = (ImageView)view.findViewById(R.id.chat_row_halfcheck);
            checkImage = (ImageView)view.findViewById(R.id.chat_row_check);
            actionAttachButton = (TextView)view.findViewById(R.id.chat_view_action_button);
            messageTextView = (AniwaysTextView)view.findViewById(R.id.chat_message_text);
            videoTimeText = (TextView)view.findViewById(R.id.chat_video_time);
            actionView = view.findViewById(R.id.chat_view_action_layout);
            actionProgress = (ProgressBar)view.findViewById(R.id.chat_view_action_progress);
            actionCancelButton = (ImageView)view.findViewById(R.id.chat_view_action_cancel_button);
            phoneTextView = (TextView)view.findViewById(R.id.phone_text_view);
            contactAvatar = (BackupImageView)view.findViewById(R.id.contact_avatar);
            contactView = view.findViewById(R.id.shared_layout);
            addContactButton = (ImageView)view.findViewById(R.id.add_contact_button);
            addContactView = view.findViewById(R.id.add_contact_view);
            chatBubbleView = view.findViewById(R.id.chat_bubble_layout);
            photoProgressView = view.findViewById(R.id.photo_progress);
            if (messageTextView != null) {
                messageTextView.setTextSize(TypedValue.COMPLEX_UNIT_SP, MessagesController.getInstance().fontSize);
                ((AniwaysTextView)messageTextView).setUseSmallIcons(true);
            }

            if (actionProgress != null) {
                actionProgress.setTag(progressTag);
                progressTag++;
            }

            if (type != 2 && type != 3) {
                if (actionView != null) {
                    if (isCustomTheme) {
                        actionView.setBackgroundResource(R.drawable.system_black);
                    } else {
                        actionView.setBackgroundResource(R.drawable.system_blue);
                    }
                }
            }

            if (messageLayoutAction != null) {
                if (isCustomTheme) {
                    messageLayoutAction.setBackgroundResource(R.drawable.system_black);
                } else {
                    messageLayoutAction.setBackgroundResource(R.drawable.system_blue);
                }
            }

            if (addContactButton != null) {
                addContactButton.setOnClickListener(new View.OnClickListener() {
                    @Override
                    public void onClick(View view) {
                        if (mActionMode != null) {
                            processRowSelect(view);
                            return;
                        }
                        ContactAddActivity fragment = new ContactAddActivity();
                        Bundle args = new Bundle();
                        args.putInt("user_id", message.messageOwner.media.user_id);
                        args.putString("phone", message.messageOwner.media.phone_number);
                        fragment.setArguments(args);
                        ((LaunchActivity)parentActivity).presentFragment(fragment, "add_contact_" + message.messageOwner.media.user_id, false);
                    }
                });

                addContactButton.setOnLongClickListener(new View.OnLongClickListener() {
                    @Override
                    public boolean onLongClick(View v) {
                        createMenu(v, false);
                        return true;
                    }
                });
            }

            if (contactView != null) {
                contactView.setOnClickListener(new View.OnClickListener() {
                    @Override
                    public void onClick(View view) {
                        if (message.type == 16 || message.type == 17) {
                            processOnClick(view);
                        } else if (message.type == 12 || message.type == 13) {
                            if (mActionMode != null) {
                                processRowSelect(view);
                                return;
                            }
                            if (message.messageOwner.media.user_id != UserConfig.clientUserId) {
                                TLRPC.User user = null;
                                if (message.messageOwner.media.user_id != 0) {
                                    user = MessagesController.getInstance().users.get(message.messageOwner.media.user_id);
                                }
                                if (user != null) {
                                    UserProfileActivity fragment = new UserProfileActivity();
                                    Bundle args = new Bundle();
                                    args.putInt("user_id", message.messageOwner.media.user_id);
                                    fragment.setArguments(args);
                                    ((LaunchActivity) parentActivity).presentFragment(fragment, "user_" + message.messageOwner.media.user_id, false);
                                } else {
                                    if (parentActivity == null || message.messageOwner.media.phone_number == null || message.messageOwner.media.phone_number.length() == 0) {
                                        return;
                                    }
                                    AlertDialog.Builder builder = new AlertDialog.Builder(parentActivity);
                                    builder.setItems(new CharSequence[] {LocaleController.getString("Copy", R.string.Copy), LocaleController.getString("Call", R.string.Call)}, new DialogInterface.OnClickListener() {
                                        @Override
                                        public void onClick(DialogInterface dialogInterface, int i) {
                                            if (i == 1) {
                                                try {
                                                    Intent intent = new Intent(Intent.ACTION_DIAL, Uri.parse("tel:" + message.messageOwner.media.phone_number));
                                                    intent.addFlags(Intent.FLAG_ACTIVITY_NEW_TASK);
                                                    startActivity(intent);
                                                } catch (Exception e) {
                                                    FileLog.e("tmessages", e);
                                                }
                                            } else if (i == 0) {
                                                ActionBarActivity inflaterActivity = parentActivity;
                                                if (inflaterActivity == null) {
                                                    inflaterActivity = (ActionBarActivity)getActivity();
                                                }
                                                if (inflaterActivity == null) {
                                                    return;
                                                }
                                                int sdk = android.os.Build.VERSION.SDK_INT;
                                                if(sdk < android.os.Build.VERSION_CODES.HONEYCOMB) {
                                                    android.text.ClipboardManager clipboard = (android.text.ClipboardManager)inflaterActivity.getSystemService(Context.CLIPBOARD_SERVICE);
                                                    clipboard.setText(message.messageOwner.media.phone_number);
                                                } else {
                                                    android.content.ClipboardManager clipboard = (android.content.ClipboardManager)inflaterActivity.getSystemService(Context.CLIPBOARD_SERVICE);
                                                    android.content.ClipData clip = android.content.ClipData.newPlainText("label", message.messageOwner.media.phone_number);
                                                    clipboard.setPrimaryClip(clip);
                                                }
                                            }
                                        }
                                    });
                                    visibleDialog = builder.show();
                                    visibleDialog.setCanceledOnTouchOutside(true);
                                    visibleDialog.setOnDismissListener(new DialogInterface.OnDismissListener() {
                                        @Override
                                        public void onDismiss(DialogInterface dialog) {
                                            visibleDialog = null;
                                        }
                                    });
                                }
                            }
                        }
                    }
                });

                contactView.setOnLongClickListener(new View.OnLongClickListener() {
                    @Override
                    public boolean onLongClick(View v) {
                        createMenu(v, false);
                        return true;
                    }
                });
            }

            if (contactAvatar != null) {
                contactAvatar.setOnClickListener(new View.OnClickListener() {
                    @Override
                    public void onClick(View view) {
                        if (message.type == 18 || message.type == 19) {
                            if (message.messageOwner.media.audio.user_id != UserConfig.clientUserId && message.messageOwner.media.audio.user_id != 0) {
                                UserProfileActivity fragment = new UserProfileActivity();
                                Bundle args = new Bundle();
                                args.putInt("user_id", message.messageOwner.media.audio.user_id);
                                fragment.setArguments(args);
                                ((LaunchActivity)parentActivity).presentFragment(fragment, "user_" + message.messageOwner.media.audio.user_id, false);
                            }
                        }
                    }
                });
            }

            if (actionAttachButton != null) {
                actionAttachButton.setOnClickListener(new View.OnClickListener() {
                    @Override
                    public void onClick(View view) {
                        processOnClick(view);
                    }
                });
            }

            if (avatarImageView != null) {
                avatarImageView.setOnClickListener(new View.OnClickListener() {
                    @Override
                    public void onClick(View view) {
                        if (mActionMode != null) {
                            processRowSelect(view);
                            return;
                        }
                        if (message != null) {
                            UserProfileActivity fragment = new UserProfileActivity();
                            Bundle args = new Bundle();
                            args.putInt("user_id", message.messageOwner.from_id);
                            fragment.setArguments(args);
                            ((LaunchActivity)parentActivity).presentFragment(fragment, "user_" + message.messageOwner.from_id, false);
                        }
                    }
                });
            }

            if (actionCancelButton != null) {
                actionCancelButton.setOnClickListener(new View.OnClickListener() {
                    @Override
                    public void onClick(View view) {
                        if (message != null) {
                            Integer tag = (Integer)actionProgress.getTag();
                            if (message.messageOwner.send_state != 0) {
                                MessagesController.getInstance().cancelSendingMessage(message);
                                String file = progressByTag.get(tag);
                                if (file != null) {
                                    progressBarMap.remove(file);
                                }
                            } else if (message.type == 6 || message.type == 7 || message.type == 16 || message.type == 17) {
                                String file = progressByTag.get(tag);
                                if (file != null) {
                                    loadingFile.remove(file);
                                    if (message.type == 6 || message.type == 7) {
                                        FileLoader.getInstance().cancelLoadFile(message.messageOwner.media.video, null, null, null);
                                    } else if (message.type == 16 || message.type == 17) {
                                        FileLoader.getInstance().cancelLoadFile(null, null, message.messageOwner.media.document, null);
                                    }
                                    updateVisibleRows();
                                }
                            } else if (message.type == 2 || message.type == 3) {
                                if (photoFile != null && !photoFile.exists() && photoObjectToSet != null) {
                                    if (loadingFile.containsKey(photoFileName)) {
                                        loadingFile.remove(photoFileName);
                                        FileLoader.getInstance().cancelLoadingForImageView(photoImage);
                                        updateVisibleRows();
                                    } else {
                                        addToLoadingFile(photoFileName, actionProgress);
                                        if (message.imagePreview != null) {
                                            photoImage.setImage(photoObjectToSet.photoOwner.location, photoFilter, message.imagePreview, photoObjectToSet.photoOwner.size);
                                        } else {
                                            photoImage.setImage(photoObjectToSet.photoOwner.location, photoFilter, message.messageOwner.out ? R.drawable.photo_placeholder_out : R.drawable.photo_placeholder_in, photoObjectToSet.photoOwner.size);
                                        }
                                        updateVisibleRows();
                                    }
                                }
                            }
                        }
                    }
                });
            }

            if (photoImage != null) {
                photoImage.setOnClickListener(new View.OnClickListener() {
                    @Override
                    public void onClick(View view) {
                        processOnClick(view);
                    }
                });

                photoImage.setOnLongClickListener(new View.OnLongClickListener() {
                    @Override
                    public boolean onLongClick(View v) {
                        createMenu(v, false);
                        return true;
                    }
                });
            }
        }

        private void alertUserOpenError() {
            AlertDialog.Builder builder = new AlertDialog.Builder(parentActivity);
            builder.setTitle(R.string.AppName);
            builder.setPositiveButton(R.string.OK, null);
            if (message.type == 6 || message.type == 7) {
                builder.setMessage(R.string.NoPlayerInstalled);
            } else {
                builder.setMessage(LocaleController.formatString("NoHandleAppInstalled", R.string.NoHandleAppInstalled, message.messageOwner.media.document.mime_type));
            }
            visibleDialog = builder.show();
            visibleDialog.setCanceledOnTouchOutside(true);

            visibleDialog.setOnDismissListener(new DialogInterface.OnDismissListener() {
                @Override
                public void onDismiss(DialogInterface dialog) {
                    visibleDialog = null;
                }
            });
        }

        private void processOnClick(View view) {
            if (mActionMode != null) {
                processRowSelect(view);
                return;
            }
            if (message != null) {
                if (message.type == 4 || message.type == 5) {
                    if (!isGoogleMapsInstalled()) {
                        return;
                    }
                    NotificationCenter.getInstance().addToMemCache(0, message);
                    LocationActivity fragment = new LocationActivity();
                    ((LaunchActivity)parentActivity).presentFragment(fragment, "location_view", false);
                } else if (message.type == 2 || message.type == 3) {
                    if (photoFile == null || photoObjectToSet == null || photoFile != null && photoFile.exists()) {
                        NotificationCenter.getInstance().addToMemCache(51, message);
                        Intent intent = new Intent(parentActivity, GalleryImageViewer.class);
                        startActivity(intent);
                    } else {
                        addToLoadingFile(photoFileName, actionProgress);
                        if (message.imagePreview != null) {
                            photoImage.setImage(photoObjectToSet.photoOwner.location, photoFilter, message.imagePreview, photoObjectToSet.photoOwner.size);
                        } else {
                            photoImage.setImage(photoObjectToSet.photoOwner.location, photoFilter, message.messageOwner.out ? R.drawable.photo_placeholder_out : R.drawable.photo_placeholder_in, photoObjectToSet.photoOwner.size);
                        }
                        updateVisibleRows();
                    }
                } else if (message.type == 11) {
                    NotificationCenter.getInstance().addToMemCache(51, message);
                    Intent intent = new Intent(parentActivity, GalleryImageViewer.class);
                    startActivity(intent);
                } else if (message.type == 6 || message.type == 7 || message.type == 16 || message.type == 17) {
                    File f = null;
                    String fileName = message.getFileName();
                    if (message.messageOwner.attachPath != null && message.messageOwner.attachPath.length() != 0) {
                        f = new File(message.messageOwner.attachPath);
                    }
                    if (f == null || f != null && !f.exists()) {
                        f = new File(Utilities.getCacheDir(), fileName);
                    }
                    if (f != null && f.exists()) {
                        String realMimeType = null;
                        try {
                            Intent intent = new Intent(Intent.ACTION_VIEW);
                            if (message.type == 6 || message.type == 7) {
                                intent.setDataAndType(Uri.fromFile(f), "video/mp4");
                            } else if (message.type == 16 || message.type == 17) {
                                MimeTypeMap myMime = MimeTypeMap.getSingleton();
                                int idx = fileName.lastIndexOf(".");
                                if (idx != -1) {
                                    String ext = fileName.substring(idx + 1);
                                    realMimeType = myMime.getMimeTypeFromExtension(ext.toLowerCase());
                                    if (realMimeType != null) {
                                        intent.setDataAndType(Uri.fromFile(f), realMimeType);
                                    } else {
                                        intent.setDataAndType(Uri.fromFile(f), "text/plain");
                                    }
                                } else {
                                    intent.setDataAndType(Uri.fromFile(f), "text/plain");
                                }
                            }
                            if (realMimeType != null) {
                                try {
                                    startActivity(intent);
                                } catch (Exception e) {
                                    intent.setDataAndType(Uri.fromFile(f), "text/plain");
                                    startActivity(intent);
                                }
                            } else {
                                startActivity(intent);
                            }
                        } catch (Exception e) {
                            alertUserOpenError();
                        }
                    } else {
                        if (message.messageOwner.send_state != MessagesController.MESSAGE_SEND_STATE_SEND_ERROR && message.messageOwner.send_state != MessagesController.MESSAGE_SEND_STATE_SENDING || !message.messageOwner.out) {
                            if (!loadingFile.containsKey(fileName)) {
                                progressByTag.put((Integer)actionProgress.getTag(), fileName);
                                addToLoadingFile(fileName, actionProgress);
                                if (message.type == 6 || message.type == 7) {
                                    FileLoader.getInstance().loadFile(message.messageOwner.media.video, null, null, null);
                                } else if (message.type == 16 || message.type == 17) {
                                    FileLoader.getInstance().loadFile(null, null, message.messageOwner.media.document, null);
                                }
                                updateVisibleRows();
                            }
                        } else {
                            if (message.messageOwner.send_state == MessagesController.MESSAGE_SEND_STATE_SEND_ERROR) {
                                createMenu(view, false);
                            }
                        }
                    }
                }
            }
        }
    }
>>>>>>> 5ef137c5
}<|MERGE_RESOLUTION|>--- conflicted
+++ resolved
@@ -24,12 +24,8 @@
 import android.os.Bundle;
 import android.provider.MediaStore;
 import android.text.Html;
-<<<<<<< HEAD
 import android.text.TextUtils;
 import android.util.SparseArray;
-=======
-import android.text.TextWatcher;
->>>>>>> 5ef137c5
 import android.util.TypedValue;
 import android.view.Gravity;
 import android.view.LayoutInflater;
@@ -38,34 +34,18 @@
 import android.view.ViewGroup;
 import android.view.ViewTreeObserver;
 import android.view.WindowManager;
-<<<<<<< HEAD
-=======
-import android.view.animation.AccelerateDecelerateInterpolator;
-import android.view.inputmethod.EditorInfo;
->>>>>>> 5ef137c5
 import android.webkit.MimeTypeMap;
 import android.widget.AbsListView;
 import android.widget.AdapterView;
 import android.widget.FrameLayout;
 import android.widget.ImageView;
 import android.widget.LinearLayout;
-<<<<<<< HEAD
-=======
-import android.widget.ProgressBar;
-import android.widget.RelativeLayout;
->>>>>>> 5ef137c5
 import android.widget.TextView;
 import android.widget.Toast;
 
-<<<<<<< HEAD
+import com.aniways.anigram.messenger.R;
+
 import org.telegram.android.AndroidUtilities;
-=======
-import com.aniways.Aniways;
-import com.aniways.AniwaysEditText;
-//import com.aniways.AniwaysMessageListViewItemWrapperLayout;
-import com.aniways.AniwaysTextView;
-
->>>>>>> 5ef137c5
 import org.telegram.PhoneFormat.PhoneFormat;
 import org.telegram.android.LocaleController;
 import org.telegram.android.MediaController;
@@ -80,16 +60,8 @@
 import org.telegram.messenger.FileLog;
 import org.telegram.android.MessageObject;
 import org.telegram.messenger.ConnectionsManager;
-<<<<<<< HEAD
 import org.telegram.android.MessagesController;
 import org.telegram.android.NotificationCenter;
-import org.telegram.messenger.R;
-=======
-import org.telegram.messenger.FileLoader;
-import org.telegram.messenger.MessagesController;
-import org.telegram.messenger.NotificationCenter;
-import com.aniways.anigram.messenger.R;
->>>>>>> 5ef137c5
 import org.telegram.messenger.UserConfig;
 import org.telegram.messenger.Utilities;
 import org.telegram.ui.Adapters.BaseFragmentAdapter;
@@ -129,24 +101,8 @@
     private TLRPC.Chat currentChat;
     private TLRPC.User currentUser;
     private TLRPC.EncryptedChat currentEncryptedChat;
-<<<<<<< HEAD
     private boolean userBlocked = false;
 
-=======
-    private ChatAdapter chatAdapter;
-    private EditText messsageEditText;
-    private ImageButton sendButton;
-    //private PopupWindow emojiPopup;
-    private ImageView emojiButton;
-    private EmojiView emojiView;
-    private View slideText;
-    private boolean keyboardVisible;
-    private int keyboardHeight = 0;
-    private int keyboardHeightLand = 0;
-    private View topPanel;
-    private View secretChatPlaceholder;
-    private View contentView;
->>>>>>> 5ef137c5
     private View progressView;
     private View bottomOverlay;
     private ChatAdapter chatAdapter;
@@ -527,25 +483,7 @@
         MediaController.getInstance().stopAudio();
     }
 
-<<<<<<< HEAD
     public View createView(LayoutInflater inflater, ViewGroup container) {
-=======
-    @Override
-    public void onCreate(Bundle savedInstanceState) {
-        super.onCreate(savedInstanceState);
-
-        setHasOptionsMenu(true);
-        Display display = parentActivity.getWindowManager().getDefaultDisplay();
-        if(android.os.Build.VERSION.SDK_INT < 13) {
-            displaySize.set(display.getWidth(), display.getHeight());
-        } else {
-            display.getSize(displaySize);
-        }
-    }
-
-    @Override
-    public View onCreateView(LayoutInflater inflater, ViewGroup container, Bundle savedInstanceState) {
->>>>>>> 5ef137c5
         if (fragmentView == null) {
             lastPrintString = null;
             lastStatus = null;
@@ -1217,9 +1155,6 @@
                     }
                     for (int a = 0; a < visibleItemCount; a++) {
                         View view = absListView.getChildAt(a);
-//                        if (view instanceof AniwaysMessageListViewItemWrapperLayout) {
-//                            view = ((AniwaysMessageListViewItemWrapperLayout)view).getChildAt(0);
-//                        }
                         if (view instanceof ChatMessageCell) {
                             ChatMessageCell messageCell = (ChatMessageCell)view;
                             messageCell.getLocalVisibleRect(scrollRect);
@@ -1249,52 +1184,10 @@
                 chatListView.setEmptyView(emptyViewContainer);
             }
 
-<<<<<<< HEAD
             pagedownButton.setOnClickListener(new View.OnClickListener() {
                 @Override
                 public void onClick(View view) {
                     scrollToLastMessage();
-=======
-            Aniways.makeButtonAniwaysEmoticonsButton(emojiButton, (ViewGroup) fragmentView, (AniwaysEditText)messsageEditText, null, true);
-
-            /*
-            emojiButton.setOnClickListener(new View.OnClickListener() {
-                @Override
-                public void onClick(View view) {
-                    if (emojiPopup == null) {
-                        showEmojiPopup(true);
-                    } else {
-                        showEmojiPopup(!emojiPopup.isShowing());
-                    }
-                }
-            });
-            */
-
-            messsageEditText.setOnKeyListener(new View.OnKeyListener() {
-                @Override
-                public boolean onKey(View view, int i, KeyEvent keyEvent) {
-                    if (i == KeyEvent.KEYCODE_ENTER && sendByEnter && keyEvent.getAction() == KeyEvent.ACTION_DOWN) {
-                        sendMessage();
-                        return true;
-                    }
-                    return false;
-                }
-            });
-
-            messsageEditText.setOnEditorActionListener(new TextView.OnEditorActionListener() {
-                @Override
-                public boolean onEditorAction(TextView textView, int i, KeyEvent keyEvent) {
-                    if (i == EditorInfo.IME_ACTION_SEND) {
-                        sendMessage();
-                        return true;
-                    } else if (sendByEnter) {
-                        if (keyEvent != null && i == EditorInfo.IME_NULL && keyEvent.getAction() == KeyEvent.ACTION_DOWN) {
-                            sendMessage();
-                            return true;
-                        }
-                    }
-                    return false;
->>>>>>> 5ef137c5
                 }
             });
 
@@ -1355,28 +1248,12 @@
                     } else {
                         secretViewStatusTextView.setText(LocaleController.formatString("EncryptedPlaceholderTitleOutgoing", R.string.EncryptedPlaceholderTitleOutgoing, currentUser.last_name));
                     }
-<<<<<<< HEAD
                 } else {
                     if (currentUser.first_name.length() > 0) {
                         secretViewStatusTextView.setText(LocaleController.formatString("EncryptedPlaceholderTitleIncoming", R.string.EncryptedPlaceholderTitleIncoming, currentUser.first_name));
                     } else {
                         secretViewStatusTextView.setText(LocaleController.formatString("EncryptedPlaceholderTitleIncoming", R.string.EncryptedPlaceholderTitleIncoming, currentUser.last_name));
-=======
-
-                    /*
-                    int i = 0;
-                    ImageSpan[] arrayOfImageSpan = editable.getSpans(0, editable.length(), ImageSpan.class);
-                    int j = arrayOfImageSpan.length;
-                    while (true) {
-                        if (i >= j) {
-                            Emoji.replaceEmoji(editable);
-                            return;
-                        }
-                        editable.removeSpan(arrayOfImageSpan[i]);
-                        i++;
->>>>>>> 5ef137c5
-                    }
-                    */
+                    }
                 }
 
                 updateSecretStatus();
@@ -1390,210 +1267,9 @@
         return fragmentView;
     }
 
-<<<<<<< HEAD
     private boolean sendSecretMessageRead(MessageObject messageObject) {
         if (messageObject == null || messageObject.isOut() || !messageObject.isSecretMedia() || messageObject.messageOwner.destroyTime != 0 || messageObject.messageOwner.ttl <= 0) {
             return false;
-=======
-            chatListView.setOnItemClickListener(new AdapterView.OnItemClickListener() {
-                @Override
-                public void onItemClick(AdapterView<?> adapterView, View view, int i, long l) {
-                    if (mActionMode != null) {
-                        processRowSelect(view);
-                        return;
-                    }
-                    createMenu(view, true);
-                }
-            });
-
-            chatListView.setOnTouchListener(new OnSwipeTouchListener() {
-                public void onSwipeRight() {
-                    try {
-                        if (visibleDialog != null) {
-                            visibleDialog.dismiss();
-                            visibleDialog = null;
-                        }
-                    } catch (Exception e) {
-                        FileLog.e("tmessages", e);
-                    }
-                    finishFragment(true);
-                }
-
-                public void onSwipeLeft() {
-                    if (swipeOpening) {
-                        return;
-                    }
-                    try {
-                        if (visibleDialog != null) {
-                            visibleDialog.dismiss();
-                            visibleDialog = null;
-                        }
-                    } catch (Exception e) {
-                        FileLog.e("tmessages", e);
-                    }
-                    if (avatarImageView != null) {
-                        swipeOpening = true;
-                        avatarImageView.performClick();
-                    }
-                }
-            });
-
-            emptyView.setOnTouchListener(new OnSwipeTouchListener() {
-                public void onSwipeRight() {
-                    finishFragment(true);
-                }
-
-                public void onSwipeLeft() {
-                    if (swipeOpening) {
-                        return;
-                    }
-                    if (avatarImageView != null) {
-                        swipeOpening = true;
-                        avatarImageView.performClick();
-                    }
-                }
-            });
-            if (currentChat != null && (currentChat instanceof TLRPC.TL_chatForbidden || currentChat.left)) {
-                bottomOverlayChat.setVisibility(View.VISIBLE);
-            } else {
-                bottomOverlayChat.setVisibility(View.GONE);
-            }
-        } else {
-            ViewGroup parent = (ViewGroup)fragmentView.getParent();
-            if (parent != null) {
-                parent.removeView(fragmentView);
-            }
-        }
-        return fragmentView;
-    }
-
-    private void checkSendButton() {
-        String message = messsageEditText.getText().toString().trim();
-        message = message.replaceAll("\n\n+", "\n\n");
-        message = message.replaceAll(" +", " ");
-        if (message.length() > 0) {
-            sendButton.setVisibility(View.VISIBLE);
-            audioSendButton.setVisibility(View.INVISIBLE);
-        } else {
-            sendButton.setVisibility(View.INVISIBLE);
-            audioSendButton.setVisibility(View.VISIBLE);
-        }
-    }
-
-    private void updateAudioRecordIntefrace() {
-        if (parentActivity == null) {
-            return;
-        }
-        if (recordingAudio) {
-            try {
-                if (mWakeLock == null) {
-                    PowerManager pm = (PowerManager) parentActivity.getSystemService(Context.POWER_SERVICE);
-                    mWakeLock = pm.newWakeLock(PowerManager.SCREEN_DIM_WAKE_LOCK | PowerManager.ON_AFTER_RELEASE, "audio record lock");
-                    mWakeLock.acquire();
-                }
-            } catch (Exception e) {
-                FileLog.e("tmessages", e);
-            }
-            try {
-                prevOrientation = parentActivity.getRequestedOrientation();
-                if(getResources().getConfiguration().orientation == Configuration.ORIENTATION_LANDSCAPE) {
-                    parentActivity.setRequestedOrientation(ActivityInfo.SCREEN_ORIENTATION_LANDSCAPE);
-                } else if(getResources().getConfiguration().orientation == Configuration.ORIENTATION_PORTRAIT) {
-                    parentActivity.setRequestedOrientation(ActivityInfo.SCREEN_ORIENTATION_PORTRAIT);
-                } else {
-                    parentActivity.setRequestedOrientation(ActivityInfo.SCREEN_ORIENTATION_NOSENSOR);
-                }
-            } catch (Exception e) {
-                FileLog.e("tmessages", e);
-            }
-
-            recordPanel.setVisibility(View.VISIBLE);
-            recordTimeText.setText("00:00");
-            lastTimeString = null;
-            if(android.os.Build.VERSION.SDK_INT > 13) {
-                FrameLayout.LayoutParams params = (FrameLayout.LayoutParams)slideText.getLayoutParams();
-                params.leftMargin = Utilities.dp(30);
-                slideText.setLayoutParams(params);
-                slideText.setAlpha(1);
-                recordPanel.setX(Utilities.displaySize.x);
-                recordPanel.animate().setInterpolator(new AccelerateDecelerateInterpolator()).setListener(new Animator.AnimatorListener() {
-                    @Override
-                    public void onAnimationStart(Animator animator) {
-                    }
-
-                    @Override
-                    public void onAnimationEnd(Animator animator) {
-                        recordPanel.setX(0);
-                    }
-
-                    @Override
-                    public void onAnimationCancel(Animator animator) {
-                    }
-
-                    @Override
-                    public void onAnimationRepeat(Animator animator) {
-                    }
-                }).setDuration(300).translationX(0).start();
-            }
-        } else {
-            if (mWakeLock != null) {
-                try {
-                    mWakeLock.release();
-                    mWakeLock = null;
-                } catch (Exception e) {
-                    FileLog.e("tmessages", e);
-                }
-            }
-            try {
-                if (prevOrientation != -10) {
-                    parentActivity.setRequestedOrientation(prevOrientation);
-                    prevOrientation = -10;
-                }
-            } catch (Exception e) {
-                FileLog.e("tmessages", e);
-            }
-            if(android.os.Build.VERSION.SDK_INT > 13) {
-                recordPanel.animate().setInterpolator(new AccelerateDecelerateInterpolator()).setListener(new Animator.AnimatorListener() {
-                    @Override
-                    public void onAnimationStart(Animator animator) {
-
-                    }
-
-                    @Override
-                    public void onAnimationEnd(Animator animator) {
-                        FrameLayout.LayoutParams params = (FrameLayout.LayoutParams)slideText.getLayoutParams();
-                        params.leftMargin = Utilities.dp(30);
-                        slideText.setLayoutParams(params);
-                        slideText.setAlpha(1);
-                        recordPanel.setVisibility(View.GONE);
-                    }
-
-                    @Override
-                    public void onAnimationCancel(Animator animator) {
-                    }
-
-                    @Override
-                    public void onAnimationRepeat(Animator animator) {
-                    }
-                }).setDuration(300).translationX(Utilities.displaySize.x).start();
-            } else {
-                recordPanel.setVisibility(View.GONE);
-            }
-        }
-    }
-
-    private void sendMessage() {
-        String message = Aniways.encodeMessage(messsageEditText.getText());
-        if (processSendingText(message)) {
-            messsageEditText.setText("");
-            lastTypingTimeSend = 0;
-            chatListView.post(new Runnable() {
-                @Override
-                public void run() {
-                    chatListView.setSelectionFromTop(messages.size() - 1, -100000 - chatListView.getPaddingTop());
-                }
-            });
->>>>>>> 5ef137c5
         }
         MessagesController.getInstance().markMessageAsRead(dialog_id, messageObject.messageOwner.random_id, messageObject.messageOwner.ttl);
         messageObject.messageOwner.destroyTime = messageObject.messageOwner.ttl + ConnectionsManager.getInstance().getCurrentTime();
@@ -1684,18 +1360,8 @@
             bottomOverlay.setVisibility(View.GONE);
         }
         if (hideKeyboard) {
-<<<<<<< HEAD
             chatActivityEnterView.hideEmojiPopup();
             AndroidUtilities.hideKeyboard(getParentActivity().getCurrentFocus());
-=======
-            //hideEmojiPopup();
-            if (parentActivity != null) {
-                Utilities.hideKeyboard(parentActivity.getCurrentFocus());
-            }
-        }
-        if (parentActivity != null) {
-            parentActivity.supportInvalidateOptionsMenu();
->>>>>>> 5ef137c5
         }
         checkActionBarMenu();
     }
@@ -2026,7 +1692,6 @@
         }
     }
 
-<<<<<<< HEAD
     public boolean openVideoEditor(String videoPath, boolean removeLast) {
         Bundle args = new Bundle();
         args.putString("videoPath", videoPath);
@@ -2045,27 +1710,6 @@
                 videoEditedInfo.resultHeight = resultHeight;
                 videoEditedInfo.originalPath = videoPath;
                 SendMessagesHelper.prepareSendingVideo(videoPath, estimatedSize, estimatedDuration, resultWidth, resultHeight, videoEditedInfo, dialog_id);
-=======
-    @Override
-    public void onSizeChanged(int height) {
-        /*
-        Rect localRect = new Rect();
-        parentActivity.getWindow().getDecorView().getWindowVisibleDisplayFrame(localRect);
-
-        WindowManager manager = (WindowManager) ApplicationLoader.applicationContext.getSystemService(Activity.WINDOW_SERVICE);
-        if (manager == null || manager.getDefaultDisplay() == null) {
-            return;
-        }
-        int rotation = manager.getDefaultDisplay().getRotation();
-
-        if (height > Emoji.scale(50)) {
-            if (rotation == Surface.ROTATION_270 || rotation == Surface.ROTATION_90) {
-                keyboardHeightLand = height;
-                parentActivity.getSharedPreferences("emoji", 0).edit().putInt("kbd_height_land3", keyboardHeightLand).commit();
-            } else {
-                keyboardHeight = height;
-                parentActivity.getSharedPreferences("emoji", 0).edit().putInt("kbd_height", keyboardHeight).commit();
->>>>>>> 5ef137c5
             }
         });
 
@@ -2081,12 +1725,8 @@
         if (getParentActivity() == null) {
             return;
         }
-<<<<<<< HEAD
         Toast toast = Toast.makeText(getParentActivity(), LocaleController.getString("UnsupportedAttachment", R.string.UnsupportedAttachment), Toast.LENGTH_SHORT);
         toast.show();
-=======
-        */
->>>>>>> 5ef137c5
     }
 
     @Override
@@ -2959,7 +2599,6 @@
         }
     }
 
-<<<<<<< HEAD
     @Override
     public void onResume() {
         super.onResume();
@@ -2970,32 +2609,6 @@
 
         if (chatAdapter != null) {
             chatAdapter.notifyDataSetChanged();
-=======
-    /*
-    private void createEmojiPopup() {
-        emojiView = new EmojiView(parentActivity);
-        emojiView.setListener(new EmojiView.Listener() {
-            public void onBackspace() {
-                messsageEditText.dispatchKeyEvent(new KeyEvent(0, 67));
-            }
-
-            public void onEmojiSelected(String paramAnonymousString) {
-                int i = messsageEditText.getSelectionEnd();
-                CharSequence localCharSequence = Emoji.replaceEmoji(paramAnonymousString);
-                messsageEditText.setText(messsageEditText.getText().insert(i, localCharSequence));
-                int j = i + localCharSequence.length();
-                messsageEditText.setSelection(j, j);
-            }
-        });
-        emojiPopup = new PopupWindow(emojiView);
-    }
-    */
-
-    /*
-    private void showEmojiPopup(boolean show) {
-        if (parentActivity == null) {
-            return;
->>>>>>> 5ef137c5
         }
 
         checkActionBarMenu();
@@ -3008,83 +2621,8 @@
                     chatListView.setSelectionFromTop(messages.size() - messages.indexOf(scrollToMessage), -chatListView.getPaddingTop() - AndroidUtilities.dp(7) + yOffset);
                 }
             } else {
-<<<<<<< HEAD
                 if (chatListView != null) {
                     chatListView.setSelectionFromTop(messages.size() - 1, -100000 - chatListView.getPaddingTop());
-=======
-                currentHeight = keyboardHeight;
-            }
-            emojiPopup.setHeight(View.MeasureSpec.makeMeasureSpec(currentHeight, View.MeasureSpec.EXACTLY));
-            emojiPopup.setWidth(View.MeasureSpec.makeMeasureSpec(contentView.getWidth(), View.MeasureSpec.EXACTLY));
-
-            emojiPopup.showAtLocation(parentActivity.getWindow().getDecorView(), 83, 0, 0);
-            if (!keyboardVisible) {
-                contentView.setPadding(0, 0, 0, currentHeight);
-                emojiButton.setImageResource(R.drawable.ic_msg_panel_hide);
-                return;
-            }
-            emojiButton.setImageResource(R.drawable.ic_msg_panel_kb);
-            return;
-        }
-        if (emojiButton != null) {
-            emojiButton.setImageResource(R.drawable.ic_msg_panel_smiles);
-        }
-        if (emojiPopup != null) {
-            emojiPopup.dismiss();
-        }
-        if (contentView != null) {
-            contentView.post(new Runnable() {
-                public void run() {
-                    if (contentView != null) {
-                        contentView.setPadding(0, 0, 0, 0);
-                    }
-                }
-            });
-        }
-    }
-
-    public void hideEmojiPopup() {
-        if (emojiPopup != null && emojiPopup.isShowing()) {
-            showEmojiPopup(false);
-        }
-    }
-    */
-
-    @Override
-    public void applySelfActionBar() {
-        if (parentActivity == null) {
-            return;
-        }
-        ActionBar actionBar = parentActivity.getSupportActionBar();
-        actionBar.setDisplayShowTitleEnabled(true);
-        actionBar.setDisplayShowHomeEnabled(false);
-        actionBar.setDisplayHomeAsUpEnabled(true);
-        actionBar.setDisplayUseLogoEnabled(false);
-        actionBar.setDisplayShowCustomEnabled(false);
-        actionBar.setCustomView(null);
-        updateSubtitle();
-        ((LaunchActivity)parentActivity).fixBackButton();
-    }
-
-    @Override
-    public void onResume() {
-        super.onResume();
-        if (isFinish) {
-            return;
-        }
-        if (!firstStart && chatAdapter != null) {
-            chatAdapter.notifyDataSetChanged();
-        }
-        MessagesController.getInstance().openned_dialog_id = dialog_id;
-        if (scrollToTopOnResume) {
-            if (scrollToTopUnReadOnResume && unreadMessageObject != null) {
-                if (chatListView != null) {
-                    chatListView.setSelectionFromTop(messages.size() - messages.indexOf(unreadMessageObject), -chatListView.getPaddingTop() - Utilities.dp(7));
-                }
-            } else {
-                if (chatListView != null) {
-                    chatListView.setSelection(messages.size() + 1);
->>>>>>> 5ef137c5
                 }
             }
             scrollToTopUnReadOnResume = false;
@@ -3144,15 +2682,7 @@
     @Override
     public void onPause() {
         super.onPause();
-<<<<<<< HEAD
         chatActivityEnterView.hideEmojiPopup();
-=======
-        if (mActionMode != null) {
-            mActionMode.finish();
-            mActionMode = null;
-        }
-        //hideEmojiPopup();
->>>>>>> 5ef137c5
         paused = true;
         NotificationsController.getInstance().setOpennedDialogId(0);
 
@@ -3160,11 +2690,7 @@
         if (text != null) {
             SharedPreferences preferences = ApplicationLoader.applicationContext.getSharedPreferences("mainconfig", Activity.MODE_PRIVATE);
             SharedPreferences.Editor editor = preferences.edit();
-<<<<<<< HEAD
             editor.putString("dialog_" + dialog_id, text);
-=======
-            editor.putString("dialog_" + dialog_id, Aniways.encodeMessage(messsageEditText.getText()));
->>>>>>> 5ef137c5
             editor.commit();
         }
 
@@ -3460,7 +2986,6 @@
             fragment.setDelegate(this);
             presentFragment(fragment);
         } else if (option == 3) {
-<<<<<<< HEAD
             if(Build.VERSION.SDK_INT < 11) {
                 android.text.ClipboardManager clipboard = (android.text.ClipboardManager)ApplicationLoader.applicationContext.getSystemService(Context.CLIPBOARD_SERVICE);
                 clipboard.setText(selectedObject.messageText);
@@ -3505,13 +3030,6 @@
             if (locFile != null) {
                 if (LocaleController.getInstance().applyLanguageFile(locFile)) {
                     presentFragment(new LanguageSelectActivity());
-=======
-            if (selectedObject != null) {
-                if(android.os.Build.VERSION.SDK_INT < 11) {
-                    android.text.ClipboardManager clipboard = (android.text.ClipboardManager)parentActivity.getSystemService(Context.CLIPBOARD_SERVICE);
-                    // This is not the Aniways decoded version on purpose
-                    clipboard.setText(selectedObject.messageText);
->>>>>>> 5ef137c5
                 } else {
                     if (getParentActivity() == null) {
                         return;
@@ -3599,7 +3117,6 @@
         }
     }
 
-    /*
     @Override
     public boolean onBackPressed() {
         if (actionBar.isActionModeShowed()) {
@@ -3611,84 +3128,6 @@
         } else if (chatActivityEnterView.isEmojiPopupShowing()) {
             chatActivityEnterView.hideEmojiPopup();
             return false;
-<<<<<<< HEAD
-=======
-        } else {
-            return true;
-        }
-    }
-    */
-
-    @Override
-    public boolean onOptionsItemSelected(MenuItem item) {
-        int itemId = item.getItemId();
-        switch (itemId) {
-            case android.R.id.home:
-                finishFragment();
-                break;
-            case R.id.attach_photo: {
-                try {
-                    Intent takePictureIntent = new Intent(MediaStore.ACTION_IMAGE_CAPTURE);
-                    File image = Utilities.generatePicturePath();
-                    if (image != null) {
-                        takePictureIntent.putExtra(MediaStore.EXTRA_OUTPUT, Uri.fromFile(image));
-                        currentPicturePath = image.getAbsolutePath();
-                    }
-                    startActivityForResult(takePictureIntent, 0);
-                } catch (Exception e) {
-                    FileLog.e("tmessages", e);
-                }
-                break;
-            }
-            case R.id.attach_gallery: {
-                try {
-                    Intent photoPickerIntent = new Intent(Intent.ACTION_PICK);
-                    photoPickerIntent.setType("image/*");
-                    startActivityForResult(photoPickerIntent, 1);
-                } catch (Exception e) {
-                    FileLog.e("tmessages", e);
-                }
-                break;
-            }
-            case R.id.attach_video: {
-                try {
-                    Intent pickIntent = new Intent();
-                    pickIntent.setType("video/*");
-                    pickIntent.setAction(Intent.ACTION_GET_CONTENT);
-                    pickIntent.putExtra(MediaStore.EXTRA_SIZE_LIMIT, (long)(1024 * 1024 * 1000));
-                    Intent takeVideoIntent = new Intent(MediaStore.ACTION_VIDEO_CAPTURE);
-                    File video = Utilities.generateVideoPath();
-                    if (video != null) {
-                        if(android.os.Build.VERSION.SDK_INT > 16) {
-                            takeVideoIntent.putExtra(MediaStore.EXTRA_OUTPUT, Uri.fromFile(video));
-                        }
-                        takeVideoIntent.putExtra(MediaStore.EXTRA_SIZE_LIMIT, (long)(1024 * 1024 * 1000));
-                        currentPicturePath = video.getAbsolutePath();
-                    }
-                    Intent chooserIntent = Intent.createChooser(pickIntent, "");
-                    chooserIntent.putExtra(Intent.EXTRA_INITIAL_INTENTS, new Intent[] { takeVideoIntent });
-
-                    startActivityForResult(chooserIntent, 2);
-                } catch (Exception e) {
-                    FileLog.e("tmessages", e);
-                }
-                break;
-            }
-            case R.id.attach_location: {
-                if (!isGoogleMapsInstalled()) {
-                    return true;
-                }
-                LocationActivity fragment = new LocationActivity();
-                ((LaunchActivity)parentActivity).presentFragment(fragment, "location", false);
-                break;
-            }
-            case R.id.attach_document: {
-                DocumentSelectActivity fragment = new DocumentSelectActivity();
-                fragment.delegate = this;
-                ((LaunchActivity)parentActivity).presentFragment(fragment, "document", false);
-                break;
-            }
->>>>>>> 5ef137c5
         }
         return true;
     }
@@ -4148,9 +3587,6 @@
                 view.setBackgroundColor(0);
             }
 
-//            AniwaysMessageListViewItemWrapperLayout wrapper = new AniwaysMessageListViewItemWrapperLayout(mContext);
-//            ViewGroup.LayoutParams layoutParams = new ViewGroup.LayoutParams(ViewGroup.LayoutParams.WRAP_CONTENT, ViewGroup.LayoutParams.WRAP_CONTENT);
-
             if (view instanceof ChatBaseCell) {
                 ChatBaseCell baseCell = (ChatBaseCell)view;
                 baseCell.isChat = currentChat != null;
@@ -4172,11 +3608,6 @@
                 messageTextView.setText(LocaleController.formatPluralString("NewMessages", unread_to_load));
             }
 
-//            if (view instanceof ChatMessageCell) {
-//                //wrapper.setLayoutParams(layoutParams);
-//                wrapper.addView(view);
-//                return wrapper;
-//            }
             return view;
         }
 
@@ -4215,859 +3646,4 @@
             return count == 0;
         }
     }
-<<<<<<< HEAD
-=======
-
-    public class ChatListRowHolderEx {
-        public BackupImageView avatarImageView;
-        public TextView nameTextView;
-        public TextView messageTextView;
-        public MessageActionLayout messageLayoutAction;
-        public TextView timeTextView;
-        public BackupImageView photoImage;
-        public ImageView halfCheckImage;
-        public ImageView checkImage;
-        public TextView actionAttachButton;
-        public TextView videoTimeText;
-        public MessageObject message;
-        public TextView phoneTextView;
-        public BackupImageView contactAvatar;
-        public View contactView;
-        public ImageView addContactButton;
-        public View addContactView;
-        public View chatBubbleView;
-        public View photoProgressView;
-
-        public ProgressBar actionProgress;
-        public View actionView;
-        public ImageView actionCancelButton;
-
-        private PhotoObject photoObjectToSet = null;
-        private File photoFile = null;
-        private String photoFileName = null;
-        private String photoFilter = null;
-
-        public void update() {
-            TLRPC.User fromUser = MessagesController.getInstance().users.get(message.messageOwner.from_id);
-
-            int type = message.type;
-
-            if (timeTextView != null) {
-                timeTextView.setText(LocaleController.formatterDay.format((long) (message.messageOwner.date) * 1000));
-            }
-
-            if (avatarImageView != null && fromUser != null) {
-                TLRPC.FileLocation photo = null;
-                if (fromUser.photo != null) {
-                    photo = fromUser.photo.photo_small;
-                }
-                int placeHolderId = Utilities.getUserAvatarForId(fromUser.id);
-                avatarImageView.setImage(photo, "50_50", placeHolderId);
-            }
-
-            if (type != 12 && type != 13 && nameTextView != null && fromUser != null && type != 16 && type != 17) {
-                nameTextView.setText(Utilities.formatName(fromUser.first_name, fromUser.last_name));
-                nameTextView.setTextColor(Utilities.getColorForId(message.messageOwner.from_id));
-            }
-
-            if (type == 2 || type == 3 || type == 6 || type == 7) {
-                int width = (int)(Math.min(displaySize.x, displaySize.y) * 0.7f);
-                int height = width + Utilities.dp(100);
-                if (type == 6 || type == 7) {
-                    width = (int)(Math.min(displaySize.x, displaySize.y) / 2.5f);
-                    height = width + 100;
-                }
-                if (width > 800) {
-                    width = 800;
-                }
-                if (height > 800) {
-                    height = 800;
-                }
-
-                PhotoObject photo = PhotoObject.getClosestImageWithSize(message.photoThumbs, width, height);
-                if (type == 3) {
-                    if (photoProgressView != null) {
-                        photoProgressView.setVisibility(View.GONE);
-                    }
-                }
-
-                if (photo != null) {
-                    float scale = (float)photo.photoOwner.w / (float)width;
-
-                    int w = (int)(photo.photoOwner.w / scale);
-                    int h = (int)(photo.photoOwner.h / scale);
-                    if (h > height) {
-                        float scale2 = h;
-                        h = height;
-                        scale2 /= h;
-                        w = (int)(w / scale2);
-                    } else if (h < Utilities.dp(120)) {
-                        h = Utilities.dp(120);
-                        float hScale = (float)photo.photoOwner.h / h;
-                        if (photo.photoOwner.w / hScale < width) {
-                            w = (int)(photo.photoOwner.w / hScale);
-                        }
-                    }
-
-                    FrameLayout.LayoutParams params = (FrameLayout.LayoutParams)photoImage.getLayoutParams();
-                    params.width = w;
-                    params.height = h;
-                    photoImage.setLayoutParams(params);
-
-                    LinearLayout.LayoutParams params2 = (LinearLayout.LayoutParams)chatBubbleView.getLayoutParams();
-                    params2.width = w + Utilities.dp(12);
-                    params2.height = h + Utilities.dp(12);
-                    chatBubbleView.setLayoutParams(params2);
-
-                    if (photo.image != null) {
-                        photoImage.setImageBitmap(photo.image);
-                    } else {
-                        if (type == 2 || type == 3) {
-                            String fileName = MessageObject.getAttachFileName(photo.photoOwner);
-                            File cacheFile = new File(Utilities.getCacheDir(), fileName);
-                            if (!cacheFile.exists()) {
-                                photoFileName = fileName;
-                                photoFile = cacheFile;
-                            } else {
-                                photoFileName = null;
-                                photoFile = null;
-                            }
-                        }
-                        if (photoFileName == null) {
-                            if (message.imagePreview != null) {
-                                photoImage.setImage(photo.photoOwner.location, String.format(Locale.US, "%d_%d", (int)(w / Utilities.density), (int)(h / Utilities.density)), message.imagePreview);
-                            } else {
-                                photoImage.setImage(photo.photoOwner.location, String.format(Locale.US, "%d_%d", (int)(w / Utilities.density), (int)(h / Utilities.density)), message.messageOwner.out ? R.drawable.photo_placeholder_out : R.drawable.photo_placeholder_in);
-                            }
-                        } else {
-                            if (downloadPhotos) {
-                                addToLoadingFile(photoFileName, actionProgress);
-                                if (message.imagePreview != null) {
-                                    photoImage.setImage(photo.photoOwner.location, String.format(Locale.US, "%d_%d", (int)(w / Utilities.density), (int)(h / Utilities.density)), message.imagePreview, photo.photoOwner.size);
-                                } else {
-                                    photoImage.setImage(photo.photoOwner.location, String.format(Locale.US, "%d_%d", (int)(w / Utilities.density), (int)(h / Utilities.density)), message.messageOwner.out ? R.drawable.photo_placeholder_out : R.drawable.photo_placeholder_in, photo.photoOwner.size);
-                                }
-                                photoObjectToSet = null;
-                                photoFilter = null;
-                            } else {
-                                photoFilter = String.format(Locale.US, "%d_%d", (int)(w / Utilities.density), (int)(h / Utilities.density));
-                                photoObjectToSet = photo;
-                                photoImage.setImageBitmap(message.imagePreview);
-                            }
-                        }
-                    }
-                }
-
-                if ((type == 6 || type == 7) && videoTimeText != null) {
-                    int duration = message.messageOwner.media.video.duration;
-                    int minutes = duration / 60;
-                    int seconds = duration - minutes * 60;
-                    videoTimeText.setText(String.format("%d:%02d", minutes, seconds));
-                }
-            } else if (type == 4 || type == 5) {
-                double lat = message.messageOwner.media.geo.lat;
-                double lon = message.messageOwner.media.geo._long;
-                String url = String.format(Locale.US, "https://maps.googleapis.com/maps/api/staticmap?center=%f,%f&zoom=13&size=100x100&maptype=roadmap&scale=%d&markers=color:red|size:big|%f,%f&sensor=false", lat, lon, Math.min(2, (int)Math.ceil(Utilities.density)), lat, lon);
-                photoImage.setImage(url, null, message.messageOwner.out ? R.drawable.photo_placeholder_out : R.drawable.photo_placeholder_in);
-                actionAttachButton.setText(LocaleController.getString("ViewLocation", R.string.ViewLocation));
-            } else if (type == 11 || type == 10) {
-                int width = displaySize.x - Utilities.dp(30);
-
-                //TODO: Find out where this textView is and whether it should be an AniwaysTextView
-                messageTextView.setText(message.messageText);
-                messageTextView.setMaxWidth(width);
-
-                if (type == 11) {
-                    if (message.messageOwner.action instanceof TLRPC.TL_messageActionUserUpdatedPhoto) {
-                        photoImage.setImage(message.messageOwner.action.newUserPhoto.photo_small, "50_50", Utilities.getUserAvatarForId(currentUser.id));
-                    } else {
-                        PhotoObject photo = PhotoObject.getClosestImageWithSize(message.photoThumbs, Utilities.dp(64), Utilities.dp(64));
-                        if (photo.image != null) {
-                            photoImage.setImageBitmap(photo.image);
-                        } else {
-                            photoImage.setImage(photo.photoOwner.location, "50_50", Utilities.getGroupAvatarForId(currentChat.id));
-                        }
-                    }
-                }
-            } else if (type == 12 || type == 13) {
-                TLRPC.User contactUser = MessagesController.getInstance().users.get(message.messageOwner.media.user_id);
-                if (contactUser != null) {
-                    nameTextView.setText(Utilities.formatName(message.messageOwner.media.first_name, message.messageOwner.media.last_name));
-                    nameTextView.setTextColor(Utilities.getColorForId(contactUser.id));
-                    String phone = message.messageOwner.media.phone_number;
-                    if (phone != null && phone.length() != 0) {
-                        if (!phone.startsWith("+")) {
-                            phone = "+" + phone;
-                        }
-                        phoneTextView.setText(PhoneFormat.getInstance().format(phone));
-                    } else {
-                        phoneTextView.setText("Unknown");
-                    }
-                    TLRPC.FileLocation photo = null;
-                    if (contactUser.photo != null) {
-                        photo = contactUser.photo.photo_small;
-                    }
-                    int placeHolderId = Utilities.getUserAvatarForId(contactUser.id);
-                    contactAvatar.setImage(photo, "50_50", placeHolderId);
-                    if (contactUser.id != UserConfig.clientUserId && ContactsController.getInstance().contactsDict.get(contactUser.id) == null) {
-                        addContactView.setVisibility(View.VISIBLE);
-                    } else {
-                        addContactView.setVisibility(View.GONE);
-                    }
-                } else {
-                    nameTextView.setText(Utilities.formatName(message.messageOwner.media.first_name, message.messageOwner.media.last_name));
-                    nameTextView.setTextColor(Utilities.getColorForId(message.messageOwner.media.user_id));
-                    String phone = message.messageOwner.media.phone_number;
-                    if (phone != null && phone.length() != 0) {
-                        if (message.messageOwner.media.user_id != 0 && !phone.startsWith("+")) {
-                            phone = "+" + phone;
-                        }
-                        phoneTextView.setText(PhoneFormat.getInstance().format(phone));
-                    } else {
-                        phoneTextView.setText("Unknown");
-                    }
-                    contactAvatar.setImageResource(Utilities.getUserAvatarForId(message.messageOwner.media.user_id));
-                    addContactView.setVisibility(View.GONE);
-                }
-            } else if (type == 15) {
-                if (unread_to_load == 1) {
-                    messageTextView.setText(LocaleController.formatString("OneNewMessage", R.string.OneNewMessage, unread_to_load));
-                } else {
-                    messageTextView.setText(LocaleController.formatString("FewNewMessages", R.string.FewNewMessages, unread_to_load));
-                }
-            } else if (type == 16 || type == 17) {
-                TLRPC.Document document = message.messageOwner.media.document;
-                if (document instanceof TLRPC.TL_document || document instanceof TLRPC.TL_documentEncrypted) {
-                    nameTextView.setText(message.messageOwner.media.document.file_name);
-
-                    String fileName = message.getFileName();
-                    int idx = fileName.lastIndexOf(".");
-                    String ext = null;
-                    if (idx != -1) {
-                        ext = fileName.substring(idx + 1);
-                    }
-                    if (ext == null || ext.length() == 0) {
-                        ext = message.messageOwner.media.document.mime_type;
-                    }
-                    ext = ext.toUpperCase();
-                    if (document.size < 1024) {
-                        phoneTextView.setText(String.format("%d B %s", document.size, ext));
-                    } else if (document.size < 1024 * 1024) {
-                        phoneTextView.setText(String.format("%.1f KB %s", document.size / 1024.0f, ext));
-                    } else {
-                        phoneTextView.setText(String.format("%.1f MB %s", document.size / 1024.0f / 1024.0f, ext));
-                    }
-                    if (document.thumb instanceof TLRPC.TL_photoSize) {
-
-                    } else if (document.thumb instanceof TLRPC.TL_photoCachedSize) {
-
-                    } else {
-                        if (type == 16) {
-                            contactAvatar.setImageResource(R.drawable.doc_green);
-                        } else {
-                            contactAvatar.setImageResource(R.drawable.doc_blue);
-                        }
-                    }
-                } else {
-                    nameTextView.setText("Error");
-                    phoneTextView.setText("Error");
-                    if (type == 16) {
-                        contactAvatar.setImageResource(R.drawable.doc_green);
-                    } else {
-                        contactAvatar.setImageResource(R.drawable.doc_blue);
-                    }
-                }
-            }
-
-            if (message.messageOwner.id < 0 && message.messageOwner.send_state != MessagesController.MESSAGE_SEND_STATE_SEND_ERROR && message.messageOwner.send_state != MessagesController.MESSAGE_SEND_STATE_SENT) {
-                if (MessagesController.getInstance().sendingMessages.get(message.messageOwner.id) == null) {
-                    message.messageOwner.send_state = MessagesController.MESSAGE_SEND_STATE_SEND_ERROR;
-                }
-            }
-
-            if (message.messageOwner.from_id == UserConfig.clientUserId) {
-                if (halfCheckImage != null) {
-                    if (message.messageOwner.send_state == MessagesController.MESSAGE_SEND_STATE_SENDING) {
-                        checkImage.setVisibility(View.INVISIBLE);
-                        if (type == 2 || type == 6 || type == 4) {
-                            halfCheckImage.setImageResource(R.drawable.msg_clock_photo);
-                        } else {
-                            halfCheckImage.setImageResource(R.drawable.msg_clock);
-                        }
-                        halfCheckImage.setVisibility(View.VISIBLE);
-                        if (actionView != null || photoProgressView != null) {
-                            if (actionView != null) {
-                                actionView.setVisibility(View.VISIBLE);
-                            }
-                            if (photoProgressView != null) {
-                                photoProgressView.setVisibility(View.VISIBLE);
-                            }
-                            Float progress = FileLoader.getInstance().fileProgresses.get(message.messageOwner.attachPath);
-                            if (progress != null) {
-                                actionProgress.setProgress((int)(progress * 100));
-                            } else {
-                                actionProgress.setProgress(0);
-                            }
-                            progressByTag.put((Integer)actionProgress.getTag(), message.messageOwner.attachPath);
-                            progressBarMap.put(message.messageOwner.attachPath, actionProgress);
-                        }
-                        if (actionAttachButton != null) {
-                            actionAttachButton.setVisibility(View.GONE);
-                        }
-                    } else if (message.messageOwner.send_state == MessagesController.MESSAGE_SEND_STATE_SEND_ERROR) {
-                        halfCheckImage.setVisibility(View.VISIBLE);
-                        halfCheckImage.setImageResource(R.drawable.msg_warning);
-                        if (checkImage != null) {
-                            checkImage.setVisibility(View.INVISIBLE);
-                        }
-                        if (actionView != null) {
-                            actionView.setVisibility(View.GONE);
-                        }
-                        if (photoProgressView != null) {
-                            photoProgressView.setVisibility(View.GONE);
-                        }
-                        if (actionAttachButton != null) {
-                            actionAttachButton.setVisibility(View.GONE);
-                        }
-                    } else if (message.messageOwner.send_state == MessagesController.MESSAGE_SEND_STATE_SENT) {
-                        if (!message.messageOwner.unread) {
-                            halfCheckImage.setVisibility(View.VISIBLE);
-                            checkImage.setVisibility(View.VISIBLE);
-                            if (type == 2 || type == 6 || type == 4) {
-                                halfCheckImage.setImageResource(R.drawable.msg_halfcheck_w);
-                            } else {
-                                halfCheckImage.setImageResource(R.drawable.msg_halfcheck);
-                            }
-                        } else {
-                            halfCheckImage.setVisibility(View.VISIBLE);
-                            checkImage.setVisibility(View.INVISIBLE);
-                            if (type == 2 || type == 6 || type == 4) {
-                                halfCheckImage.setImageResource(R.drawable.msg_check_w);
-                            } else {
-                                halfCheckImage.setImageResource(R.drawable.msg_check);
-                            }
-                        }
-                        if (actionView != null) {
-                            actionView.setVisibility(View.GONE);
-                        }
-                        if (photoProgressView != null) {
-                            photoProgressView.setVisibility(View.GONE);
-                        }
-                        if (actionAttachButton != null) {
-                            actionAttachButton.setVisibility(View.VISIBLE);
-                        }
-                    }
-                }
-            }
-            if (message.type == 2 || message.type == 3 || message.type == 6 || message.type == 7 || message.type == 16 || message.type == 17) {
-                Integer tag = (Integer)actionProgress.getTag();
-                String file = progressByTag.get(tag);
-                if (file != null) {
-                    removeFromloadingFile(file, actionProgress);
-                }
-                if (message.messageOwner.send_state != MessagesController.MESSAGE_SEND_STATE_SENDING && message.messageOwner.send_state != MessagesController.MESSAGE_SEND_STATE_SEND_ERROR) {
-                    if (file != null) {
-                        progressBarMap.remove(file);
-                    }
-                    String fileName = null;
-                    if (photoFileName != null) {
-                        fileName = photoFileName;
-                    } else {
-                        fileName = message.getFileName();
-                    }
-                    boolean load = false;
-                    if (message.type != 2 && message.type != 3 && message.messageOwner.attachPath != null && message.messageOwner.attachPath.length() != 0) {
-                        File f = new File(message.messageOwner.attachPath);
-                        if (f.exists()) {
-                            if (actionAttachButton != null) {
-                                actionAttachButton.setVisibility(View.VISIBLE);
-                                if (message.type == 6 || message.type == 7) {
-                                    actionAttachButton.setText(LocaleController.getString("ViewVideo", R.string.ViewVideo));
-                                } else if (message.type == 16 || message.type == 17) {
-                                    actionAttachButton.setText(LocaleController.getString("Open", R.string.Open));
-                                }
-                            }
-                            if (actionView != null) {
-                                actionView.setVisibility(View.GONE);
-                            }
-                            if (photoProgressView != null) {
-                                photoProgressView.setVisibility(View.GONE);
-                            }
-                        } else {
-                            load = true;
-                        }
-                    }
-                    if (load && message.messageOwner.attachPath != null && message.messageOwner.attachPath.length() != 0 || !load && (message.messageOwner.attachPath == null || message.messageOwner.attachPath.length() == 0)) {
-                        File cacheFile = null;
-                        if (((message.type == 2 || message.type == 3) && photoFileName == null) || (cacheFile = new File(Utilities.getCacheDir(), fileName)).exists()) {
-                            if (actionAttachButton != null) {
-                                actionAttachButton.setVisibility(View.VISIBLE);
-                                if (message.type == 6 || message.type == 7) {
-                                    actionAttachButton.setText(LocaleController.getString("ViewVideo", R.string.ViewVideo));
-                                } else if (message.type == 16 || message.type == 17) {
-                                    actionAttachButton.setText(LocaleController.getString("Open", R.string.Open));
-                                }
-                            }
-                            if (actionView != null) {
-                                actionView.setVisibility(View.GONE);
-                            }
-                            if (photoProgressView != null) {
-                                photoProgressView.setVisibility(View.GONE);
-                            }
-                            load = false;
-                        } else {
-                            load = true;
-                        }
-                    }
-                    if (load) {
-                        Float progress = FileLoader.getInstance().fileProgresses.get(fileName);
-                        if (loadingFile.containsKey(fileName) || progress != null) {
-                            if (progress != null) {
-                                actionProgress.setProgress((int)(progress * 100));
-                            } else {
-                                actionProgress.setProgress(0);
-                            }
-                            progressByTag.put((Integer)actionProgress.getTag(), fileName);
-                            addToLoadingFile(fileName, actionProgress);
-                            if (actionView != null) {
-                                if ((message.type == 2 || message.type == 3) && downloadPhotos) {
-                                    actionView.setVisibility(View.GONE);
-                                } else {
-                                    actionView.setVisibility(View.VISIBLE);
-                                    if (photoFileName != null) {
-                                        actionCancelButton.setImageResource(R.drawable.photo_download_cancel_states);
-                                    }
-                                }
-                            }
-                            if (photoProgressView != null) {
-                                photoProgressView.setVisibility(View.VISIBLE);
-                            }
-                            if (actionAttachButton != null) {
-                                actionAttachButton.setVisibility(View.GONE);
-                            }
-                        } else {
-                            if (actionView != null) {
-                                if ((message.type == 2 || message.type == 3) && !downloadPhotos) {
-                                    actionView.setVisibility(View.VISIBLE);
-                                    actionCancelButton.setImageResource(R.drawable.photo_download_states);
-                                } else {
-                                    actionView.setVisibility(View.GONE);
-                                }
-                            }
-                            if (photoProgressView != null) {
-                                photoProgressView.setVisibility(View.GONE);
-                            }
-                            if (actionAttachButton != null) {
-                                actionAttachButton.setVisibility(View.VISIBLE);
-                                if (message.type == 6 || message.type == 7) {
-                                    actionAttachButton.setText(String.format("%s %.1f MB", LocaleController.getString("DOWNLOAD", R.string.DOWNLOAD), message.messageOwner.media.video.size / 1024.0f / 1024.0f));
-                                } else if (message.type == 16 || message.type == 17) {
-                                    actionAttachButton.setText(LocaleController.getString("DOWNLOAD", R.string.DOWNLOAD));
-                                }
-                            }
-                        }
-                    }
-                }
-                if (message.type == 16 || message.type == 17) {
-                    int width;
-                    if (currentChat != null && type != 16) {
-                        if (actionView.getVisibility() == View.VISIBLE) {
-                            width = displaySize.x - Utilities.dp(290);
-                        } else {
-                            width = displaySize.x - Utilities.dp(270);
-                        }
-                    } else {
-                        if (actionView.getVisibility() == View.VISIBLE) {
-                            width = displaySize.x - Utilities.dp(240);
-                        } else {
-                            width = displaySize.x - Utilities.dp(220);
-                        }
-                    }
-                    nameTextView.setMaxWidth(width);
-                    phoneTextView.setMaxWidth(width);
-                }
-            }
-        }
-
-        public ChatListRowHolderEx(View view, int type) {
-            avatarImageView = (BackupImageView)view.findViewById(R.id.chat_group_avatar_image);
-            nameTextView = (TextView)view.findViewById(R.id.chat_user_group_name);
-            messageLayoutAction = (MessageActionLayout)view.findViewById(R.id.message_action_layout);
-            timeTextView = (TextView)view.findViewById(R.id.chat_time_text);
-            photoImage = (BackupImageView)view.findViewById(R.id.chat_photo_image);
-            halfCheckImage = (ImageView)view.findViewById(R.id.chat_row_halfcheck);
-            checkImage = (ImageView)view.findViewById(R.id.chat_row_check);
-            actionAttachButton = (TextView)view.findViewById(R.id.chat_view_action_button);
-            messageTextView = (AniwaysTextView)view.findViewById(R.id.chat_message_text);
-            videoTimeText = (TextView)view.findViewById(R.id.chat_video_time);
-            actionView = view.findViewById(R.id.chat_view_action_layout);
-            actionProgress = (ProgressBar)view.findViewById(R.id.chat_view_action_progress);
-            actionCancelButton = (ImageView)view.findViewById(R.id.chat_view_action_cancel_button);
-            phoneTextView = (TextView)view.findViewById(R.id.phone_text_view);
-            contactAvatar = (BackupImageView)view.findViewById(R.id.contact_avatar);
-            contactView = view.findViewById(R.id.shared_layout);
-            addContactButton = (ImageView)view.findViewById(R.id.add_contact_button);
-            addContactView = view.findViewById(R.id.add_contact_view);
-            chatBubbleView = view.findViewById(R.id.chat_bubble_layout);
-            photoProgressView = view.findViewById(R.id.photo_progress);
-            if (messageTextView != null) {
-                messageTextView.setTextSize(TypedValue.COMPLEX_UNIT_SP, MessagesController.getInstance().fontSize);
-                ((AniwaysTextView)messageTextView).setUseSmallIcons(true);
-            }
-
-            if (actionProgress != null) {
-                actionProgress.setTag(progressTag);
-                progressTag++;
-            }
-
-            if (type != 2 && type != 3) {
-                if (actionView != null) {
-                    if (isCustomTheme) {
-                        actionView.setBackgroundResource(R.drawable.system_black);
-                    } else {
-                        actionView.setBackgroundResource(R.drawable.system_blue);
-                    }
-                }
-            }
-
-            if (messageLayoutAction != null) {
-                if (isCustomTheme) {
-                    messageLayoutAction.setBackgroundResource(R.drawable.system_black);
-                } else {
-                    messageLayoutAction.setBackgroundResource(R.drawable.system_blue);
-                }
-            }
-
-            if (addContactButton != null) {
-                addContactButton.setOnClickListener(new View.OnClickListener() {
-                    @Override
-                    public void onClick(View view) {
-                        if (mActionMode != null) {
-                            processRowSelect(view);
-                            return;
-                        }
-                        ContactAddActivity fragment = new ContactAddActivity();
-                        Bundle args = new Bundle();
-                        args.putInt("user_id", message.messageOwner.media.user_id);
-                        args.putString("phone", message.messageOwner.media.phone_number);
-                        fragment.setArguments(args);
-                        ((LaunchActivity)parentActivity).presentFragment(fragment, "add_contact_" + message.messageOwner.media.user_id, false);
-                    }
-                });
-
-                addContactButton.setOnLongClickListener(new View.OnLongClickListener() {
-                    @Override
-                    public boolean onLongClick(View v) {
-                        createMenu(v, false);
-                        return true;
-                    }
-                });
-            }
-
-            if (contactView != null) {
-                contactView.setOnClickListener(new View.OnClickListener() {
-                    @Override
-                    public void onClick(View view) {
-                        if (message.type == 16 || message.type == 17) {
-                            processOnClick(view);
-                        } else if (message.type == 12 || message.type == 13) {
-                            if (mActionMode != null) {
-                                processRowSelect(view);
-                                return;
-                            }
-                            if (message.messageOwner.media.user_id != UserConfig.clientUserId) {
-                                TLRPC.User user = null;
-                                if (message.messageOwner.media.user_id != 0) {
-                                    user = MessagesController.getInstance().users.get(message.messageOwner.media.user_id);
-                                }
-                                if (user != null) {
-                                    UserProfileActivity fragment = new UserProfileActivity();
-                                    Bundle args = new Bundle();
-                                    args.putInt("user_id", message.messageOwner.media.user_id);
-                                    fragment.setArguments(args);
-                                    ((LaunchActivity) parentActivity).presentFragment(fragment, "user_" + message.messageOwner.media.user_id, false);
-                                } else {
-                                    if (parentActivity == null || message.messageOwner.media.phone_number == null || message.messageOwner.media.phone_number.length() == 0) {
-                                        return;
-                                    }
-                                    AlertDialog.Builder builder = new AlertDialog.Builder(parentActivity);
-                                    builder.setItems(new CharSequence[] {LocaleController.getString("Copy", R.string.Copy), LocaleController.getString("Call", R.string.Call)}, new DialogInterface.OnClickListener() {
-                                        @Override
-                                        public void onClick(DialogInterface dialogInterface, int i) {
-                                            if (i == 1) {
-                                                try {
-                                                    Intent intent = new Intent(Intent.ACTION_DIAL, Uri.parse("tel:" + message.messageOwner.media.phone_number));
-                                                    intent.addFlags(Intent.FLAG_ACTIVITY_NEW_TASK);
-                                                    startActivity(intent);
-                                                } catch (Exception e) {
-                                                    FileLog.e("tmessages", e);
-                                                }
-                                            } else if (i == 0) {
-                                                ActionBarActivity inflaterActivity = parentActivity;
-                                                if (inflaterActivity == null) {
-                                                    inflaterActivity = (ActionBarActivity)getActivity();
-                                                }
-                                                if (inflaterActivity == null) {
-                                                    return;
-                                                }
-                                                int sdk = android.os.Build.VERSION.SDK_INT;
-                                                if(sdk < android.os.Build.VERSION_CODES.HONEYCOMB) {
-                                                    android.text.ClipboardManager clipboard = (android.text.ClipboardManager)inflaterActivity.getSystemService(Context.CLIPBOARD_SERVICE);
-                                                    clipboard.setText(message.messageOwner.media.phone_number);
-                                                } else {
-                                                    android.content.ClipboardManager clipboard = (android.content.ClipboardManager)inflaterActivity.getSystemService(Context.CLIPBOARD_SERVICE);
-                                                    android.content.ClipData clip = android.content.ClipData.newPlainText("label", message.messageOwner.media.phone_number);
-                                                    clipboard.setPrimaryClip(clip);
-                                                }
-                                            }
-                                        }
-                                    });
-                                    visibleDialog = builder.show();
-                                    visibleDialog.setCanceledOnTouchOutside(true);
-                                    visibleDialog.setOnDismissListener(new DialogInterface.OnDismissListener() {
-                                        @Override
-                                        public void onDismiss(DialogInterface dialog) {
-                                            visibleDialog = null;
-                                        }
-                                    });
-                                }
-                            }
-                        }
-                    }
-                });
-
-                contactView.setOnLongClickListener(new View.OnLongClickListener() {
-                    @Override
-                    public boolean onLongClick(View v) {
-                        createMenu(v, false);
-                        return true;
-                    }
-                });
-            }
-
-            if (contactAvatar != null) {
-                contactAvatar.setOnClickListener(new View.OnClickListener() {
-                    @Override
-                    public void onClick(View view) {
-                        if (message.type == 18 || message.type == 19) {
-                            if (message.messageOwner.media.audio.user_id != UserConfig.clientUserId && message.messageOwner.media.audio.user_id != 0) {
-                                UserProfileActivity fragment = new UserProfileActivity();
-                                Bundle args = new Bundle();
-                                args.putInt("user_id", message.messageOwner.media.audio.user_id);
-                                fragment.setArguments(args);
-                                ((LaunchActivity)parentActivity).presentFragment(fragment, "user_" + message.messageOwner.media.audio.user_id, false);
-                            }
-                        }
-                    }
-                });
-            }
-
-            if (actionAttachButton != null) {
-                actionAttachButton.setOnClickListener(new View.OnClickListener() {
-                    @Override
-                    public void onClick(View view) {
-                        processOnClick(view);
-                    }
-                });
-            }
-
-            if (avatarImageView != null) {
-                avatarImageView.setOnClickListener(new View.OnClickListener() {
-                    @Override
-                    public void onClick(View view) {
-                        if (mActionMode != null) {
-                            processRowSelect(view);
-                            return;
-                        }
-                        if (message != null) {
-                            UserProfileActivity fragment = new UserProfileActivity();
-                            Bundle args = new Bundle();
-                            args.putInt("user_id", message.messageOwner.from_id);
-                            fragment.setArguments(args);
-                            ((LaunchActivity)parentActivity).presentFragment(fragment, "user_" + message.messageOwner.from_id, false);
-                        }
-                    }
-                });
-            }
-
-            if (actionCancelButton != null) {
-                actionCancelButton.setOnClickListener(new View.OnClickListener() {
-                    @Override
-                    public void onClick(View view) {
-                        if (message != null) {
-                            Integer tag = (Integer)actionProgress.getTag();
-                            if (message.messageOwner.send_state != 0) {
-                                MessagesController.getInstance().cancelSendingMessage(message);
-                                String file = progressByTag.get(tag);
-                                if (file != null) {
-                                    progressBarMap.remove(file);
-                                }
-                            } else if (message.type == 6 || message.type == 7 || message.type == 16 || message.type == 17) {
-                                String file = progressByTag.get(tag);
-                                if (file != null) {
-                                    loadingFile.remove(file);
-                                    if (message.type == 6 || message.type == 7) {
-                                        FileLoader.getInstance().cancelLoadFile(message.messageOwner.media.video, null, null, null);
-                                    } else if (message.type == 16 || message.type == 17) {
-                                        FileLoader.getInstance().cancelLoadFile(null, null, message.messageOwner.media.document, null);
-                                    }
-                                    updateVisibleRows();
-                                }
-                            } else if (message.type == 2 || message.type == 3) {
-                                if (photoFile != null && !photoFile.exists() && photoObjectToSet != null) {
-                                    if (loadingFile.containsKey(photoFileName)) {
-                                        loadingFile.remove(photoFileName);
-                                        FileLoader.getInstance().cancelLoadingForImageView(photoImage);
-                                        updateVisibleRows();
-                                    } else {
-                                        addToLoadingFile(photoFileName, actionProgress);
-                                        if (message.imagePreview != null) {
-                                            photoImage.setImage(photoObjectToSet.photoOwner.location, photoFilter, message.imagePreview, photoObjectToSet.photoOwner.size);
-                                        } else {
-                                            photoImage.setImage(photoObjectToSet.photoOwner.location, photoFilter, message.messageOwner.out ? R.drawable.photo_placeholder_out : R.drawable.photo_placeholder_in, photoObjectToSet.photoOwner.size);
-                                        }
-                                        updateVisibleRows();
-                                    }
-                                }
-                            }
-                        }
-                    }
-                });
-            }
-
-            if (photoImage != null) {
-                photoImage.setOnClickListener(new View.OnClickListener() {
-                    @Override
-                    public void onClick(View view) {
-                        processOnClick(view);
-                    }
-                });
-
-                photoImage.setOnLongClickListener(new View.OnLongClickListener() {
-                    @Override
-                    public boolean onLongClick(View v) {
-                        createMenu(v, false);
-                        return true;
-                    }
-                });
-            }
-        }
-
-        private void alertUserOpenError() {
-            AlertDialog.Builder builder = new AlertDialog.Builder(parentActivity);
-            builder.setTitle(R.string.AppName);
-            builder.setPositiveButton(R.string.OK, null);
-            if (message.type == 6 || message.type == 7) {
-                builder.setMessage(R.string.NoPlayerInstalled);
-            } else {
-                builder.setMessage(LocaleController.formatString("NoHandleAppInstalled", R.string.NoHandleAppInstalled, message.messageOwner.media.document.mime_type));
-            }
-            visibleDialog = builder.show();
-            visibleDialog.setCanceledOnTouchOutside(true);
-
-            visibleDialog.setOnDismissListener(new DialogInterface.OnDismissListener() {
-                @Override
-                public void onDismiss(DialogInterface dialog) {
-                    visibleDialog = null;
-                }
-            });
-        }
-
-        private void processOnClick(View view) {
-            if (mActionMode != null) {
-                processRowSelect(view);
-                return;
-            }
-            if (message != null) {
-                if (message.type == 4 || message.type == 5) {
-                    if (!isGoogleMapsInstalled()) {
-                        return;
-                    }
-                    NotificationCenter.getInstance().addToMemCache(0, message);
-                    LocationActivity fragment = new LocationActivity();
-                    ((LaunchActivity)parentActivity).presentFragment(fragment, "location_view", false);
-                } else if (message.type == 2 || message.type == 3) {
-                    if (photoFile == null || photoObjectToSet == null || photoFile != null && photoFile.exists()) {
-                        NotificationCenter.getInstance().addToMemCache(51, message);
-                        Intent intent = new Intent(parentActivity, GalleryImageViewer.class);
-                        startActivity(intent);
-                    } else {
-                        addToLoadingFile(photoFileName, actionProgress);
-                        if (message.imagePreview != null) {
-                            photoImage.setImage(photoObjectToSet.photoOwner.location, photoFilter, message.imagePreview, photoObjectToSet.photoOwner.size);
-                        } else {
-                            photoImage.setImage(photoObjectToSet.photoOwner.location, photoFilter, message.messageOwner.out ? R.drawable.photo_placeholder_out : R.drawable.photo_placeholder_in, photoObjectToSet.photoOwner.size);
-                        }
-                        updateVisibleRows();
-                    }
-                } else if (message.type == 11) {
-                    NotificationCenter.getInstance().addToMemCache(51, message);
-                    Intent intent = new Intent(parentActivity, GalleryImageViewer.class);
-                    startActivity(intent);
-                } else if (message.type == 6 || message.type == 7 || message.type == 16 || message.type == 17) {
-                    File f = null;
-                    String fileName = message.getFileName();
-                    if (message.messageOwner.attachPath != null && message.messageOwner.attachPath.length() != 0) {
-                        f = new File(message.messageOwner.attachPath);
-                    }
-                    if (f == null || f != null && !f.exists()) {
-                        f = new File(Utilities.getCacheDir(), fileName);
-                    }
-                    if (f != null && f.exists()) {
-                        String realMimeType = null;
-                        try {
-                            Intent intent = new Intent(Intent.ACTION_VIEW);
-                            if (message.type == 6 || message.type == 7) {
-                                intent.setDataAndType(Uri.fromFile(f), "video/mp4");
-                            } else if (message.type == 16 || message.type == 17) {
-                                MimeTypeMap myMime = MimeTypeMap.getSingleton();
-                                int idx = fileName.lastIndexOf(".");
-                                if (idx != -1) {
-                                    String ext = fileName.substring(idx + 1);
-                                    realMimeType = myMime.getMimeTypeFromExtension(ext.toLowerCase());
-                                    if (realMimeType != null) {
-                                        intent.setDataAndType(Uri.fromFile(f), realMimeType);
-                                    } else {
-                                        intent.setDataAndType(Uri.fromFile(f), "text/plain");
-                                    }
-                                } else {
-                                    intent.setDataAndType(Uri.fromFile(f), "text/plain");
-                                }
-                            }
-                            if (realMimeType != null) {
-                                try {
-                                    startActivity(intent);
-                                } catch (Exception e) {
-                                    intent.setDataAndType(Uri.fromFile(f), "text/plain");
-                                    startActivity(intent);
-                                }
-                            } else {
-                                startActivity(intent);
-                            }
-                        } catch (Exception e) {
-                            alertUserOpenError();
-                        }
-                    } else {
-                        if (message.messageOwner.send_state != MessagesController.MESSAGE_SEND_STATE_SEND_ERROR && message.messageOwner.send_state != MessagesController.MESSAGE_SEND_STATE_SENDING || !message.messageOwner.out) {
-                            if (!loadingFile.containsKey(fileName)) {
-                                progressByTag.put((Integer)actionProgress.getTag(), fileName);
-                                addToLoadingFile(fileName, actionProgress);
-                                if (message.type == 6 || message.type == 7) {
-                                    FileLoader.getInstance().loadFile(message.messageOwner.media.video, null, null, null);
-                                } else if (message.type == 16 || message.type == 17) {
-                                    FileLoader.getInstance().loadFile(null, null, message.messageOwner.media.document, null);
-                                }
-                                updateVisibleRows();
-                            }
-                        } else {
-                            if (message.messageOwner.send_state == MessagesController.MESSAGE_SEND_STATE_SEND_ERROR) {
-                                createMenu(view, false);
-                            }
-                        }
-                    }
-                }
-            }
-        }
-    }
->>>>>>> 5ef137c5
 }