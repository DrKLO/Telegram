/*
 * This is the source code of Telegram for Android v. 1.3.2.
 * It is licensed under GNU GPL v. 2 or later.
 * You should have received a copy of the license in this archive (see LICENSE).
 *
 * Copyright Nikolai Kudashov, 2013.
 */

package org.telegram.ui;

import android.animation.Animator;
import android.app.Activity;
import android.app.AlertDialog;
import android.content.Context;
import android.content.DialogInterface;
import android.content.Intent;
import android.content.SharedPreferences;
import android.content.pm.ActivityInfo;
import android.content.pm.ApplicationInfo;
import android.content.pm.PackageManager;
import android.content.res.Configuration;
import android.graphics.Bitmap;
import android.graphics.Point;
import android.graphics.Rect;
import android.graphics.drawable.AnimationDrawable;
import android.graphics.drawable.BitmapDrawable;
import android.media.MediaPlayer;
import android.media.ThumbnailUtils;
import android.net.Uri;
import android.os.Bundle;
import android.os.PowerManager;
import android.provider.MediaStore;
import android.support.v4.internal.view.SupportMenuItem;
import android.support.v7.app.ActionBar;
import android.support.v7.app.ActionBarActivity;
import android.support.v7.view.ActionMode;
import android.text.Editable;
import android.text.Html;
import android.text.TextWatcher;
import android.text.style.ImageSpan;
import android.util.TypedValue;
import android.view.Display;
import android.view.KeyEvent;
import android.view.LayoutInflater;
import android.view.Menu;
import android.view.MenuInflater;
import android.view.MenuItem;
import android.view.MotionEvent;
import android.view.SubMenu;
import android.view.Surface;
import android.view.View;
import android.view.ViewGroup;
import android.view.ViewParent;
import android.view.ViewTreeObserver;
import android.view.WindowManager;
import android.view.animation.AccelerateDecelerateInterpolator;
import android.view.inputmethod.EditorInfo;
import android.view.inputmethod.InputMethodManager;
import android.webkit.MimeTypeMap;
import android.widget.AbsListView;
import android.widget.AdapterView;
import android.widget.BaseAdapter;
import android.widget.EditText;
import android.widget.FrameLayout;
import android.widget.ImageButton;
import android.widget.ImageView;
import android.widget.PopupWindow;
import android.widget.ProgressBar;
import android.widget.RelativeLayout;
import android.widget.TextView;

import org.telegram.PhoneFormat.PhoneFormat;
import org.telegram.messenger.LocaleController;
import org.telegram.messenger.MediaController;
import org.telegram.messenger.MessagesStorage;
import org.telegram.messenger.TLRPC;
import org.telegram.messenger.ContactsController;
import org.telegram.messenger.FileLog;
import org.telegram.objects.MessageObject;
import org.telegram.objects.PhotoObject;
import org.telegram.messenger.ConnectionsManager;
import org.telegram.messenger.Emoji;
import org.telegram.messenger.FileLoader;
import org.telegram.messenger.MessagesController;
import org.telegram.messenger.NotificationCenter;
import org.telegram.messenger.R;
import org.telegram.messenger.UserConfig;
import org.telegram.messenger.Utilities;
import org.telegram.ui.Cells.ChatAudioCell;
import org.telegram.ui.Cells.ChatBaseCell;
import org.telegram.ui.Cells.ChatMediaCell;
import org.telegram.ui.Cells.ChatMessageCell;
import org.telegram.ui.Views.BackupImageView;
import org.telegram.ui.Views.BaseFragment;
import org.telegram.ui.Views.EmojiView;
import org.telegram.ui.Views.LayoutListView;
import org.telegram.ui.Views.MessageActionLayout;
import org.telegram.ui.Views.OnSwipeTouchListener;
import org.telegram.ui.Views.SizeNotifierRelativeLayout;
import org.telegram.ui.Views.TimerButton;

import java.io.File;
import java.util.ArrayList;
import java.util.Collections;
import java.util.Comparator;
import java.util.HashMap;
import java.util.concurrent.Semaphore;

public class ChatActivity extends BaseFragment implements SizeNotifierRelativeLayout.SizeNotifierRelativeLayoutDelegate, NotificationCenter.NotificationCenterDelegate, MessagesActivity.MessagesActivityDelegate, DocumentSelectActivity.DocumentSelectActivityDelegate {
    private LayoutListView chatListView;
    private BackupImageView avatarImageView;
    private TLRPC.Chat currentChat;
    private TLRPC.User currentUser;
    private TLRPC.EncryptedChat currentEncryptedChat;
    private ChatAdapter chatAdapter;
    private EditText messsageEditText;
    private ImageButton sendButton;
    private PopupWindow emojiPopup;
    private ImageView emojiButton;
    private EmojiView emojiView;
    private View slideText;
    private boolean keyboardVisible;
    private int keyboardHeight = 0;
    private int keyboardHeightLand = 0;
    private View topPanel;
    private View secretChatPlaceholder;
    private View contentView;
    private View progressView;
    private boolean ignoreTextChange = false;
    private TextView emptyView;
    private View bottomOverlay;
    private View recordPanel;
    private TextView recordTimeText;
    private TextView bottomOverlayText;
    private ImageButton audioSendButton;
    private MessageObject selectedObject;
    private MessageObject forwaringMessage;
    private TextView secretViewStatusTextView;
    private TimerButton timerButton;
    private Point displaySize = new Point();
    private boolean paused = true;
    private boolean readWhenResume = false;
    private boolean sendByEnter = false;
    private int readWithDate = 0;
    private int readWithMid = 0;
    private boolean swipeOpening = false;
    public boolean scrollToTopOnResume = false;
    private boolean scrollToTopUnReadOnResume = false;
    private boolean isCustomTheme = false;
    private boolean downloadPhotos = true;
    private boolean downloadAudios = true;
    private ImageView topPlaneClose;
    private View pagedownButton;
    private TextView topPanelText;
    private long dialog_id;
    AlertDialog visibleDialog = null;
    private SizeNotifierRelativeLayout sizeNotifierRelativeLayout;
    private HashMap<Integer, MessageObject> selectedMessagesIds = new HashMap<Integer, MessageObject>();
    private HashMap<Integer, MessageObject> selectedMessagesCanCopyIds = new HashMap<Integer, MessageObject>();

    private HashMap<Integer, MessageObject> messagesDict = new HashMap<Integer, MessageObject>();
    private HashMap<String, ArrayList<MessageObject>> messagesByDays = new HashMap<String, ArrayList<MessageObject>>();
    private ArrayList<MessageObject> messages = new ArrayList<MessageObject>();
    private int maxMessageId = Integer.MAX_VALUE;
    private int minMessageId = Integer.MIN_VALUE;
    private int maxDate = Integer.MIN_VALUE;
    private boolean endReached = false;
    private boolean loading = false;
    private boolean cacheEndReaced = false;
    private long lastTypingTimeSend = 0;
    private int minDate = 0;
    private int progressTag = 0;
    private boolean invalidateAfterAnimation = false;
    boolean first = true;
    private int unread_to_load = 0;
    private int first_unread_id = 0;
    private int last_unread_id = 0;
    private boolean unread_end_reached = true;
    private boolean loadingForward = false;
    private MessageObject unreadMessageObject = null;
    private boolean recordingAudio = false;
    private String lastTimeString = null;
    private float startedDraggingX = -1;
    private float distCanMove = Utilities.dp(80);
    private PowerManager.WakeLock mWakeLock = null;
    private int prevOrientation = -10;

    private String currentPicturePath;

    private TLRPC.ChatParticipants info = null;
    private int onlineCount = -1;

    private HashMap<String, ProgressBar> progressBarMap = new HashMap<String, ProgressBar>();
    private HashMap<String, ArrayList<ProgressBar>> loadingFile = new HashMap<String, ArrayList<ProgressBar>>();
    private HashMap<Integer, String> progressByTag = new HashMap<Integer, String>();

    private CharSequence lastPrintString;

    private final static int copy = 1;
    private final static int forward = 2;
    private final static int delete = 3;
    private final static int chat_enc_timer = 4;
    private final static int chat_menu_attach = 5;
    private final static int attach_photo = 6;
    private final static int attach_gallery = 7;
    private final static int attach_video = 8;
    private final static int attach_document = 9;
    private final static int attach_location = 10;
    private final static int chat_menu_avatar = 11;

    ActionMode mActionMode = null;
    private ActionMode.Callback mActionModeCallback = new ActionMode.Callback() {
        @Override
        public boolean onCreateActionMode(ActionMode actionMode, Menu menu) {
            menu.clear();
            MenuInflater inflater = actionMode.getMenuInflater();
            if (currentEncryptedChat == null) {
                menu.add(Menu.NONE, copy, Menu.NONE, LocaleController.getString("Copy", R.string.Copy)).setIcon(R.drawable.ic_ab_fwd_copy);
                menu.add(Menu.NONE, forward, Menu.NONE, LocaleController.getString("Forward", R.string.Forward)).setIcon(R.drawable.ic_ab_fwd_forward);
                menu.add(Menu.NONE, delete, Menu.NONE, LocaleController.getString("Delete", R.string.Delete)).setIcon(R.drawable.ic_ab_fwd_delete);
            } else {
                menu.add(Menu.NONE, copy, Menu.NONE, LocaleController.getString("Copy", R.string.Copy)).setIcon(R.drawable.ic_ab_fwd_copy);
                menu.add(Menu.NONE, delete, Menu.NONE, LocaleController.getString("Delete", R.string.Delete)).setIcon(R.drawable.ic_ab_fwd_delete);
            }
            menu.findItem(copy).setVisible(selectedMessagesCanCopyIds.size() != 0);
            return true;
        }

        @Override
        public boolean onPrepareActionMode(ActionMode actionMode, Menu menu) {
            return false;
        }

        @Override
        public boolean onActionItemClicked(ActionMode actionMode, MenuItem menuItem) {
            switch (menuItem.getItemId()) {
                case copy: {
                    String str = "";
                    ArrayList<Integer> ids = new ArrayList<Integer>(selectedMessagesCanCopyIds.keySet());
                    if (currentEncryptedChat == null) {
                        Collections.sort(ids);
                    } else {
                        Collections.sort(ids, Collections.reverseOrder());
                    }
                    for (Integer id : ids) {
                        MessageObject messageObject = selectedMessagesCanCopyIds.get(id);
                        if (str.length() != 0) {
                            str += "\n";
                        }
                        str += messageObject.messageOwner.message;
                    }
                    if (str.length() != 0) {
                        if(android.os.Build.VERSION.SDK_INT < 11) {
                            android.text.ClipboardManager clipboard = (android.text.ClipboardManager)parentActivity.getSystemService(Context.CLIPBOARD_SERVICE);
                            clipboard.setText(str);
                        } else {
                            android.content.ClipboardManager clipboard = (android.content.ClipboardManager)parentActivity.getSystemService(Context.CLIPBOARD_SERVICE);
                            android.content.ClipData clip = android.content.ClipData.newPlainText("label", str);
                            clipboard.setPrimaryClip(clip);
                        }
                    }
                    break;
                }
                case delete: {
                    ArrayList<Integer> ids = new ArrayList<Integer>(selectedMessagesIds.keySet());
                    ArrayList<Long> random_ids = null;
                    if (currentEncryptedChat != null) {
                        random_ids = new ArrayList<Long>();
                        for (HashMap.Entry<Integer, MessageObject> entry : selectedMessagesIds.entrySet()) {
                            MessageObject msg = entry.getValue();
                            if (msg.messageOwner.random_id != 0) {
                                random_ids.add(msg.messageOwner.random_id);
                            }
                        }
                    }
                    MessagesController.getInstance().deleteMessages(ids, random_ids, currentEncryptedChat);
                    break;
                }
                case forward: {
                    MessagesActivity fragment = new MessagesActivity();
                    fragment.selectAlertString = R.string.ForwardMessagesTo;
                    fragment.selectAlertStringDesc = "ForwardMessagesTo";
                    fragment.animationType = 1;
                    Bundle args = new Bundle();
                    args.putBoolean("onlySelect", true);
                    args.putBoolean("serverOnly", true);
                    fragment.setArguments(args);
                    fragment.delegate = ChatActivity.this;
                    ((LaunchActivity)parentActivity).presentFragment(fragment, "select_chat", false);
                    break;
                }
            }
            actionMode.finish();
            return false;
        }

        @Override
        public void onDestroyActionMode(ActionMode actionMode) {
            mActionMode = null;
            updateVisibleRows();
        }
    };

    @Override
    public boolean onFragmentCreate() {
        super.onFragmentCreate();
        final int chatId = getArguments().getInt("chat_id", 0);
        final int userId = getArguments().getInt("user_id", 0);
        final int encId = getArguments().getInt("enc_id", 0);

        if (chatId != 0) {
            currentChat = MessagesController.getInstance().chats.get(chatId);
            if (currentChat == null) {
                final Semaphore semaphore = new Semaphore(0);
                MessagesStorage.getInstance().storageQueue.postRunnable(new Runnable() {
                    @Override
                    public void run() {
                        currentChat = MessagesStorage.getInstance().getChat(chatId);
                        semaphore.release();
                    }
                });
                try {
                    semaphore.acquire();
                } catch (Exception e) {
                    FileLog.e("tmessages", e);
                }
                if (currentChat != null) {
                    MessagesController.getInstance().chats.put(currentChat.id, currentChat);
                } else {
                    return false;
                }
            }
            MessagesController.getInstance().loadChatInfo(currentChat.id);
            dialog_id = -chatId;
        } else if (userId != 0) {
            currentUser = MessagesController.getInstance().users.get(userId);
            if (currentUser == null) {
                final Semaphore semaphore = new Semaphore(0);
                MessagesStorage.getInstance().storageQueue.postRunnable(new Runnable() {
                    @Override
                    public void run() {
                        currentUser = MessagesStorage.getInstance().getUser(userId);
                        semaphore.release();
                    }
                });
                try {
                    semaphore.acquire();
                } catch (Exception e) {
                    FileLog.e("tmessages", e);
                }
                if (currentUser != null) {
                    MessagesController.getInstance().users.putIfAbsent(currentUser.id, currentUser);
                } else {
                    return false;
                }
            }
            dialog_id = userId;
        } else if (encId != 0) {
            currentEncryptedChat = MessagesController.getInstance().encryptedChats.get(encId);
            if (currentEncryptedChat == null) {
                final Semaphore semaphore = new Semaphore(0);
                MessagesStorage.getInstance().storageQueue.postRunnable(new Runnable() {
                    @Override
                    public void run() {
                        currentEncryptedChat = MessagesStorage.getInstance().getEncryptedChat(encId);
                        semaphore.release();
                    }
                });
                try {
                    semaphore.acquire();
                } catch (Exception e) {
                    FileLog.e("tmessages", e);
                }
                if (currentEncryptedChat != null) {
                    MessagesController.getInstance().encryptedChats.putIfAbsent(currentEncryptedChat.id, currentEncryptedChat);
                } else {
                    return false;
                }
            }
            currentUser = MessagesController.getInstance().users.get(currentEncryptedChat.user_id);
            if (currentUser == null) {
                final Semaphore semaphore = new Semaphore(0);
                MessagesStorage.getInstance().storageQueue.postRunnable(new Runnable() {
                    @Override
                    public void run() {
                        currentUser = MessagesStorage.getInstance().getUser(currentEncryptedChat.user_id);
                        semaphore.release();
                    }
                });
                try {
                    semaphore.acquire();
                } catch (Exception e) {
                    FileLog.e("tmessages", e);
                }
                if (currentUser != null) {
                    MessagesController.getInstance().users.putIfAbsent(currentUser.id, currentUser);
                } else {
                    return false;
                }
            }
            dialog_id = ((long)encId) << 32;
            maxMessageId = Integer.MIN_VALUE;
            minMessageId = Integer.MAX_VALUE;
        } else {
            return false;
        }
        NotificationCenter.getInstance().addObserver(this, MessagesController.messagesDidLoaded);
        NotificationCenter.getInstance().addObserver(this, 999);
        NotificationCenter.getInstance().addObserver(this, MessagesController.updateInterfaces);
        NotificationCenter.getInstance().addObserver(this, MessagesController.didReceivedNewMessages);
        NotificationCenter.getInstance().addObserver(this, MessagesController.closeChats);
        NotificationCenter.getInstance().addObserver(this, MessagesController.messagesReaded);
        NotificationCenter.getInstance().addObserver(this, MessagesController.messagesDeleted);
        NotificationCenter.getInstance().addObserver(this, MessagesController.messageReceivedByServer);
        NotificationCenter.getInstance().addObserver(this, MessagesController.messageReceivedByAck);
        NotificationCenter.getInstance().addObserver(this, MessagesController.messageSendError);
        NotificationCenter.getInstance().addObserver(this, MessagesController.chatInfoDidLoaded);
        NotificationCenter.getInstance().addObserver(this, MessagesController.contactsDidLoaded);
        NotificationCenter.getInstance().addObserver(this, MessagesController.encryptedChatUpdated);
        NotificationCenter.getInstance().addObserver(this, MessagesController.messagesReadedEncrypted);
        NotificationCenter.getInstance().addObserver(this, MessagesController.removeAllMessagesFromDialog);
        NotificationCenter.getInstance().addObserver(this, FileLoader.FileUploadProgressChanged);
        NotificationCenter.getInstance().addObserver(this, FileLoader.FileDidFailedLoad);
        NotificationCenter.getInstance().addObserver(this, FileLoader.FileDidLoaded);
        NotificationCenter.getInstance().addObserver(this, FileLoader.FileLoadProgressChanged);
        NotificationCenter.getInstance().addObserver(this, MediaController.audioProgressDidChanged);
        NotificationCenter.getInstance().addObserver(this, MediaController.audioDidReset);
        NotificationCenter.getInstance().addObserver(this, MediaController.recordProgressChanged);
        NotificationCenter.getInstance().addObserver(this, MediaController.recordStarted);
        NotificationCenter.getInstance().addObserver(this, MediaController.recordStartError);
        NotificationCenter.getInstance().addObserver(this, MediaController.recordStopped);
        NotificationCenter.getInstance().addObserver(this, 997);

        loading = true;
        MessagesController.getInstance().loadMessages(dialog_id, 0, 30, 0, true, 0, classGuid, true, false);
        SharedPreferences preferences = ApplicationLoader.applicationContext.getSharedPreferences("mainconfig", Activity.MODE_PRIVATE);
        sendByEnter = preferences.getBoolean("send_by_enter", false);

        if (currentChat != null) {
            downloadPhotos = preferences.getBoolean("photo_download_chat", true);
        } else {
            downloadPhotos = preferences.getBoolean("photo_download_user", true);
        }
        if (currentChat != null) {
            downloadAudios = preferences.getBoolean("audio_download_chat", true);
        } else {
            downloadAudios = preferences.getBoolean("audio_download_user", true);
        }

        return true;
    }

    @Override
    public void onFragmentDestroy() {
        super.onFragmentDestroy();
        NotificationCenter.getInstance().removeObserver(this, MessagesController.messagesDidLoaded);
        NotificationCenter.getInstance().removeObserver(this, 999);
        NotificationCenter.getInstance().removeObserver(this, MessagesController.updateInterfaces);
        NotificationCenter.getInstance().removeObserver(this, MessagesController.didReceivedNewMessages);
        NotificationCenter.getInstance().removeObserver(this, MessagesController.closeChats);
        NotificationCenter.getInstance().removeObserver(this, MessagesController.messagesReaded);
        NotificationCenter.getInstance().removeObserver(this, MessagesController.messagesDeleted);
        NotificationCenter.getInstance().removeObserver(this, MessagesController.messageReceivedByServer);
        NotificationCenter.getInstance().removeObserver(this, MessagesController.messageReceivedByAck);
        NotificationCenter.getInstance().removeObserver(this, MessagesController.messageSendError);
        NotificationCenter.getInstance().removeObserver(this, MessagesController.chatInfoDidLoaded);
        NotificationCenter.getInstance().removeObserver(this, MessagesController.encryptedChatUpdated);
        NotificationCenter.getInstance().removeObserver(this, MessagesController.messagesReadedEncrypted);
        NotificationCenter.getInstance().removeObserver(this, MessagesController.removeAllMessagesFromDialog);
        NotificationCenter.getInstance().removeObserver(this, FileLoader.FileUploadProgressChanged);
        NotificationCenter.getInstance().removeObserver(this, FileLoader.FileDidFailedLoad);
        NotificationCenter.getInstance().removeObserver(this, FileLoader.FileDidLoaded);
        NotificationCenter.getInstance().removeObserver(this, FileLoader.FileLoadProgressChanged);
        NotificationCenter.getInstance().removeObserver(this, MessagesController.contactsDidLoaded);
        NotificationCenter.getInstance().removeObserver(this, MediaController.audioProgressDidChanged);
        NotificationCenter.getInstance().removeObserver(this, MediaController.audioDidReset);
        NotificationCenter.getInstance().removeObserver(this, MediaController.recordProgressChanged);
        NotificationCenter.getInstance().removeObserver(this, MediaController.recordStarted);
        NotificationCenter.getInstance().removeObserver(this, MediaController.recordStartError);
        NotificationCenter.getInstance().removeObserver(this, MediaController.recordStopped);
        NotificationCenter.getInstance().removeObserver(this, 997);
        if (sizeNotifierRelativeLayout != null) {
            sizeNotifierRelativeLayout.delegate = null;
            sizeNotifierRelativeLayout = null;
        }

        try {
            if (visibleDialog != null) {
                visibleDialog.dismiss();
                visibleDialog = null;
            }
        } catch (Exception e) {
            FileLog.e("tmessages", e);
        }
        if (mWakeLock != null) {
            try {
                mWakeLock.release();
                mWakeLock = null;
            } catch (Exception e) {
                FileLog.e("tmessages", e);
            }
        }
        try {
            if (prevOrientation != -10) {
                parentActivity.setRequestedOrientation(prevOrientation);
                prevOrientation = -10;
            }
        } catch (Exception e) {
            FileLog.e("tmessages", e);
        }
        MediaController.getInstance().stopAudio();
    }

    @Override
    public void onCreate(Bundle savedInstanceState) {
        super.onCreate(savedInstanceState);
        setHasOptionsMenu(true);
        Display display = parentActivity.getWindowManager().getDefaultDisplay();
        if(android.os.Build.VERSION.SDK_INT < 13) {
            displaySize.set(display.getWidth(), display.getHeight());
        } else {
            display.getSize(displaySize);
        }
    }

    @Override
    public View onCreateView(LayoutInflater inflater, ViewGroup container, Bundle savedInstanceState) {
        if (fragmentView == null) {
            fragmentView = inflater.inflate(R.layout.chat_layout, container, false);

            sizeNotifierRelativeLayout = (SizeNotifierRelativeLayout)fragmentView.findViewById(R.id.chat_layout);
            sizeNotifierRelativeLayout.delegate = this;
            contentView = sizeNotifierRelativeLayout;

            emptyView = (TextView)fragmentView.findViewById(R.id.searchEmptyView);
            emptyView.setText(LocaleController.getString("NoMessages", R.string.NoMessages));
            chatListView = (LayoutListView)fragmentView.findViewById(R.id.chat_list_view);
            chatListView.setAdapter(chatAdapter = new ChatAdapter(parentActivity));
            topPanel = fragmentView.findViewById(R.id.top_panel);
            topPlaneClose = (ImageView)fragmentView.findViewById(R.id.top_plane_close);
            topPanelText = (TextView)fragmentView.findViewById(R.id.top_panel_text);
            bottomOverlay = fragmentView.findViewById(R.id.bottom_overlay);
            bottomOverlayText = (TextView)fragmentView.findViewById(R.id.bottom_overlay_text);
            View bottomOverlayChat = fragmentView.findViewById(R.id.bottom_overlay_chat);
            progressView = fragmentView.findViewById(R.id.progressLayout);
            pagedownButton = fragmentView.findViewById(R.id.pagedown_button);
            audioSendButton = (ImageButton)fragmentView.findViewById(R.id.chat_audio_send_button);
            recordPanel = fragmentView.findViewById(R.id.record_panel);
            recordTimeText = (TextView)fragmentView.findViewById(R.id.recording_time_text);
            View progressViewInner = progressView.findViewById(R.id.progressLayoutInner);

            updateContactStatus();

            ImageView backgroundImage = (ImageView) fragmentView.findViewById(R.id.background_image);

            SharedPreferences preferences = ApplicationLoader.applicationContext.getSharedPreferences("mainconfig", Activity.MODE_PRIVATE);
            int selectedBackground = preferences.getInt("selectedBackground", 1000001);
            int selectedColor = preferences.getInt("selectedColor", 0);
            if (selectedColor != 0) {
                backgroundImage.setBackgroundColor(selectedColor);
                chatListView.setCacheColorHint(selectedColor);
            } else {
                chatListView.setCacheColorHint(0);
                if (selectedBackground == 1000001) {
                    backgroundImage.setImageResource(R.drawable.background_hd);
                } else {
                    File toFile = new File(ApplicationLoader.applicationContext.getFilesDir(), "wallpaper.jpg");
                    if (toFile.exists()) {
                        if (ApplicationLoader.cachedWallpaper != null) {
                            backgroundImage.setImageBitmap(ApplicationLoader.cachedWallpaper);
                        } else {
                            backgroundImage.setImageURI(Uri.fromFile(toFile));
                            if (backgroundImage.getDrawable() instanceof BitmapDrawable) {
                                ApplicationLoader.cachedWallpaper = ((BitmapDrawable)backgroundImage.getDrawable()).getBitmap();
                            }
                        }
                        isCustomTheme = true;
                    } else {
                        backgroundImage.setImageResource(R.drawable.background_hd);
                    }
                }
            }

            if (currentEncryptedChat != null) {
                secretChatPlaceholder = contentView.findViewById(R.id.secret_placeholder);
                if (isCustomTheme) {
                    secretChatPlaceholder.setBackgroundResource(R.drawable.system_black);
                } else {
                    secretChatPlaceholder.setBackgroundResource(R.drawable.system_blue);
                }
                secretViewStatusTextView = (TextView)contentView.findViewById(R.id.invite_text);
                secretChatPlaceholder.setPadding(Utilities.dp(16), Utilities.dp(12), Utilities.dp(16), Utilities.dp(12));

                View v = contentView.findViewById(R.id.secret_placeholder);
                v.setVisibility(View.VISIBLE);

                if (currentEncryptedChat.admin_id == UserConfig.clientUserId) {
                    if (currentUser.first_name.length() > 0) {
                        secretViewStatusTextView.setText(LocaleController.formatString("EncryptedPlaceholderTitleOutgoing", R.string.EncryptedPlaceholderTitleOutgoing, currentUser.first_name));
                    } else {
                        secretViewStatusTextView.setText(LocaleController.formatString("EncryptedPlaceholderTitleOutgoing", R.string.EncryptedPlaceholderTitleOutgoing, currentUser.last_name));
                    }
                } else {
                    if (currentUser.first_name.length() > 0) {
                        secretViewStatusTextView.setText(LocaleController.formatString("EncryptedPlaceholderTitleIncoming", R.string.EncryptedPlaceholderTitleIncoming, currentUser.first_name));
                    } else {
                        secretViewStatusTextView.setText(LocaleController.formatString("EncryptedPlaceholderTitleIncoming", R.string.EncryptedPlaceholderTitleIncoming, currentUser.last_name));
                    }
                }

                updateSecretStatus();
            }

            if (isCustomTheme) {
                progressViewInner.setBackgroundResource(R.drawable.system_loader2);
                emptyView.setBackgroundResource(R.drawable.system_black);
            } else {
                progressViewInner.setBackgroundResource(R.drawable.system_loader1);
                emptyView.setBackgroundResource(R.drawable.system_blue);
            }
            emptyView.setPadding(Utilities.dp(7), Utilities.dp(1), Utilities.dp(7), Utilities.dp(1));

            if (currentUser != null && currentUser.id / 1000 == 333) {
                emptyView.setText(LocaleController.getString("GotAQuestion", R.string.GotAQuestion));
            }

            chatListView.setOnItemLongClickListener(new AdapterView.OnItemLongClickListener() {
                @Override
                public boolean onItemLongClick(AdapterView<?> adapter, View view, int position, long id) {
                    if (mActionMode == null) {
                        createMenu(view, false);
                    }
                    return true;
                }
            });

            final Rect scrollRect = new Rect();

            chatListView.setOnScrollListener(new AbsListView.OnScrollListener() {
                @Override
                public void onScrollStateChanged(AbsListView absListView, int i) {

                }

                @Override
                public void onScroll(AbsListView absListView, int firstVisibleItem, int visibleItemCount, int totalItemCount) {
                    if (visibleItemCount > 0) {
                        if (firstVisibleItem <= 4) {
                            if (!endReached && !loading) {
                                if (messagesByDays.size() != 0) {
                                    MessagesController.getInstance().loadMessages(dialog_id, 0, 20, maxMessageId, !cacheEndReaced, minDate, classGuid, false, false);
                                } else {
                                    MessagesController.getInstance().loadMessages(dialog_id, 0, 20, 0, !cacheEndReaced, minDate, classGuid, false, false);
                                }
                                loading = true;
                            }
                        }
                        if (firstVisibleItem + visibleItemCount >= totalItemCount - 6) {
                            if (!unread_end_reached && !loadingForward) {
                                MessagesController.getInstance().loadMessages(dialog_id, 0, 20, minMessageId, true, maxDate, classGuid, false, true);
                                loadingForward = true;
                            }
                        }
                        if (firstVisibleItem + visibleItemCount == totalItemCount && unread_end_reached) {
                            showPagedownButton(false, true);
                        }
                    } else {
                        showPagedownButton(false, false);
                    }
                    for (int a = 0; a < visibleItemCount; a++) {
                        View view = absListView.getChildAt(a);
                        if (view instanceof ChatMessageCell) {
                            ChatMessageCell messageCell = (ChatMessageCell)view;
                            messageCell.getLocalVisibleRect(scrollRect);
                            messageCell.setVisiblePart(scrollRect.top, scrollRect.bottom - scrollRect.top);
                        }
                    }
                }
            });

            messsageEditText = (EditText)fragmentView.findViewById(R.id.chat_text_edit);
            messsageEditText.setHint(LocaleController.getString("TypeMessage", R.string.TypeMessage));
            slideText = fragmentView.findViewById(R.id.slideText);
            TextView textView = (TextView)fragmentView.findViewById(R.id.slideToCancelTextView);
            textView.setText(LocaleController.getString("SlideToCancel", R.string.SlideToCancel));
            textView = (TextView)fragmentView.findViewById(R.id.bottom_overlay_chat_text);
            textView.setText(LocaleController.getString("DeleteThisGroup", R.string.DeleteThisGroup));
            textView = (TextView)fragmentView.findViewById(R.id.secret_title);
            textView.setText(LocaleController.getString("EncryptedDescriptionTitle", R.string.EncryptedDescriptionTitle));
            textView = (TextView)fragmentView.findViewById(R.id.secret_description1);
            textView.setText(LocaleController.getString("EncryptedDescription1", R.string.EncryptedDescription1));
            textView = (TextView)fragmentView.findViewById(R.id.secret_description2);
            textView.setText(LocaleController.getString("EncryptedDescription2", R.string.EncryptedDescription2));
            textView = (TextView)fragmentView.findViewById(R.id.secret_description3);
            textView.setText(LocaleController.getString("EncryptedDescription3", R.string.EncryptedDescription3));
            textView = (TextView)fragmentView.findViewById(R.id.secret_description4);
            textView.setText(LocaleController.getString("EncryptedDescription4", R.string.EncryptedDescription4));

            sendButton = (ImageButton)fragmentView.findViewById(R.id.chat_send_button);
            sendButton.setEnabled(false);
            sendButton.setVisibility(View.INVISIBLE);
            emojiButton = (ImageView)fragmentView.findViewById(R.id.chat_smile_button);

            if (loading && messages.isEmpty()) {
                progressView.setVisibility(View.VISIBLE);
                chatListView.setEmptyView(null);
            } else {
                progressView.setVisibility(View.GONE);
                if (currentEncryptedChat == null) {
                    chatListView.setEmptyView(emptyView);
                } else {
                    chatListView.setEmptyView(secretChatPlaceholder);
                }
            }

            emojiButton.setOnClickListener(new View.OnClickListener() {
                @Override
                public void onClick(View view) {
                    if (emojiPopup == null) {
                        showEmojiPopup(true);
                    } else {
                        showEmojiPopup(!emojiPopup.isShowing());
                    }
                }
            });

            messsageEditText.setOnKeyListener(new View.OnKeyListener() {
                @Override
                public boolean onKey(View view, int i, KeyEvent keyEvent) {
                    if (i == 4 && !keyboardVisible && emojiPopup != null && emojiPopup.isShowing()) {
                        if (keyEvent.getAction() == 1) {
                            showEmojiPopup(false);
                        }
                        return true;
                    } else if (i == KeyEvent.KEYCODE_ENTER && sendByEnter && keyEvent.getAction() == KeyEvent.ACTION_DOWN) {
                        sendMessage();
                        return true;
                    }
                    return false;
                }
            });

            messsageEditText.setOnEditorActionListener(new TextView.OnEditorActionListener() {
                @Override
                public boolean onEditorAction(TextView textView, int i, KeyEvent keyEvent) {
                    if (i == EditorInfo.IME_ACTION_SEND) {
                        sendMessage();
                        return true;
                    } else if (sendByEnter) {
                        if (keyEvent != null && i == EditorInfo.IME_NULL && keyEvent.getAction() == KeyEvent.ACTION_DOWN) {
                            sendMessage();
                            return true;
                        }
                    }
                    return false;
                }
            });

            sendButton.setOnClickListener(new View.OnClickListener() {
                @Override
                public void onClick(View view) {
                    sendMessage();
                }
            });

            audioSendButton.setOnTouchListener(new View.OnTouchListener() {
                @Override
                public boolean onTouch(View view, MotionEvent motionEvent) {
                    if (motionEvent.getAction() == MotionEvent.ACTION_DOWN) {
                        startedDraggingX = -1;
                        MediaController.getInstance().startRecording(dialog_id);
                        updateAudioRecordIntefrace();
                    } else if (motionEvent.getAction() == MotionEvent.ACTION_UP || motionEvent.getAction() == MotionEvent.ACTION_CANCEL) {
                        startedDraggingX = -1;
                        MediaController.getInstance().stopRecording(true);
                        recordingAudio = false;
                        updateAudioRecordIntefrace();
                    } else if (motionEvent.getAction() == MotionEvent.ACTION_MOVE && recordingAudio) {
                        float x = motionEvent.getX();
                        if (x < -distCanMove) {
                            MediaController.getInstance().stopRecording(false);
                            recordingAudio = false;
                            updateAudioRecordIntefrace();
                        }
                        if(android.os.Build.VERSION.SDK_INT > 13) {
                            x = x + audioSendButton.getX();
                            FrameLayout.LayoutParams params = (FrameLayout.LayoutParams)slideText.getLayoutParams();
                            if (startedDraggingX != -1) {
                                float dist = (x - startedDraggingX);
                                params.leftMargin = Utilities.dp(30) + (int)dist;
                                slideText.setLayoutParams(params);
                                float alpha = 1.0f + dist / distCanMove;
                                if (alpha > 1) {
                                    alpha = 1;
                                } else if (alpha < 0) {
                                    alpha = 0;
                                }
                                slideText.setAlpha(alpha);
                            }
                            if (x <= slideText.getX() + slideText.getWidth() + Utilities.dp(30)) {
                                if (startedDraggingX == -1) {
                                    startedDraggingX = x;
                                    distCanMove = (recordPanel.getMeasuredWidth() - slideText.getMeasuredWidth() - Utilities.dp(48)) / 2.0f;
                                    if (distCanMove <= 0) {
                                        distCanMove = Utilities.dp(80);
                                    } else if (distCanMove > Utilities.dp(80)) {
                                        distCanMove = Utilities.dp(80);
                                    }
                                }
                            }
                            if (params.leftMargin > Utilities.dp(30)) {
                                params.leftMargin = Utilities.dp(30);
                                slideText.setLayoutParams(params);
                                slideText.setAlpha(1);
                                startedDraggingX = -1;
                            }
                        }
                    }
                    view.onTouchEvent(motionEvent);
                    return true;
                }
            });

            pagedownButton.setOnClickListener(new View.OnClickListener() {
                @Override
                public void onClick(View view) {
                    scrollToLastMessage();
                }
            });

            checkSendButton();

            messsageEditText.addTextChangedListener(new TextWatcher() {
                @Override
                public void beforeTextChanged(CharSequence charSequence, int i, int i2, int i3) {

                }

                @Override
                public void onTextChanged(CharSequence charSequence, int i, int i2, int i3) {
                    String message = charSequence.toString().trim();
                    message = message.replaceAll("\n\n+", "\n\n");
                    message = message.replaceAll(" +", " ");
                    sendButton.setEnabled(message.length() != 0);
                    checkSendButton();

                    if (message.length() != 0 && lastTypingTimeSend < System.currentTimeMillis() - 5000 && !ignoreTextChange) {
                        int currentTime = ConnectionsManager.getInstance().getCurrentTime();
                        if (currentUser != null && currentUser.status != null && currentUser.status.expires < currentTime) {
                            return;
                        }
                        lastTypingTimeSend = System.currentTimeMillis();
                        MessagesController.getInstance().sendTyping(dialog_id, classGuid);
                    }
                }

                @Override
                public void afterTextChanged(Editable editable) {
                    if (sendByEnter && editable.length() > 0 && editable.charAt(editable.length() - 1) == '\n') {
                        sendMessage();
                    }
                    int i = 0;
                    ImageSpan[] arrayOfImageSpan = editable.getSpans(0, editable.length(), ImageSpan.class);
                    int j = arrayOfImageSpan.length;
                    while (true) {
                        if (i >= j) {
                            Emoji.replaceEmoji(editable);
                            return;
                        }
                        editable.removeSpan(arrayOfImageSpan[i]);
                        i++;
                    }
                }
            });

            bottomOverlayChat.setOnClickListener(new View.OnClickListener() {
                @Override
                public void onClick(View view) {
                    if (currentChat != null) {
                        MessagesController.getInstance().deleteDialog(-currentChat.id, 0, false);
                        finishFragment();
                    }
                }
            });

            chatListView.setOnItemClickListener(new AdapterView.OnItemClickListener() {
                @Override
                public void onItemClick(AdapterView<?> adapterView, View view, int i, long l) {
                    if (mActionMode != null) {
                        processRowSelect(view);
                        return;
                    }
                    createMenu(view, true);
                }
            });

            chatListView.setOnTouchListener(new OnSwipeTouchListener() {
                public void onSwipeRight() {
                    ChatActivity.this.onSwipeRight();
                }

                public void onSwipeLeft() {
                    ChatActivity.this.onSwipeLeft();
                }
            });

            emptyView.setOnTouchListener(new OnSwipeTouchListener() {
                public void onSwipeRight() {
                    ChatActivity.this.onSwipeRight();
                }

                public void onSwipeLeft() {
                    ChatActivity.this.onSwipeLeft();
                }
            });
            if (currentChat != null && (currentChat instanceof TLRPC.TL_chatForbidden || currentChat.left)) {
                bottomOverlayChat.setVisibility(View.VISIBLE);
            } else {
                bottomOverlayChat.setVisibility(View.GONE);
            }
        } else {
            ViewGroup parent = (ViewGroup)fragmentView.getParent();
            if (parent != null) {
                parent.removeView(fragmentView);
            }
        }
        return fragmentView;
    }

    private boolean onSwipeLeft() {
        if (swipeOpening) {
            return false;
        }
        try {
            if (visibleDialog != null) {
                visibleDialog.dismiss();
                visibleDialog = null;
            }
        } catch (Exception e) {
            FileLog.e("tmessages", e);
        }
        if (avatarImageView != null) {
            swipeOpening = true;
            avatarImageView.performClick();
        }
        return true;
    }

    private boolean onSwipeRight() {
        try {
            if (visibleDialog != null) {
                visibleDialog.dismiss();
                visibleDialog = null;
            }
        } catch (Exception e) {
            FileLog.e("tmessages", e);
        }
        finishFragment(true);
        return true;
    }

    private void checkSendButton() {
        String message = messsageEditText.getText().toString().trim();
        message = message.replaceAll("\n\n+", "\n\n");
        message = message.replaceAll(" +", " ");
        if (message.length() > 0) {
            sendButton.setVisibility(View.VISIBLE);
            audioSendButton.setVisibility(View.INVISIBLE);
        } else {
            sendButton.setVisibility(View.INVISIBLE);
            audioSendButton.setVisibility(View.VISIBLE);
        }
    }

    private void updateAudioRecordIntefrace() {
        if (parentActivity == null) {
            return;
        }
        if (recordingAudio) {
            try {
                if (mWakeLock == null) {
                    PowerManager pm = (PowerManager) parentActivity.getSystemService(Context.POWER_SERVICE);
                    mWakeLock = pm.newWakeLock(PowerManager.SCREEN_DIM_WAKE_LOCK | PowerManager.ON_AFTER_RELEASE, "audio record lock");
                    mWakeLock.acquire();
                }
            } catch (Exception e) {
                FileLog.e("tmessages", e);
            }
            try {
                prevOrientation = parentActivity.getRequestedOrientation();
                if(getResources().getConfiguration().orientation == Configuration.ORIENTATION_LANDSCAPE) {
                    parentActivity.setRequestedOrientation(ActivityInfo.SCREEN_ORIENTATION_LANDSCAPE);
                } else if(getResources().getConfiguration().orientation == Configuration.ORIENTATION_PORTRAIT) {
                    parentActivity.setRequestedOrientation(ActivityInfo.SCREEN_ORIENTATION_PORTRAIT);
                } else {
                    parentActivity.setRequestedOrientation(ActivityInfo.SCREEN_ORIENTATION_NOSENSOR);
                }
            } catch (Exception e) {
                FileLog.e("tmessages", e);
            }

            recordPanel.setVisibility(View.VISIBLE);
            recordTimeText.setText("00:00");
            lastTimeString = null;
            if(android.os.Build.VERSION.SDK_INT > 13) {
                FrameLayout.LayoutParams params = (FrameLayout.LayoutParams)slideText.getLayoutParams();
                params.leftMargin = Utilities.dp(30);
                slideText.setLayoutParams(params);
                slideText.setAlpha(1);
                recordPanel.setX(Utilities.displaySize.x);
                recordPanel.animate().setInterpolator(new AccelerateDecelerateInterpolator()).setListener(new Animator.AnimatorListener() {
                    @Override
                    public void onAnimationStart(Animator animator) {
                    }

                    @Override
                    public void onAnimationEnd(Animator animator) {
                        recordPanel.setX(0);
                    }

                    @Override
                    public void onAnimationCancel(Animator animator) {
                    }

                    @Override
                    public void onAnimationRepeat(Animator animator) {
                    }
                }).setDuration(300).translationX(0).start();
            }
        } else {
            if (mWakeLock != null) {
                try {
                    mWakeLock.release();
                    mWakeLock = null;
                } catch (Exception e) {
                    FileLog.e("tmessages", e);
                }
            }
            try {
                if (prevOrientation != -10) {
                    parentActivity.setRequestedOrientation(prevOrientation);
                    prevOrientation = -10;
                }
            } catch (Exception e) {
                FileLog.e("tmessages", e);
            }
            if(android.os.Build.VERSION.SDK_INT > 13) {
                recordPanel.animate().setInterpolator(new AccelerateDecelerateInterpolator()).setListener(new Animator.AnimatorListener() {
                    @Override
                    public void onAnimationStart(Animator animator) {

                    }

                    @Override
                    public void onAnimationEnd(Animator animator) {
                        FrameLayout.LayoutParams params = (FrameLayout.LayoutParams)slideText.getLayoutParams();
                        params.leftMargin = Utilities.dp(30);
                        slideText.setLayoutParams(params);
                        slideText.setAlpha(1);
                        recordPanel.setVisibility(View.GONE);
                    }

                    @Override
                    public void onAnimationCancel(Animator animator) {
                    }

                    @Override
                    public void onAnimationRepeat(Animator animator) {
                    }
                }).setDuration(300).translationX(Utilities.displaySize.x).start();
            } else {
                recordPanel.setVisibility(View.GONE);
            }
        }
    }

    private void sendMessage() {
        String message = messsageEditText.getText().toString().trim();
        if (processSendingText(message)) {
            messsageEditText.setText("");
            lastTypingTimeSend = 0;
            chatListView.post(new Runnable() {
                @Override
                public void run() {
                    chatListView.setSelectionFromTop(messages.size() - 1, -100000 - chatListView.getPaddingTop());
                }
            });
        }
    }

    private void scrollToLastMessage() {
        if (unread_end_reached || first_unread_id == 0) {
            chatListView.setSelectionFromTop(messages.size() - 1, -100000 - chatListView.getPaddingTop());
        } else {
            messages.clear();
            messagesByDays.clear();
            messagesDict.clear();
            progressView.setVisibility(View.VISIBLE);
            chatListView.setEmptyView(null);
            if (currentEncryptedChat == null) {
                maxMessageId = Integer.MAX_VALUE;
                minMessageId = Integer.MIN_VALUE;
            } else {
                maxMessageId = Integer.MIN_VALUE;
                minMessageId = Integer.MAX_VALUE;
            }
            maxDate = Integer.MIN_VALUE;
            minDate = 0;
            unread_end_reached = true;
            MessagesController.getInstance().loadMessages(dialog_id, 0, 30, 0, true, 0, classGuid, true, false);
            loading = true;
            chatAdapter.notifyDataSetChanged();
        }
    }

    private void showPagedownButton(boolean show, boolean animated) {
        if (pagedownButton == null) {
            return;
        }
        if (show) {
            if (pagedownButton.getVisibility() == View.GONE) {
                if (android.os.Build.VERSION.SDK_INT >= 16 && animated) {
                    pagedownButton.setVisibility(View.VISIBLE);
                    pagedownButton.setAlpha(0);
                    pagedownButton.animate().alpha(1).setDuration(200).start();
                } else {
                    pagedownButton.setVisibility(View.VISIBLE);
                }
            }
        } else {
            if (pagedownButton.getVisibility() == View.VISIBLE) {
                if (android.os.Build.VERSION.SDK_INT >= 16 && animated) {
                    pagedownButton.animate().alpha(0).withEndAction(new Runnable() {
                        @Override
                        public void run() {
                            pagedownButton.setVisibility(View.GONE);
                        }
                    }).setDuration(200).start();
                } else {
                    pagedownButton.setVisibility(View.GONE);
                }
            }
        }
    }

    @Override
    public void onAnimationEnd() {
        super.onAnimationEnd();
        if (invalidateAfterAnimation) {
            if (chatListView != null) {
                updateVisibleRows();
            }
        }
    }

    @Override
    public void willBeHidden() {
        super.willBeHidden();
        paused = true;
    }

    private void updateSecretStatus() {
        if (bottomOverlay == null) {
            return;
        }
        if (currentEncryptedChat == null || secretViewStatusTextView == null) {
            bottomOverlay.setVisibility(View.GONE);
            return;
        }
        boolean hideKeyboard = false;
        if (currentEncryptedChat instanceof TLRPC.TL_encryptedChatRequested) {
            bottomOverlayText.setText(LocaleController.getString("EncryptionProcessing", R.string.EncryptionProcessing));
            bottomOverlay.setVisibility(View.VISIBLE);
            hideKeyboard = true;
        } else if (currentEncryptedChat instanceof TLRPC.TL_encryptedChatWaiting) {
            bottomOverlayText.setText(Html.fromHtml(LocaleController.formatString("AwaitingEncryption", R.string.AwaitingEncryption, "<b>" + currentUser.first_name + "</b>")));
            bottomOverlay.setVisibility(View.VISIBLE);
            hideKeyboard = true;
        } else if (currentEncryptedChat instanceof TLRPC.TL_encryptedChatDiscarded) {
            bottomOverlayText.setText(LocaleController.getString("EncryptionRejected", R.string.EncryptionRejected));
            bottomOverlay.setVisibility(View.VISIBLE);
            hideKeyboard = true;
        } else if (currentEncryptedChat instanceof TLRPC.TL_encryptedChat) {
            bottomOverlay.setVisibility(View.GONE);
        }
        if (hideKeyboard) {
            hideEmojiPopup();
            if (parentActivity != null) {
                Utilities.hideKeyboard(parentActivity.getCurrentFocus());
            }
        }
        if (parentActivity != null) {
            parentActivity.supportInvalidateOptionsMenu();
        }
    }

    private void addToLoadingFile(String path, ProgressBar bar) {
        ArrayList<ProgressBar> arr = loadingFile.get(path);
        if (arr == null) {
            arr = new ArrayList<ProgressBar>();
            loadingFile.put(path, arr);
        }
        arr.add(bar);
    }

    private void removeFromloadingFile(String path, ProgressBar bar) {
        ArrayList<ProgressBar> arr = loadingFile.get(path);
        if (arr != null) {
            arr.remove(bar);
        }
    }

    private void updateOnlineCount() {
        if (info == null) {
            return;
        }
        onlineCount = 0;
        int currentTime = ConnectionsManager.getInstance().getCurrentTime();
        for (TLRPC.TL_chatParticipant participant : info.participants) {
            TLRPC.User user = MessagesController.getInstance().users.get(participant.user_id);
            if (user != null && user.status != null && (user.status.expires > currentTime || user.id == UserConfig.clientUserId) && user.status.expires > 10000) {
                onlineCount++;
            }
        }

        updateSubtitle();
    }

    private int getMessageType(MessageObject messageObject) {
        if (currentEncryptedChat == null) {
            if (messageObject.messageOwner.id <= 0 && messageObject.isOut()) {
                if (messageObject.messageOwner.send_state == MessagesController.MESSAGE_SEND_STATE_SEND_ERROR) {
                    return 0;
                } else {
                    return -1;
                }
            } else {
                if (messageObject.type == 7) {
                    return -1;
                } else if (messageObject.type == 10 || messageObject.type == 11) {
                    if (messageObject.messageOwner.id == 0) {
                        return -1;
                    }
                    return 1;
                } else {
                    if (!(messageObject.messageOwner.media instanceof TLRPC.TL_messageMediaEmpty)) {
                        if (messageObject.messageOwner.media instanceof TLRPC.TL_messageMediaVideo ||
                                messageObject.messageOwner.media instanceof TLRPC.TL_messageMediaPhoto ||
                                messageObject.messageOwner.media instanceof TLRPC.TL_messageMediaDocument) {
                            boolean canSave = false;
                            if (messageObject.messageOwner.attachPath != null && messageObject.messageOwner.attachPath.length() != 0) {
                                File f = new File(messageObject.messageOwner.attachPath);
                                if (f.exists()) {
                                    canSave = true;
                                }
                            }
                            if (!canSave) {
                                File f = new File(Utilities.getCacheDir(), messageObject.getFileName());
                                if (f.exists()) {
                                    canSave = true;
                                }
                            }
                            if (canSave) {
                                if (messageObject.messageOwner.media instanceof TLRPC.TL_messageMediaDocument) {
                                    String mime = messageObject.messageOwner.media.document.mime_type;
                                    if (mime != null && mime.equals("text/xml")) {
                                        return 5;
                                    }
                                }
                                return 4;
                            }
                        }
                        return 2;
                    } else {
                        return 3;
                    }
                }
            }
        } else {
            if (messageObject.type == 7) {
                return -1;
            } else if (messageObject.messageOwner.send_state == MessagesController.MESSAGE_SEND_STATE_SEND_ERROR) {
                return 0;
            } else if (messageObject.type == 10 || messageObject.type == 11 || messageObject.messageOwner.send_state == MessagesController.MESSAGE_SEND_STATE_SENDING) {
                if (messageObject.messageOwner.id == 0) {
                    return -1;
                }
                return 1;
            } else {
                if (!(messageObject.messageOwner.media instanceof TLRPC.TL_messageMediaEmpty)) {
                    if (messageObject.messageOwner.media instanceof TLRPC.TL_messageMediaVideo ||
                            messageObject.messageOwner.media instanceof TLRPC.TL_messageMediaPhoto ||
                            messageObject.messageOwner.media instanceof TLRPC.TL_messageMediaDocument) {
                        boolean canSave = false;
                        if (messageObject.messageOwner.attachPath != null && messageObject.messageOwner.attachPath.length() != 0) {
                            File f = new File(messageObject.messageOwner.attachPath);
                            if (f.exists()) {
                                canSave = true;
                            }
                        }
                        if (!canSave) {
                            File f = new File(Utilities.getCacheDir(), messageObject.getFileName());
                            if (f.exists()) {
                                canSave = true;
                            }
                        }
                        if (canSave) {
                            if (messageObject.messageOwner.media instanceof TLRPC.TL_messageMediaDocument) {
                                String mime = messageObject.messageOwner.media.document.mime_type;
                                if (mime != null && mime.equals("text/xml")) {
                                    return 5;
                                }
                            }
                            //return 4;
                        }
                    }
                    return 2;
                } else {
                    return 3;
                }
            }
        }
    }

    private void addToSelectedMessages(MessageObject messageObject) {
        if (selectedMessagesIds.containsKey(messageObject.messageOwner.id)) {
            selectedMessagesIds.remove(messageObject.messageOwner.id);
            if (messageObject.type == 0) {
                selectedMessagesCanCopyIds.remove(messageObject.messageOwner.id);
            }
        } else {
            selectedMessagesIds.put(messageObject.messageOwner.id, messageObject);
            if (messageObject.type == 0) {
                selectedMessagesCanCopyIds.put(messageObject.messageOwner.id, messageObject);
            }
        }
        if (mActionMode != null && mActionMode.getMenu() != null) {
            mActionMode.getMenu().findItem(copy).setVisible(selectedMessagesCanCopyIds.size() != 0);
        }
    }

    private void processRowSelect(View view) {
        View parentView = getRowParentView(view);
        if (parentView == null) {
            return;
        }
        MessageObject message = null;
        if (view instanceof ChatBaseCell) {
            message = ((ChatBaseCell)view).getMessageObject();
        } else {
            ChatListRowHolderEx holder = (ChatListRowHolderEx)parentView.getTag();
            message = holder.message;
        }

        if (getMessageType(message) < 2) {
            return;
        }
        addToSelectedMessages(message);
        updateActionModeTitle();
        updateVisibleRows();
    }

    private void updateActionModeTitle() {
        if (mActionMode == null) {
            return;
        }
        if (selectedMessagesIds.isEmpty()) {
            mActionMode.finish();
        } else {
            mActionMode.setTitle(String.format("%s %d", LocaleController.getString("Selected", R.string.Selected), selectedMessagesIds.size()));
        }
    }

    private void updateSubtitle() {
        if (isFinish) {
            return;
        }

        if (paused || getActivity() == null) {
            return;
        }

        ActionBar actionBar = parentActivity.getSupportActionBar();

        TextView title = (TextView)parentActivity.findViewById(R.id.action_bar_title);
        if (title == null) {
            final int subtitleId = parentActivity.getResources().getIdentifier("action_bar_title", "id", "android");
            title = (TextView)parentActivity.findViewById(subtitleId);
        }

        if (currentChat != null) {
            actionBar.setTitle(currentChat.title);
            if (title != null) {
                title.setCompoundDrawablesWithIntrinsicBounds(0, 0, 0, 0);
                title.setCompoundDrawablePadding(0);
            }
        } else if (currentUser != null) {
            if (currentUser.id / 1000 != 333 && ContactsController.getInstance().contactsDict.get(currentUser.id) == null && (ContactsController.getInstance().contactsDict.size() != 0 || !ContactsController.getInstance().loadingContacts)) {
                if (currentUser.phone != null && currentUser.phone.length() != 0) {
                    actionBar.setTitle(PhoneFormat.getInstance().format("+" + currentUser.phone));
                } else {
                    actionBar.setTitle(Utilities.formatName(currentUser.first_name, currentUser.last_name));
                }
            } else {
                actionBar.setTitle(Utilities.formatName(currentUser.first_name, currentUser.last_name));
            }

            if (title != null) {
                if (currentEncryptedChat != null) {
                    title.setCompoundDrawablesWithIntrinsicBounds(R.drawable.ic_lock_white, 0, 0, 0);
                    title.setCompoundDrawablePadding(Utilities.dp(4));
                } else {
                    title.setCompoundDrawablesWithIntrinsicBounds(0, 0, 0, 0);
                    title.setCompoundDrawablePadding(0);
                }
            }
        }

        CharSequence printString = MessagesController.getInstance().printingStrings.get(dialog_id);
        if (printString == null || printString.length() == 0) {
            lastPrintString = null;
            setTypingAnimation(false);
            if (currentChat != null) {
                if (currentChat instanceof TLRPC.TL_chatForbidden) {
                    actionBar.setSubtitle(LocaleController.getString("YouWereKicked", R.string.YouWereKicked));
                } else if (currentChat.left) {
                    actionBar.setSubtitle(LocaleController.getString("YouLeft", R.string.YouLeft));
                } else {
                    if (onlineCount > 0 && currentChat.participants_count != 0) {
                        actionBar.setSubtitle(String.format("%d %s, %d %s", currentChat.participants_count, LocaleController.getString("Members", R.string.Members), onlineCount, LocaleController.getString("Online", R.string.Online)));
                    } else {
                        actionBar.setSubtitle(String.format("%d %s", currentChat.participants_count, LocaleController.getString("Members", R.string.Members)));
                    }
                }
            } else if (currentUser != null) {
                if (currentUser.status == null) {
                    actionBar.setSubtitle(LocaleController.getString("Offline", R.string.Offline));
                } else {
                    int currentTime = ConnectionsManager.getInstance().getCurrentTime();
                    if (currentUser.status.expires > currentTime) {
                        actionBar.setSubtitle(LocaleController.getString("Online", R.string.Online));
                    } else {
                        if (currentUser.status.expires <= 10000) {
                            actionBar.setSubtitle(LocaleController.getString("Invisible", R.string.Invisible));
                        } else {
                            actionBar.setSubtitle(LocaleController.formatDateOnline(currentUser.status.expires));
                        }
                    }
                }
            }
        } else {
            lastPrintString = printString;
            actionBar.setSubtitle(printString);
            setTypingAnimation(true);
        }
    }

    private void checkAndUpdateAvatar() {
        TLRPC.FileLocation newPhoto = null;
        int placeHolderId = 0;
        if (currentUser != null) {
            currentUser = MessagesController.getInstance().users.get(currentUser.id);
            if (currentUser.photo != null) {
                newPhoto = currentUser.photo.photo_small;
            }
            placeHolderId = Utilities.getUserAvatarForId(currentUser.id);
        } else if (currentChat != null) {
            currentChat = MessagesController.getInstance().chats.get(currentChat.id);
            if (currentChat.photo != null) {
                newPhoto = currentChat.photo.photo_small;
            }
            placeHolderId = Utilities.getGroupAvatarForId(currentChat.id);
        }
        if (avatarImageView != null) {
            avatarImageView.setImage(newPhoto, "50_50", placeHolderId);
        }
    }

    @Override
    public void onSizeChanged(int height) {
        Rect localRect = new Rect();
        parentActivity.getWindow().getDecorView().getWindowVisibleDisplayFrame(localRect);

        WindowManager manager = (WindowManager) ApplicationLoader.applicationContext.getSystemService(Activity.WINDOW_SERVICE);
        if (manager == null || manager.getDefaultDisplay() == null) {
            return;
        }
        int rotation = manager.getDefaultDisplay().getRotation();

        if (height > Emoji.scale(50)) {
            if (rotation == Surface.ROTATION_270 || rotation == Surface.ROTATION_90) {
                keyboardHeightLand = height;
                parentActivity.getSharedPreferences("emoji", 0).edit().putInt("kbd_height_land3", keyboardHeightLand).commit();
            } else {
                keyboardHeight = height;
                parentActivity.getSharedPreferences("emoji", 0).edit().putInt("kbd_height", keyboardHeight).commit();
            }
        }

        if (emojiPopup != null && emojiPopup.isShowing()) {
            WindowManager wm = (WindowManager) parentActivity.getSystemService(Context.WINDOW_SERVICE);
            final WindowManager.LayoutParams layoutParams = (WindowManager.LayoutParams)emojiPopup.getContentView().getLayoutParams();
            layoutParams.width = contentView.getWidth();
            if (rotation == Surface.ROTATION_270 || rotation == Surface.ROTATION_90) {
                layoutParams.height = keyboardHeightLand;
            } else {
                layoutParams.height = keyboardHeight;
            }
            wm.updateViewLayout(emojiPopup.getContentView(), layoutParams);
            if (!keyboardVisible) {
                contentView.post(new Runnable() {
                    @Override
                    public void run() {
                        contentView.setPadding(0, 0, 0, layoutParams.height);
                        contentView.requestLayout();
                    }
                });
            }
        }

        boolean oldValue = keyboardVisible;
        keyboardVisible = height > 0;
        if (keyboardVisible && contentView.getPaddingBottom() > 0) {
            showEmojiPopup(false);
        } else if (!keyboardVisible && keyboardVisible != oldValue && emojiPopup != null && emojiPopup.isShowing()) {
            showEmojiPopup(false);
        }
    }

    @Override
    public void onActivityResultFragment(int requestCode, int resultCode, Intent data) {
        if (resultCode == Activity.RESULT_OK) {
            if (requestCode == 0) {
                Utilities.addMediaToGallery(currentPicturePath);
                processSendingPhoto(currentPicturePath, null);
                currentPicturePath = null;
            } else if (requestCode == 1) {
                if (data == null || data.getData() == null) {
                    return;
                }
                String tempPath = Utilities.getPath(data.getData());
                if (tempPath != null && tempPath.endsWith(".gif")) {
                    processSendingDocument(tempPath);
                } else {
                    processSendingPhoto(null, data.getData());
                }
            } else if (requestCode == 2) {
                String videoPath = null;
                if (data != null) {
                    Uri uri = data.getData();
                    boolean fromCamera = false;
                    if (uri != null && uri.getScheme() != null) {
                        fromCamera = uri.getScheme().contains("file");
                    } else if (uri == null) {
                        fromCamera = true;
                    }
                    if (fromCamera) {
                        if (uri != null) {
                            videoPath = uri.getPath();
                        } else {
                            videoPath = currentPicturePath;
                        }
                        Utilities.addMediaToGallery(currentPicturePath);
                        currentPicturePath = null;
                    } else {
                        try {
                            videoPath = Utilities.getPath(uri);
                        } catch (Exception e) {
                            FileLog.e("tmessages", e);
                        }
                    }
                }
                if (videoPath == null && currentPicturePath != null) {
                    File f = new File(currentPicturePath);
                    if (f.exists()) {
                        videoPath = currentPicturePath;
                    }
                    currentPicturePath = null;
                }
                processSendingVideo(videoPath);
            }
        }
    }

    @Override
    public void saveSelfArgs(Bundle args) {
        if (currentPicturePath != null) {
            args.putString("path", currentPicturePath);
        }
    }

    @Override
    public void restoreSelfArgs(Bundle args) {
        currentPicturePath = args.getString("path");
    }

    public boolean processSendingText(String text) {
        text = text.replaceAll("\n\n+", "\n\n");
        text = text.replaceAll(" +", " ");
        if (text.length() != 0) {
            int count = (int)Math.ceil(text.length() / 2048.0f);
            for (int a = 0; a < count; a++) {
                String mess = text.substring(a * 2048, Math.min((a + 1) * 2048, text.length()));
                MessagesController.getInstance().sendMessage(mess, dialog_id);
            }
            return true;
        }
        return false;
    }

    public void processSendingPhoto(String imageFilePath, Uri imageUri) {
        if ((imageFilePath == null || imageFilePath.length() == 0) && imageUri == null) {
            return;
        }
        TLRPC.TL_photo photo = MessagesController.getInstance().generatePhotoSizes(imageFilePath, imageUri);
        if (photo != null) {
            MessagesController.getInstance().sendMessage(photo, dialog_id);
            if (chatListView != null) {
                chatListView.setSelection(messages.size() + 1);
            }
            scrollToTopOnResume = true;
        }
    }

    public void processSendingDocument(String documentFilePath) {
        if (documentFilePath == null || documentFilePath.length() == 0) {
            return;
        }
        File f = new File(documentFilePath);
        if (!f.exists() || f.length() == 0) {
            return;
        }
        String name = f.getName();
        if (name == null) {
            name = "noname";
        }
        String ext = "";
        int idx = documentFilePath.lastIndexOf(".");
        if (idx != -1) {
            ext = documentFilePath.substring(idx + 1);
        }
        TLRPC.TL_document document = new TLRPC.TL_document();
        document.id = 0;
        document.user_id = UserConfig.clientUserId;
        document.date = ConnectionsManager.getInstance().getCurrentTime();
        document.file_name = name;
        document.size = (int)f.length();
        document.dc_id = 0;
        document.path = documentFilePath;
        if (ext.length() != 0) {
            MimeTypeMap myMime = MimeTypeMap.getSingleton();
            String mimeType = myMime.getMimeTypeFromExtension(ext.toLowerCase());
            if (mimeType != null) {
                document.mime_type = mimeType;
            } else {
                document.mime_type = "application/octet-stream";
            }
        } else {
            document.mime_type = "application/octet-stream";
        }
        if (document.mime_type.equals("image/gif")) {
            try {
                Bitmap bitmap = FileLoader.loadBitmap(f.getAbsolutePath(), null, 90, 90);
                if (bitmap != null) {
                    document.thumb = FileLoader.scaleAndSaveImage(bitmap, 90, 90, 55, currentEncryptedChat != null);
                    document.thumb.type = "s";
                }
            } catch (Exception e) {
                FileLog.e("tmessages", e);
            }
        }
        if (document.thumb == null) {
            document.thumb = new TLRPC.TL_photoSizeEmpty();
            document.thumb.type = "s";
        }
        MessagesController.getInstance().sendMessage(document, dialog_id);
    }

    public void processSendingVideo(final String videoPath) {
        if (videoPath == null || videoPath.length() == 0) {
            return;
        }
        Bitmap thumb = ThumbnailUtils.createVideoThumbnail(videoPath, MediaStore.Video.Thumbnails.MINI_KIND);
        TLRPC.PhotoSize size = FileLoader.scaleAndSaveImage(thumb, 90, 90, 55, currentEncryptedChat != null);
        if (size == null) {
            return;
        }
        size.type = "s";
        TLRPC.TL_video video = new TLRPC.TL_video();
        video.thumb = size;
        video.caption = "";
        video.id = 0;
        video.path = videoPath;
        File temp = new File(videoPath);
        if (temp != null && temp.exists()) {
            video.size = (int)temp.length();
        }
        UserConfig.lastLocalId--;
        UserConfig.saveConfig(false);

        MediaPlayer mp = MediaPlayer.create(ApplicationLoader.applicationContext, Uri.fromFile(new File(videoPath)));
        if (mp == null) {
            return;
        }
        video.duration = (int)Math.ceil(mp.getDuration() / 1000.0f);
        video.w = mp.getVideoWidth();
        video.h = mp.getVideoHeight();
        mp.release();

        MediaStore.Video.Media media = new MediaStore.Video.Media();
        MessagesController.getInstance().sendMessage(video, dialog_id);
        if (chatListView != null) {
            chatListView.setSelection(messages.size() + 1);
        }
        scrollToTopOnResume = true;
    }

    private void removeUnreadPlane(boolean reload) {
        if (unreadMessageObject != null) {
            messages.remove(unreadMessageObject);
            unread_end_reached = true;
            first_unread_id = 0;
            last_unread_id = 0;
            unread_to_load = 0;
            unreadMessageObject = null;
            if (reload) {
                chatAdapter.notifyDataSetChanged();
            }
        }
    }

    @SuppressWarnings("unchecked")
    @Override
    public void didReceivedNotification(int id, final Object... args) {
        if (id == MessagesController.messagesDidLoaded) {
            long did = (Long)args[0];
            if (did == dialog_id) {
                int offset = (Integer)args[1];
                int count = (Integer)args[2];
                boolean isCache = (Boolean)args[4];
                int fnid = (Integer)args[5];
                int last_unread_date = (Integer)args[8];
                boolean forwardLoad = (Boolean)args[9];
                boolean wasUnread = false;
                boolean positionToUnread = false;
                if (fnid != 0) {
                    first_unread_id = (Integer)args[5];
                    last_unread_id = (Integer)args[6];
                    unread_to_load = (Integer)args[7];
                    positionToUnread = true;
                }
                ArrayList<MessageObject> messArr = (ArrayList<MessageObject>)args[3];

                int newRowsCount = 0;
                unread_end_reached = last_unread_id == 0;
                for (int a = 0; a < messArr.size(); a++) {
                    MessageObject obj = messArr.get(a);
                    if (messagesDict.containsKey(obj.messageOwner.id)) {
                        continue;
                    }

                    if (obj.messageOwner.id > 0) {
                        maxMessageId = Math.min(obj.messageOwner.id, maxMessageId);
                        minMessageId = Math.max(obj.messageOwner.id, minMessageId);
                    } else if (currentEncryptedChat != null) {
                        maxMessageId = Math.max(obj.messageOwner.id, maxMessageId);
                        minMessageId = Math.min(obj.messageOwner.id, minMessageId);
                    }
                    maxDate = Math.max(maxDate, obj.messageOwner.date);
                    if (minDate == 0 || obj.messageOwner.date < minDate) {
                        minDate = obj.messageOwner.date;
                    }
                    if (!obj.isOut() && obj.messageOwner.unread) {
                        wasUnread = true;
                    }
                    messagesDict.put(obj.messageOwner.id, obj);
                    ArrayList<MessageObject> dayArray = messagesByDays.get(obj.dateKey);

                    if (dayArray == null) {
                        dayArray = new ArrayList<MessageObject>();
                        messagesByDays.put(obj.dateKey, dayArray);

                        TLRPC.Message dateMsg = new TLRPC.Message();
                        dateMsg.message = LocaleController.formatDateChat(obj.messageOwner.date);
                        dateMsg.id = 0;
                        MessageObject dateObj = new MessageObject(dateMsg, null);
                        dateObj.contentType = dateObj.type = 10;
                        if (forwardLoad) {
                            messages.add(0, dateObj);
                        } else {
                            messages.add(dateObj);
                        }
                        newRowsCount++;
                    }

                    newRowsCount++;
                    dayArray.add(obj);
                    if (forwardLoad) {
                        messages.add(0, obj);
                    } else {
                        messages.add(messages.size() - 1, obj);
                    }

                    if (!forwardLoad) {
                        if (obj.messageOwner.id == first_unread_id) {
                            TLRPC.Message dateMsg = new TLRPC.Message();
                            dateMsg.message = "";
                            dateMsg.id = 0;
                            MessageObject dateObj = new MessageObject(dateMsg, null);
                            dateObj.contentType = dateObj.type = 7;
                            boolean dateAdded = true;
                            if (a != messArr.size() - 1) {
                                MessageObject next = messArr.get(a + 1);
                                dateAdded = !next.dateKey.equals(obj.dateKey);
                            }
                            messages.add(messages.size() - (dateAdded ? 0 : 1), dateObj);
                            unreadMessageObject = dateObj;
                            newRowsCount++;
                        }
                        if (obj.messageOwner.id == last_unread_id) {
                            unread_end_reached = true;
                        }
                    }

                }

                if (unread_end_reached) {
                    first_unread_id = 0;
                    last_unread_id = 0;
                }

                if (forwardLoad) {
                    if (messArr.size() != count) {
                        unread_end_reached = true;
                        first_unread_id = 0;
                        last_unread_id = 0;
                    }

                    chatAdapter.notifyDataSetChanged();
                    loadingForward = false;
                } else {
                    if (messArr.size() != count) {
                        if (isCache) {
                            cacheEndReaced = true;
                            if (currentEncryptedChat != null) {
                                endReached = true;
                            }
                        } else {
                            cacheEndReaced = true;
                            endReached = true;
                        }
                    }
                    loading = false;

                    if (chatListView != null) {
                        if (first || scrollToTopOnResume) {
                            chatAdapter.notifyDataSetChanged();
                            if (positionToUnread && unreadMessageObject != null) {
                                if (messages.get(messages.size() - 1) == unreadMessageObject) {
                                    chatListView.setSelectionFromTop(0, Utilities.dp(-11));
                                } else {
                                    chatListView.setSelectionFromTop(messages.size() - messages.indexOf(unreadMessageObject), Utilities.dp(-11));
                                }
                                ViewTreeObserver obs = chatListView.getViewTreeObserver();
                                obs.addOnPreDrawListener(new ViewTreeObserver.OnPreDrawListener() {
                                    @Override
                                    public boolean onPreDraw() {
                                        if (messages.get(messages.size() - 1) == unreadMessageObject) {
                                            chatListView.setSelectionFromTop(0, Utilities.dp(-11));
                                        } else {
                                            chatListView.setSelectionFromTop(messages.size() - messages.indexOf(unreadMessageObject), Utilities.dp(-11));
                                        }
                                        chatListView.getViewTreeObserver().removeOnPreDrawListener(this);
                                        return false;
                                    }
                                });
                                chatListView.invalidate();
                                showPagedownButton(true, true);
                            } else {
                                chatListView.post(new Runnable() {
                                    @Override
                                    public void run() {
                                        chatListView.setSelectionFromTop(messages.size() - 1, -100000 - chatListView.getPaddingTop());
                                    }
                                });
                            }
                        } else {
                            int firstVisPos = chatListView.getLastVisiblePosition();
                            View firstVisView = chatListView.getChildAt(chatListView.getChildCount() - 1);
                            int top = ((firstVisView == null) ? 0 : firstVisView.getTop()) - chatListView.getPaddingTop();
                            chatAdapter.notifyDataSetChanged();
                            chatListView.setSelectionFromTop(firstVisPos + newRowsCount, top);
                        }

                        if (paused) {
                            scrollToTopOnResume = true;
                            if (positionToUnread && unreadMessageObject != null) {
                                scrollToTopUnReadOnResume = true;
                            }
                        }

                        if (first) {
                            if (chatListView.getEmptyView() == null) {
                                if (currentEncryptedChat == null) {
                                    chatListView.setEmptyView(emptyView);
                                } else {
                                    chatListView.setEmptyView(secretChatPlaceholder);
                                }
                            }
                        }
                    } else {
                        scrollToTopOnResume = true;
                        if (positionToUnread && unreadMessageObject != null) {
                            scrollToTopUnReadOnResume = true;
                        }
                    }
                }

                if (first && messages.size() > 0) {
                    if (last_unread_id != 0) {
                        MessagesController.getInstance().markDialogAsRead(dialog_id, messages.get(0).messageOwner.id, last_unread_id, 0, last_unread_date, wasUnread);
                    } else {
                        MessagesController.getInstance().markDialogAsRead(dialog_id, messages.get(0).messageOwner.id, minMessageId, 0, maxDate, wasUnread);
                    }
                    first = false;
                }

                if (progressView != null) {
                    progressView.setVisibility(View.GONE);
                }
            }
        } else if (id == 999) {
            if (animationInProgress) {
                invalidateAfterAnimation = true;
            } else {
                if (chatListView != null) {
                    chatListView.invalidateViews();
                }
            }
            if (emojiView != null) {
                emojiView.invalidateViews();
            }
        } else if (id == MessagesController.updateInterfaces) {
            int updateMask = (Integer)args[0];
            if ((updateMask & MessagesController.UPDATE_MASK_NAME) != 0 || (updateMask & MessagesController.UPDATE_MASK_STATUS) != 0 || (updateMask & MessagesController.UPDATE_MASK_CHAT_NAME) != 0 || (updateMask & MessagesController.UPDATE_MASK_CHAT_MEMBERS) != 0) {
                updateSubtitle();
                updateOnlineCount();
            }
            if ((updateMask & MessagesController.UPDATE_MASK_AVATAR) != 0 || (updateMask & MessagesController.UPDATE_MASK_CHAT_AVATAR) != 0 || (updateMask & MessagesController.UPDATE_MASK_NAME) != 0) {
                checkAndUpdateAvatar();
                if (animationInProgress) {
                    invalidateAfterAnimation = true;
                } else {
                    if (chatListView != null) {
                        updateVisibleRows();
                    }
                }
            }
            if ((updateMask & MessagesController.UPDATE_MASK_USER_PRINT) != 0) {
                CharSequence printString = MessagesController.getInstance().printingStrings.get(dialog_id);
                if (lastPrintString != null && printString == null || lastPrintString == null && printString != null || lastPrintString != null && printString != null && !lastPrintString.equals(printString)) {
                    updateSubtitle();
                }
            }
            if ((updateMask & MessagesController.UPDATE_MASK_USER_PHONE) != 0) {
                updateContactStatus();
            }
        } else if (id == MessagesController.didReceivedNewMessages) {
            long did = (Long)args[0];
            if (did == dialog_id) {

                boolean updateChat = false;
                ArrayList<MessageObject> arr = (ArrayList<MessageObject>)args[1];

                if (!unread_end_reached) {
                    int currentMaxDate = Integer.MIN_VALUE;
                    int currentMinMsgId = Integer.MIN_VALUE;
                    if (currentEncryptedChat != null) {
                        currentMinMsgId = Integer.MAX_VALUE;
                    }
                    boolean currentMarkAsRead = false;

                    for (MessageObject obj : arr) {
                        if (currentEncryptedChat != null && obj.messageOwner.action != null && obj.messageOwner.action instanceof TLRPC.TL_messageActionTTLChange && timerButton != null) {
                            timerButton.setTime(obj.messageOwner.action.ttl);
                        }
                        if (obj.isOut() && obj.messageOwner.send_state == MessagesController.MESSAGE_SEND_STATE_SENDING) {
                            scrollToLastMessage();
                            return;
                        }
                        if (messagesDict.containsKey(obj.messageOwner.id)) {
                            continue;
                        }
                        currentMaxDate = Math.max(currentMaxDate, obj.messageOwner.date);
                        if (obj.messageOwner.id > 0) {
                            currentMinMsgId = Math.max(obj.messageOwner.id, currentMinMsgId);
                        } else if (currentEncryptedChat != null) {
                            currentMinMsgId = Math.min(obj.messageOwner.id, currentMinMsgId);
                        }

                        if (!obj.isOut() && obj.messageOwner.unread) {
                            unread_to_load++;
                            currentMarkAsRead = true;
                        }
                        if (obj.type == 10 || obj.type == 11) {
                            updateChat = true;
                        }
                    }

                    if (currentMarkAsRead) {
                        if (paused) {
                            readWhenResume = true;
                            readWithDate = currentMaxDate;
                            readWithMid = currentMinMsgId;
                        } else {
                            if (messages.size() > 0) {
                                MessagesController.getInstance().markDialogAsRead(dialog_id, messages.get(0).messageOwner.id, currentMinMsgId, 0, currentMaxDate, true);
                            }
                        }
                    }
                    updateVisibleRows();
                } else {
                    boolean markAsRead = false;
                    int oldCount = messages.size();
                    for (MessageObject obj : arr) {
                        if (currentEncryptedChat != null && obj.messageOwner.action != null && obj.messageOwner.action instanceof TLRPC.TL_messageActionTTLChange && timerButton != null) {
                            timerButton.setTime(obj.messageOwner.action.ttl);
                        }
                        if (messagesDict.containsKey(obj.messageOwner.id)) {
                            continue;
                        }
                        if (minDate == 0 || obj.messageOwner.date < minDate) {
                            minDate = obj.messageOwner.date;
                        }
                        if (obj.messageOwner.attachPath != null && obj.messageOwner.attachPath.length() != 0) {
                            progressBarMap.put(obj.messageOwner.attachPath, null);
                        }

                        if (obj.isOut()) {
                            removeUnreadPlane(false);
                        }

                        if (!obj.isOut() && unreadMessageObject != null) {
                            unread_to_load++;
                        }

                        if (obj.messageOwner.id > 0) {
                            maxMessageId = Math.min(obj.messageOwner.id, maxMessageId);
                            minMessageId = Math.max(obj.messageOwner.id, minMessageId);
                        } else if (currentEncryptedChat != null) {
                            maxMessageId = Math.max(obj.messageOwner.id, maxMessageId);
                            minMessageId = Math.min(obj.messageOwner.id, minMessageId);
                        }
                        maxDate = Math.max(maxDate, obj.messageOwner.date);
                        messagesDict.put(obj.messageOwner.id, obj);
                        ArrayList<MessageObject> dayArray = messagesByDays.get(obj.dateKey);
                        if (dayArray == null) {
                            dayArray = new ArrayList<MessageObject>();
                            messagesByDays.put(obj.dateKey, dayArray);

                            TLRPC.Message dateMsg = new TLRPC.Message();
                            dateMsg.message = LocaleController.formatDateChat(obj.messageOwner.date);
                            dateMsg.id = 0;
                            MessageObject dateObj = new MessageObject(dateMsg, null);
                            dateObj.contentType = dateObj.type = 10;
                            messages.add(0, dateObj);
                        }
                        if (!obj.isOut() && obj.messageOwner.unread) {
                            obj.messageOwner.unread = false;
                            markAsRead = true;
                        }
                        dayArray.add(0, obj);
                        messages.add(0, obj);
                        if (obj.type == 10 || obj.type == 11) {
                            updateChat = true;
                        }
                    }
                    if (progressView != null) {
                        progressView.setVisibility(View.GONE);
                    }
                    if (chatAdapter != null) {
                        chatAdapter.notifyDataSetChanged();
                    } else {
                        scrollToTopOnResume = true;
                    }

                    if (chatListView != null && chatAdapter != null) {
                        int lastVisible = chatListView.getLastVisiblePosition();
                        if (endReached) {
                            lastVisible++;
                        }
                        if (lastVisible == oldCount) {
                            if (paused) {
                                scrollToTopOnResume = true;
                            } else {
                                chatListView.post(new Runnable() {
                                    @Override
                                    public void run() {
                                        chatListView.setSelectionFromTop(messages.size() - 1, -100000 - chatListView.getPaddingTop());
                                    }
                                });
                            }
                        } else {
                            showPagedownButton(true, true);
                        }
                    } else {
                        scrollToTopOnResume = true;
                    }

                    if (markAsRead) {
                        if (paused) {
                            readWhenResume = true;
                            readWithDate = maxDate;
                            readWithMid = minMessageId;
                        } else {
                            MessagesController.getInstance().markDialogAsRead(dialog_id, messages.get(0).messageOwner.id, minMessageId, 0, maxDate, true);
                        }
                    }
                }
                if (updateChat) {
                    updateSubtitle();
                    checkAndUpdateAvatar();
                }
            }
        } else if (id == MessagesController.closeChats) {
            if (messsageEditText != null && messsageEditText.isFocused()) {
                Utilities.hideKeyboard(messsageEditText);
            }
            removeSelfFromStack();
        } else if (id == MessagesController.messagesReaded) {
            ArrayList<Integer> markAsReadMessages = (ArrayList<Integer>)args[0];
            boolean updated = false;
            for (Integer ids : markAsReadMessages) {
                MessageObject obj = messagesDict.get(ids);
                if (obj != null) {
                    obj.messageOwner.unread = false;
                    updated = true;
                }
            }
            if (updated) {
                if (animationInProgress) {
                    invalidateAfterAnimation = true;
                } else {
                    if (chatListView != null) {
                        updateVisibleRows();
                    }
                }
            }
        } else if (id == MessagesController.messagesDeleted) {
            ArrayList<Integer> markAsDeletedMessages = (ArrayList<Integer>)args[0];
            boolean updated = false;
            for (Integer ids : markAsDeletedMessages) {
                MessageObject obj = messagesDict.get(ids);
                if (obj != null) {
                    int index = messages.indexOf(obj);
                    if (index != -1) {
                        messages.remove(index);
                        messagesDict.remove(ids);
                        ArrayList<MessageObject> dayArr = messagesByDays.get(obj.dateKey);
                        dayArr.remove(obj);
                        if (dayArr.isEmpty()) {
                            messagesByDays.remove(obj.dateKey);
                            if (index != -1) {
                                messages.remove(index);
                            }
                        }
                        updated = true;
                    }
                }
            }
            if (messages.isEmpty()) {
                if (!endReached && !loading) {
                    progressView.setVisibility(View.GONE);
                    chatListView.setEmptyView(null);
                    if (currentEncryptedChat == null) {
                        maxMessageId = Integer.MAX_VALUE;
                        minMessageId = Integer.MIN_VALUE;
                    } else {
                        maxMessageId = Integer.MIN_VALUE;
                        minMessageId = Integer.MAX_VALUE;
                    }
                    maxDate = Integer.MIN_VALUE;
                    minDate = 0;
                    MessagesController.getInstance().loadMessages(dialog_id, 0, 30, 0, !cacheEndReaced, minDate, classGuid, false, false);
                    loading = true;
                }
            }
            if (updated && chatAdapter != null) {
                removeUnreadPlane(false);
                chatAdapter.notifyDataSetChanged();
            }
        } else if (id == MessagesController.messageReceivedByServer) {
            Integer msgId = (Integer)args[0];
            MessageObject obj = messagesDict.get(msgId);
            if (obj != null) {
                Integer newMsgId = (Integer)args[1];
                MessageObject newMsgObj = (MessageObject)args[2];
                if (newMsgObj != null) {
                    obj.messageOwner.media = newMsgObj.messageOwner.media;
                }
                messagesDict.remove(msgId);
                messagesDict.put(newMsgId, obj);
                obj.messageOwner.id = newMsgId;
                obj.messageOwner.send_state = MessagesController.MESSAGE_SEND_STATE_SENT;
                if (animationInProgress) {
                    invalidateAfterAnimation = true;
                } else {
                    if (chatListView != null) {
                        updateVisibleRows();
                    }
                }
                if (obj.messageOwner.attachPath != null && obj.messageOwner.attachPath.length() != 0) {
                    progressBarMap.remove(obj.messageOwner.attachPath);
                }
            }
        } else if (id == MessagesController.messageReceivedByAck) {
            Integer msgId = (Integer)args[0];
            MessageObject obj = messagesDict.get(msgId);
            if (obj != null) {
                if (obj.messageOwner.attachPath != null && obj.messageOwner.attachPath.length() != 0) {
                    progressBarMap.remove(obj.messageOwner.attachPath);
                }
                obj.messageOwner.send_state = MessagesController.MESSAGE_SEND_STATE_SENT;
                if (animationInProgress) {
                    invalidateAfterAnimation = true;
                } else {
                    if (chatListView != null) {
                        updateVisibleRows();
                    }
                }
            }
        } else if (id == MessagesController.messageSendError) {
            Integer msgId = (Integer)args[0];
            MessageObject obj = messagesDict.get(msgId);
            if (obj != null) {
                obj.messageOwner.send_state = MessagesController.MESSAGE_SEND_STATE_SEND_ERROR;
                if (animationInProgress) {
                    invalidateAfterAnimation = true;
                } else {
                    if (chatListView != null) {
                        updateVisibleRows();
                    }
                }
                if (obj.messageOwner.attachPath != null && obj.messageOwner.attachPath.length() != 0) {
                    progressBarMap.remove(obj.messageOwner.attachPath);
                }
            }
        } else if (id == 997) {
            MessagesController.getInstance().sendMessage((Double) args[0], (Double) args[1], dialog_id);
            if (chatListView != null) {
                chatListView.setSelection(messages.size() + 1);
                scrollToTopOnResume = true;
            }
        } else if (id == MessagesController.chatInfoDidLoaded) {
            int chatId = (Integer)args[0];
            if (currentChat != null && chatId == currentChat.id) {
                info = (TLRPC.ChatParticipants)args[1];
                updateOnlineCount();
            }
        } else if (id == FileLoader.FileUploadProgressChanged) {
            String location = (String)args[0];
            boolean enc = (Boolean)args[2];
            if (enc && currentEncryptedChat == null) {
                return;
            } else if (!enc && currentEncryptedChat != null) {
                return;
            }
            ProgressBar bar;
            if ((bar = progressBarMap.get(location)) != null) {
                Float progress = (Float)args[1];
                bar.setProgress((int)(progress * 100));
            }
        } else if (id == FileLoader.FileDidFailedLoad) {
            String location = (String)args[0];
            if (loadingFile.containsKey(location)) {
                loadingFile.remove(location);
                if (animationInProgress) {
                    invalidateAfterAnimation = true;
                } else {
                    if (chatListView != null) {
                        updateVisibleRows();
                    }
                }
            }
        } else if (id == FileLoader.FileDidLoaded) {
            String location = (String)args[0];
            if (loadingFile.containsKey(location)) {
                loadingFile.remove(location);
                if (animationInProgress) {
                    invalidateAfterAnimation = true;
                } else {
                    if (chatListView != null) {
                        updateVisibleRows();
                    }
                }
            }
        } else if (id == FileLoader.FileLoadProgressChanged) {
            String location = (String)args[0];
            ArrayList<ProgressBar> arr = loadingFile.get(location);
            if (arr != null) {
                Float progress = (Float)args[1];
                for (ProgressBar bar : arr) {
                    bar.setProgress((int)(progress * 100));
                }
            }
        } else if (id == MessagesController.contactsDidLoaded) {
            updateContactStatus();
            updateSubtitle();
        } else if (id == MessagesController.encryptedChatUpdated) {
            TLRPC.EncryptedChat chat = (TLRPC.EncryptedChat)args[0];
            if (currentEncryptedChat != null && chat.id == currentEncryptedChat.id) {
                currentEncryptedChat = chat;
                updateContactStatus();
                updateSecretStatus();
            }
        } else if (id == MessagesController.messagesReadedEncrypted) {
            int encId = (Integer)args[0];
            if (currentEncryptedChat != null && currentEncryptedChat.id == encId) {
                int date = (Integer)args[1];
                boolean started = false;
                for (MessageObject obj : messages) {
                    if (!obj.isOut()) {
                        continue;
                    } else if (obj.isOut() && !obj.messageOwner.unread) {
                        break;
                    }
                    if (obj.messageOwner.date <= date) {
                        obj.messageOwner.unread = false;
                    }
                }
                if (chatListView != null) {
                    updateVisibleRows();
                }
            }
        } else if (id == MediaController.audioDidReset) {
            Integer mid = (Integer)args[0];
            if (chatListView != null) {
                int count = chatListView.getChildCount();
                for (int a = 0; a < count; a++) {
                    View view = chatListView.getChildAt(a);
                    if (view instanceof ChatAudioCell) {
                        ChatAudioCell cell = (ChatAudioCell)view;
                        if (cell.getMessageObject() != null && cell.getMessageObject().messageOwner.id == mid) {
                            cell.updateButtonState();
                            break;
                        }
                    }
                }
            }
        } else if (id == MediaController.audioProgressDidChanged) {
            Integer mid = (Integer)args[0];
            if (chatListView != null) {
                int count = chatListView.getChildCount();
                for (int a = 0; a < count; a++) {
                    View view = chatListView.getChildAt(a);
                    if (view instanceof ChatAudioCell) {
                        ChatAudioCell cell = (ChatAudioCell)view;
                        if (cell.getMessageObject() != null && cell.getMessageObject().messageOwner.id == mid) {
                            cell.updateProgress();
                            break;
                        }
                    }
                }
            }
        } else if (id == MediaController.recordProgressChanged) {
            Long time = (Long)args[0] / 1000;
            String str = String.format("%02d:%02d", time / 60, time % 60);
            if (lastTimeString == null || !lastPrintString.equals(str)) {
                if (recordTimeText != null) {
                    recordTimeText.setText(str);
                }
            }
        } else if (id == MessagesController.removeAllMessagesFromDialog) {
            messages.clear();
            messagesByDays.clear();
            messagesDict.clear();
            progressView.setVisibility(View.GONE);
            if (currentEncryptedChat == null) {
                chatListView.setEmptyView(emptyView);
            } else {
                chatListView.setEmptyView(secretChatPlaceholder);
            }
            if (currentEncryptedChat == null) {
                maxMessageId = Integer.MAX_VALUE;
                minMessageId = Integer.MIN_VALUE;
            } else {
                maxMessageId = Integer.MIN_VALUE;
                minMessageId = Integer.MAX_VALUE;
            }
            maxDate = Integer.MIN_VALUE;
            minDate = 0;
            chatAdapter.notifyDataSetChanged();
            if (mActionMode != null) {
                mActionMode.finish();
                mActionMode = null;
            }
        } else if (id == MediaController.recordStartError || id == MediaController.recordStopped) {
            if (recordingAudio) {
                recordingAudio = false;
                updateAudioRecordIntefrace();
            }
        } else if (id == MediaController.recordStarted) {
            if (!recordingAudio) {
                recordingAudio = true;
                updateAudioRecordIntefrace();
            }
        }
    }

    private void updateContactStatus() {
        if (topPanel == null) {
            return;
        }
        if (currentUser == null) {
            topPanel.setVisibility(View.GONE);
        } else {
            if (currentEncryptedChat != null && !(currentEncryptedChat instanceof TLRPC.TL_encryptedChat)
                    || currentUser.id / 1000 == 333
                    || (currentUser.phone != null && currentUser.phone.length() != 0 &&
                    ContactsController.getInstance().contactsDict.get(currentUser.id) != null &&
                    (ContactsController.getInstance().contactsDict.size() != 0 || !ContactsController.getInstance().loadingContacts))) {
                topPanel.setVisibility(View.GONE);
            } else {
                topPanel.setVisibility(View.VISIBLE);
                topPanelText.setShadowLayer(1, 0, Utilities.dp(1), 0xff8797a3);
                if (isCustomTheme) {
                    topPlaneClose.setImageResource(R.drawable.ic_msg_btn_cross_custom);
                    topPanel.setBackgroundResource(R.drawable.top_pane_custom);
                } else {
                    topPlaneClose.setImageResource(R.drawable.ic_msg_btn_cross_custom);
                    topPanel.setBackgroundResource(R.drawable.top_pane);
                }
                if (currentUser.phone != null && currentUser.phone.length() != 0) {
                    if (MessagesController.getInstance().hidenAddToContacts.get(currentUser.id) != null) {
                        topPanel.setVisibility(View.INVISIBLE);
                    } else {
                        topPanelText.setText(LocaleController.getString("AddToContacts", R.string.AddToContacts));
                        topPlaneClose.setVisibility(View.VISIBLE);
                        topPlaneClose.setOnClickListener(new View.OnClickListener() {
                            @Override
                            public void onClick(View v) {
                                MessagesController.getInstance().hidenAddToContacts.put(currentUser.id, currentUser);
                                topPanel.setVisibility(View.GONE);
                            }
                        });
                        topPanel.setOnClickListener(new View.OnClickListener() {
                            @Override
                            public void onClick(View v) {
                                if (parentActivity == null) {
                                    return;
                                }
                                ContactAddActivity fragment = new ContactAddActivity();
                                Bundle args = new Bundle();
                                args.putInt("user_id", currentUser.id);
                                fragment.setArguments(args);
                                ((LaunchActivity)parentActivity).presentFragment(fragment, "add_contact_" + currentUser.id, false);
                            }
                        });
                    }
                } else {
                    if (MessagesController.getInstance().hidenAddToContacts.get(currentUser.id) != null) {
                        topPanel.setVisibility(View.INVISIBLE);
                    } else {
                        topPanelText.setText(LocaleController.getString("ShareMyContactInfo", R.string.ShareMyContactInfo));
                        topPlaneClose.setVisibility(View.GONE);
                        topPanel.setOnClickListener(new View.OnClickListener() {
                            @Override
                            public void onClick(View v) {
                                MessagesController.getInstance().hidenAddToContacts.put(currentUser.id, currentUser);
                                topPanel.setVisibility(View.GONE);
                                MessagesController.getInstance().sendMessage(UserConfig.currentUser, dialog_id);
                                chatListView.post(new Runnable() {
                                    @Override
                                    public void run() {
                                        chatListView.setSelectionFromTop(messages.size() - 1, -100000 - chatListView.getPaddingTop());
                                    }
                                });
                            }
                        });
                    }
                }
            }
        }
    }

    private void createEmojiPopup() {
        emojiView = new EmojiView(parentActivity);
        emojiView.setListener(new EmojiView.Listener() {
            public void onBackspace() {
                messsageEditText.dispatchKeyEvent(new KeyEvent(0, 67));
            }

            public void onEmojiSelected(String paramAnonymousString) {
                int i = messsageEditText.getSelectionEnd();
                CharSequence localCharSequence = Emoji.replaceEmoji(paramAnonymousString);
                messsageEditText.setText(messsageEditText.getText().insert(i, localCharSequence));
                int j = i + localCharSequence.length();
                messsageEditText.setSelection(j, j);
            }
        });
        emojiPopup = new PopupWindow(emojiView);
    }

    private void showEmojiPopup(boolean show) {
        if (parentActivity == null) {
            return;
        }
        InputMethodManager localInputMethodManager = (InputMethodManager)parentActivity.getSystemService("input_method");
        if (show) {
            if (emojiPopup == null) {
                createEmojiPopup();
            }
            int currentHeight;
            WindowManager manager = (WindowManager) ApplicationLoader.applicationContext.getSystemService(Activity.WINDOW_SERVICE);
            int rotation = manager.getDefaultDisplay().getRotation();
            if (keyboardHeight <= 0) {
                keyboardHeight = parentActivity.getSharedPreferences("emoji", 0).getInt("kbd_height", Emoji.scale(200.0f));
            }
            if (keyboardHeightLand <= 0) {
                keyboardHeightLand = parentActivity.getSharedPreferences("emoji", 0).getInt("kbd_height_land3", Emoji.scale(200.0f));
            }
            if (rotation == Surface.ROTATION_270 || rotation == Surface.ROTATION_90) {
                currentHeight = keyboardHeightLand;
            } else {
                currentHeight = keyboardHeight;
            }
            emojiPopup.setHeight(View.MeasureSpec.makeMeasureSpec(currentHeight, View.MeasureSpec.EXACTLY));
            emojiPopup.setWidth(View.MeasureSpec.makeMeasureSpec(contentView.getWidth(), View.MeasureSpec.EXACTLY));

            emojiPopup.showAtLocation(parentActivity.getWindow().getDecorView(), 83, 0, 0);
            if (!keyboardVisible) {
                contentView.setPadding(0, 0, 0, currentHeight);
                emojiButton.setImageResource(R.drawable.ic_msg_panel_hide);
                return;
            }
            emojiButton.setImageResource(R.drawable.ic_msg_panel_kb);
            return;
        }
        if (emojiButton != null) {
            emojiButton.setImageResource(R.drawable.ic_msg_panel_smiles);
        }
        if (emojiPopup != null) {
            emojiPopup.dismiss();
        }
        if (contentView != null) {
            contentView.post(new Runnable() {
                public void run() {
                    if (contentView != null) {
                        contentView.setPadding(0, 0, 0, 0);
                    }
                }
            });
        }
    }

    public void hideEmojiPopup() {
        if (emojiPopup != null && emojiPopup.isShowing()) {
            showEmojiPopup(false);
        }
    }

    @Override
    public void applySelfActionBar() {
        if (parentActivity == null) {
            return;
        }
        ActionBar actionBar = parentActivity.getSupportActionBar();
        actionBar.setDisplayShowTitleEnabled(true);
        actionBar.setDisplayShowHomeEnabled(false);
        actionBar.setDisplayHomeAsUpEnabled(true);
        actionBar.setDisplayUseLogoEnabled(false);
        actionBar.setDisplayShowCustomEnabled(false);
        actionBar.setCustomView(null);
        updateSubtitle();
        ((LaunchActivity)parentActivity).fixBackButton();
    }

    @Override
    public void onResume() {
        super.onResume();
        if (isFinish) {
            return;
        }
        if (!firstStart && chatAdapter != null) {
            chatAdapter.notifyDataSetChanged();
        }
        MessagesController.getInstance().openned_dialog_id = dialog_id;
        if (scrollToTopOnResume) {
            if (scrollToTopUnReadOnResume && unreadMessageObject != null) {
                if (chatListView != null) {
                    chatListView.setSelectionFromTop(messages.size() - messages.indexOf(unreadMessageObject), -chatListView.getPaddingTop() - Utilities.dp(7));
                }
            } else {
                if (chatListView != null) {
                    chatListView.setSelection(messages.size() + 1);
                }
            }
            scrollToTopUnReadOnResume = false;
            scrollToTopOnResume = false;
        }
        firstStart = false;
        swipeOpening = false;
        if (emojiView != null) {
            emojiView.loadRecents();
        }
        paused = false;
        if (readWhenResume && !messages.isEmpty()) {
            readWhenResume = false;
            MessagesController.getInstance().markDialogAsRead(dialog_id, messages.get(0).messageOwner.id, readWithMid, 0, readWithDate, true);
        }
        if (getActivity() == null) {
            return;
        }
        ((LaunchActivity)parentActivity).showActionBar();
        ((LaunchActivity)parentActivity).updateActionBar();
        fixLayout();
        SharedPreferences preferences = ApplicationLoader.applicationContext.getSharedPreferences("mainconfig", Activity.MODE_PRIVATE);
        String lastMessageText = preferences.getString("dialog_" + dialog_id, null);
        if (lastMessageText != null) {
            SharedPreferences.Editor editor = preferences.edit();
            editor.remove("dialog_" + dialog_id);
            editor.commit();
            ignoreTextChange = true;
            messsageEditText.setText(lastMessageText);
            messsageEditText.setSelection(messsageEditText.getText().length());
            ignoreTextChange = false;
        }
        if (messsageEditText != null) {
            messsageEditText.postDelayed(new Runnable() {
                @Override
                public void run() {
                    if (messsageEditText != null) {
                        messsageEditText.requestFocus();
                    }
                }
            }, 400);
        }

//        if (currentEncryptedChat != null && parentActivity != null) {
//            parentActivity.getWindow().addFlags(WindowManager.LayoutParams.FLAG_SECURE);
//        }
    }

    private void setTypingAnimation(boolean start) {
        TextView subtitle = (TextView)parentActivity.findViewById(R.id.action_bar_subtitle);
        if (subtitle == null) {
            final int subtitleId = parentActivity.getResources().getIdentifier("action_bar_subtitle", "id", "android");
            subtitle = (TextView)parentActivity.findViewById(subtitleId);
        }
        if (subtitle != null) {
            if (start) {
                try {
                    if (currentChat != null) {
                        subtitle.setCompoundDrawablesWithIntrinsicBounds(R.drawable.typing_dots_chat, 0, 0, 0);
                    } else {
                        subtitle.setCompoundDrawablesWithIntrinsicBounds(R.drawable.typing_dots, 0, 0, 0);
                    }
                    subtitle.setCompoundDrawablePadding(Utilities.dp(4));
                    AnimationDrawable mAnim = (AnimationDrawable)subtitle.getCompoundDrawables()[0];
                    mAnim.setAlpha(200);
                    mAnim.start();
                } catch (Exception e) {
                    FileLog.e("tmessages", e);
                }
            } else {
                subtitle.setCompoundDrawablesWithIntrinsicBounds(0, 0, 0, 0);
            }
        }
    }

    @Override
    public void onPause() {
        super.onPause();
        if (mActionMode != null) {
            mActionMode.finish();
            mActionMode = null;
        }
        hideEmojiPopup();
        paused = true;
        MessagesController.getInstance().openned_dialog_id = 0;

        if (messsageEditText != null && messsageEditText.length() != 0) {
            SharedPreferences preferences = ApplicationLoader.applicationContext.getSharedPreferences("mainconfig", Activity.MODE_PRIVATE);
            SharedPreferences.Editor editor = preferences.edit();
            editor.putString("dialog_" + dialog_id, messsageEditText.getText().toString());
            editor.commit();
        }

//        if (currentEncryptedChat != null && parentActivity != null) {
//            parentActivity.getWindow().clearFlags(WindowManager.LayoutParams.FLAG_SECURE);
//        }
    }

    private void fixLayout() {
        if (chatListView != null) {
            ViewTreeObserver obs = chatListView.getViewTreeObserver();
            obs.addOnPreDrawListener(new ViewTreeObserver.OnPreDrawListener() {
                @Override
                public boolean onPreDraw() {
                    if (parentActivity == null) {
                        chatListView.getViewTreeObserver().removeOnPreDrawListener(this);
                        return false;
                    }
                    WindowManager manager = (WindowManager) ApplicationLoader.applicationContext.getSystemService(Activity.WINDOW_SERVICE);
                    Display display = manager.getDefaultDisplay();
                    int rotation = Surface.ROTATION_0;
                    if (display != null) {
                        rotation = display.getRotation();
                    }
                    int height;
                    int currentActionBarHeight = parentActivity.getSupportActionBar().getHeight();

                    if (currentActionBarHeight != Utilities.dp(48) && currentActionBarHeight != Utilities.dp(40)) {
                        height = currentActionBarHeight;
                    } else {
                        height = Utilities.dp(48);
                        if (rotation == Surface.ROTATION_270 || rotation == Surface.ROTATION_90) {
                            height = Utilities.dp(40);
                        }
                    }

                    if (avatarImageView != null) {
                        RelativeLayout.LayoutParams params = (RelativeLayout.LayoutParams) avatarImageView.getLayoutParams();
                        params.width = height;
                        params.height = height;
                        avatarImageView.setLayoutParams(params);
                    }

                    chatListView.getViewTreeObserver().removeOnPreDrawListener(this);

                    if (currentEncryptedChat != null) {
                        TextView title = (TextView) parentActivity.findViewById(R.id.action_bar_title);
                        if (title == null) {
                            final int subtitleId = parentActivity.getResources().getIdentifier("action_bar_title", "id", "android");
                            title = (TextView) parentActivity.findViewById(subtitleId);
                        }
                        if (title != null) {
                            title.setCompoundDrawablesWithIntrinsicBounds(R.drawable.ic_lock_white, 0, 0, 0);
                            title.setCompoundDrawablePadding(Utilities.dp(4));
                        }
                    }

                    return false;
                }
            });
        }
    }

    @Override
    public void onConfigurationChanged(android.content.res.Configuration newConfig) {
        super.onConfigurationChanged(newConfig);
        fixLayout();

        if (parentActivity != null) {
            Display display = parentActivity.getWindowManager().getDefaultDisplay();
            if(android.os.Build.VERSION.SDK_INT < 13) {
                displaySize.set(display.getWidth(), display.getHeight());
            } else {
                display.getSize(displaySize);
            }
        }
    }

    @Override
    public void onCreateOptionsMenu(Menu menu, MenuInflater inflater) {
        menu.clear();

        SupportMenuItem timeItem = null;

        if (currentEncryptedChat != null) {
            timeItem = (SupportMenuItem)menu.add(Menu.NONE, chat_enc_timer, Menu.NONE, null);
            timeItem.setShowAsAction(SupportMenuItem.SHOW_AS_ACTION_ALWAYS);
            timeItem.setActionView(R.layout.chat_header_enc_layout);
        }

        SubMenu subMenu = menu.addSubMenu(Menu.NONE, chat_menu_attach, Menu.NONE, LocaleController.getString("Attach", R.string.Attach)).setIcon(R.drawable.ic_ab_attach);
        SupportMenuItem menuItem = (SupportMenuItem)subMenu.getItem();
        menuItem.setShowAsAction(SupportMenuItem.SHOW_AS_ACTION_ALWAYS);

        subMenu.add(Menu.NONE, attach_photo, Menu.NONE, LocaleController.getString("ChatTakePhoto", R.string.ChatTakePhoto)).setIcon(R.drawable.ic_attach_photo);
        subMenu.add(Menu.NONE, attach_gallery, Menu.NONE, LocaleController.getString("ChatGallery", R.string.ChatGallery)).setIcon(R.drawable.ic_attach_gallery);
        subMenu.add(Menu.NONE, attach_video, Menu.NONE, LocaleController.getString("ChatVideo", R.string.ChatVideo)).setIcon(R.drawable.ic_attach_video);
        subMenu.add(Menu.NONE, attach_document, Menu.NONE, LocaleController.getString("ChatDocument", R.string.ChatDocument)).setIcon(R.drawable.ic_ab_doc);
        subMenu.add(Menu.NONE, attach_location, Menu.NONE, LocaleController.getString("ChatLocation", R.string.ChatLocation)).setIcon(R.drawable.ic_attach_location);

        SupportMenuItem avatarItem = (SupportMenuItem)menu.add(Menu.NONE, chat_menu_avatar, Menu.NONE, null);
        avatarItem.setShowAsAction(SupportMenuItem.SHOW_AS_ACTION_ALWAYS);
        avatarItem.setActionView(R.layout.chat_header_layout);

        if (currentEncryptedChat != null && !(currentEncryptedChat instanceof TLRPC.TL_encryptedChat) || currentChat != null && (currentChat instanceof TLRPC.TL_chatForbidden || currentChat.left)) {
            if (menuItem != null) {
                menuItem.setVisible(false);
            }

            if (timeItem != null) {
                timeItem.setVisible(false);
            }
        }

        if (timeItem != null && timeItem.getActionView() != null) {
            timerButton = (TimerButton)timeItem.getActionView().findViewById(R.id.chat_timer);
            timerButton.setOnClickListener(new View.OnClickListener() {
                @Override
                public void onClick(View view) {
                    AlertDialog.Builder builder = new AlertDialog.Builder(parentActivity);
                    builder.setTitle(LocaleController.getString("MessageLifetime", R.string.MessageLifetime));
                    builder.setItems(new CharSequence[]{
                            LocaleController.getString("ShortMessageLifetimeForever", R.string.ShortMessageLifetimeForever),
                            LocaleController.getString("ShortMessageLifetime2s", R.string.ShortMessageLifetime2s),
                            LocaleController.getString("ShortMessageLifetime5s", R.string.ShortMessageLifetime5s),
                            LocaleController.getString("ShortMessageLifetime1m", R.string.ShortMessageLifetime1m),
                            LocaleController.getString("ShortMessageLifetime1h", R.string.ShortMessageLifetime1h),
                            LocaleController.getString("ShortMessageLifetime1d", R.string.ShortMessageLifetime1d),
                            LocaleController.getString("ShortMessageLifetime1w", R.string.ShortMessageLifetime1w)

                    }, new DialogInterface.OnClickListener() {
                        @Override
                        public void onClick(DialogInterface dialog, int which) {
                            int oldValue = currentEncryptedChat.ttl;
                            if (which == 0) {
                                currentEncryptedChat.ttl = 0;
                            } else if (which == 1) {
                                currentEncryptedChat.ttl = 2;
                            } else if (which == 2) {
                                currentEncryptedChat.ttl = 5;
                            } else if (which == 3) {
                                currentEncryptedChat.ttl = 60;
                            } else if (which == 4) {
                                currentEncryptedChat.ttl = 60 * 60;
                            } else if (which == 5) {
                                currentEncryptedChat.ttl = 60 * 60 * 24;
                            } else if (which == 6) {
                                currentEncryptedChat.ttl = 60 * 60 * 24 * 7;
                            }
                            if (oldValue != currentEncryptedChat.ttl) {
                                MessagesController.getInstance().sendTTLMessage(currentEncryptedChat);
                                MessagesStorage.getInstance().updateEncryptedChat(currentEncryptedChat);
                            }
                        }
                    });
                    builder.setNegativeButton(LocaleController.getString("Cancel", R.string.Cancel), null);
                    builder.show().setCanceledOnTouchOutside(true);
                }
            });
            timerButton.setTime(currentEncryptedChat.ttl);
        }

        View avatarLayout = avatarItem.getActionView();
        avatarImageView = (BackupImageView)avatarLayout.findViewById(R.id.chat_avatar_image);

        avatarImageView.setOnClickListener(new View.OnClickListener() {
            @Override
            public void onClick(View view) {
                if (parentActivity == null) {
                    return;
                }
                if (currentUser != null) {
                    UserProfileActivity fragment = new UserProfileActivity();
                    Bundle args = new Bundle();
                    args.putInt("user_id", currentUser.id);
                    if (currentEncryptedChat != null) {
                        args.putLong("dialog_id", dialog_id);
                    }
                    fragment.setArguments(args);
                    ((LaunchActivity) parentActivity).presentFragment(fragment, "user_" + currentUser.id, swipeOpening);
                } else if (currentChat != null) {
                    if (info != null) {
                        if (info instanceof TLRPC.TL_chatParticipantsForbidden) {
                            return;
                        }
                        NotificationCenter.getInstance().addToMemCache(5, info);
                    }
                    if (currentChat.participants_count == 0 || currentChat.left || currentChat instanceof TLRPC.TL_chatForbidden) {
                        return;
                    }
                    ChatProfileActivity fragment = new ChatProfileActivity();
                    Bundle args = new Bundle();
                    args.putInt("chat_id", currentChat.id);
                    fragment.setArguments(args);
                    ((LaunchActivity) parentActivity).presentFragment(fragment, "chat_" + currentChat.id, swipeOpening);
                }
            }
        });

        TLRPC.FileLocation photo = null;
        int placeHolderId = 0;
        if (currentUser != null) {
            if (currentUser.photo != null) {
                photo = currentUser.photo.photo_small;
            }
            placeHolderId = Utilities.getUserAvatarForId(currentUser.id);
        } else if (currentChat != null) {
            if (currentChat.photo != null) {
                photo = currentChat.photo.photo_small;
            }
            placeHolderId = Utilities.getGroupAvatarForId(currentChat.id);
        }
        avatarImageView.setImage(photo, "50_50", placeHolderId);
    }

    private View getRowParentView(View v) {
        if (v instanceof ChatBaseCell) {
            return v;
        } else {
            while (!(v.getTag() instanceof ChatListRowHolderEx)) {
                ViewParent parent = v.getParent();
                if (!(parent instanceof View)) {
                    return null;
                }
                v = (View)v.getParent();
                if (v == null) {
                    return null;
                }
            }
            return v;
        }
    }

    public void createMenu(View v, boolean single) {
        if (mActionMode != null || parentActivity == null || getActivity() == null || isFinish || swipeOpening) {
            return;
        }

        selectedMessagesCanCopyIds.clear();
        selectedObject = null;
        forwaringMessage = null;
        selectedMessagesIds.clear();
        View parentView = getRowParentView(v);
        if (parentView == null) {
            return;
        }
        MessageObject message = null;
        if (v instanceof ChatBaseCell) {
            message = ((ChatBaseCell)v).getMessageObject();
        } else {
            ChatListRowHolderEx holder = (ChatListRowHolderEx)parentView.getTag();
            message = holder.message;
        }
        final int type = getMessageType(message);
        if (single || type < 2) {
            if (type >= 0) {
                selectedObject = message;
                AlertDialog.Builder builder = new AlertDialog.Builder(getActivity());

                CharSequence[] items = null;

                if (currentEncryptedChat == null) {
                    if (type == 0) {
                        items = new CharSequence[] {LocaleController.getString("Retry", R.string.Retry), LocaleController.getString("Delete", R.string.Delete)};
                    } else if (type == 1) {
                        items = new CharSequence[] {LocaleController.getString("Delete", R.string.Delete)};
                    } else if (type == 2) {
                        items = new CharSequence[] {LocaleController.getString("Forward", R.string.Forward), LocaleController.getString("Delete", R.string.Delete)};
                    } else if (type == 3) {
                        items = new CharSequence[] {LocaleController.getString("Forward", R.string.Forward), LocaleController.getString("Copy", R.string.Copy), LocaleController.getString("Delete", R.string.Delete)};
                    } else if (type == 4) {
                        items = new CharSequence[] {LocaleController.getString(selectedObject.messageOwner.media instanceof TLRPC.TL_messageMediaDocument ? "SaveToDownloads" : "SaveToGallery",
                                selectedObject.messageOwner.media instanceof TLRPC.TL_messageMediaDocument ? R.string.SaveToDownloads : R.string.SaveToGallery), LocaleController.getString("Forward", R.string.Forward), LocaleController.getString("Delete", R.string.Delete)};
                    } else if (type == 5) {
                        items = new CharSequence[] {LocaleController.getString("ApplyLocalizationFile", R.string.ApplyLocalizationFile), LocaleController.getString("SaveToDownloads", R.string.SaveToDownloads), LocaleController.getString("Forward", R.string.Forward), LocaleController.getString("Delete", R.string.Delete)};
                    }
                } else {
                    if (type == 0) {
                        items = new CharSequence[] {LocaleController.getString("Retry", R.string.Retry), LocaleController.getString("Delete", R.string.Delete)};
                    } else if (type == 1) {
                        items = new CharSequence[] {LocaleController.getString("Delete", R.string.Delete)};
                    } else if (type == 2) {
                        items = new CharSequence[] {LocaleController.getString("Delete", R.string.Delete)};
                    } else if (type == 3) {
                        items = new CharSequence[] {LocaleController.getString("Copy", R.string.Copy), LocaleController.getString("Delete", R.string.Delete)};
                    } else if (type == 4) {
                        items = new CharSequence[] {LocaleController.getString(selectedObject.messageOwner.media instanceof TLRPC.TL_messageMediaDocument ? "SaveToDownloads" : "SaveToGallery",
                                selectedObject.messageOwner.media instanceof TLRPC.TL_messageMediaDocument ? R.string.SaveToDownloads : R.string.SaveToGallery), LocaleController.getString("Delete", R.string.Delete)};
                    } else if (type == 5) {
                        items = new CharSequence[] {LocaleController.getString("ApplyLocalizationFile", R.string.ApplyLocalizationFile), LocaleController.getString("Delete", R.string.Delete)};
                    }
                }

                builder.setItems(items, new DialogInterface.OnClickListener() {
                    @Override
                    public void onClick(DialogInterface dialogInterface, int i) {
                        if (type == 0) {
                            if (i == 0) {
                                processSelectedOption(0);
                            } else if (i == 1) {
                                processSelectedOption(1);
                            }
                        } else if (type == 1) {
                            processSelectedOption(1);
                        } else if (type == 2) {
                            if (currentEncryptedChat == null) {
                                if (i == 0) {
                                    processSelectedOption(2);
                                } else if (i == 1) {
                                    processSelectedOption(1);
                                }
                            } else {
                                processSelectedOption(1);
                            }
                        } else if (type == 3) {
                            if (currentEncryptedChat == null) {
                                if (i == 0) {
                                    processSelectedOption(2);
                                } else if (i == 1) {
                                    processSelectedOption(3);
                                } else if (i == 2) {
                                    processSelectedOption(1);
                                }
                            } else {
                                if (i == 0) {
                                    processSelectedOption(3);
                                } else if (i == 1) {
                                    processSelectedOption(1);
                                }
                            }
                        } else if (type == 4) {
                            if (currentEncryptedChat == null) {
                                if (i == 0) {
                                    String fileName = selectedObject.getFileName();
                                    if (selectedObject.type == 3) {
                                        MediaController.saveFile(fileName, selectedObject.messageOwner.attachPath, parentActivity, 1, null);
                                    } else if (selectedObject.type == 1) {
                                        MediaController.saveFile(fileName, selectedObject.messageOwner.attachPath, parentActivity, 0, null);
                                    } else if (selectedObject.type == 8 || selectedObject.type == 9) {
                                        MediaController.saveFile(fileName, selectedObject.messageOwner.attachPath, parentActivity, 2, selectedObject.messageOwner.media.document.file_name);
                                    }
                                } else if (i == 1) {
                                    processSelectedOption(2);
                                } else if (i == 2) {
                                    processSelectedOption(1);
                                }
                            } else {
                                if (i == 0) {

                                } else if (i == 1) {
                                    processSelectedOption(1);
                                }
                            }
                        } else if (type == 5) {
                            if (currentEncryptedChat == null) {
                                if (i == 1) {
                                    String fileName = selectedObject.getFileName();
                                    if (selectedObject.type == 3) {
                                        MediaController.saveFile(fileName, selectedObject.messageOwner.attachPath, parentActivity, 1, null);
                                    } else if (selectedObject.type == 1) {
                                        MediaController.saveFile(fileName, selectedObject.messageOwner.attachPath, parentActivity, 0, null);
                                    } else if (selectedObject.type == 8 || selectedObject.type == 9) {
                                        MediaController.saveFile(fileName, selectedObject.messageOwner.attachPath, parentActivity, 2, selectedObject.messageOwner.media.document.file_name);
                                    }
                                } else if (i == 2) {
                                    processSelectedOption(2);
                                } else if (i == 3) {
                                    processSelectedOption(1);
                                }
                            } else {
                                if (i == 1) {
                                    processSelectedOption(1);
                                }
                            }
                            if (i == 0) {
                                File locFile = null;
                                if (selectedObject.messageOwner.attachPath != null && selectedObject.messageOwner.attachPath.length() != 0) {
                                    File f = new File(selectedObject.messageOwner.attachPath);
                                    if (f.exists()) {
                                        locFile = f;
                                    }
                                }
                                if (locFile == null) {
                                    File f = new File(Utilities.getCacheDir(), selectedObject.getFileName());
                                    if (f.exists()) {
                                        locFile = f;
                                    }
                                }
                                if (locFile != null) {
                                    if (LocaleController.getInstance().applyLanguageFile(locFile)) {
                                        ((LaunchActivity)parentActivity).presentFragment(new LanguageSelectActivity(), "settings_lang", false);
                                    } else if (parentActivity != null) {
                                        AlertDialog.Builder builder = new AlertDialog.Builder(parentActivity);
                                        builder.setTitle(LocaleController.getString("AppName", R.string.AppName));
                                        builder.setMessage(LocaleController.getString("IncorrectLocalization", R.string.IncorrectLocalization));
                                        builder.setPositiveButton(LocaleController.getString("OK", R.string.OK), null);
                                        visibleDialog = builder.show();
                                        visibleDialog.setCanceledOnTouchOutside(true);

                                        visibleDialog.setOnDismissListener(new DialogInterface.OnDismissListener() {
                                            @Override
                                            public void onDismiss(DialogInterface dialog) {
                                                visibleDialog = null;
                                            }
                                        });
                                    }
                                }
                            }
                        }
                    }
                });

                builder.setTitle(LocaleController.getString("Message", R.string.Message));
                visibleDialog = builder.show();
                visibleDialog.setCanceledOnTouchOutside(true);

                visibleDialog.setOnDismissListener(new DialogInterface.OnDismissListener() {
                    @Override
                    public void onDismiss(DialogInterface dialog) {
                        visibleDialog = null;
                    }
                });
            }
            return;
        }
        addToSelectedMessages(message);
        mActionMode = parentActivity.startSupportActionMode(mActionModeCallback);
        updateActionModeTitle();
        updateVisibleRows();
    }

    private void processSelectedOption(int option) {
        if (option == 0) {
            if (selectedObject != null && selectedObject.messageOwner.id < 0) {
                if (selectedObject.type == 0) {
                    if (selectedObject.messageOwner instanceof TLRPC.TL_messageForwarded) {
                        MessagesController.getInstance().sendMessage(selectedObject, dialog_id);
                    } else {
                        MessagesController.getInstance().sendMessage(selectedObject.messageOwner.message, dialog_id);
                    }
                } else if (selectedObject.type == 4) {
                    MessagesController.getInstance().sendMessage(selectedObject.messageOwner.media.geo.lat, selectedObject.messageOwner.media.geo._long, dialog_id);
                } else if (selectedObject.type == 1) {
                    if (selectedObject.messageOwner instanceof TLRPC.TL_messageForwarded) {
                        MessagesController.getInstance().sendMessage(selectedObject, dialog_id);
                    } else {
                        TLRPC.TL_photo photo = (TLRPC.TL_photo)selectedObject.messageOwner.media.photo;
                        MessagesController.getInstance().sendMessage(photo, dialog_id);
                    }
                } else if (selectedObject.type == 3) {
                    if (selectedObject.messageOwner instanceof TLRPC.TL_messageForwarded) {
                        MessagesController.getInstance().sendMessage(selectedObject, dialog_id);
                    } else {
                        TLRPC.TL_video video = (TLRPC.TL_video)selectedObject.messageOwner.media.video;
                        video.path = selectedObject.messageOwner.attachPath;
                        MessagesController.getInstance().sendMessage(video, dialog_id);
                    }
                } else if (selectedObject.type == 12 || selectedObject.type == 13) {
                    TLRPC.User user = MessagesController.getInstance().users.get(selectedObject.messageOwner.media.user_id);
                    MessagesController.getInstance().sendMessage(user, dialog_id);
                } else if (selectedObject.type == 8 || selectedObject.type == 9) {
                    TLRPC.TL_document document = (TLRPC.TL_document)selectedObject.messageOwner.media.document;
                    document.path = selectedObject.messageOwner.attachPath;
                    MessagesController.getInstance().sendMessage(document, dialog_id);
                } else if (selectedObject.type == 2) {
                    TLRPC.TL_audio audio = (TLRPC.TL_audio)selectedObject.messageOwner.media.audio;
                    audio.path = selectedObject.messageOwner.attachPath;
                    MessagesController.getInstance().sendMessage(audio, dialog_id);
                }
                ArrayList<Integer> arr = new ArrayList<Integer>();
                arr.add(selectedObject.messageOwner.id);
                ArrayList<Long> random_ids = null;
                if (currentEncryptedChat != null && selectedObject.messageOwner.random_id != 0) {
                    random_ids = new ArrayList<Long>();
                    random_ids.add(selectedObject.messageOwner.random_id);
                }
                MessagesController.getInstance().deleteMessages(arr, random_ids, currentEncryptedChat);
                chatListView.setSelection(messages.size() + 1);
            }
        } else if (option == 1) {
            if (selectedObject != null) {
                ArrayList<Integer> ids = new ArrayList<Integer>();
                ids.add(selectedObject.messageOwner.id);
                removeUnreadPlane(true);
                ArrayList<Long> random_ids = null;
                if (currentEncryptedChat != null && selectedObject.messageOwner.random_id != 0) {
                    random_ids = new ArrayList<Long>();
                    random_ids.add(selectedObject.messageOwner.random_id);
                }
                MessagesController.getInstance().deleteMessages(ids, random_ids, currentEncryptedChat);
                selectedObject = null;
            }
        } else if (option == 2) {
            if (selectedObject != null) {
                if (parentActivity == null) {
                    return;
                }
                forwaringMessage = selectedObject;
                selectedObject = null;

                MessagesActivity fragment = new MessagesActivity();
                fragment.selectAlertString = R.string.ForwardMessagesTo;
                fragment.selectAlertStringDesc = "ForwardMessagesTo";
                fragment.animationType = 1;
                Bundle args = new Bundle();
                args.putBoolean("onlySelect", true);
                args.putBoolean("serverOnly", true);
                fragment.setArguments(args);
                fragment.delegate = this;
                ((LaunchActivity)parentActivity).presentFragment(fragment, "select_chat", false);
            }
        } else if (option == 3) {
            if (selectedObject != null) {
                if(android.os.Build.VERSION.SDK_INT < 11) {
                    android.text.ClipboardManager clipboard = (android.text.ClipboardManager)parentActivity.getSystemService(Context.CLIPBOARD_SERVICE);
                    clipboard.setText(selectedObject.messageText);
                } else {
                    android.content.ClipboardManager clipboard = (android.content.ClipboardManager)parentActivity.getSystemService(Context.CLIPBOARD_SERVICE);
                    android.content.ClipData clip = android.content.ClipData.newPlainText("label", selectedObject.messageText);
                    clipboard.setPrimaryClip(clip);
                }
                selectedObject = null;
            }
        }
    }

    @Override
    public void didSelectFile(DocumentSelectActivity activity, String path, String name, String ext, long size) {
        activity.finishFragment();
        TLRPC.TL_document document = new TLRPC.TL_document();
        document.id = 0;
        document.user_id = UserConfig.clientUserId;
        document.date = ConnectionsManager.getInstance().getCurrentTime();
        document.file_name = name;
        document.size = (int)size;
        document.dc_id = 0;
        document.path = path;
        if (ext.length() != 0) {
            MimeTypeMap myMime = MimeTypeMap.getSingleton();
            String mimeType = myMime.getMimeTypeFromExtension(ext.toLowerCase());
            if (mimeType != null) {
                document.mime_type = mimeType;
            } else {
                document.mime_type = "application/octet-stream";
            }
        } else {
            document.mime_type = "application/octet-stream";
        }
        if (document.mime_type.equals("image/gif")) {
            try {
                Bitmap bitmap = FileLoader.loadBitmap(path, null, 90, 90);
                if (bitmap != null) {
                    document.thumb = FileLoader.scaleAndSaveImage(bitmap, 90, 90, 80, currentEncryptedChat != null);
                    document.thumb.type = "s";
                }
            } catch (Exception e) {
                FileLog.e("tmessages", e);
            }
        }
        if (document.thumb == null) {
            document.thumb = new TLRPC.TL_photoSizeEmpty();
            document.thumb.type = "s";
        }
        MessagesController.getInstance().sendMessage(document, dialog_id);
    }

    @Override
    public void didSelectDialog(MessagesActivity activity, long did) {
        if (dialog_id != 0 && (forwaringMessage != null || !selectedMessagesIds.isEmpty())) {
            if (did != dialog_id) {
                int lower_part = (int)did;
                if (lower_part != 0) {
                    ActionBarActivity inflaterActivity = parentActivity;
                    if (inflaterActivity == null) {
                        inflaterActivity = (ActionBarActivity)getActivity();
                    }
                    activity.removeSelfFromStack();
                    ChatActivity fragment = new ChatActivity();
                    Bundle bundle = new Bundle();
                    if (lower_part > 0) {
                        bundle.putInt("user_id", lower_part);
                        fragment.setArguments(bundle);
                        fragment.scrollToTopOnResume = true;
                        ActionBarActivity act = (ActionBarActivity)getActivity();
                        if (inflaterActivity != null) {
                            ((LaunchActivity)inflaterActivity).presentFragment(fragment, "chat" + Math.random(), false);
                        }
                    } else if (lower_part < 0) {
                        bundle.putInt("chat_id", -lower_part);
                        fragment.setArguments(bundle);
                        fragment.scrollToTopOnResume = true;
                        if (inflaterActivity != null) {
                            ((LaunchActivity)inflaterActivity).presentFragment(fragment, "chat" + Math.random(), false);
                        }
                    }
                    removeSelfFromStack();
                    if (forwaringMessage != null) {
                        if (forwaringMessage.messageOwner.id > 0) {
                            MessagesController.getInstance().sendMessage(forwaringMessage, did);
                        }
                        forwaringMessage = null;
                    } else {
                        ArrayList<Integer> ids = new ArrayList<Integer>(selectedMessagesIds.keySet());
                        Collections.sort(ids);
                        for (Integer id : ids) {
                            if (id > 0) {
                                MessagesController.getInstance().sendMessage(selectedMessagesIds.get(id), did);
                            }
                        }
                        selectedMessagesIds.clear();
                    }
                } else {
                    activity.finishFragment();
                }
            } else {
                activity.finishFragment();
                if (forwaringMessage != null) {
                    MessagesController.getInstance().sendMessage(forwaringMessage, did);
                    forwaringMessage = null;
                } else {
                    ArrayList<Integer> ids = new ArrayList<Integer>(selectedMessagesIds.keySet());
                    Collections.sort(ids, new Comparator<Integer>() {
                        @Override
                        public int compare(Integer lhs, Integer rhs) {
                            return lhs.compareTo(rhs);
                        }
                    });
                    for (Integer id : ids) {
                        MessagesController.getInstance().sendMessage(selectedMessagesIds.get(id), did);
                    }
                    selectedMessagesIds.clear();
                }
                chatListView.setSelection(messages.size() + 1);
                scrollToTopOnResume = true;
            }
        }
    }

    @Override
    public boolean onBackPressed() {
        if (emojiPopup != null && emojiPopup.isShowing()) {
            hideEmojiPopup();
            return false;
        } else {
            return true;
        }
    }

    @Override
    public boolean onOptionsItemSelected(MenuItem item) {
        int itemId = item.getItemId();
        switch (itemId) {
            case android.R.id.home:
                finishFragment();
                break;
            case attach_photo: {
                try {
                    Intent takePictureIntent = new Intent(MediaStore.ACTION_IMAGE_CAPTURE);
                    File image = Utilities.generatePicturePath();
                    if (image != null) {
                        takePictureIntent.putExtra(MediaStore.EXTRA_OUTPUT, Uri.fromFile(image));
                        currentPicturePath = image.getAbsolutePath();
                    }
                    parentActivity.startActivityForResult(takePictureIntent, 0);
                } catch (Exception e) {
                    FileLog.e("tmessages", e);
                }
                break;
            }
            case attach_gallery: {
                try {
                    Intent photoPickerIntent = new Intent(Intent.ACTION_PICK);
                    photoPickerIntent.setType("image/*");
                    parentActivity.startActivityForResult(photoPickerIntent, 1);
                } catch (Exception e) {
                    FileLog.e("tmessages", e);
                }
                break;
            }
            case attach_video: {
                try {
                    Intent pickIntent = new Intent();
                    pickIntent.setType("video/*");
                    pickIntent.setAction(Intent.ACTION_GET_CONTENT);
                    pickIntent.putExtra(MediaStore.EXTRA_SIZE_LIMIT, (long)(1024 * 1024 * 1000));
                    Intent takeVideoIntent = new Intent(MediaStore.ACTION_VIDEO_CAPTURE);
                    File video = Utilities.generateVideoPath();
                    if (video != null) {
                        if(android.os.Build.VERSION.SDK_INT > 16) {
                            takeVideoIntent.putExtra(MediaStore.EXTRA_OUTPUT, Uri.fromFile(video));
                        }
                        takeVideoIntent.putExtra(MediaStore.EXTRA_SIZE_LIMIT, (long)(1024 * 1024 * 1000));
                        currentPicturePath = video.getAbsolutePath();
                    }
                    Intent chooserIntent = Intent.createChooser(pickIntent, "");
                    chooserIntent.putExtra(Intent.EXTRA_INITIAL_INTENTS, new Intent[] { takeVideoIntent });

                    parentActivity.startActivityForResult(chooserIntent, 2);
                } catch (Exception e) {
                    FileLog.e("tmessages", e);
                }
                break;
            }
            case attach_location: {
                if (!isGoogleMapsInstalled()) {
                    return true;
                }
                LocationActivity fragment = new LocationActivity();
                ((LaunchActivity)parentActivity).presentFragment(fragment, "location", false);
                break;
            }
            case attach_document: {
                DocumentSelectActivity fragment = new DocumentSelectActivity();
                fragment.delegate = this;
                ((LaunchActivity)parentActivity).presentFragment(fragment, "document", false);
                break;
            }
        }
        return true;
    }

    public boolean isGoogleMapsInstalled() {
        try {
            ApplicationInfo info = ApplicationLoader.applicationContext.getPackageManager().getApplicationInfo("com.google.android.apps.maps", 0 );
            return true;
        } catch(PackageManager.NameNotFoundException e) {
            AlertDialog.Builder builder = new AlertDialog.Builder(parentActivity);
            builder.setMessage("Install Google Maps?");
            builder.setCancelable(true);
            builder.setPositiveButton(LocaleController.getString("OK", R.string.OK), new DialogInterface.OnClickListener() {
                @Override
                public void onClick(DialogInterface dialogInterface, int i) {
                    try {
                        Intent intent = new Intent(Intent.ACTION_VIEW, Uri.parse("market://details?id=com.google.android.apps.maps"));
                        startActivity(intent);
                    } catch (Exception e) {
                        FileLog.e("tmessages", e);
                    }
                }
            });
            builder.setNegativeButton(R.string.Cancel, null);
            visibleDialog = builder.create();
            visibleDialog.setCanceledOnTouchOutside(true);
            visibleDialog.show();
            return false;
        }
    }

    private void updateVisibleRows() {
        if (chatListView == null) {
            return;
        }
        int count = chatListView.getChildCount();
        for (int a = 0; a < count; a++) {
            View view = chatListView.getChildAt(a);
            Object tag = view.getTag();
            if (tag instanceof ChatListRowHolderEx) {
                ChatListRowHolderEx holder = (ChatListRowHolderEx)tag;
                holder.update();

                boolean disableSelection = false;
                boolean selected = false;
                if (mActionMode != null) {
                    if (selectedMessagesIds.containsKey(holder.message.messageOwner.id)) {
                        view.setBackgroundColor(0x6633b5e5);
                        selected = true;
                    } else {
                        view.setBackgroundColor(0);
                    }
                    disableSelection = true;
                } else {
                    view.setBackgroundColor(0);
                }
                updateRowBackground(holder, disableSelection, selected);
            } else if (view instanceof ChatBaseCell) {
                ChatBaseCell cell = (ChatBaseCell)view;

                boolean disableSelection = false;
                boolean selected = false;
                if (mActionMode != null) {
                    if (selectedMessagesIds.containsKey(cell.getMessageObject().messageOwner.id)) {
                        view.setBackgroundColor(0x6633b5e5);
                        selected = true;
                    } else {
                        view.setBackgroundColor(0);
                    }
                    disableSelection = true;
                } else {
                    view.setBackgroundColor(0);
                }

                cell.setMessageObject(cell.getMessageObject());

                cell.setCheckPressed(!disableSelection, disableSelection && selected);
            }
        }
    }

    private void updateRowBackground(ChatListRowHolderEx holder, boolean disableSelection, boolean selected) {
        int messageType = holder.message.type;
        if (!disableSelection) {
            if (messageType == 12) {
                holder.chatBubbleView.setBackgroundResource(R.drawable.chat_outgoing_text_states);
                holder.chatBubbleView.setPadding(Utilities.dp(6), Utilities.dp(6), Utilities.dp(18), 0);
            } else if (messageType == 13) {
                holder.chatBubbleView.setBackgroundResource(R.drawable.chat_incoming_text_states);
                holder.chatBubbleView.setPadding(Utilities.dp(15), Utilities.dp(6), Utilities.dp(9), 0);
            } else if (messageType == 8) {
                holder.chatBubbleView.setBackgroundResource(R.drawable.chat_outgoing_text_states);
                holder.chatBubbleView.setPadding(Utilities.dp(9), Utilities.dp(9), Utilities.dp(18), 0);
            } else if (messageType == 9) {
                holder.chatBubbleView.setBackgroundResource(R.drawable.chat_incoming_text_states);
                holder.chatBubbleView.setPadding(Utilities.dp(18), Utilities.dp(9), Utilities.dp(9), 0);
            }
        } else {
            if (messageType == 12) {
                if (selected) {
                    holder.chatBubbleView.setBackgroundResource(R.drawable.msg_out_selected);
                } else {
                    holder.chatBubbleView.setBackgroundResource(R.drawable.msg_out);
                }
                holder.chatBubbleView.setPadding(Utilities.dp(6), Utilities.dp(6), Utilities.dp(18), 0);
            } else if (messageType == 13) {
                if (selected) {
                    holder.chatBubbleView.setBackgroundResource(R.drawable.msg_in_selected);
                } else {
                    holder.chatBubbleView.setBackgroundResource(R.drawable.msg_in);
                }
                holder.chatBubbleView.setPadding(Utilities.dp(15), Utilities.dp(6), Utilities.dp(9), 0);
            } else if (messageType == 8) {
                if (selected) {
                    holder.chatBubbleView.setBackgroundResource(R.drawable.msg_out_selected);
                } else {
                    holder.chatBubbleView.setBackgroundResource(R.drawable.msg_out);
                }
                holder.chatBubbleView.setPadding(Utilities.dp(9), Utilities.dp(9), Utilities.dp(18), 0);
            } else if (messageType == 9) {
                if (selected) {
                    holder.chatBubbleView.setBackgroundResource(R.drawable.msg_in_selected);
                } else {
                    holder.chatBubbleView.setBackgroundResource(R.drawable.msg_in);
                }
                holder.chatBubbleView.setPadding(Utilities.dp(18), Utilities.dp(9), Utilities.dp(9), 0);
            }
        }
    }

    private void alertUserOpenError(MessageObject message) {
        AlertDialog.Builder builder = new AlertDialog.Builder(parentActivity);
        builder.setTitle(LocaleController.getString("AppName", R.string.AppName));
        builder.setPositiveButton(R.string.OK, null);
        if (message.type == 3) {
            builder.setMessage(R.string.NoPlayerInstalled);
        } else {
            builder.setMessage(LocaleController.formatString("NoHandleAppInstalled", R.string.NoHandleAppInstalled, message.messageOwner.media.document.mime_type));
        }
        visibleDialog = builder.show();
        visibleDialog.setCanceledOnTouchOutside(true);

        visibleDialog.setOnDismissListener(new DialogInterface.OnDismissListener() {
            @Override
            public void onDismiss(DialogInterface dialog) {
                visibleDialog = null;
            }
        });
    }

    private class ChatAdapter extends BaseAdapter {

        private Context mContext;

        public ChatAdapter(Context context) {
            mContext = context;
        }

        @Override
        public boolean areAllItemsEnabled() {
            return true;
        }

        @Override
        public boolean isEnabled(int i) {
            return true;
        }

        @Override
        public int getCount() {
            int count = messages.size();
            if (count != 0) {
                if (!endReached) {
                    count++;
                }
                if (!unread_end_reached) {
                    count++;
                }
            }
            return count;
        }

        @Override
        public Object getItem(int i) {
            return null;
        }

        @Override
        public long getItemId(int i) {
            return i;
        }

        @Override
        public boolean hasStableIds() {
            return true;
        }

        @Override
        public View getView(int i, View view, ViewGroup viewGroup) {
            int offset = 1;
            if ((!endReached || !unread_end_reached) && messages.size() != 0) {
                if (!endReached) {
                    offset = 0;
                }
                if (i == 0 && !endReached || !unread_end_reached && i == (messages.size() + 1 - offset)) {
                    if (view == null) {
                        LayoutInflater li = (LayoutInflater)mContext.getSystemService(Context.LAYOUT_INFLATER_SERVICE);
                        view = li.inflate(R.layout.chat_loading_layout, viewGroup, false);
                        View progressBar = view.findViewById(R.id.progressLayout);
                        if (isCustomTheme) {
                            progressBar.setBackgroundResource(R.drawable.system_loader2);
                        } else {
                            progressBar.setBackgroundResource(R.drawable.system_loader1);
                        }
                    }
                    return view;
                }
            }
            MessageObject message = messages.get(messages.size() - i - offset);
            int type = message.contentType;
            if (view == null) {
                LayoutInflater li = (LayoutInflater)mContext.getSystemService(Context.LAYOUT_INFLATER_SERVICE);
                if (type == 0) {
                    view = new ChatMessageCell(mContext);
                } if (type == 1) {
                    view = new ChatMediaCell(mContext);
                    ((ChatMediaCell)view).downloadPhotos = downloadPhotos;
                } else if (type == 10) {
                    view = li.inflate(R.layout.chat_action_message_layout, viewGroup, false);
                } else if (type == 11) {
                    view = li.inflate(R.layout.chat_action_change_photo_layout, viewGroup, false);
                } else if (type == 4) {
                    view = li.inflate(R.layout.chat_outgoing_contact_layout, viewGroup, false);
                } else if (type == 5) {
                    if (currentChat != null) {
                        view = li.inflate(R.layout.chat_group_incoming_contact_layout, viewGroup, false);
                    } else {
                        view = li.inflate(R.layout.chat_incoming_contact_layout, viewGroup, false);
                    }
                } else if (type == 7) {
                    view = li.inflate(R.layout.chat_unread_layout, viewGroup, false);
                } else if (type == 8) {
                    view = li.inflate(R.layout.chat_outgoing_document_layout, viewGroup, false);
                } else if (type == 9) {
                    if (currentChat != null) {
                        view = li.inflate(R.layout.chat_group_incoming_document_layout, viewGroup, false);
                    } else {
                        view = li.inflate(R.layout.chat_incoming_document_layout, viewGroup, false);
                    }
                } else if (type == 2) {
                    view = new ChatAudioCell(mContext);
                }
            }

            boolean selected = false;
            boolean disableSelection = false;
            if (mActionMode != null) {
                if (selectedMessagesIds.containsKey(message.messageOwner.id)) {
                    view.setBackgroundColor(0x6633b5e5);
                    selected = true;
                } else {
                    view.setBackgroundColor(0);
                }
                disableSelection = true;
            } else {
                view.setBackgroundColor(0);
            }

            if (view instanceof ChatBaseCell) {
                ((ChatBaseCell)view).delegate = new ChatBaseCell.ChatBaseCellDelegate() {
                    @Override
                    public void didPressedUserAvatar(ChatBaseCell cell, TLRPC.User user) {
                        if (user != null && user.id != UserConfig.clientUserId) {
                            UserProfileActivity fragment = new UserProfileActivity();
                            Bundle args = new Bundle();
                            args.putInt("user_id", user.id);
                            fragment.setArguments(args);
                            ((LaunchActivity)parentActivity).presentFragment(fragment, "user_" + user.id, false);
                        }
                    }

                    @Override
                    public void didPressedCancelSendButton(ChatBaseCell cell) {
                        MessageObject message = cell.getMessageObject();
                        if (message.messageOwner.send_state != 0) {
                            MessagesController.getInstance().cancelSendingMessage(message);
                        }
                    }

                    @Override
                    public void didLongPressed(ChatBaseCell cell) {
                        createMenu(cell, false);
                    }

                    @Override
                    public boolean canPerformActions() {
                        return mActionMode == null;
                    }

                    @Override
                    public boolean onSwipeLeft() {
                        return ChatActivity.this.onSwipeLeft();
                    }

                    @Override
                    public boolean onSwipeRight() {
                        return ChatActivity.this.onSwipeRight();
                    }
                };
                if (view instanceof ChatMediaCell) {
                    ((ChatMediaCell)view).mediaDelegate = new ChatMediaCell.ChatMediaCellDelegate() {
                        @Override
                        public void didPressedImage(ChatBaseCell cell) {
                            MessageObject message = cell.getMessageObject();
                            if (message.messageOwner.send_state == MessagesController.MESSAGE_SEND_STATE_SEND_ERROR) {
                                createMenu(cell, false);
                                return;
                            } else if (message.messageOwner.send_state == MessagesController.MESSAGE_SEND_STATE_SENDING) {
                                return;
                            }
                            if (message.type == 1) {
                                NotificationCenter.getInstance().addToMemCache(51, message);
                                Intent intent = new Intent(parentActivity, GalleryImageViewer.class);
                                startActivity(intent);
                            } else if (message.type == 3) {
                                try {
                                    File f = null;
                                    if (message.messageOwner.attachPath != null && message.messageOwner.attachPath.length() != 0) {
                                        f = new File(message.messageOwner.attachPath);
                                    }
                                    if (f == null || f != null && !f.exists()) {
                                        f = new File(Utilities.getCacheDir(), message.getFileName());
                                    }
                                    Intent intent = new Intent(Intent.ACTION_VIEW);
                                    intent.setDataAndType(Uri.fromFile(f), "video/mp4");
                                    startActivity(intent);
                                } catch (Exception e) {
                                    alertUserOpenError(message);
                                }
                            } else if (message.type == 4) {
                                if (!isGoogleMapsInstalled()) {
                                    return;
                                }
                                NotificationCenter.getInstance().addToMemCache(0, message);
                                LocationActivity fragment = new LocationActivity();
                                ((LaunchActivity)parentActivity).presentFragment(fragment, "location_view", false);
                            }
                        }
                    };
                }

                ((ChatBaseCell)view).isChat = currentChat != null;
                ((ChatBaseCell)view).setMessageObject(message);
                ((ChatBaseCell)view).setCheckPressed(!disableSelection, disableSelection && selected);
                if (view instanceof ChatAudioCell && downloadAudios) {
                    ((ChatAudioCell)view).downloadAudioIfNeed();
                } else if (view instanceof ChatMediaCell) {
                    ((ChatMediaCell)view).downloadPhotos = downloadPhotos;
                }
            } else {
                ChatListRowHolderEx holder = (ChatListRowHolderEx)view.getTag();
                if (holder == null) {
                    holder = new ChatListRowHolderEx(view, message.type);
                    view.setTag(holder);
                }
                holder.message = message;
                updateRowBackground(holder, disableSelection, selected);
                holder.update();
            }

            return view;
        }

        @Override
        public int getItemViewType(int i) {
            int offset = 1;
            if (!endReached && messages.size() != 0) {
                offset = 0;
                if (i == 0) {
                    return 6;
                }
            }
            if (!unread_end_reached && i == (messages.size() + 1 - offset)) {
                return 6;
            }
            MessageObject message = messages.get(messages.size() - i - offset);
            return message.contentType;
        }

        @Override
        public int getViewTypeCount() {
            return 12;
        }

        @Override
        public boolean isEmpty() {
            int count = messages.size();
            if (count != 0) {
                if (!endReached) {
                    count++;
                }
                if (!unread_end_reached) {
                    count++;
                }
            }
            return count == 0;
        }
    }

    public class ChatListRowHolderEx {
        public BackupImageView avatarImageView;
        public TextView nameTextView;
        public TextView messageTextView;
        public MessageActionLayout messageLayoutAction;
        public TextView timeTextView;
        public BackupImageView photoImage;
        public ImageView halfCheckImage;
        public ImageView checkImage;
        public TextView actionAttachButton;
        public TextView videoTimeText;
        public MessageObject message;
        public TextView phoneTextView;
        public BackupImageView contactAvatar;
        public View contactView;
        public ImageView addContactButton;
        public View addContactView;
        public View chatBubbleView;

        public ProgressBar actionProgress;
        public View actionView;
        public ImageView actionCancelButton;

        private PhotoObject photoObjectToSet = null;
        private File photoFile = null;
        private String photoFileName = null;
        private String photoFilter = null;

        public void update() {
            TLRPC.User fromUser = MessagesController.getInstance().users.get(message.messageOwner.from_id);

            int type = message.type;

            if (timeTextView != null) {
                timeTextView.setText(LocaleController.formatterDay.format((long) (message.messageOwner.date) * 1000));
            }

            if (avatarImageView != null && fromUser != null) {
                TLRPC.FileLocation photo = null;
                if (fromUser.photo != null) {
                    photo = fromUser.photo.photo_small;
                }
                int placeHolderId = Utilities.getUserAvatarForId(fromUser.id);
                avatarImageView.setImage(photo, "50_50", placeHolderId);
            }

            if (type != 12 && type != 13 && nameTextView != null && fromUser != null && type != 8 && type != 9) {
                nameTextView.setText(Utilities.formatName(fromUser.first_name, fromUser.last_name));
                nameTextView.setTextColor(Utilities.getColorForId(message.messageOwner.from_id));
            }

<<<<<<< HEAD
            if (type == 6 || type == 7) {
                int width = (int)(Math.min(displaySize.x, displaySize.y) * 0.7f);
                int height = width + Utilities.dp(100);
                if (type == 6 || type == 7) {
                    width = (int)(Math.min(displaySize.x, displaySize.y) / 2.5f);
                    height = width + 100;
                }
                if (width > 800) {
                    width = 800;
                }
                if (height > 800) {
                    height = 800;
                }

                PhotoObject photo = PhotoObject.getClosestImageWithSize(message.photoThumbs, width, height);

                if (photo != null) {
                    float scale = (float)photo.getWidth() / (float)width;

                    int w = (int)(photo.getWidth() / scale);
                    int h = (int)(photo.getHeight() / scale);
                    if (h > height) {
                        float scale2 = h;
                        h = height;
                        scale2 /= h;
                        w = (int)(w / scale2);
                    } else if (h < Utilities.dp(120)) {
                        h = Utilities.dp(120);
                        float hScale = (float)photo.getHeight() / h;
                        if (photo.getWidth() / hScale < width) {
                            w = (int)(photo.getWidth() / hScale);
                        }
                    }

                    FrameLayout.LayoutParams params = (FrameLayout.LayoutParams)photoImage.getLayoutParams();
                    params.width = w;
                    params.height = h;
                    photoImage.setLayoutParams(params);

                    LinearLayout.LayoutParams params2 = (LinearLayout.LayoutParams)chatBubbleView.getLayoutParams();
                    params2.width = w + Utilities.dp(12);
                    params2.height = h + Utilities.dp(12);
                    chatBubbleView.setLayoutParams(params2);

                    if (photo.image != null) {
                        photoImage.setImageBitmap(photo.image);
                    } else {
                        if (photoFileName == null) {
                            if (message.imagePreview != null) {
                                photoImage.setImage(photo.getLocation(), String.format(Locale.US, "%d_%d", (int)(w / Utilities.density), (int)(h / Utilities.density)), message.imagePreview);
                            } else {
                                photoImage.setImage(photo.getLocation(), String.format(Locale.US, "%d_%d", (int)(w / Utilities.density), (int)(h / Utilities.density)), message.messageOwner.out ? R.drawable.photo_placeholder_out : R.drawable.photo_placeholder_in);
                            }
                        } else {
                            if (downloadPhotos) {
                                addToLoadingFile(photoFileName, actionProgress);
                                if (message.imagePreview != null) {
                                    photoImage.setImage(photo.getLocation(), String.format(Locale.US, "%d_%d", (int)(w / Utilities.density), (int)(h / Utilities.density)), message.imagePreview, photo.getSize());
                                } else {
                                    photoImage.setImage(photo.getLocation(), String.format(Locale.US, "%d_%d", (int)(w / Utilities.density), (int)(h / Utilities.density)), message.messageOwner.out ? R.drawable.photo_placeholder_out : R.drawable.photo_placeholder_in, photo.getSize());
                                }
                                photoObjectToSet = null;
                                photoFilter = null;
                            } else {
                                photoFilter = String.format(Locale.US, "%d_%d", (int)(w / Utilities.density), (int)(h / Utilities.density));
                                photoObjectToSet = photo;
                                photoImage.setImageBitmap(message.imagePreview);
                            }
                        }
                    }
                }

                if ((type == 6 || type == 7) && videoTimeText != null) {
                    int duration = message.messageOwner.media.video.duration;
                    int minutes = duration / 60;
                    int seconds = duration - minutes * 60;
                    videoTimeText.setText(String.format("%d:%02d", minutes, seconds));
                }
            } else if (type == 4 || type == 5) {
                double lat = message.messageOwner.media.geo.lat;
                double lon = message.messageOwner.media.geo._long;
                String url = String.format(Locale.US, "https://maps.googleapis.com/maps/api/staticmap?center=%f,%f&zoom=13&size=100x100&maptype=roadmap&scale=%d&markers=color:red|size:big|%f,%f&sensor=false", lat, lon, Math.min(2, (int)Math.ceil(Utilities.density)), lat, lon);
                photoImage.setImage(url, null, message.messageOwner.out ? R.drawable.photo_placeholder_out : R.drawable.photo_placeholder_in);
                actionAttachButton.setText(LocaleController.getString("ViewLocation", R.string.ViewLocation));
            } else if (type == 11 || type == 10) {
=======
            if (type == 11 || type == 10) {
>>>>>>> cea585cd
                int width = displaySize.x - Utilities.dp(30);
                messageTextView.setText(message.messageText);
                messageTextView.setMaxWidth(width);

                if (type == 11) {
                    if (message.messageOwner.action instanceof TLRPC.TL_messageActionUserUpdatedPhoto) {
                        photoImage.setImage(message.messageOwner.action.newUserPhoto.photo_small, "50_50", Utilities.getUserAvatarForId(currentUser.id));
                    } else {
                        PhotoObject photo = PhotoObject.getClosestImageWithSize(message.photoThumbs, Utilities.dp(64), Utilities.dp(64));
                        if (photo.image != null) {
                            photoImage.setImageBitmap(photo.image);
                        } else {
                            photoImage.setImage(photo.getLocation(), "50_50", Utilities.getGroupAvatarForId(currentChat.id));
                        }
                    }
                }
            } else if (type == 12 || type == 13) {
                TLRPC.User contactUser = MessagesController.getInstance().users.get(message.messageOwner.media.user_id);
                if (contactUser != null) {
                    nameTextView.setText(Utilities.formatName(message.messageOwner.media.first_name, message.messageOwner.media.last_name));
                    nameTextView.setTextColor(Utilities.getColorForId(contactUser.id));
                    String phone = message.messageOwner.media.phone_number;
                    if (phone != null && phone.length() != 0) {
                        if (!phone.startsWith("+")) {
                            phone = "+" + phone;
                        }
                        phoneTextView.setText(PhoneFormat.getInstance().format(phone));
                    } else {
                        phoneTextView.setText("Unknown");
                    }
                    TLRPC.FileLocation photo = null;
                    if (contactUser.photo != null) {
                        photo = contactUser.photo.photo_small;
                    }
                    int placeHolderId = Utilities.getUserAvatarForId(contactUser.id);
                    contactAvatar.setImage(photo, "50_50", placeHolderId);
                    if (contactUser.id != UserConfig.clientUserId && ContactsController.getInstance().contactsDict.get(contactUser.id) == null) {
                        addContactView.setVisibility(View.VISIBLE);
                    } else {
                        addContactView.setVisibility(View.GONE);
                    }
                } else {
                    nameTextView.setText(Utilities.formatName(message.messageOwner.media.first_name, message.messageOwner.media.last_name));
                    nameTextView.setTextColor(Utilities.getColorForId(message.messageOwner.media.user_id));
                    String phone = message.messageOwner.media.phone_number;
                    if (phone != null && phone.length() != 0) {
                        if (message.messageOwner.media.user_id != 0 && !phone.startsWith("+")) {
                            phone = "+" + phone;
                        }
                        phoneTextView.setText(PhoneFormat.getInstance().format(phone));
                    } else {
                        phoneTextView.setText("Unknown");
                    }
                    contactAvatar.setImageResource(Utilities.getUserAvatarForId(message.messageOwner.media.user_id));
                    addContactView.setVisibility(View.GONE);
                }
            } else if (type == 7) {
                if (unread_to_load == 1) {
                    messageTextView.setText(LocaleController.formatString("OneNewMessage", R.string.OneNewMessage, unread_to_load));
                } else {
                    messageTextView.setText(LocaleController.formatString("FewNewMessages", R.string.FewNewMessages, unread_to_load));
                }
            } else if (type == 8 || type == 9) {
                TLRPC.Document document = message.messageOwner.media.document;
                if (document instanceof TLRPC.TL_document || document instanceof TLRPC.TL_documentEncrypted) {
                    nameTextView.setText(message.messageOwner.media.document.file_name);

                    String fileName = message.getFileName();
                    int idx = fileName.lastIndexOf(".");
                    String ext = null;
                    if (idx != -1) {
                        ext = fileName.substring(idx + 1);
                    }
                    if (ext == null || ext.length() == 0) {
                        ext = message.messageOwner.media.document.mime_type;
                    }
                    ext = ext.toUpperCase();
                    if (document.size < 1024) {
                        phoneTextView.setText(String.format("%d B %s", document.size, ext));
                    } else if (document.size < 1024 * 1024) {
                        phoneTextView.setText(String.format("%.1f KB %s", document.size / 1024.0f, ext));
                    } else {
                        phoneTextView.setText(String.format("%.1f MB %s", document.size / 1024.0f / 1024.0f, ext));
                    }
                    if (document.thumb instanceof TLRPC.TL_photoSize) {

                    } else if (document.thumb instanceof TLRPC.TL_photoCachedSize) {

                    } else {
                        if (type == 8) {
                            contactAvatar.setImageResource(R.drawable.doc_green);
                        } else {
                            contactAvatar.setImageResource(R.drawable.doc_blue);
                        }
                    }
                } else {
                    nameTextView.setText("Error");
                    phoneTextView.setText("Error");
                    if (type == 8) {
                        contactAvatar.setImageResource(R.drawable.doc_green);
                    } else {
                        contactAvatar.setImageResource(R.drawable.doc_blue);
                    }
                }
            }

            if (message.messageOwner.id < 0 && message.messageOwner.send_state != MessagesController.MESSAGE_SEND_STATE_SEND_ERROR && message.messageOwner.send_state != MessagesController.MESSAGE_SEND_STATE_SENT) {
                if (MessagesController.getInstance().sendingMessages.get(message.messageOwner.id) == null) {
                    message.messageOwner.send_state = MessagesController.MESSAGE_SEND_STATE_SEND_ERROR;
                }
            }

            if (message.isFromMe()) {
                if (halfCheckImage != null) {
                    if (message.messageOwner.send_state == MessagesController.MESSAGE_SEND_STATE_SENDING) {
                        checkImage.setVisibility(View.INVISIBLE);
                        halfCheckImage.setImageResource(R.drawable.msg_clock);
                        halfCheckImage.setVisibility(View.VISIBLE);
                        if (actionView != null) {
                            if (actionView != null) {
                                actionView.setVisibility(View.VISIBLE);
                            }
                            Float progress = FileLoader.getInstance().fileProgresses.get(message.messageOwner.attachPath);
                            if (progress != null) {
                                actionProgress.setProgress((int)(progress * 100));
                            } else {
                                actionProgress.setProgress(0);
                            }
                            progressByTag.put((Integer)actionProgress.getTag(), message.messageOwner.attachPath);
                            progressBarMap.put(message.messageOwner.attachPath, actionProgress);
                        }
                        if (actionAttachButton != null) {
                            actionAttachButton.setVisibility(View.GONE);
                        }
                    } else if (message.messageOwner.send_state == MessagesController.MESSAGE_SEND_STATE_SEND_ERROR) {
                        halfCheckImage.setVisibility(View.VISIBLE);
                        halfCheckImage.setImageResource(R.drawable.msg_warning);
                        if (checkImage != null) {
                            checkImage.setVisibility(View.INVISIBLE);
                        }
                        if (actionView != null) {
                            actionView.setVisibility(View.GONE);
                        }
                        if (actionAttachButton != null) {
                            actionAttachButton.setVisibility(View.GONE);
                        }
                    } else if (message.messageOwner.send_state == MessagesController.MESSAGE_SEND_STATE_SENT) {
                        if (!message.messageOwner.unread) {
                            halfCheckImage.setVisibility(View.VISIBLE);
                            checkImage.setVisibility(View.VISIBLE);
                            halfCheckImage.setImageResource(R.drawable.msg_halfcheck);
                        } else {
                            halfCheckImage.setVisibility(View.VISIBLE);
                            checkImage.setVisibility(View.INVISIBLE);
                            halfCheckImage.setImageResource(R.drawable.msg_check);
                        }
                        if (actionView != null) {
                            actionView.setVisibility(View.GONE);
                        }
                        if (actionAttachButton != null) {
                            actionAttachButton.setVisibility(View.VISIBLE);
                        }
                    }
                }
            }
            if (message.type == 8 || message.type == 9) {
                Integer tag = (Integer)actionProgress.getTag();
                String file = progressByTag.get(tag);
                if (file != null) {
                    removeFromloadingFile(file, actionProgress);
                }
                if (message.messageOwner.send_state != MessagesController.MESSAGE_SEND_STATE_SENDING && message.messageOwner.send_state != MessagesController.MESSAGE_SEND_STATE_SEND_ERROR) {
                    if (file != null) {
                        progressBarMap.remove(file);
                    }
                    String fileName = null;
                    if (photoFileName != null) {
                        fileName = photoFileName;
                    } else {
                        fileName = message.getFileName();
                    }
                    boolean load = false;
                    if (message.type != 2 && message.type != 3 && message.messageOwner.attachPath != null && message.messageOwner.attachPath.length() != 0) {
                        File f = new File(message.messageOwner.attachPath);
                        if (f.exists()) {
                            if (actionAttachButton != null) {
                                actionAttachButton.setVisibility(View.VISIBLE);
                                if (message.type == 8 || message.type == 9) {
                                    actionAttachButton.setText(LocaleController.getString("Open", R.string.Open));
                                }
                            }
                            if (actionView != null) {
                                actionView.setVisibility(View.GONE);
                            }
                        } else {
                            load = true;
                        }
                    }
                    if (load && message.messageOwner.attachPath != null && message.messageOwner.attachPath.length() != 0 || !load && (message.messageOwner.attachPath == null || message.messageOwner.attachPath.length() == 0)) {
                        File cacheFile = null;
                        if ((cacheFile = new File(Utilities.getCacheDir(), fileName)).exists()) {
                            if (actionAttachButton != null) {
                                actionAttachButton.setVisibility(View.VISIBLE);
                                if (message.type == 8 || message.type == 9) {
                                    actionAttachButton.setText(LocaleController.getString("Open", R.string.Open));
                                }
                            }
                            if (actionView != null) {
                                actionView.setVisibility(View.GONE);
                            }
                            load = false;
                        } else {
                            load = true;
                        }
                    }
                    if (load) {
                        Float progress = FileLoader.getInstance().fileProgresses.get(fileName);
                        if (loadingFile.containsKey(fileName) || progress != null) {
                            if (progress != null) {
                                actionProgress.setProgress((int)(progress * 100));
                            } else {
                                actionProgress.setProgress(0);
                            }
                            progressByTag.put((Integer)actionProgress.getTag(), fileName);
                            addToLoadingFile(fileName, actionProgress);
                            if (actionView != null) {
                                actionView.setVisibility(View.VISIBLE);
                                if (photoFileName != null) {
                                    actionCancelButton.setImageResource(R.drawable.photo_download_cancel_states);
                                }
                            }
                            if (actionAttachButton != null) {
                                actionAttachButton.setVisibility(View.GONE);
                            }
                        } else {
                            if (actionView != null) {
                                actionView.setVisibility(View.GONE);
                            }
                            if (actionAttachButton != null) {
                                actionAttachButton.setVisibility(View.VISIBLE);
                                if (message.type == 8 || message.type == 9) {
                                    actionAttachButton.setText(LocaleController.getString("DOWNLOAD", R.string.DOWNLOAD));
                                }
                            }
                        }
                    }
                }
                if (message.type == 8 || message.type == 9) {
                    int width;
                    if (currentChat != null && type != 8) {
                        if (actionView.getVisibility() == View.VISIBLE) {
                            width = displaySize.x - Utilities.dp(290);
                        } else {
                            width = displaySize.x - Utilities.dp(270);
                        }
                    } else {
                        if (actionView.getVisibility() == View.VISIBLE) {
                            width = displaySize.x - Utilities.dp(240);
                        } else {
                            width = displaySize.x - Utilities.dp(220);
                        }
                    }
                    nameTextView.setMaxWidth(width);
                    phoneTextView.setMaxWidth(width);
                }
            }
        }

        public ChatListRowHolderEx(View view, int type) {
            avatarImageView = (BackupImageView)view.findViewById(R.id.chat_group_avatar_image);
            nameTextView = (TextView)view.findViewById(R.id.chat_user_group_name);
            messageLayoutAction = (MessageActionLayout)view.findViewById(R.id.message_action_layout);
            timeTextView = (TextView)view.findViewById(R.id.chat_time_text);
            photoImage = (BackupImageView)view.findViewById(R.id.chat_photo_image);
            halfCheckImage = (ImageView)view.findViewById(R.id.chat_row_halfcheck);
            checkImage = (ImageView)view.findViewById(R.id.chat_row_check);
            actionAttachButton = (TextView)view.findViewById(R.id.chat_view_action_button);
            messageTextView = (TextView)view.findViewById(R.id.chat_message_text);
            videoTimeText = (TextView)view.findViewById(R.id.chat_video_time);
            actionView = view.findViewById(R.id.chat_view_action_layout);
            actionProgress = (ProgressBar)view.findViewById(R.id.chat_view_action_progress);
            actionCancelButton = (ImageView)view.findViewById(R.id.chat_view_action_cancel_button);
            phoneTextView = (TextView)view.findViewById(R.id.phone_text_view);
            contactAvatar = (BackupImageView)view.findViewById(R.id.contact_avatar);
            contactView = view.findViewById(R.id.shared_layout);
            addContactButton = (ImageView)view.findViewById(R.id.add_contact_button);
            addContactView = view.findViewById(R.id.add_contact_view);
            chatBubbleView = view.findViewById(R.id.chat_bubble_layout);
            if (messageTextView != null) {
                messageTextView.setTextSize(TypedValue.COMPLEX_UNIT_SP, MessagesController.getInstance().fontSize);
            }

            if (actionProgress != null) {
                actionProgress.setTag(progressTag);
                progressTag++;
            }

            if (type != 2 && type != 3) {
                if (actionView != null) {
                    if (isCustomTheme) {
                        actionView.setBackgroundResource(R.drawable.system_black);
                    } else {
                        actionView.setBackgroundResource(R.drawable.system_blue);
                    }
                }
            }

            if (messageLayoutAction != null) {
                if (isCustomTheme) {
                    messageLayoutAction.setBackgroundResource(R.drawable.system_black);
                } else {
                    messageLayoutAction.setBackgroundResource(R.drawable.system_blue);
                }
            }

            if (addContactButton != null) {
                addContactButton.setOnClickListener(new View.OnClickListener() {
                    @Override
                    public void onClick(View view) {
                        if (mActionMode != null) {
                            processRowSelect(view);
                            return;
                        }
                        ContactAddActivity fragment = new ContactAddActivity();
                        Bundle args = new Bundle();
                        args.putInt("user_id", message.messageOwner.media.user_id);
                        args.putString("phone", message.messageOwner.media.phone_number);
                        fragment.setArguments(args);
                        ((LaunchActivity)parentActivity).presentFragment(fragment, "add_contact_" + message.messageOwner.media.user_id, false);
                    }
                });

                addContactButton.setOnLongClickListener(new View.OnLongClickListener() {
                    @Override
                    public boolean onLongClick(View v) {
                        createMenu(v, false);
                        return true;
                    }
                });
            }

            if (contactView != null) {
                contactView.setOnClickListener(new View.OnClickListener() {
                    @Override
                    public void onClick(View view) {
                        if (message.type == 8 || message.type == 9) {
                            processOnClick(view);
                        } else if (message.type == 12 || message.type == 13) {
                            if (mActionMode != null) {
                                processRowSelect(view);
                                return;
                            }
                            if (message.messageOwner.media.user_id != UserConfig.clientUserId) {
                                TLRPC.User user = null;
                                if (message.messageOwner.media.user_id != 0) {
                                    user = MessagesController.getInstance().users.get(message.messageOwner.media.user_id);
                                }
                                if (user != null) {
                                    UserProfileActivity fragment = new UserProfileActivity();
                                    Bundle args = new Bundle();
                                    args.putInt("user_id", message.messageOwner.media.user_id);
                                    fragment.setArguments(args);
                                    ((LaunchActivity) parentActivity).presentFragment(fragment, "user_" + message.messageOwner.media.user_id, false);
                                } else {
                                    if (parentActivity == null || message.messageOwner.media.phone_number == null || message.messageOwner.media.phone_number.length() == 0) {
                                        return;
                                    }
                                    AlertDialog.Builder builder = new AlertDialog.Builder(parentActivity);
                                    builder.setItems(new CharSequence[] {LocaleController.getString("Copy", R.string.Copy), LocaleController.getString("Call", R.string.Call)}, new DialogInterface.OnClickListener() {
                                        @Override
                                        public void onClick(DialogInterface dialogInterface, int i) {
                                            if (i == 1) {
                                                try {
                                                    Intent intent = new Intent(Intent.ACTION_DIAL, Uri.parse("tel:" + message.messageOwner.media.phone_number));
                                                    intent.addFlags(Intent.FLAG_ACTIVITY_NEW_TASK);
                                                    startActivity(intent);
                                                } catch (Exception e) {
                                                    FileLog.e("tmessages", e);
                                                }
                                            } else if (i == 0) {
                                                ActionBarActivity inflaterActivity = parentActivity;
                                                if (inflaterActivity == null) {
                                                    inflaterActivity = (ActionBarActivity)getActivity();
                                                }
                                                if (inflaterActivity == null) {
                                                    return;
                                                }
                                                int sdk = android.os.Build.VERSION.SDK_INT;
                                                if(sdk < android.os.Build.VERSION_CODES.HONEYCOMB) {
                                                    android.text.ClipboardManager clipboard = (android.text.ClipboardManager)inflaterActivity.getSystemService(Context.CLIPBOARD_SERVICE);
                                                    clipboard.setText(message.messageOwner.media.phone_number);
                                                } else {
                                                    android.content.ClipboardManager clipboard = (android.content.ClipboardManager)inflaterActivity.getSystemService(Context.CLIPBOARD_SERVICE);
                                                    android.content.ClipData clip = android.content.ClipData.newPlainText("label", message.messageOwner.media.phone_number);
                                                    clipboard.setPrimaryClip(clip);
                                                }
                                            }
                                        }
                                    });
                                    visibleDialog = builder.show();
                                    visibleDialog.setCanceledOnTouchOutside(true);
                                    visibleDialog.setOnDismissListener(new DialogInterface.OnDismissListener() {
                                        @Override
                                        public void onDismiss(DialogInterface dialog) {
                                            visibleDialog = null;
                                        }
                                    });
                                }
                            }
                        }
                    }
                });

                contactView.setOnLongClickListener(new View.OnLongClickListener() {
                    @Override
                    public boolean onLongClick(View v) {
                        createMenu(v, false);
                        return true;
                    }
                });
            }

            if (contactAvatar != null) {
                contactAvatar.setOnClickListener(new View.OnClickListener() {
                    @Override
                    public void onClick(View view) {

                    }
                });
            }

            if (actionAttachButton != null) {
                actionAttachButton.setOnClickListener(new View.OnClickListener() {
                    @Override
                    public void onClick(View view) {
                        processOnClick(view);
                    }
                });
            }

            if (avatarImageView != null) {
                avatarImageView.setOnClickListener(new View.OnClickListener() {
                    @Override
                    public void onClick(View view) {
                        if (mActionMode != null) {
                            processRowSelect(view);
                            return;
                        }
                        if (message != null) {
                            UserProfileActivity fragment = new UserProfileActivity();
                            Bundle args = new Bundle();
                            args.putInt("user_id", message.messageOwner.from_id);
                            fragment.setArguments(args);
                            ((LaunchActivity)parentActivity).presentFragment(fragment, "user_" + message.messageOwner.from_id, false);
                        }
                    }
                });
            }

            if (actionCancelButton != null) {
                actionCancelButton.setOnClickListener(new View.OnClickListener() {
                    @Override
                    public void onClick(View view) {
                        if (message != null) {
                            Integer tag = (Integer)actionProgress.getTag();
                            if (message.messageOwner.send_state != 0) {
                                MessagesController.getInstance().cancelSendingMessage(message);
                                String file = progressByTag.get(tag);
                                if (file != null) {
                                    progressBarMap.remove(file);
                                }
                            } else if (message.type == 8 || message.type == 9) {
                                String file = progressByTag.get(tag);
                                if (file != null) {
                                    loadingFile.remove(file);
<<<<<<< HEAD
                                    if (message.type == 6 || message.type == 7) {
                                        FileLoader.getInstance().cancelLoadFile(message.messageOwner.media.video);
                                    } else if (message.type == 16 || message.type == 17) {
                                        FileLoader.getInstance().cancelLoadFile(message.messageOwner.media.document);
=======
                                    if (message.type == 8 || message.type == 9) {
                                        FileLoader.getInstance().cancelLoadFile(null, null, message.messageOwner.media.document, null);
>>>>>>> cea585cd
                                    }
                                    updateVisibleRows();
                                }
                            }
                        }
                    }
                });
            }

            if (photoImage != null) {
                photoImage.setOnClickListener(new View.OnClickListener() {
                    @Override
                    public void onClick(View view) {
                        processOnClick(view);
                    }
                });

                photoImage.setOnLongClickListener(new View.OnLongClickListener() {
                    @Override
                    public boolean onLongClick(View v) {
                        createMenu(v, false);
                        return true;
                    }
                });
            }
        }

        private void processOnClick(View view) {
            if (mActionMode != null) {
                processRowSelect(view);
                return;
            }
            if (message != null) {
                if (message.type == 11) {
                    NotificationCenter.getInstance().addToMemCache(51, message);
                    Intent intent = new Intent(parentActivity, GalleryImageViewer.class);
                    startActivity(intent);
                } else if (message.type == 8 || message.type == 9) {
                    File f = null;
                    String fileName = message.getFileName();
                    if (message.messageOwner.attachPath != null && message.messageOwner.attachPath.length() != 0) {
                        f = new File(message.messageOwner.attachPath);
                    }
                    if (f == null || f != null && !f.exists()) {
                        f = new File(Utilities.getCacheDir(), fileName);
                    }
                    if (f != null && f.exists()) {
                        String realMimeType = null;
                        try {
                            Intent intent = new Intent(Intent.ACTION_VIEW);
                            if (message.type == 8 || message.type == 9) {
                                MimeTypeMap myMime = MimeTypeMap.getSingleton();
                                int idx = fileName.lastIndexOf(".");
                                if (idx != -1) {
                                    String ext = fileName.substring(idx + 1);
                                    realMimeType = myMime.getMimeTypeFromExtension(ext.toLowerCase());
                                    if (realMimeType != null) {
                                        intent.setDataAndType(Uri.fromFile(f), realMimeType);
                                    } else {
                                        intent.setDataAndType(Uri.fromFile(f), "text/plain");
                                    }
                                } else {
                                    intent.setDataAndType(Uri.fromFile(f), "text/plain");
                                }
                            }
                            if (realMimeType != null) {
                                try {
                                    startActivity(intent);
                                } catch (Exception e) {
                                    intent.setDataAndType(Uri.fromFile(f), "text/plain");
                                    startActivity(intent);
                                }
                            } else {
                                startActivity(intent);
                            }
                        } catch (Exception e) {
                            alertUserOpenError(message);
                        }
                    } else {
                        if (message.messageOwner.send_state != MessagesController.MESSAGE_SEND_STATE_SEND_ERROR && message.messageOwner.send_state != MessagesController.MESSAGE_SEND_STATE_SENDING || !message.isOut()) {
                            if (!loadingFile.containsKey(fileName)) {
                                progressByTag.put((Integer)actionProgress.getTag(), fileName);
                                addToLoadingFile(fileName, actionProgress);
<<<<<<< HEAD
                                if (message.type == 6 || message.type == 7) {
                                    FileLoader.getInstance().loadFile(message.messageOwner.media.video);
                                } else if (message.type == 16 || message.type == 17) {
                                    FileLoader.getInstance().loadFile(message.messageOwner.media.document);
=======
                                if (message.type == 8 || message.type == 9) {
                                    FileLoader.getInstance().loadFile(null, null, message.messageOwner.media.document, null);
>>>>>>> cea585cd
                                }
                                updateVisibleRows();
                            }
                        } else {
                            if (message.messageOwner.send_state == MessagesController.MESSAGE_SEND_STATE_SEND_ERROR) {
                                createMenu(view, false);
                            }
                        }
                    }
                }
            }
        }
    }
}<|MERGE_RESOLUTION|>--- conflicted
+++ resolved
@@ -3860,95 +3860,7 @@
                 nameTextView.setTextColor(Utilities.getColorForId(message.messageOwner.from_id));
             }
 
-<<<<<<< HEAD
-            if (type == 6 || type == 7) {
-                int width = (int)(Math.min(displaySize.x, displaySize.y) * 0.7f);
-                int height = width + Utilities.dp(100);
-                if (type == 6 || type == 7) {
-                    width = (int)(Math.min(displaySize.x, displaySize.y) / 2.5f);
-                    height = width + 100;
-                }
-                if (width > 800) {
-                    width = 800;
-                }
-                if (height > 800) {
-                    height = 800;
-                }
-
-                PhotoObject photo = PhotoObject.getClosestImageWithSize(message.photoThumbs, width, height);
-
-                if (photo != null) {
-                    float scale = (float)photo.getWidth() / (float)width;
-
-                    int w = (int)(photo.getWidth() / scale);
-                    int h = (int)(photo.getHeight() / scale);
-                    if (h > height) {
-                        float scale2 = h;
-                        h = height;
-                        scale2 /= h;
-                        w = (int)(w / scale2);
-                    } else if (h < Utilities.dp(120)) {
-                        h = Utilities.dp(120);
-                        float hScale = (float)photo.getHeight() / h;
-                        if (photo.getWidth() / hScale < width) {
-                            w = (int)(photo.getWidth() / hScale);
-                        }
-                    }
-
-                    FrameLayout.LayoutParams params = (FrameLayout.LayoutParams)photoImage.getLayoutParams();
-                    params.width = w;
-                    params.height = h;
-                    photoImage.setLayoutParams(params);
-
-                    LinearLayout.LayoutParams params2 = (LinearLayout.LayoutParams)chatBubbleView.getLayoutParams();
-                    params2.width = w + Utilities.dp(12);
-                    params2.height = h + Utilities.dp(12);
-                    chatBubbleView.setLayoutParams(params2);
-
-                    if (photo.image != null) {
-                        photoImage.setImageBitmap(photo.image);
-                    } else {
-                        if (photoFileName == null) {
-                            if (message.imagePreview != null) {
-                                photoImage.setImage(photo.getLocation(), String.format(Locale.US, "%d_%d", (int)(w / Utilities.density), (int)(h / Utilities.density)), message.imagePreview);
-                            } else {
-                                photoImage.setImage(photo.getLocation(), String.format(Locale.US, "%d_%d", (int)(w / Utilities.density), (int)(h / Utilities.density)), message.messageOwner.out ? R.drawable.photo_placeholder_out : R.drawable.photo_placeholder_in);
-                            }
-                        } else {
-                            if (downloadPhotos) {
-                                addToLoadingFile(photoFileName, actionProgress);
-                                if (message.imagePreview != null) {
-                                    photoImage.setImage(photo.getLocation(), String.format(Locale.US, "%d_%d", (int)(w / Utilities.density), (int)(h / Utilities.density)), message.imagePreview, photo.getSize());
-                                } else {
-                                    photoImage.setImage(photo.getLocation(), String.format(Locale.US, "%d_%d", (int)(w / Utilities.density), (int)(h / Utilities.density)), message.messageOwner.out ? R.drawable.photo_placeholder_out : R.drawable.photo_placeholder_in, photo.getSize());
-                                }
-                                photoObjectToSet = null;
-                                photoFilter = null;
-                            } else {
-                                photoFilter = String.format(Locale.US, "%d_%d", (int)(w / Utilities.density), (int)(h / Utilities.density));
-                                photoObjectToSet = photo;
-                                photoImage.setImageBitmap(message.imagePreview);
-                            }
-                        }
-                    }
-                }
-
-                if ((type == 6 || type == 7) && videoTimeText != null) {
-                    int duration = message.messageOwner.media.video.duration;
-                    int minutes = duration / 60;
-                    int seconds = duration - minutes * 60;
-                    videoTimeText.setText(String.format("%d:%02d", minutes, seconds));
-                }
-            } else if (type == 4 || type == 5) {
-                double lat = message.messageOwner.media.geo.lat;
-                double lon = message.messageOwner.media.geo._long;
-                String url = String.format(Locale.US, "https://maps.googleapis.com/maps/api/staticmap?center=%f,%f&zoom=13&size=100x100&maptype=roadmap&scale=%d&markers=color:red|size:big|%f,%f&sensor=false", lat, lon, Math.min(2, (int)Math.ceil(Utilities.density)), lat, lon);
-                photoImage.setImage(url, null, message.messageOwner.out ? R.drawable.photo_placeholder_out : R.drawable.photo_placeholder_in);
-                actionAttachButton.setText(LocaleController.getString("ViewLocation", R.string.ViewLocation));
-            } else if (type == 11 || type == 10) {
-=======
             if (type == 11 || type == 10) {
->>>>>>> cea585cd
                 int width = displaySize.x - Utilities.dp(30);
                 messageTextView.setText(message.messageText);
                 messageTextView.setMaxWidth(width);
@@ -4424,15 +4336,10 @@
                                 String file = progressByTag.get(tag);
                                 if (file != null) {
                                     loadingFile.remove(file);
-<<<<<<< HEAD
                                     if (message.type == 6 || message.type == 7) {
                                         FileLoader.getInstance().cancelLoadFile(message.messageOwner.media.video);
-                                    } else if (message.type == 16 || message.type == 17) {
+                                    } else if (message.type == 8 || message.type == 9) {
                                         FileLoader.getInstance().cancelLoadFile(message.messageOwner.media.document);
-=======
-                                    if (message.type == 8 || message.type == 9) {
-                                        FileLoader.getInstance().cancelLoadFile(null, null, message.messageOwner.media.document, null);
->>>>>>> cea585cd
                                     }
                                     updateVisibleRows();
                                 }
@@ -4516,15 +4423,8 @@
                             if (!loadingFile.containsKey(fileName)) {
                                 progressByTag.put((Integer)actionProgress.getTag(), fileName);
                                 addToLoadingFile(fileName, actionProgress);
-<<<<<<< HEAD
-                                if (message.type == 6 || message.type == 7) {
-                                    FileLoader.getInstance().loadFile(message.messageOwner.media.video);
-                                } else if (message.type == 16 || message.type == 17) {
+                                if (message.type == 8 || message.type == 9) {
                                     FileLoader.getInstance().loadFile(message.messageOwner.media.document);
-=======
-                                if (message.type == 8 || message.type == 9) {
-                                    FileLoader.getInstance().loadFile(null, null, message.messageOwner.media.document, null);
->>>>>>> cea585cd
                                 }
                                 updateVisibleRows();
                             }
