/*
 * This is the source code of Telegram for Android v. 1.3.2.
 * It is licensed under GNU GPL v. 2 or later.
 * You should have received a copy of the license in this archive (see LICENSE).
 *
 * Copyright Nikolai Kudashov, 2013.
 */

package org.telegram.ui;

import android.app.Activity;
import android.app.AlertDialog;
import android.content.Context;
import android.content.DialogInterface;
import android.content.Intent;
import android.content.SharedPreferences;
import android.content.pm.ApplicationInfo;
import android.content.pm.PackageManager;
import android.content.res.Configuration;
import android.database.Cursor;
import android.graphics.Bitmap;
import android.graphics.Rect;
import android.graphics.drawable.Drawable;
import android.media.ExifInterface;
import android.net.Uri;
import android.os.Build;
import android.os.Bundle;
import android.provider.ContactsContract;
import android.provider.MediaStore;
import android.text.Editable;
import android.text.TextUtils;
import android.util.Base64;
import android.util.SparseArray;
import android.util.TypedValue;
import android.view.Gravity;
import android.view.LayoutInflater;
import android.view.MotionEvent;
import android.view.View;
import android.view.ViewGroup;
import android.view.ViewTreeObserver;
import android.view.WindowManager;
import android.webkit.MimeTypeMap;
import android.widget.AdapterView;
import android.widget.FrameLayout;
import android.widget.ImageView;
import android.widget.LinearLayout;
import android.widget.ListView;
import android.widget.ProgressBar;
import android.widget.TextView;
import android.widget.Toast;

import com.aniways.Aniways;
import com.aniways.anigram.messenger.R;

import org.telegram.android.AndroidUtilities;
import org.telegram.PhoneFormat.PhoneFormat;
import org.telegram.android.Emoji;
import org.telegram.android.LocaleController;
import org.telegram.android.MediaController;
import org.telegram.android.MessagesStorage;
import org.telegram.android.NotificationsController;
import org.telegram.android.SecretChatHelper;
import org.telegram.android.SendMessagesHelper;
import org.telegram.android.UserObject;
import org.telegram.android.VideoEditedInfo;
import org.telegram.android.query.BotQuery;
import org.telegram.android.query.MessagesSearchQuery;
import org.telegram.android.query.ReplyMessageQuery;
import org.telegram.android.query.StickersQuery;
import org.telegram.android.support.widget.LinearLayoutManager;
import org.telegram.android.support.widget.RecyclerView;
import org.telegram.messenger.ApplicationLoader;
import org.telegram.messenger.FileLoader;
import org.telegram.messenger.RPCRequest;
import org.telegram.messenger.SerializedData;
import org.telegram.messenger.TLObject;
import org.telegram.messenger.TLRPC;
import org.telegram.android.ContactsController;
import org.telegram.messenger.FileLog;
import org.telegram.android.MessageObject;
import org.telegram.messenger.ConnectionsManager;
import org.telegram.android.MessagesController;
import org.telegram.android.NotificationCenter;
import org.telegram.messenger.UserConfig;
import org.telegram.ui.ActionBar.BottomSheet;
import org.telegram.ui.Adapters.MentionsAdapter;
import org.telegram.ui.Adapters.StickersAdapter;
import org.telegram.android.AnimationCompat.AnimatorListenerAdapterProxy;
import org.telegram.android.AnimationCompat.AnimatorSetProxy;
import org.telegram.android.AnimationCompat.ObjectAnimatorProxy;
import org.telegram.android.AnimationCompat.ViewProxy;
import org.telegram.ui.Cells.ChatActionCell;
import org.telegram.ui.Cells.ChatAudioCell;
import org.telegram.ui.Cells.ChatBaseCell;
import org.telegram.ui.Cells.ChatContactCell;
import org.telegram.ui.Cells.ChatLoadingCell;
import org.telegram.ui.Cells.ChatMediaCell;
import org.telegram.ui.ActionBar.ActionBar;
import org.telegram.ui.ActionBar.ActionBarMenu;
import org.telegram.ui.ActionBar.ActionBarMenuItem;
import org.telegram.ui.Cells.ChatMessageCell;
import org.telegram.ui.Cells.ChatUnreadCell;
import org.telegram.ui.Components.AlertsCreator;
import org.telegram.ui.Components.AvatarDrawable;
import org.telegram.ui.Components.BackupImageView;
import org.telegram.ui.ActionBar.BaseFragment;
import org.telegram.ui.Cells.BotHelpCell;
import org.telegram.ui.Components.ChatActivityEnterView;
import org.telegram.android.ImageReceiver;
import org.telegram.ui.Components.ChatAttachView;
import org.telegram.ui.Components.FrameLayoutFixed;
import org.telegram.ui.Components.LayoutHelper;
import org.telegram.ui.Components.RecordStatusDrawable;
import org.telegram.ui.Components.RecyclerListView;
import org.telegram.ui.Components.ResourceLoader;
import org.telegram.ui.Components.SendingFileExDrawable;
import org.telegram.ui.Components.SizeNotifierFrameLayout;
import org.telegram.ui.Components.TimerDrawable;
import org.telegram.ui.Components.TypingDotsDrawable;
import org.telegram.ui.Components.WebFrameLayout;

import java.io.File;
import java.net.URLDecoder;
import java.util.ArrayList;
import java.util.Collections;
import java.util.HashMap;
import java.util.concurrent.Semaphore;

public class ChatActivity extends BaseFragment implements NotificationCenter.NotificationCenterDelegate, MessagesActivity.MessagesActivityDelegate,
        PhotoViewer.PhotoViewerProvider {

    protected TLRPC.Chat currentChat;
    protected TLRPC.User currentUser;
    protected TLRPC.EncryptedChat currentEncryptedChat;
    private boolean userBlocked = false;

    private ArrayList<ChatMessageCell> chatMessageCellsCache = new ArrayList<>();
    private ArrayList<ChatMediaCell> chatMediaCellsCache = new ArrayList<>();

    private FrameLayout progressView;
    private FrameLayout bottomOverlay;
    private ChatActivityEnterView chatActivityEnterView;
    private ImageView timeItem;
    private View timeItem2;
    private TimerDrawable timerDrawable;
    private ActionBarMenuItem menuItem;
    private ActionBarMenuItem attachItem;
    private ActionBarMenuItem headerItem;
    private ActionBarMenuItem searchItem;
    private ActionBarMenuItem searchUpItem;
    private ActionBarMenuItem searchDownItem;
    private TextView addContactItem;
    private RecyclerListView chatListView;
    private LinearLayoutManager chatLayoutManager;
    private ChatActivityAdapter chatAdapter;
    private BackupImageView avatarImageView;
    private TextView bottomOverlayChatText;
    private FrameLayout bottomOverlayChat;
    private TypingDotsDrawable typingDotsDrawable;
    private RecordStatusDrawable recordStatusDrawable;
    private SendingFileExDrawable sendingFileDrawable;
    private FrameLayout emptyViewContainer;
    private ArrayList<View> actionModeViews = new ArrayList<>();
    private TextView nameTextView;
    private TextView onlineTextView;
    private FrameLayout avatarContainer;
    private TextView bottomOverlayText;
    private TextView secretViewStatusTextView;
    private TextView selectedMessagesCountTextView;
    private RecyclerListView stickersListView;
    private StickersAdapter stickersAdapter;
    private FrameLayout stickersPanel;
    private TextView muteItem;
    private ImageView pagedownButton;
    private BackupImageView replyImageView;
    private TextView replyNameTextView;
    private TextView replyObjectTextView;
    private ImageView replyIconImageView;
    private MentionsAdapter mentionsAdapter;
    private ListView mentionListView;
    private AnimatorSetProxy mentionListAnimation;
    private ChatAttachView chatAttachView;

    private boolean allowStickersPanel;
    private AnimatorSetProxy runningAnimation;

    private MessageObject selectedObject;
    private ArrayList<MessageObject> forwardingMessages;
    private MessageObject forwaringMessage;
    private MessageObject replyingMessageObject;
    private boolean paused = true;
    private boolean wasPaused = false;
    private boolean readWhenResume = false;
    private TLRPC.FileLocation replyImageLocation;
    private long linkSearchRequestId;
    private TLRPC.WebPage foundWebPage;
    private String pendingLinkSearchString;
    private Runnable pendingWebPageTimeoutRunnable;
    private Runnable waitingForCharaterEnterRunnable;

    private boolean openAnimationEnded = false;

    private int readWithDate = 0;
    private int readWithMid = 0;
    private boolean scrollToTopOnResume = false;
    private boolean scrollToTopUnReadOnResume = false;
    private long dialog_id;
    private boolean isBroadcast = false;
    private HashMap<Integer, MessageObject> selectedMessagesIds = new HashMap<>();
    private HashMap<Integer, MessageObject> selectedMessagesCanCopyIds = new HashMap<>();

    private HashMap<Integer, MessageObject> messagesDict = new HashMap<>();
    private HashMap<String, ArrayList<MessageObject>> messagesByDays = new HashMap<>();
    protected ArrayList<MessageObject> messages = new ArrayList<>();
    private int maxMessageId = Integer.MAX_VALUE;
    private int minMessageId = Integer.MIN_VALUE;
    private int maxDate = Integer.MIN_VALUE;
    private boolean endReached = false;
    private boolean loading = false;
    private boolean cacheEndReaced = false;
    private boolean firstLoading = true;
    private int loadsCount = 0;

    private int startLoadFromMessageId = 0;
    private boolean needSelectFromMessageId;
    private int returnToMessageId = 0;

    private int minDate = 0;
    private boolean first = true;
    private int unread_to_load = 0;
    private int first_unread_id = 0;
    private int last_message_id = 0;
    private int first_message_id = 0;
    private boolean forward_end_reached = true;
    private boolean loadingForward = false;
    private MessageObject unreadMessageObject = null;
    private MessageObject scrollToMessage = null;
    private int highlightMessageId = Integer.MAX_VALUE;
    private boolean scrollToMessageMiddleScreen = false;

    private String currentPicturePath;

    private Rect scrollRect = new Rect();

    protected TLRPC.ChatParticipants info = null;
    private int onlineCount = -1;

    private HashMap<Integer, TLRPC.BotInfo> botInfo = new HashMap<>();
    private String botUser;
    private MessageObject botButtons;
    private MessageObject botReplyButtons;
    private int botsCount;
    private boolean hasBotsCommands;

    private CharSequence lastPrintString;
    private String lastStatus;
    private int lastStatusDrawable;

    private long chatEnterTime = 0;
    private long chatLeaveTime = 0;

    private String startVideoEdit = null;

    private Runnable openSecretPhotoRunnable = null;
    private float startX = 0;
    private float startY = 0;

    private final static int copy = 10;
    private final static int forward = 11;
    private final static int delete = 12;
    private final static int chat_enc_timer = 13;
    private final static int chat_menu_attach = 14;
    private final static int clear_history = 15;
    private final static int delete_chat = 16;
    private final static int share_contact = 17;
    private final static int mute = 18;
    private final static int reply = 19;

    private final static int bot_help = 30;
    private final static int bot_settings = 31;

    private final static int attach_photo = 0;
    private final static int attach_gallery = 1;
    private final static int attach_video = 2;
    private final static int attach_audio = 3;
    private final static int attach_document = 4;
    private final static int attach_contact = 5;
    private final static int attach_location = 6;

    private final static int search = 40;
    private final static int search_up = 41;
    private final static int search_down = 42;


    private final static int id_chat_compose_panel = 1000;

    RecyclerListView.OnItemLongClickListener onItemLongClickListener = new RecyclerListView.OnItemLongClickListener() {
        @Override
        public void onItemClick(View view, int position) {
            if (!actionBar.isActionModeShowed()) {
                createMenu(view, false);
            }
        }
    };

    RecyclerListView.OnItemClickListener onItemClickListener = new RecyclerListView.OnItemClickListener() {
        @Override
        public void onItemClick(View view, int position) {
            if (actionBar.isActionModeShowed()) {
                processRowSelect(view);
                return;
            }
            createMenu(view, true);
        }
    };

    public ChatActivity(Bundle args) {
        super(args);
    }

    @Override
    public boolean onFragmentCreate() {
        final int chatId = arguments.getInt("chat_id", 0);
        final int userId = arguments.getInt("user_id", 0);
        final int encId = arguments.getInt("enc_id", 0);
        startLoadFromMessageId = arguments.getInt("message_id", 0);
        scrollToTopOnResume = arguments.getBoolean("scrollToTopOnResume", false);

        if (chatId != 0) {
            currentChat = MessagesController.getInstance().getChat(chatId);
            if (currentChat == null) {
                final Semaphore semaphore = new Semaphore(0);
                MessagesStorage.getInstance().getStorageQueue().postRunnable(new Runnable() {
                    @Override
                    public void run() {
                        currentChat = MessagesStorage.getInstance().getChat(chatId);
                        semaphore.release();
                    }
                });
                try {
                    semaphore.acquire();
                } catch (Exception e) {
                    FileLog.e("tmessages", e);
                }
                if (currentChat != null) {
                    MessagesController.getInstance().putChat(currentChat, true);
                } else {
                    return false;
                }
            }
            if (chatId > 0) {
                dialog_id = -chatId;
            } else {
                isBroadcast = true;
                dialog_id = AndroidUtilities.makeBroadcastId(chatId);
            }
            Semaphore semaphore = null;
            if (isBroadcast) {
                semaphore = new Semaphore(0);
            }
            MessagesController.getInstance().loadChatInfo(currentChat.id, semaphore);
            if (isBroadcast) {
                try {
                    semaphore.acquire();
                } catch (Exception e) {
                    FileLog.e("tmessages", e);
                }
            }
        } else if (userId != 0) {
            currentUser = MessagesController.getInstance().getUser(userId);
            if (currentUser == null) {
                final Semaphore semaphore = new Semaphore(0);
                MessagesStorage.getInstance().getStorageQueue().postRunnable(new Runnable() {
                    @Override
                    public void run() {
                        currentUser = MessagesStorage.getInstance().getUser(userId);
                        semaphore.release();
                    }
                });
                try {
                    semaphore.acquire();
                } catch (Exception e) {
                    FileLog.e("tmessages", e);
                }
                if (currentUser != null) {
                    MessagesController.getInstance().putUser(currentUser, true);
                } else {
                    return false;
                }
            }
            dialog_id = userId;
            botUser = arguments.getString("botUser");
        } else if (encId != 0) {
            currentEncryptedChat = MessagesController.getInstance().getEncryptedChat(encId);
            if (currentEncryptedChat == null) {
                final Semaphore semaphore = new Semaphore(0);
                MessagesStorage.getInstance().getStorageQueue().postRunnable(new Runnable() {
                    @Override
                    public void run() {
                        currentEncryptedChat = MessagesStorage.getInstance().getEncryptedChat(encId);
                        semaphore.release();
                    }
                });
                try {
                    semaphore.acquire();
                } catch (Exception e) {
                    FileLog.e("tmessages", e);
                }
                if (currentEncryptedChat != null) {
                    MessagesController.getInstance().putEncryptedChat(currentEncryptedChat, true);
                } else {
                    return false;
                }
            }
            currentUser = MessagesController.getInstance().getUser(currentEncryptedChat.user_id);
            if (currentUser == null) {
                final Semaphore semaphore = new Semaphore(0);
                MessagesStorage.getInstance().getStorageQueue().postRunnable(new Runnable() {
                    @Override
                    public void run() {
                        currentUser = MessagesStorage.getInstance().getUser(currentEncryptedChat.user_id);
                        semaphore.release();
                    }
                });
                try {
                    semaphore.acquire();
                } catch (Exception e) {
                    FileLog.e("tmessages", e);
                }
                if (currentUser != null) {
                    MessagesController.getInstance().putUser(currentUser, true);
                } else {
                    return false;
                }
            }
            dialog_id = ((long) encId) << 32;
            maxMessageId = Integer.MIN_VALUE;
            minMessageId = Integer.MAX_VALUE;
            MediaController.getInstance().startMediaObserver();
        } else {
            return false;
        }

        NotificationCenter.getInstance().addObserver(this, NotificationCenter.messagesDidLoaded);
        NotificationCenter.getInstance().addObserver(this, NotificationCenter.emojiDidLoaded);
        NotificationCenter.getInstance().addObserver(this, NotificationCenter.updateInterfaces);
        NotificationCenter.getInstance().addObserver(this, NotificationCenter.didReceivedNewMessages);
        NotificationCenter.getInstance().addObserver(this, NotificationCenter.closeChats);
        NotificationCenter.getInstance().addObserver(this, NotificationCenter.messagesRead);
        NotificationCenter.getInstance().addObserver(this, NotificationCenter.messagesDeleted);
        NotificationCenter.getInstance().addObserver(this, NotificationCenter.messageReceivedByServer);
        NotificationCenter.getInstance().addObserver(this, NotificationCenter.messageReceivedByAck);
        NotificationCenter.getInstance().addObserver(this, NotificationCenter.messageSendError);
        NotificationCenter.getInstance().addObserver(this, NotificationCenter.chatInfoDidLoaded);
        NotificationCenter.getInstance().addObserver(this, NotificationCenter.contactsDidLoaded);
        NotificationCenter.getInstance().addObserver(this, NotificationCenter.encryptedChatUpdated);
        NotificationCenter.getInstance().addObserver(this, NotificationCenter.messagesReadEncrypted);
        NotificationCenter.getInstance().addObserver(this, NotificationCenter.removeAllMessagesFromDialog);
        NotificationCenter.getInstance().addObserver(this, NotificationCenter.audioProgressDidChanged);
        NotificationCenter.getInstance().addObserver(this, NotificationCenter.audioDidReset);
        NotificationCenter.getInstance().addObserver(this, NotificationCenter.screenshotTook);
        NotificationCenter.getInstance().addObserver(this, NotificationCenter.blockedUsersDidLoaded);
        NotificationCenter.getInstance().addObserver(this, NotificationCenter.FileNewChunkAvailable);
        NotificationCenter.getInstance().addObserver(this, NotificationCenter.didCreatedNewDeleteTask);
        NotificationCenter.getInstance().addObserver(this, NotificationCenter.audioDidStarted);
        NotificationCenter.getInstance().addObserver(this, NotificationCenter.updateMessageMedia);
        NotificationCenter.getInstance().addObserver(this, NotificationCenter.replaceMessagesObjects);
        NotificationCenter.getInstance().addObserver(this, NotificationCenter.notificationsSettingsUpdated);
        NotificationCenter.getInstance().addObserver(this, NotificationCenter.didLoadedReplyMessages);
        NotificationCenter.getInstance().addObserver(this, NotificationCenter.didReceivedWebpages);
        NotificationCenter.getInstance().addObserver(this, NotificationCenter.didReceivedWebpagesInUpdates);
        NotificationCenter.getInstance().addObserver(this, NotificationCenter.messagesReadContent);
        NotificationCenter.getInstance().addObserver(this, NotificationCenter.botInfoDidLoaded);
        NotificationCenter.getInstance().addObserver(this, NotificationCenter.botKeyboardDidLoaded);
        NotificationCenter.getInstance().addObserver(this, NotificationCenter.chatSearchResultsAvailable);

        super.onFragmentCreate();

        if (currentEncryptedChat == null && !isBroadcast) {
            BotQuery.loadBotKeyboard(dialog_id);
        }

        if (userId != 0 && (currentUser.flags & TLRPC.USER_FLAG_BOT) != 0) {
            BotQuery.loadBotInfo(userId, true, classGuid);
        } else if (info != null) {
            for (int a = 0; a < info.participants.size(); a++) {
                TLRPC.TL_chatParticipant participant = info.participants.get(a);
                TLRPC.User user = MessagesController.getInstance().getUser(participant.user_id);
                if (user != null && (user.flags & TLRPC.USER_FLAG_BOT) != 0) {
                    BotQuery.loadBotInfo(user.id, true, classGuid);
                }
            }
        }

        loading = true;

        if (startLoadFromMessageId != 0) {
            needSelectFromMessageId = true;
            MessagesController.getInstance().loadMessages(dialog_id, AndroidUtilities.isTablet() ? 30 : 20, startLoadFromMessageId, true, 0, classGuid, 3, 0, 0, false);
        } else {
            MessagesController.getInstance().loadMessages(dialog_id, AndroidUtilities.isTablet() ? 30 : 20, 0, true, 0, classGuid, 2, 0, 0, true);
        }

        if (currentUser != null) {
            userBlocked = MessagesController.getInstance().blockedUsers.contains(currentUser.id);
        }

        if (AndroidUtilities.isTablet()) {
            NotificationCenter.getInstance().postNotificationName(NotificationCenter.openedChatChanged, dialog_id, false);
        }

        typingDotsDrawable = new TypingDotsDrawable();
        typingDotsDrawable.setIsChat(currentChat != null);
        recordStatusDrawable = new RecordStatusDrawable();
        recordStatusDrawable.setIsChat(currentChat != null);
        sendingFileDrawable = new SendingFileExDrawable();
        sendingFileDrawable.setIsChat(currentChat != null);

        if (currentEncryptedChat != null && AndroidUtilities.getMyLayerVersion(currentEncryptedChat.layer) != SecretChatHelper.CURRENT_SECRET_CHAT_LAYER) {
            SecretChatHelper.getInstance().sendNotifyLayerMessage(currentEncryptedChat, null);
        }

        return true;
    }

    @Override
    public void onFragmentDestroy() {
        super.onFragmentDestroy();
        if (chatActivityEnterView != null) {
            chatActivityEnterView.onDestroy();
        }
        NotificationCenter.getInstance().removeObserver(this, NotificationCenter.messagesDidLoaded);
        NotificationCenter.getInstance().removeObserver(this, NotificationCenter.emojiDidLoaded);
        NotificationCenter.getInstance().removeObserver(this, NotificationCenter.updateInterfaces);
        NotificationCenter.getInstance().removeObserver(this, NotificationCenter.didReceivedNewMessages);
        NotificationCenter.getInstance().removeObserver(this, NotificationCenter.closeChats);
        NotificationCenter.getInstance().removeObserver(this, NotificationCenter.messagesRead);
        NotificationCenter.getInstance().removeObserver(this, NotificationCenter.messagesDeleted);
        NotificationCenter.getInstance().removeObserver(this, NotificationCenter.messageReceivedByServer);
        NotificationCenter.getInstance().removeObserver(this, NotificationCenter.messageReceivedByAck);
        NotificationCenter.getInstance().removeObserver(this, NotificationCenter.messageSendError);
        NotificationCenter.getInstance().removeObserver(this, NotificationCenter.chatInfoDidLoaded);
        NotificationCenter.getInstance().removeObserver(this, NotificationCenter.encryptedChatUpdated);
        NotificationCenter.getInstance().removeObserver(this, NotificationCenter.messagesReadEncrypted);
        NotificationCenter.getInstance().removeObserver(this, NotificationCenter.removeAllMessagesFromDialog);
        NotificationCenter.getInstance().removeObserver(this, NotificationCenter.contactsDidLoaded);
        NotificationCenter.getInstance().removeObserver(this, NotificationCenter.audioProgressDidChanged);
        NotificationCenter.getInstance().removeObserver(this, NotificationCenter.audioDidReset);
        NotificationCenter.getInstance().removeObserver(this, NotificationCenter.screenshotTook);
        NotificationCenter.getInstance().removeObserver(this, NotificationCenter.blockedUsersDidLoaded);
        NotificationCenter.getInstance().removeObserver(this, NotificationCenter.FileNewChunkAvailable);
        NotificationCenter.getInstance().removeObserver(this, NotificationCenter.didCreatedNewDeleteTask);
        NotificationCenter.getInstance().removeObserver(this, NotificationCenter.audioDidStarted);
        NotificationCenter.getInstance().removeObserver(this, NotificationCenter.updateMessageMedia);
        NotificationCenter.getInstance().removeObserver(this, NotificationCenter.replaceMessagesObjects);
        NotificationCenter.getInstance().removeObserver(this, NotificationCenter.notificationsSettingsUpdated);
        NotificationCenter.getInstance().removeObserver(this, NotificationCenter.didLoadedReplyMessages);
        NotificationCenter.getInstance().removeObserver(this, NotificationCenter.didReceivedWebpages);
        NotificationCenter.getInstance().removeObserver(this, NotificationCenter.didReceivedWebpagesInUpdates);
        NotificationCenter.getInstance().removeObserver(this, NotificationCenter.messagesReadContent);
        NotificationCenter.getInstance().removeObserver(this, NotificationCenter.botInfoDidLoaded);
        NotificationCenter.getInstance().removeObserver(this, NotificationCenter.botKeyboardDidLoaded);
        NotificationCenter.getInstance().removeObserver(this, NotificationCenter.chatSearchResultsAvailable);

        if (AndroidUtilities.isTablet()) {
            NotificationCenter.getInstance().postNotificationName(NotificationCenter.openedChatChanged, dialog_id, true);
        }
        if (currentEncryptedChat != null) {
            MediaController.getInstance().stopMediaObserver();
        }
        if (currentUser != null) {
            MessagesController.getInstance().cancelLoadFullUser(currentUser.id);
        }
        if (!AndroidUtilities.isTablet() && getParentActivity() != null) {
            getParentActivity().getWindow().setSoftInputMode(WindowManager.LayoutParams.SOFT_INPUT_ADJUST_PAN);
        }
        if (stickersAdapter != null) {
            stickersAdapter.onDestroy();
        }
        if (chatAttachView != null) {
            chatAttachView.onDestroy();
        }
        AndroidUtilities.unlockOrientation(getParentActivity());
        MediaController.getInstance().stopAudio();
    }

    @Override
    public View createView(Context context, LayoutInflater inflater) {

        for (int a = 0; a < 8; a++) {
            chatMessageCellsCache.add(new ChatMessageCell(context));
        }
        for (int a = 0; a < 4; a++) {
            chatMediaCellsCache.add(new ChatMediaCell(context));
        }

        lastPrintString = null;
        lastStatus = null;
        hasOwnBackground = true;
        chatAttachView = null;

        ResourceLoader.loadRecources(context);

        actionBar.setBackButtonImage(R.drawable.ic_ab_back);
        actionBar.setActionBarMenuOnItemClick(new ActionBar.ActionBarMenuOnItemClick() {
            @Override
            public void onItemClick(final int id) {
                if (id == -1) {
                    finishFragment();
                } else if (id == -2) {
                    selectedMessagesIds.clear();
                    selectedMessagesCanCopyIds.clear();
                    actionBar.hideActionMode();
                    updateVisibleRows();
                } else if (id == copy) {
                    String str = "";
                    ArrayList<Integer> ids = new ArrayList<>(selectedMessagesCanCopyIds.keySet());
                    if (currentEncryptedChat == null) {
                        Collections.sort(ids);
                    } else {
                        Collections.sort(ids, Collections.reverseOrder());
                    }
                    for (Integer messageId : ids) {
                        MessageObject messageObject = selectedMessagesCanCopyIds.get(messageId);
                        if (str.length() != 0) {
                            str += "\n";
                        }
                        if (messageObject.messageOwner.message != null) {
                            str += messageObject.messageOwner.message;
                        } else {
                            str += messageObject.messageText;
                        }
                    }
                    if (str.length() != 0) {
                        if (Build.VERSION.SDK_INT < 11) {
                            android.text.ClipboardManager clipboard = (android.text.ClipboardManager) ApplicationLoader.applicationContext.getSystemService(Context.CLIPBOARD_SERVICE);
                            clipboard.setText(str);
                        } else {
                            android.content.ClipboardManager clipboard = (android.content.ClipboardManager) ApplicationLoader.applicationContext.getSystemService(Context.CLIPBOARD_SERVICE);
                            android.content.ClipData clip = android.content.ClipData.newPlainText("label", str);
                            clipboard.setPrimaryClip(clip);
                        }
                    }
                    selectedMessagesIds.clear();
                    selectedMessagesCanCopyIds.clear();
                    actionBar.hideActionMode();
                    updateVisibleRows();
                } else if (id == delete) {
                    if (getParentActivity() == null) {
                        return;
                    }
                    AlertDialog.Builder builder = new AlertDialog.Builder(getParentActivity());
                    builder.setMessage(LocaleController.formatString("AreYouSureDeleteMessages", R.string.AreYouSureDeleteMessages, LocaleController.formatPluralString("messages", selectedMessagesIds.size())));
                    builder.setTitle(LocaleController.getString("AppName", R.string.AppName));
                    builder.setPositiveButton(LocaleController.getString("OK", R.string.OK), new DialogInterface.OnClickListener() {
                        @Override
                        public void onClick(DialogInterface dialogInterface, int i) {
                            ArrayList<Integer> ids = new ArrayList<>(selectedMessagesIds.keySet());
                            ArrayList<Long> random_ids = null;
                            if (currentEncryptedChat != null) {
                                random_ids = new ArrayList<>();
                                for (HashMap.Entry<Integer, MessageObject> entry : selectedMessagesIds.entrySet()) {
                                    MessageObject msg = entry.getValue();
                                    if (msg.messageOwner.random_id != 0 && msg.type != 10) {
                                        random_ids.add(msg.messageOwner.random_id);
                                    }
                                }
                            }
                            MessagesController.getInstance().deleteMessages(ids, random_ids, currentEncryptedChat);
                            actionBar.hideActionMode();
                        }
                    });
                    builder.setNegativeButton(LocaleController.getString("Cancel", R.string.Cancel), null);
                    showDialog(builder.create());
                } else if (id == forward) {
                    Bundle args = new Bundle();
                    args.putBoolean("onlySelect", true);
                    args.putInt("dialogsType", 1);
                    MessagesActivity fragment = new MessagesActivity(args);
                    fragment.setDelegate(ChatActivity.this);
                    presentFragment(fragment);
                } else if (id == chat_enc_timer) {
                    if (getParentActivity() == null) {
                        return;
                    }
                    showDialog(AndroidUtilities.buildTTLAlert(getParentActivity(), currentEncryptedChat).create());
                } else if (id == clear_history || id == delete_chat) {
                    if (getParentActivity() == null) {
                        return;
                    }
                    final boolean isChat = (int) dialog_id < 0 && (int) (dialog_id >> 32) != 1;
                    AlertDialog.Builder builder = new AlertDialog.Builder(getParentActivity());
                    builder.setTitle(LocaleController.getString("AppName", R.string.AppName));
                    if (id == clear_history) {
                        builder.setMessage(LocaleController.getString("AreYouSureClearHistory", R.string.AreYouSureClearHistory));
                    } else {
                        if (isChat) {
                            builder.setMessage(LocaleController.getString("AreYouSureDeleteAndExit", R.string.AreYouSureDeleteAndExit));
                        } else {
                            builder.setMessage(LocaleController.getString("AreYouSureDeleteThisChat", R.string.AreYouSureDeleteThisChat));
                        }
                    }
                    builder.setPositiveButton(LocaleController.getString("OK", R.string.OK), new DialogInterface.OnClickListener() {
                        @Override
                        public void onClick(DialogInterface dialogInterface, int i) {
                            if (id != clear_history) {
                                if (isChat) {
                                    if (currentChat.left || currentChat instanceof TLRPC.TL_chatForbidden) {
                                        MessagesController.getInstance().deleteDialog(dialog_id, 0, false);
                                    } else {
                                        MessagesController.getInstance().deleteUserFromChat((int) -dialog_id, MessagesController.getInstance().getUser(UserConfig.getClientUserId()), null);
                                    }
                                } else {
                                    MessagesController.getInstance().deleteDialog(dialog_id, 0, false);
                                }
                                finishFragment();
                            } else {
                                MessagesController.getInstance().deleteDialog(dialog_id, 0, true);
                            }
                        }
                    });
                    builder.setNegativeButton(LocaleController.getString("Cancel", R.string.Cancel), null);
                    showDialog(builder.create());
                } else if (id == share_contact) {
                    if (currentUser == null || getParentActivity() == null) {
                        return;
                    }
                    if (currentUser.phone != null && currentUser.phone.length() != 0) {
                        Bundle args = new Bundle();
                        args.putInt("user_id", currentUser.id);
                        args.putBoolean("addContact", true);
                        presentFragment(new ContactAddActivity(args));
                    } else {
                        AlertDialog.Builder builder = new AlertDialog.Builder(getParentActivity());
                        builder.setMessage(LocaleController.getString("AreYouSureShareMyContactInfo", R.string.AreYouSureShareMyContactInfo));
                        builder.setTitle(LocaleController.getString("AppName", R.string.AppName));
                        builder.setPositiveButton(LocaleController.getString("OK", R.string.OK), new DialogInterface.OnClickListener() {
                            @Override
                            public void onClick(DialogInterface dialogInterface, int i) {
                                SendMessagesHelper.getInstance().sendMessage(UserConfig.getCurrentUser(), dialog_id, replyingMessageObject);
                                moveScrollToLastMessage();
                                showReplyPanel(false, null, null, null, false, true);
                            }
                        });
                        builder.setNegativeButton(LocaleController.getString("Cancel", R.string.Cancel), null);
                        showDialog(builder.create());
                    }
                } else if (id == mute) {
                    boolean muted = MessagesController.getInstance().isDialogMuted(dialog_id);
                    if (!muted) {
                        showDialog(AlertsCreator.createMuteAlert(getParentActivity(), dialog_id));
                    } else {
                        SharedPreferences preferences = ApplicationLoader.applicationContext.getSharedPreferences("Notifications", Activity.MODE_PRIVATE);
                        SharedPreferences.Editor editor = preferences.edit();
                        editor.putInt("notify2_" + dialog_id, 0);
                        MessagesStorage.getInstance().setDialogFlags(dialog_id, 0);
                        editor.commit();
                        TLRPC.TL_dialog dialog = MessagesController.getInstance().dialogs_dict.get(dialog_id);
                        if (dialog != null) {
                            dialog.notify_settings = new TLRPC.TL_peerNotifySettings();
                        }
                        NotificationsController.updateServerNotificationsSettings(dialog_id);
                    }
                } else if (id == reply) {
                    if (selectedMessagesIds.size() == 1) {
                        ArrayList<Integer> ids = new ArrayList<>(selectedMessagesIds.keySet());
                        MessageObject messageObject = messagesDict.get(ids.get(0));
                        if (messageObject != null && messageObject.messageOwner.id > 0) {
                            showReplyPanel(true, messageObject, null, null, false, true);
                        }
                    }
                    selectedMessagesIds.clear();
                    selectedMessagesCanCopyIds.clear();
                    actionBar.hideActionMode();
                    updateVisibleRows();
                }/* else if (id == chat_menu_attach) {
                    if (getParentActivity() == null) {
                        return;
                    }
                    BottomSheet.Builder builder = new BottomSheet.Builder(getParentActivity());
                    if (chatAttachView == null) {
                        chatAttachView = new ChatAttachView(getParentActivity());
                        chatAttachView.setDelegate(new ChatAttachView.ChatAttachViewDelegate() {
                            @Override
                            public void didPressedButton(int button) {
                                if (visibleDialog != null) {
                                    visibleDialog.dismiss();
                                }
                                if (button == 7) {
                                    HashMap<Integer, MediaController.PhotoEntry> selectedPhotos = chatAttachView.getSelectedPhotos();
                                    if (!selectedPhotos.isEmpty()) {
                                        ArrayList<String> photos = new ArrayList<>();
                                        ArrayList<String> captions = new ArrayList<>();
                                        for (HashMap.Entry<Integer, MediaController.PhotoEntry> entry : selectedPhotos.entrySet()) {
                                            photos.add(entry.getValue().path);
                                            captions.add("");
                                        }
                                        SendMessagesHelper.prepareSendingPhotos(photos, null, dialog_id, replyingMessageObject, captions);
                                        showReplyPanel(false, null, null, null, false, true);
                                    }
                                    return;
                                }
                                processSelectedAttach(button);
                            }
                        });
                    }
                    builder.setCustomView(chatAttachView);
                    final int coords[] = new int[2];
                    menuItem.getLocationInWindow(coords);
                    builder.setRevealAnimation(coords[0] + menuItem.getWidth() / 2, coords[1] + menuItem.getHeight() / 2);
                    builder.setDelegate(new BottomSheet.BottomSheetDelegate() {
                        @Override
                        public void onOpenAnimationStart() {
                            chatAttachView.startAnimations(coords[1] > AndroidUtilities.displaySize.y - AndroidUtilities.dp(100));
                        }

                        @Override
                        public void onOpenAnimationEnd() {

                        }
                    });
                    chatAttachView.init(ChatActivity.this);
                    showDialog(builder.create());
                }*/ else if (id == attach_gallery || id == attach_video || id == attach_document || id == attach_location || id == attach_photo || id == attach_audio || id == attach_contact) {
                    processSelectedAttach(id);
                } else if (id == bot_help) {
                    SendMessagesHelper.getInstance().sendMessage("/help", dialog_id, null, null, false);
                } else if (id == bot_settings) {
                    SendMessagesHelper.getInstance().sendMessage("/settings", dialog_id, null, null, false);
                } else if (id == search) {
                    avatarContainer.setVisibility(View.GONE);
                    headerItem.setVisibility(View.GONE);
                    attachItem.setVisibility(View.GONE);
                    searchItem.setVisibility(View.VISIBLE);
                    searchUpItem.setVisibility(View.VISIBLE);
                    searchDownItem.setVisibility(View.VISIBLE);
                    updateSearchButtons(0);
                    //chatActivityEnterView.setVisibility(View.GONE);
                    searchItem.openSearch();
                } else if (id == search_up) {
                    MessagesSearchQuery.searchMessagesInChat(null, dialog_id, classGuid, 1);
                } else if (id == search_down) {
                    MessagesSearchQuery.searchMessagesInChat(null, dialog_id, classGuid, 2);
                }
            }
        });

        avatarContainer = new FrameLayoutFixed(context);
        avatarContainer.setBackgroundResource(R.drawable.bar_selector);
        avatarContainer.setPadding(AndroidUtilities.dp(8), 0, AndroidUtilities.dp(8), 0);
        actionBar.addView(avatarContainer, LayoutHelper.createFrame(LayoutHelper.WRAP_CONTENT, LayoutHelper.MATCH_PARENT, Gravity.TOP | Gravity.LEFT, 56, 0, 40, 0));
        avatarContainer.setOnClickListener(new View.OnClickListener() {
            @Override
            public void onClick(View v) {
                if (currentUser != null) {
                    Bundle args = new Bundle();
                    args.putInt("user_id", currentUser.id);
                    if (currentEncryptedChat != null) {
                        args.putLong("dialog_id", dialog_id);
                    }
                    presentFragment(new ProfileActivity(args));
                } else if (currentChat != null) {
                    Bundle args = new Bundle();
                    args.putInt("chat_id", currentChat.id);
                    ProfileActivity fragment = new ProfileActivity(args);
                    fragment.setChatInfo(info);
                    presentFragment(fragment);
                }
            }
        });

        if (currentChat != null) {
            int count = currentChat.participants_count;
            if (info != null) {
                count = info.participants.size();
            }
            if (count == 0 || currentChat.left || currentChat instanceof TLRPC.TL_chatForbidden || info != null && info instanceof TLRPC.TL_chatParticipantsForbidden) {
                avatarContainer.setEnabled(false);
            }
        }

        avatarImageView = new BackupImageView(context);
        avatarImageView.setRoundRadius(AndroidUtilities.dp(21));
        avatarContainer.addView(avatarImageView, LayoutHelper.createFrame(42, 42, Gravity.TOP | Gravity.LEFT, 0, 3, 0, 0));

        if (currentEncryptedChat != null) {
            timeItem = new ImageView(context);
            timeItem.setPadding(AndroidUtilities.dp(10), AndroidUtilities.dp(10), AndroidUtilities.dp(5), AndroidUtilities.dp(5));
            timeItem.setScaleType(ImageView.ScaleType.CENTER);
            timeItem.setImageDrawable(timerDrawable = new TimerDrawable(context));
            avatarContainer.addView(timeItem, LayoutHelper.createFrame(34, 34, Gravity.TOP | Gravity.LEFT, 16, 18, 0, 0));
            timeItem.setOnClickListener(new View.OnClickListener() {
                @Override
                public void onClick(View v) {
                    if (getParentActivity() == null) {
                        return;
                    }
                    showDialog(AndroidUtilities.buildTTLAlert(getParentActivity(), currentEncryptedChat).create());
                }
            });
        }

        nameTextView = new TextView(context);
        nameTextView.setTextColor(0xffffffff);
        nameTextView.setTextSize(TypedValue.COMPLEX_UNIT_DIP, 18);
        nameTextView.setLines(1);
        nameTextView.setMaxLines(1);
        nameTextView.setSingleLine(true);
        nameTextView.setEllipsize(TextUtils.TruncateAt.END);
        nameTextView.setGravity(Gravity.LEFT);
        nameTextView.setCompoundDrawablePadding(AndroidUtilities.dp(4));
        nameTextView.setTypeface(AndroidUtilities.getTypeface("fonts/rmedium.ttf"));
        avatarContainer.addView(nameTextView, LayoutHelper.createFrame(LayoutHelper.WRAP_CONTENT, LayoutHelper.WRAP_CONTENT, Gravity.LEFT | Gravity.BOTTOM, 54, 0, 0, 22));

        onlineTextView = new TextView(context);
        onlineTextView.setTextColor(0xffd7e8f7);
        onlineTextView.setTextSize(TypedValue.COMPLEX_UNIT_DIP, 14);
        onlineTextView.setLines(1);
        onlineTextView.setMaxLines(1);
        onlineTextView.setSingleLine(true);
        onlineTextView.setEllipsize(TextUtils.TruncateAt.END);
        onlineTextView.setGravity(Gravity.LEFT);
        avatarContainer.addView(onlineTextView, LayoutHelper.createFrame(LayoutHelper.WRAP_CONTENT, LayoutHelper.WRAP_CONTENT, Gravity.LEFT | Gravity.BOTTOM, 54, 0, 0, 4));

        ActionBarMenu menu = actionBar.createMenu();

        if (currentEncryptedChat == null && !isBroadcast) {
            /*searchItem = menu.addItem(0, R.drawable.ic_ab_search).setIsSearchField(true, false).setActionBarMenuItemSearchListener(new ActionBarMenuItem.ActionBarMenuItemSearchListener() {

                @Override
                public void onSearchCollapse() {
                    avatarContainer.setVisibility(View.VISIBLE);
                    headerItem.setVisibility(View.VISIBLE);
                    searchItem.setVisibility(View.GONE);
                    //chatActivityEnterView.setVisibility(View.VISIBLE);
                    searchUpItem.clearAnimation();
                    searchDownItem.clearAnimation();
                    searchUpItem.setVisibility(View.GONE);
                    searchDownItem.setVisibility(View.GONE);
                    scrollToLastMessage();
                }

                @Override
                public void onSearchExpand() {
                    AndroidUtilities.runOnUIThread(new Runnable() {
                        @Override
                        public void run() {
                            searchItem.getSearchField().requestFocus();
                            AndroidUtilities.showKeyboard(searchItem.getSearchField());
                        }
                    }, 200); //TODO find a better way to open keyboard
                }

                @Override
                public void onSearchPressed(EditText editText) {
                    updateSearchButtons(0);
                    MessagesSearchQuery.searchMessagesInChat(editText.getText().toString(), dialog_id, classGuid, 0);
                }
            });
            searchItem.getSearchField().setHint(LocaleController.getString("Search", R.string.Search));
            searchItem.setVisibility(View.GONE);

            searchUpItem = menu.addItem(search_up, R.drawable.search_up);
            searchUpItem.setVisibility(View.GONE);
            searchDownItem = menu.addItem(search_down, R.drawable.search_down);
            searchDownItem.setVisibility(View.GONE);*/
        }

        headerItem = menu.addItem(0, R.drawable.ic_ab_other);
        if (searchItem != null) {
            headerItem.addSubItem(search, LocaleController.getString("Search", R.string.Search), 0);
        }
        if (currentUser != null) {
            addContactItem = headerItem.addSubItem(share_contact, "", 0);
        }
        if (currentEncryptedChat != null) {
            timeItem2 = headerItem.addSubItem(chat_enc_timer, LocaleController.getString("SetTimer", R.string.SetTimer), 0);
        }
        headerItem.addSubItem(clear_history, LocaleController.getString("ClearHistory", R.string.ClearHistory), 0);
        if (currentChat != null && !isBroadcast) {
            headerItem.addSubItem(delete_chat, LocaleController.getString("DeleteAndExit", R.string.DeleteAndExit), 0);
        } else {
            headerItem.addSubItem(delete_chat, LocaleController.getString("DeleteChatUser", R.string.DeleteChatUser), 0);
        }
        muteItem = headerItem.addSubItem(mute, null, 0);
        if (currentUser != null && currentEncryptedChat == null && (currentUser.flags & TLRPC.USER_FLAG_BOT) != 0) {
            headerItem.addSubItem(bot_settings, LocaleController.getString("BotSettings", R.string.BotSettings), 0);
            headerItem.addSubItem(bot_help, LocaleController.getString("BotHelp", R.string.BotHelp), 0);
            updateBotButtons();
        }

        updateTitle();
        updateSubtitle();
        updateTitleIcons();

        attachItem = menu.addItem(chat_menu_attach, R.drawable.ic_ab_other).setAllowCloseAnimation(false);
        attachItem.addSubItem(attach_photo, LocaleController.getString("ChatTakePhoto", R.string.ChatTakePhoto), R.drawable.ic_attach_photo);
        attachItem.addSubItem(attach_gallery, LocaleController.getString("ChatGallery", R.string.ChatGallery), R.drawable.ic_attach_gallery);
        attachItem.addSubItem(attach_video, LocaleController.getString("ChatVideo", R.string.ChatVideo), R.drawable.ic_attach_video);
        attachItem.addSubItem(attach_document, LocaleController.getString("ChatDocument", R.string.ChatDocument), R.drawable.ic_ab_doc);
        attachItem.addSubItem(attach_location, LocaleController.getString("ChatLocation", R.string.ChatLocation), R.drawable.ic_attach_location);
        attachItem.setVisibility(View.GONE);

        menuItem = menu.addItem(chat_menu_attach, R.drawable.ic_ab_attach).setAllowCloseAnimation(false);
        menuItem.addSubItem(attach_photo, LocaleController.getString("ChatTakePhoto", R.string.ChatTakePhoto), R.drawable.ic_attach_photo);
        menuItem.addSubItem(attach_gallery, LocaleController.getString("ChatGallery", R.string.ChatGallery), R.drawable.ic_attach_gallery);
        menuItem.addSubItem(attach_video, LocaleController.getString("ChatVideo", R.string.ChatVideo), R.drawable.ic_attach_video);
        menuItem.addSubItem(attach_document, LocaleController.getString("ChatDocument", R.string.ChatDocument), R.drawable.ic_ab_doc);
        menuItem.addSubItem(attach_location, LocaleController.getString("ChatLocation", R.string.ChatLocation), R.drawable.ic_attach_location);
        menuItem.setShowFromBottom(true);

        menuItem.setBackgroundDrawable(null);

        actionModeViews.clear();

        final ActionBarMenu actionMode = actionBar.createActionMode();
        actionModeViews.add(actionMode.addItem(-2, R.drawable.ic_ab_back_grey, R.drawable.bar_selector_mode, null, AndroidUtilities.dp(54)));

        selectedMessagesCountTextView = new TextView(actionMode.getContext());
        selectedMessagesCountTextView.setTextSize(18);
        selectedMessagesCountTextView.setTypeface(AndroidUtilities.getTypeface("fonts/rmedium.ttf"));
        selectedMessagesCountTextView.setTextColor(0xff737373);
        selectedMessagesCountTextView.setSingleLine(true);
        selectedMessagesCountTextView.setLines(1);
        selectedMessagesCountTextView.setEllipsize(TextUtils.TruncateAt.END);
        selectedMessagesCountTextView.setPadding(AndroidUtilities.dp(11), 0, 0, AndroidUtilities.dp(2));
        selectedMessagesCountTextView.setGravity(Gravity.CENTER_VERTICAL);
        actionMode.addView(selectedMessagesCountTextView, LayoutHelper.createLinear(0, LayoutHelper.MATCH_PARENT, 1.0f));
        selectedMessagesCountTextView.setOnTouchListener(new View.OnTouchListener() {
            @Override
            public boolean onTouch(View v, MotionEvent event) {
                return true;
            }
        });

        if (currentEncryptedChat == null) {
            actionModeViews.add(actionMode.addItem(copy, R.drawable.ic_ab_fwd_copy, R.drawable.bar_selector_mode, null, AndroidUtilities.dp(54)));
            if (!isBroadcast) {
                actionModeViews.add(actionMode.addItem(reply, R.drawable.ic_ab_reply, R.drawable.bar_selector_mode, null, AndroidUtilities.dp(54)));
            }
            actionModeViews.add(actionMode.addItem(forward, R.drawable.ic_ab_fwd_forward, R.drawable.bar_selector_mode, null, AndroidUtilities.dp(54)));
            actionModeViews.add(actionMode.addItem(delete, R.drawable.ic_ab_fwd_delete, R.drawable.bar_selector_mode, null, AndroidUtilities.dp(54)));
        } else {
            actionModeViews.add(actionMode.addItem(copy, R.drawable.ic_ab_fwd_copy, R.drawable.bar_selector_mode, null, AndroidUtilities.dp(54)));
            actionModeViews.add(actionMode.addItem(delete, R.drawable.ic_ab_fwd_delete, R.drawable.bar_selector_mode, null, AndroidUtilities.dp(54)));
        }
        actionMode.getItem(copy).setVisibility(selectedMessagesCanCopyIds.size() != 0 ? View.VISIBLE : View.GONE);
        if (actionMode.getItem(reply) != null) {
            actionMode.getItem(reply).setVisibility(selectedMessagesIds.size() == 1 ? View.VISIBLE : View.GONE);
        }
        checkActionBarMenu();

        fragmentView = new SizeNotifierFrameLayout(context) {

            int inputFieldHeight = 0;

            @Override
            protected void onMeasure(int widthMeasureSpec, int heightMeasureSpec) {
                int widthMode = MeasureSpec.getMode(widthMeasureSpec);
                int heightMode = MeasureSpec.getMode(heightMeasureSpec);
                int widthSize = MeasureSpec.getSize(widthMeasureSpec);
                int heightSize = MeasureSpec.getSize(heightMeasureSpec);

                setMeasuredDimension(widthSize, heightSize);

                int keyboardSize = getKeyboardHeight();

                if (keyboardSize <= AndroidUtilities.dp(20)) {
                    heightSize -= chatActivityEnterView.getEmojiPadding();
                }

                int childCount = getChildCount();
                for (int i = 0; i < childCount; i++) {
                    View child = getChildAt(i);
                    if (child == chatActivityEnterView) {
                        measureChildWithMargins(child, widthMeasureSpec, 0, heightMeasureSpec, 0);
                        inputFieldHeight = child.getMeasuredHeight();
                        break;
                    }
                }
                for (int i = 0; i < childCount; i++) {
                    View child = getChildAt(i);
                    if (child.getVisibility() == GONE || child == chatActivityEnterView) {
                        continue;
                    }
                    if (child == chatListView || child == progressView) {
                        int contentWidthSpec = MeasureSpec.makeMeasureSpec(widthSize, MeasureSpec.EXACTLY);
                        int contentHeightSpec = MeasureSpec.makeMeasureSpec(Math.max(AndroidUtilities.dp(10), heightSize - inputFieldHeight + AndroidUtilities.dp(2)), MeasureSpec.EXACTLY);
                        child.measure(contentWidthSpec, contentHeightSpec);
                    } else if (child == emptyViewContainer) {
                        int contentWidthSpec = MeasureSpec.makeMeasureSpec(widthSize, MeasureSpec.EXACTLY);
                        int contentHeightSpec = MeasureSpec.makeMeasureSpec(heightSize, MeasureSpec.EXACTLY);
                        child.measure(contentWidthSpec, contentHeightSpec);
                    } else if (chatActivityEnterView.isPopupView(child)) {
                        child.measure(MeasureSpec.makeMeasureSpec(widthSize, MeasureSpec.EXACTLY), MeasureSpec.makeMeasureSpec(child.getLayoutParams().height, MeasureSpec.EXACTLY));
                    } else {
                        measureChildWithMargins(child, widthMeasureSpec, 0, heightMeasureSpec, 0);
                    }
                }
            }

            @Override
            protected void onLayout(boolean changed, int l, int t, int r, int b) {
                final int count = getChildCount();

                int paddingBottom = getKeyboardHeight() <= AndroidUtilities.dp(20) ? chatActivityEnterView.getEmojiPadding() : 0;
                setBottomClip(paddingBottom);

                for (int i = 0; i < count; i++) {
                    final View child = getChildAt(i);
                    if (child.getVisibility() == GONE) {
                        continue;
                    }
                    final LayoutParams lp = (LayoutParams) child.getLayoutParams();

                    final int width = child.getMeasuredWidth();
                    final int height = child.getMeasuredHeight();

                    int childLeft;
                    int childTop;

                    int gravity = lp.gravity;
                    if (gravity == -1) {
                        gravity = Gravity.TOP | Gravity.LEFT;
                    }

                    final int absoluteGravity = gravity & Gravity.HORIZONTAL_GRAVITY_MASK;
                    final int verticalGravity = gravity & Gravity.VERTICAL_GRAVITY_MASK;

                    switch (absoluteGravity & Gravity.HORIZONTAL_GRAVITY_MASK) {
                        case Gravity.CENTER_HORIZONTAL:
                            childLeft = (r - l - width) / 2 + lp.leftMargin - lp.rightMargin;
                            break;
                        case Gravity.RIGHT:
                            childLeft = r - width - lp.rightMargin;
                            break;
                        case Gravity.LEFT:
                        default:
                            childLeft = lp.leftMargin;
                    }

                    switch (verticalGravity) {
                        case Gravity.TOP:
                            childTop = lp.topMargin;
                            break;
                        case Gravity.CENTER_VERTICAL:
                            childTop = ((b - paddingBottom) - t - height) / 2 + lp.topMargin - lp.bottomMargin;
                            break;
                        case Gravity.BOTTOM:
                            childTop = ((b - paddingBottom) - t) - height - lp.bottomMargin;
                            break;
                        default:
                            childTop = lp.topMargin;
                    }

                    if (child == mentionListView) {
                        childTop -= chatActivityEnterView.getMeasuredHeight() - AndroidUtilities.dp(2);
                    } else if (child == pagedownButton) {
                        childTop -= chatActivityEnterView.getMeasuredHeight();
                    } else if (child == emptyViewContainer) {
                        childTop -= inputFieldHeight / 2;
                    } else if (chatActivityEnterView.isPopupView(child)) {
                        childTop = chatActivityEnterView.getBottom();
                    }
                    child.layout(childLeft, childTop, childLeft + width, childTop + height);
                }

                notifyHeightChanged();
            }
        };

        SizeNotifierFrameLayout contentView = (SizeNotifierFrameLayout) fragmentView;

        contentView.setBackgroundImage(ApplicationLoader.getCachedWallpaper());

        emptyViewContainer = new FrameLayout(context);
        emptyViewContainer.setVisibility(View.INVISIBLE);
        contentView.addView(emptyViewContainer, LayoutHelper.createFrame(LayoutHelper.MATCH_PARENT, LayoutHelper.WRAP_CONTENT, Gravity.CENTER));
        emptyViewContainer.setOnTouchListener(new View.OnTouchListener() {
            @Override
            public boolean onTouch(View v, MotionEvent event) {
                return true;
            }
        });

        if (currentEncryptedChat == null) {
            TextView emptyView = new TextView(context);
            if (currentUser != null && currentUser.id != 777000 && currentUser.id != 429000 && (currentUser.id / 1000 == 333 || currentUser.id % 1000 == 0)) {
                emptyView.setText(LocaleController.getString("GotAQuestion", R.string.GotAQuestion));
            } else {
                emptyView.setText(LocaleController.getString("NoMessages", R.string.NoMessages));
            }
            emptyView.setTextSize(TypedValue.COMPLEX_UNIT_DIP, 16);
            emptyView.setGravity(Gravity.CENTER);
            emptyView.setTextColor(0xffffffff);
            emptyView.setBackgroundResource(ApplicationLoader.isCustomTheme() ? R.drawable.system_black : R.drawable.system_blue);
            emptyView.setPadding(AndroidUtilities.dp(7), AndroidUtilities.dp(1), AndroidUtilities.dp(7), AndroidUtilities.dp(1));
            emptyViewContainer.addView(emptyView, new FrameLayout.LayoutParams(LayoutHelper.WRAP_CONTENT, LayoutHelper.WRAP_CONTENT, Gravity.CENTER));
        } else {
            LinearLayout secretChatPlaceholder = new LinearLayout(context);
            secretChatPlaceholder.setBackgroundResource(ApplicationLoader.isCustomTheme() ? R.drawable.system_black : R.drawable.system_blue);
            secretChatPlaceholder.setPadding(AndroidUtilities.dp(16), AndroidUtilities.dp(12), AndroidUtilities.dp(16), AndroidUtilities.dp(12));
            secretChatPlaceholder.setOrientation(LinearLayout.VERTICAL);
            emptyViewContainer.addView(secretChatPlaceholder, new FrameLayout.LayoutParams(LayoutHelper.WRAP_CONTENT, LayoutHelper.WRAP_CONTENT, Gravity.CENTER));

            secretViewStatusTextView = new TextView(context);
            secretViewStatusTextView.setTextSize(TypedValue.COMPLEX_UNIT_DIP, 15);
            secretViewStatusTextView.setTextColor(0xffffffff);
            secretViewStatusTextView.setGravity(Gravity.CENTER_HORIZONTAL);
            secretViewStatusTextView.setMaxWidth(AndroidUtilities.dp(210));
            if (currentEncryptedChat.admin_id == UserConfig.getClientUserId()) {
                secretViewStatusTextView.setText(LocaleController.formatString("EncryptedPlaceholderTitleOutgoing", R.string.EncryptedPlaceholderTitleOutgoing, UserObject.getFirstName(currentUser)));
            } else {
                secretViewStatusTextView.setText(LocaleController.formatString("EncryptedPlaceholderTitleIncoming", R.string.EncryptedPlaceholderTitleIncoming, UserObject.getFirstName(currentUser)));
            }
            secretChatPlaceholder.addView(secretViewStatusTextView, LayoutHelper.createLinear(LayoutHelper.WRAP_CONTENT, LayoutHelper.WRAP_CONTENT, Gravity.CENTER_HORIZONTAL | Gravity.TOP));

            TextView textView = new TextView(context);
            textView.setText(LocaleController.getString("EncryptedDescriptionTitle", R.string.EncryptedDescriptionTitle));
            textView.setTextSize(TypedValue.COMPLEX_UNIT_DIP, 15);
            textView.setTextColor(0xffffffff);
            textView.setGravity(Gravity.CENTER_HORIZONTAL);
            textView.setMaxWidth(AndroidUtilities.dp(260));
            secretChatPlaceholder.addView(textView, LayoutHelper.createLinear(LayoutHelper.WRAP_CONTENT, LayoutHelper.WRAP_CONTENT, (LocaleController.isRTL ? Gravity.RIGHT : Gravity.LEFT) | Gravity.TOP, 0, 8, 0, 0));

            for (int a = 0; a < 4; a++) {
                LinearLayout linearLayout = new LinearLayout(context);
                linearLayout.setOrientation(LinearLayout.HORIZONTAL);
                secretChatPlaceholder.addView(linearLayout, LayoutHelper.createLinear(LayoutHelper.WRAP_CONTENT, LayoutHelper.WRAP_CONTENT, LocaleController.isRTL ? Gravity.RIGHT : Gravity.LEFT, 0, 8, 0, 0));

                ImageView imageView = new ImageView(context);
                imageView.setImageResource(R.drawable.ic_lock_white);

                textView = new TextView(context);
                textView.setTextSize(TypedValue.COMPLEX_UNIT_DIP, 15);
                textView.setTextColor(0xffffffff);
                textView.setGravity(Gravity.CENTER_VERTICAL | (LocaleController.isRTL ? Gravity.RIGHT : Gravity.LEFT));
                textView.setMaxWidth(AndroidUtilities.dp(260));

                switch (a) {
                    case 0:
                        textView.setText(LocaleController.getString("EncryptedDescription1", R.string.EncryptedDescription1));
                        break;
                    case 1:
                        textView.setText(LocaleController.getString("EncryptedDescription2", R.string.EncryptedDescription2));
                        break;
                    case 2:
                        textView.setText(LocaleController.getString("EncryptedDescription3", R.string.EncryptedDescription3));
                        break;
                    case 3:
                        textView.setText(LocaleController.getString("EncryptedDescription4", R.string.EncryptedDescription4));
                        break;
                }

                if (LocaleController.isRTL) {
                    linearLayout.addView(textView, LayoutHelper.createLinear(LayoutHelper.WRAP_CONTENT, LayoutHelper.WRAP_CONTENT));
                    linearLayout.addView(imageView, LayoutHelper.createLinear(LayoutHelper.WRAP_CONTENT, LayoutHelper.WRAP_CONTENT, 8, 3, 0, 0));
                } else {
                    linearLayout.addView(imageView, LayoutHelper.createLinear(LayoutHelper.WRAP_CONTENT, LayoutHelper.WRAP_CONTENT, 0, 4, 8, 0));
                    linearLayout.addView(textView, LayoutHelper.createLinear(LayoutHelper.WRAP_CONTENT, LayoutHelper.WRAP_CONTENT));
                }
            }
        }

        if (chatActivityEnterView != null) {
            chatActivityEnterView.onDestroy();
        }

        chatListView = new RecyclerListView(context) {
            @Override
            protected void onLayout(boolean changed, int l, int t, int r, int b) {
                super.onLayout(changed, l, t, r, b);
                if (chatAdapter.isBot) {
                    int childCount = getChildCount();
                    for (int a = 0; a < childCount; a++) {
                        View child = getChildAt(a);
                        if (child instanceof BotHelpCell) {
                            int height = b - t;
                            int top = height / 2 - child.getMeasuredHeight() / 2;
                            if (child.getTop() > top) {
                                child.layout(0, top, r - l, top + child.getMeasuredHeight());
                            }
                            break;
                        }
                    }
                }
            }
        };
        chatListView.setVerticalScrollBarEnabled(true);
        chatListView.setAdapter(chatAdapter = new ChatActivityAdapter(context));
        chatListView.setClipToPadding(false);
        chatListView.setPadding(0, AndroidUtilities.dp(4), 0, AndroidUtilities.dp(3));
        chatListView.setItemAnimator(null);
        chatListView.setLayoutAnimation(null);
        chatLayoutManager = new LinearLayoutManager(context) {
            @Override
            public boolean supportsPredictiveItemAnimations() {
                return false;
            }
        };
        chatLayoutManager.setOrientation(LinearLayoutManager.VERTICAL);
        chatLayoutManager.setStackFromEnd(true);
        chatListView.setLayoutManager(chatLayoutManager);
        contentView.addView(chatListView, LayoutHelper.createFrame(LayoutHelper.MATCH_PARENT, LayoutHelper.MATCH_PARENT));
        chatListView.setOnItemLongClickListener(onItemLongClickListener);
        chatListView.setOnItemClickListener(onItemClickListener);
        chatListView.setOnScrollListener(new RecyclerView.OnScrollListener() {

            @Override
            public void onScrollStateChanged(RecyclerView recyclerView, int newState) {
                if (newState != RecyclerView.SCROLL_STATE_DRAGGING && highlightMessageId != Integer.MAX_VALUE) {
                    highlightMessageId = Integer.MAX_VALUE;
                    updateVisibleRows();
                }
            }

            @Override
            public void onScrolled(RecyclerView recyclerView, int dx, int dy) {
                int firstVisibleItem = chatLayoutManager.findFirstVisibleItemPosition();
                int visibleItemCount = firstVisibleItem == RecyclerView.NO_POSITION ? 0 : Math.abs(chatLayoutManager.findLastVisibleItemPosition() - firstVisibleItem) + 1;
                if (visibleItemCount > 0) {
                    int totalItemCount = chatAdapter.getItemCount();
                    if (firstVisibleItem <= 10) {
                        if (!endReached && !loading) {
                            if (messagesByDays.size() != 0) {
                                MessagesController.getInstance().loadMessages(dialog_id, 20, maxMessageId, !cacheEndReaced && startLoadFromMessageId == 0, minDate, classGuid, 0, 0, 0, startLoadFromMessageId == 0);
                            } else {
                                MessagesController.getInstance().loadMessages(dialog_id, 20, 0, !cacheEndReaced && startLoadFromMessageId == 0, minDate, classGuid, 0, 0, 0, startLoadFromMessageId == 0);
                            }
                            loading = true;
                        }
                    }
                    if (firstVisibleItem + visibleItemCount >= totalItemCount - 6) {
                        if (!forward_end_reached && !loadingForward) {
                            MessagesController.getInstance().loadMessages(dialog_id, 20, minMessageId, startLoadFromMessageId == 0, maxDate, classGuid, 1, 0, 0, startLoadFromMessageId == 0);
                            loadingForward = true;
                        }
                    }
                    if (firstVisibleItem + visibleItemCount == totalItemCount && forward_end_reached) {
                        showPagedownButton(false, true);
                    }
                }
                updateMessagesVisisblePart();
            }
        });
        chatListView.setOnTouchListener(new View.OnTouchListener() {
            @Override
            public boolean onTouch(View v, MotionEvent event) {
                if (openSecretPhotoRunnable != null || SecretPhotoViewer.getInstance().isVisible()) {
                    if (event.getAction() == MotionEvent.ACTION_UP || event.getAction() == MotionEvent.ACTION_CANCEL || event.getAction() == MotionEvent.ACTION_POINTER_UP) {
                        AndroidUtilities.runOnUIThread(new Runnable() {
                            @Override
                            public void run() {
                                chatListView.setOnItemClickListener(onItemClickListener);
                            }
                        }, 150);
                        if (openSecretPhotoRunnable != null) {
                            AndroidUtilities.cancelRunOnUIThread(openSecretPhotoRunnable);
                            openSecretPhotoRunnable = null;
                            try {
                                Toast.makeText(v.getContext(), LocaleController.getString("PhotoTip", R.string.PhotoTip), Toast.LENGTH_SHORT).show();
                            } catch (Exception e) {
                                FileLog.e("tmessages", e);
                            }
                        } else {
                            if (SecretPhotoViewer.getInstance().isVisible()) {
                                AndroidUtilities.runOnUIThread(new Runnable() {
                                    @Override
                                    public void run() {
                                        chatListView.setOnItemLongClickListener(onItemLongClickListener);
                                        chatListView.setLongClickable(true);
                                    }
                                });
                                SecretPhotoViewer.getInstance().closePhoto();
                            }
                        }
                    } else if (event.getAction() != MotionEvent.ACTION_DOWN) {
                        if (SecretPhotoViewer.getInstance().isVisible()) {
                            return true;
                        } else if (openSecretPhotoRunnable != null) {
                            if (event.getAction() == MotionEvent.ACTION_MOVE) {
                                if (Math.hypot(startX - event.getX(), startY - event.getY()) > AndroidUtilities.dp(5)) {
                                    AndroidUtilities.cancelRunOnUIThread(openSecretPhotoRunnable);
                                    openSecretPhotoRunnable = null;
                                }
                            } else {
                                AndroidUtilities.cancelRunOnUIThread(openSecretPhotoRunnable);
                                openSecretPhotoRunnable = null;
                            }
                        }
                    }
                }
                return false;
            }
        });
        chatListView.setOnInterceptTouchListener(new RecyclerListView.OnInterceptTouchListener() {
            @Override
            public boolean onInterceptTouchEvent(MotionEvent event) {
                if (actionBar.isActionModeShowed()) {
                    return false;
                }
                if (event.getAction() == MotionEvent.ACTION_DOWN) {
                    int x = (int) event.getX();
                    int y = (int) event.getY();
                    int count = chatListView.getChildCount();
                    Rect rect = new Rect();
                    for (int a = 0; a < count; a++) {
                        View view = chatListView.getChildAt(a);
                        int top = view.getTop();
                        int bottom = view.getBottom();
                        view.getLocalVisibleRect(rect);
                        if (top > y || bottom < y) {
                            continue;
                        }
                        if (!(view instanceof ChatMediaCell)) {
                            break;
                        }
                        final ChatMediaCell cell = (ChatMediaCell) view;
                        final MessageObject messageObject = cell.getMessageObject();
                        if (messageObject == null || messageObject.isSending() || !messageObject.isSecretPhoto() || !cell.getPhotoImage().isInsideImage(x, y - top)) {
                            break;
                        }
                        File file = FileLoader.getPathToMessage(messageObject.messageOwner);
                        if (!file.exists()) {
                            break;
                        }
                        startX = x;
                        startY = y;
                        chatListView.setOnItemClickListener(null);
                        openSecretPhotoRunnable = new Runnable() {
                            @Override
                            public void run() {
                                if (openSecretPhotoRunnable == null) {
                                    return;
                                }
                                chatListView.requestDisallowInterceptTouchEvent(true);
                                chatListView.setOnItemLongClickListener(null);
                                chatListView.setLongClickable(false);
                                openSecretPhotoRunnable = null;
                                if (sendSecretMessageRead(messageObject)) {
                                    cell.invalidate();
                                }
                                SecretPhotoViewer.getInstance().setParentActivity(getParentActivity());
                                SecretPhotoViewer.getInstance().openPhoto(messageObject);
                            }
                        };
                        AndroidUtilities.runOnUIThread(openSecretPhotoRunnable, 100);
                        return true;
                    }
                }
                return false;
            }
        });

        progressView = new FrameLayout(context);
        progressView.setVisibility(View.INVISIBLE);
        contentView.addView(progressView, LayoutHelper.createFrame(LayoutHelper.MATCH_PARENT, LayoutHelper.MATCH_PARENT, Gravity.TOP | Gravity.LEFT));

        View view = new View(context);
        view.setBackgroundResource(ApplicationLoader.isCustomTheme() ? R.drawable.system_loader2 : R.drawable.system_loader1);
        progressView.addView(view, LayoutHelper.createFrame(36, 36, Gravity.CENTER));

        ProgressBar progressBar = new ProgressBar(context);
        try {
            progressBar.setIndeterminateDrawable(context.getResources().getDrawable(R.drawable.loading_animation));
        } catch (Exception e) {
            //don't promt
        }
        progressBar.setIndeterminate(true);
        AndroidUtilities.setProgressBarAnimationDuration(progressBar, 1500);
        progressView.addView(progressBar, LayoutHelper.createFrame(32, 32, Gravity.CENTER));

        if (currentEncryptedChat == null && !isBroadcast) {
            mentionListView = new ListView(context);
            mentionListView.setBackgroundResource(R.drawable.compose_panel);
            mentionListView.setVisibility(View.GONE);
            mentionListView.setPadding(0, AndroidUtilities.dp(2), 0, 0);
            mentionListView.setClipToPadding(true);
            mentionListView.setDividerHeight(0);
            mentionListView.setDivider(null);
            if (Build.VERSION.SDK_INT > 8) {
                mentionListView.setOverScrollMode(ListView.OVER_SCROLL_NEVER);
            }
            contentView.addView(mentionListView, LayoutHelper.createFrame(LayoutHelper.MATCH_PARENT, 110, Gravity.LEFT | Gravity.BOTTOM));

            mentionListView.setAdapter(mentionsAdapter = new MentionsAdapter(context, false, new MentionsAdapter.MentionsAdapterDelegate() {
                @Override
                public void needChangePanelVisibility(boolean show) {
                    if (show) {
                        FrameLayout.LayoutParams layoutParams3 = (FrameLayout.LayoutParams) mentionListView.getLayoutParams();
                        int height = 36 * Math.min(3, mentionsAdapter.getCount()) + (mentionsAdapter.getCount() > 3 ? 18 : 0);
                        layoutParams3.height = AndroidUtilities.dp(2 + height);
                        layoutParams3.topMargin = -AndroidUtilities.dp(height);
                        mentionListView.setLayoutParams(layoutParams3);

                        if (mentionListAnimation != null) {
                            mentionListAnimation.cancel();
                            mentionListAnimation = null;
                        }

                        if (mentionListView.getVisibility() == View.VISIBLE) {
                            ViewProxy.setAlpha(mentionListView, 1.0f);
                            return;
                        }
                        if (allowStickersPanel) {
                            mentionListView.setVisibility(View.VISIBLE);
                            mentionListAnimation = new AnimatorSetProxy();
                            mentionListAnimation.playTogether(
                                    ObjectAnimatorProxy.ofFloat(mentionListView, "alpha", 0.0f, 1.0f)
                            );
                            mentionListAnimation.addListener(new AnimatorListenerAdapterProxy() {
                                @Override
                                public void onAnimationEnd(Object animation) {
                                    if (mentionListAnimation != null && mentionListAnimation.equals(animation)) {
                                        mentionListView.clearAnimation();
                                        mentionListAnimation = null;
                                    }
                                }
                            });
                            mentionListAnimation.setDuration(200);
                            mentionListAnimation.start();
                        } else {
                            ViewProxy.setAlpha(mentionListView, 1.0f);
                            mentionListView.clearAnimation();
                            mentionListView.setVisibility(View.INVISIBLE);
                        }
                    } else {
                        if (mentionListAnimation != null) {
                            mentionListAnimation.cancel();
                            mentionListAnimation = null;
                        }

                        if (mentionListView.getVisibility() == View.GONE) {
                            return;
                        }
                        if (allowStickersPanel) {
                            mentionListAnimation = new AnimatorSetProxy();
                            mentionListAnimation.playTogether(
                                    ObjectAnimatorProxy.ofFloat(mentionListView, "alpha", 0.0f)
                            );
                            mentionListAnimation.addListener(new AnimatorListenerAdapterProxy() {
                                @Override
                                public void onAnimationEnd(Object animation) {
                                    if (mentionListAnimation != null && mentionListAnimation.equals(animation)) {
                                        mentionListView.clearAnimation();
                                        mentionListView.setVisibility(View.GONE);
                                        mentionListAnimation = null;
                                    }
                                }
                            });
                            mentionListAnimation.setDuration(200);
                            mentionListAnimation.start();
                        } else {
                            mentionListView.clearAnimation();
                            mentionListView.setVisibility(View.GONE);
                        }
                    }
                }
            }));
            mentionsAdapter.setBotInfo(botInfo);
            mentionsAdapter.setChatInfo(info);
            mentionsAdapter.setNeedUsernames(currentChat != null);
            mentionsAdapter.setBotsCount(currentChat != null ? botsCount : 1);

            mentionListView.setOnItemClickListener(new AdapterView.OnItemClickListener() {
                @Override
                public void onItemClick(AdapterView<?> parent, View view, int position, long id) {
                    Object object = mentionsAdapter.getItem(position);
                    int start = mentionsAdapter.getResultStartPosition();
                    int len = mentionsAdapter.getResultLength();
                    if (object instanceof TLRPC.User) {
                        TLRPC.User user = (TLRPC.User) object;
                        if (user != null) {
                            chatActivityEnterView.replaceWithText(start, len, "@" + user.username + " ");
                        }
                    } else if (object instanceof String) {
                        if (mentionsAdapter.isBotCommands()) {
                            SendMessagesHelper.getInstance().sendMessage((String) object, dialog_id, null, null, false);
                            chatActivityEnterView.setFieldText("");
                        } else {
                            chatActivityEnterView.replaceWithText(start, len, object + " ");
                        }
                    }
                }
            });

            mentionListView.setOnItemLongClickListener(new AdapterView.OnItemLongClickListener() {
                @Override
                public boolean onItemLongClick(AdapterView<?> parent, View view, int position, long id) {
                    if (!mentionsAdapter.isLongClickEnabled()) {
                        return false;
                    }
                    Object object = mentionsAdapter.getItem(position);
                    if (object instanceof String) {
                        AlertDialog.Builder builder = new AlertDialog.Builder(getParentActivity());
                        builder.setTitle(LocaleController.getString("AppName", R.string.AppName));
                        builder.setMessage(LocaleController.getString("ClearSearch", R.string.ClearSearch));
                        builder.setPositiveButton(LocaleController.getString("ClearButton", R.string.ClearButton).toUpperCase(), new DialogInterface.OnClickListener() {
                            @Override
                            public void onClick(DialogInterface dialogInterface, int i) {
                                mentionsAdapter.clearRecentHashtags();
                            }
                        });
                        builder.setNegativeButton(LocaleController.getString("Cancel", R.string.Cancel), null);
                        showDialog(builder.create());
                        return true;
                    }
                    return false;
                }
            });
        }

        chatActivityEnterView = new ChatActivityEnterView(getParentActivity(), contentView, this, true);
        chatActivityEnterView.setDialogId(dialog_id);
        chatActivityEnterView.addToAttachLayout(menuItem);
        chatActivityEnterView.setId(id_chat_compose_panel);
        chatActivityEnterView.setBotsCount(botsCount, hasBotsCommands);
        contentView.addView(chatActivityEnterView, LayoutHelper.createFrame(LayoutHelper.MATCH_PARENT, LayoutHelper.WRAP_CONTENT, Gravity.LEFT | Gravity.BOTTOM));
        chatActivityEnterView.setDelegate(new ChatActivityEnterView.ChatActivityEnterViewDelegate() {
            @Override
            public void onMessageSend(String message) {
                moveScrollToLastMessage();
                showReplyPanel(false, null, null, null, false, true);
                if (mentionsAdapter != null) {
                    mentionsAdapter.addHashtagsFromMessage(message);
                }
            }

            @Override
            public void onTextChanged(final CharSequence text, boolean bigChange) {
                if (stickersAdapter != null) {
                    stickersAdapter.loadStikersForEmoji(text);
                }
                if (mentionsAdapter != null) {
                    mentionsAdapter.searchUsernameOrHashtag(text.toString(), chatActivityEnterView.getCursorPosition(), messages);
                }
                if (waitingForCharaterEnterRunnable != null) {
                    AndroidUtilities.cancelRunOnUIThread(waitingForCharaterEnterRunnable);
                    waitingForCharaterEnterRunnable = null;
                }
                if (chatActivityEnterView.isMessageWebPageSearchEnabled()) {
                    if (bigChange) {
                        searchLinks(text, true);
                    } else {
                        waitingForCharaterEnterRunnable = new Runnable() {
                            @Override
                            public void run() {
                                if (this == waitingForCharaterEnterRunnable) {
                                    searchLinks(text, false);
                                    waitingForCharaterEnterRunnable = null;
                                }
                            }
                        };
                        AndroidUtilities.runOnUIThread(waitingForCharaterEnterRunnable, 3000);
                    }
                }
            }

            @Override
            public void needSendTyping() {
                MessagesController.getInstance().sendTyping(dialog_id, 0, classGuid);
            }

            @Override
            public void onAttachButtonHidden() {
                if (attachItem != null) {
                    attachItem.setVisibility(View.VISIBLE);
                }
                if (headerItem != null) {
                    headerItem.setVisibility(View.GONE);
                }
            }

            @Override
            public void onAttachButtonShow() {
                if (attachItem != null) {
                    attachItem.setVisibility(View.GONE);
                }
                if (headerItem != null) {
                    headerItem.setVisibility(View.VISIBLE);
                }
            }

            @Override
            public void onWindowSizeChanged(int size) {
                if (size < AndroidUtilities.dp(72) + AndroidUtilities.getCurrentActionBarHeight()) {
                    allowStickersPanel = false;
                    if (stickersPanel.getVisibility() == View.VISIBLE) {
                        stickersPanel.clearAnimation();
                        stickersPanel.setVisibility(View.INVISIBLE);
                    }
                    if (mentionListView != null && mentionListView.getVisibility() == View.VISIBLE) {
                        mentionListView.clearAnimation();
                        mentionListView.setVisibility(View.INVISIBLE);
                    }
                } else {
                    allowStickersPanel = true;
                    if (stickersPanel.getVisibility() == View.INVISIBLE) {
                        stickersPanel.clearAnimation();
                        stickersPanel.setVisibility(View.VISIBLE);
                    }
                    if (mentionListView != null && mentionListView.getVisibility() == View.INVISIBLE) {
                        mentionListView.clearAnimation();
                        mentionListView.setVisibility(View.VISIBLE);
                    }
                }
                updateMessagesVisisblePart();
            }
        });

        FrameLayout replyLayout = new FrameLayout(context);
        replyLayout.setClickable(true);
        chatActivityEnterView.addTopView(replyLayout, 48);

        View lineView = new View(context);
        lineView.setBackgroundColor(0xffe8e8e8);
        replyLayout.addView(lineView, LayoutHelper.createFrame(LayoutHelper.MATCH_PARENT, 1, Gravity.BOTTOM | Gravity.LEFT));

        replyIconImageView = new ImageView(context);
        replyIconImageView.setScaleType(ImageView.ScaleType.CENTER);
        replyLayout.addView(replyIconImageView, LayoutHelper.createFrame(52, 46, Gravity.TOP | Gravity.LEFT));

        ImageView imageView = new ImageView(context);
        imageView.setImageResource(R.drawable.delete_reply);
        imageView.setScaleType(ImageView.ScaleType.CENTER);
        replyLayout.addView(imageView, LayoutHelper.createFrame(52, 46, Gravity.RIGHT | Gravity.TOP, 0, 0.5f, 0, 0));
        imageView.setOnClickListener(new View.OnClickListener() {
            @Override
            public void onClick(View v) {
                if (forwardingMessages != null) {
                    forwardingMessages.clear();
                }
                showReplyPanel(false, null, null, foundWebPage, true, true);
            }
        });

        replyNameTextView = new TextView(context);
        replyNameTextView.setTextSize(TypedValue.COMPLEX_UNIT_DIP, 14);
        replyNameTextView.setTextColor(0xff377aae);
        replyNameTextView.setTypeface(AndroidUtilities.getTypeface("fonts/rmedium.ttf"));
        replyNameTextView.setSingleLine(true);
        replyNameTextView.setEllipsize(TextUtils.TruncateAt.END);
        replyNameTextView.setMaxLines(1);
        replyLayout.addView(replyNameTextView, LayoutHelper.createFrame(LayoutHelper.WRAP_CONTENT, LayoutHelper.WRAP_CONTENT, Gravity.TOP | Gravity.LEFT, 52, 4, 52, 0));

        replyObjectTextView = new TextView(context);
        replyObjectTextView.setTextSize(TypedValue.COMPLEX_UNIT_DIP, 14);
        replyObjectTextView.setTextColor(0xff999999);
        replyObjectTextView.setSingleLine(true);
        replyObjectTextView.setEllipsize(TextUtils.TruncateAt.END);
        replyObjectTextView.setMaxLines(1);
        replyLayout.addView(replyObjectTextView, LayoutHelper.createFrame(LayoutHelper.WRAP_CONTENT, LayoutHelper.WRAP_CONTENT, Gravity.TOP | Gravity.LEFT, 52, 22, 52, 0));

        replyImageView = new BackupImageView(context);
        replyLayout.addView(replyImageView, LayoutHelper.createFrame(34, 34, Gravity.TOP | Gravity.LEFT, 52, 6, 0, 0));

        stickersPanel = new FrameLayout(context);
        stickersPanel.setVisibility(View.GONE);
        contentView.addView(stickersPanel, LayoutHelper.createFrame(LayoutHelper.WRAP_CONTENT, 81.5f, Gravity.LEFT | Gravity.BOTTOM, 0, 0, 0, 38));

        stickersListView = new RecyclerListView(context);
        stickersListView.setDisallowInterceptTouchEvents(true);
        LinearLayoutManager layoutManager = new LinearLayoutManager(context);
        layoutManager.setOrientation(LinearLayoutManager.HORIZONTAL);
        stickersListView.setLayoutManager(layoutManager);
        stickersListView.setClipToPadding(false);
        if (Build.VERSION.SDK_INT >= 9) {
            stickersListView.setOverScrollMode(RecyclerListView.OVER_SCROLL_NEVER);
        }
        stickersPanel.addView(stickersListView, LayoutHelper.createFrame(LayoutHelper.MATCH_PARENT, 78));
        if (currentEncryptedChat == null || currentEncryptedChat != null && AndroidUtilities.getPeerLayerVersion(currentEncryptedChat.layer) >= 23) {
            chatActivityEnterView.setAllowStickers(true);
            if (stickersAdapter != null) {
                stickersAdapter.onDestroy();
            }
            stickersListView.setPadding(AndroidUtilities.dp(18), 0, AndroidUtilities.dp(18), 0);
            stickersListView.setAdapter(stickersAdapter = new StickersAdapter(context, new StickersAdapter.StickersAdapterDelegate() {
                @Override
                public void needChangePanelVisibility(final boolean show) {
                    if (show && stickersPanel.getVisibility() == View.VISIBLE || !show && stickersPanel.getVisibility() == View.GONE) {
                        return;
                    }
                    if (show) {
                        stickersListView.scrollToPosition(0);
                        stickersPanel.clearAnimation();
                        stickersPanel.setVisibility(allowStickersPanel ? View.VISIBLE : View.INVISIBLE);
                    }
                    if (runningAnimation != null) {
                        runningAnimation.cancel();
                        runningAnimation = null;
                    }
                    if (stickersPanel.getVisibility() != View.INVISIBLE) {
                        runningAnimation = new AnimatorSetProxy();
                        runningAnimation.playTogether(
                                ObjectAnimatorProxy.ofFloat(stickersPanel, "alpha", show ? 0.0f : 1.0f, show ? 1.0f : 0.0f)
                        );
                        runningAnimation.setDuration(150);
                        runningAnimation.addListener(new AnimatorListenerAdapterProxy() {
                            @Override
                            public void onAnimationEnd(Object animation) {
                                if (runningAnimation != null && runningAnimation.equals(animation)) {
                                    if (!show) {
                                        stickersAdapter.clearStickers();
                                        stickersPanel.clearAnimation();
                                        stickersPanel.setVisibility(View.GONE);
                                    }
                                    runningAnimation = null;
                                }
                            }
                        });
                        runningAnimation.start();
                    } else if (!show) {
                        stickersPanel.setVisibility(View.GONE);
                    }
                }
            }));
            stickersListView.setOnItemClickListener(new RecyclerListView.OnItemClickListener() {
                @Override
                public void onItemClick(View view, int position) {
                    TLRPC.Document document = stickersAdapter.getItem(position);
                    if (document instanceof TLRPC.TL_document) {
                        SendMessagesHelper.getInstance().sendSticker(document, dialog_id, replyingMessageObject);
                        showReplyPanel(false, null, null, null, false, true);
                    }
                    chatActivityEnterView.setFieldText("");
                }
            });
        }

        imageView = new ImageView(context);
        imageView.setImageResource(R.drawable.stickers_back_arrow);
        stickersPanel.addView(imageView, LayoutHelper.createFrame(LayoutHelper.WRAP_CONTENT, LayoutHelper.WRAP_CONTENT, Gravity.BOTTOM | Gravity.LEFT, 53, 0, 0, 0));

        bottomOverlay = new FrameLayout(context);
        bottomOverlay.setBackgroundColor(0xffffffff);
        bottomOverlay.setVisibility(View.INVISIBLE);
        bottomOverlay.setFocusable(true);
        bottomOverlay.setFocusableInTouchMode(true);
        bottomOverlay.setClickable(true);
        contentView.addView(bottomOverlay, LayoutHelper.createFrame(LayoutHelper.MATCH_PARENT, 48, Gravity.BOTTOM));

        bottomOverlayText = new TextView(context);
        bottomOverlayText.setTextSize(TypedValue.COMPLEX_UNIT_DIP, 16);
        bottomOverlayText.setTextColor(0xff7f7f7f);
        bottomOverlay.addView(bottomOverlayText, LayoutHelper.createFrame(LayoutHelper.WRAP_CONTENT, LayoutHelper.WRAP_CONTENT, Gravity.CENTER));

        bottomOverlayChat = new FrameLayout(context);
        bottomOverlayChat.setBackgroundColor(0xfffbfcfd);
        bottomOverlayChat.setVisibility(View.INVISIBLE);
        contentView.addView(bottomOverlayChat, LayoutHelper.createFrame(LayoutHelper.MATCH_PARENT, 48, Gravity.BOTTOM));
        bottomOverlayChat.setOnClickListener(new View.OnClickListener() {
            @Override
            public void onClick(View view) {
                if (getParentActivity() == null) {
                    return;
                }
                AlertDialog.Builder builder = null;
                if (currentUser != null && userBlocked) {
                    builder = new AlertDialog.Builder(getParentActivity());
                    builder.setMessage(LocaleController.getString("AreYouSureUnblockContact", R.string.AreYouSureUnblockContact));
                    builder.setPositiveButton(LocaleController.getString("OK", R.string.OK), new DialogInterface.OnClickListener() {
                        @Override
                        public void onClick(DialogInterface dialogInterface, int i) {
                            MessagesController.getInstance().unblockUser(currentUser.id);
                        }
                    });
                } else if (currentUser != null && botUser != null) {
                    if (botUser.length() != 0) {
                        MessagesController.getInstance().sendBotStart(currentUser, botUser);
                    } else {
                        SendMessagesHelper.getInstance().sendMessage("/start", dialog_id, null, null, false);
                    }
                    botUser = null;
                    updateBottomOverlay();
                } else {
                    builder = new AlertDialog.Builder(getParentActivity());
                    builder.setMessage(LocaleController.getString("AreYouSureDeleteThisChat", R.string.AreYouSureDeleteThisChat));
                    builder.setPositiveButton(LocaleController.getString("OK", R.string.OK), new DialogInterface.OnClickListener() {
                        @Override
                        public void onClick(DialogInterface dialogInterface, int i) {
                            MessagesController.getInstance().deleteDialog(dialog_id, 0, false);
                            finishFragment();
                        }
                    });
                }
                if (builder != null) {
                    builder.setTitle(LocaleController.getString("AppName", R.string.AppName));
                    builder.setNegativeButton(LocaleController.getString("Cancel", R.string.Cancel), null);
                    showDialog(builder.create());
                }
            }
        });

        bottomOverlayChatText = new TextView(context);
        bottomOverlayChatText.setTextSize(TypedValue.COMPLEX_UNIT_DIP, 18);
        bottomOverlayChatText.setTextColor(0xff3e6fa1);
        bottomOverlayChat.addView(bottomOverlayChatText, LayoutHelper.createFrame(LayoutHelper.WRAP_CONTENT, LayoutHelper.WRAP_CONTENT, Gravity.CENTER));

        pagedownButton = new ImageView(context);
        pagedownButton.setVisibility(View.INVISIBLE);
        pagedownButton.setImageResource(R.drawable.pagedown);
        contentView.addView(pagedownButton, LayoutHelper.createFrame(LayoutHelper.WRAP_CONTENT, LayoutHelper.WRAP_CONTENT, Gravity.RIGHT | Gravity.BOTTOM, 0, 0, 6, 4));
        pagedownButton.setOnClickListener(new View.OnClickListener() {
            @Override
            public void onClick(View view) {
                if (returnToMessageId > 0) {
                    scrollToMessageId(returnToMessageId, 0, true);
                } else {
                    scrollToLastMessage();
                }
            }
        });

        if (loading && messages.isEmpty()) {
            progressView.setVisibility(View.VISIBLE);
            chatListView.setEmptyView(null);
        } else {
            progressView.setVisibility(View.INVISIBLE);
            chatListView.setEmptyView(emptyViewContainer);
        }

        chatActivityEnterView.setButtons(botButtons);

        updateContactStatus();
        updateBottomOverlay();
        updateSecretStatus();

        return fragmentView;
    }

    private boolean searchForHttpInText(CharSequence string) {
        int len = string.length();
        int seqLen = 0;
        for (int a = 0; a < len; a++) {
            char ch = string.charAt(a);
            if (seqLen == 0 && (ch == 'h' || ch == 'H')) {
                seqLen++;
            } else if ((seqLen == 1 || seqLen == 2) && (ch == 't' || ch == 'T')) {
                seqLen++;
            } else if (seqLen == 3 && (ch == 'p' || ch == 'P')) {
                seqLen++;
            } else if (seqLen == 4 && (ch == 's' || ch == 'S')) {
                seqLen++;
            } else if ((seqLen == 4 || seqLen == 5) && ch == ':') {
                seqLen++;
            } else if ((seqLen == 5 || seqLen == 6 || seqLen == 7) && ch == '/') {
                if (seqLen == 6 || seqLen == 7) {
                    return true;
                }
                seqLen++;
            } else if (seqLen != 0) {
                seqLen = 0;
            }
        }
        return false;
    }

    private void processSelectedAttach(int which) {
        if (which == attach_photo || which == attach_gallery || which == attach_document || which == attach_video) {
            String action;
            if (currentChat != null) {
                if (currentChat.participants_count > MessagesController.getInstance().groupBigSize) {
                    if (which == attach_photo || which == attach_gallery) {
                        action = "bigchat_upload_photo";
                    } else {
                        action = "bigchat_upload_document";
                    }
                } else {
                    if (which == attach_photo || which == attach_gallery) {
                        action = "chat_upload_photo";
                    } else {
                        action = "chat_upload_document";
                    }
                }
            } else {
                if (which == attach_photo || which == attach_gallery) {
                    action = "pm_upload_photo";
                } else {
                    action = "pm_upload_document";
                }
            }
            if (action != null && !MessagesController.isFeatureEnabled(action, ChatActivity.this)) {
                return;
            }
        }

        if (which == attach_photo) {
            try {
                Intent takePictureIntent = new Intent(MediaStore.ACTION_IMAGE_CAPTURE);
                File image = AndroidUtilities.generatePicturePath();
                if (image != null) {
                    takePictureIntent.putExtra(MediaStore.EXTRA_OUTPUT, Uri.fromFile(image));
                    currentPicturePath = image.getAbsolutePath();
                }
                startActivityForResult(takePictureIntent, 0);
            } catch (Exception e) {
                FileLog.e("tmessages", e);
            }
        } else if (which == attach_gallery) {
            PhotoAlbumPickerActivity fragment = new PhotoAlbumPickerActivity(false, ChatActivity.this);
            fragment.setDelegate(new PhotoAlbumPickerActivity.PhotoAlbumPickerActivityDelegate() {
                @Override
                public void didSelectPhotos(ArrayList<String> photos, ArrayList<String> captions, ArrayList<MediaController.SearchImage> webPhotos) {
                    SendMessagesHelper.prepareSendingPhotos(photos, null, dialog_id, replyingMessageObject, captions);
                    SendMessagesHelper.prepareSendingPhotosSearch(webPhotos, dialog_id, replyingMessageObject);
                    showReplyPanel(false, null, null, null, false, true);
                }

                @Override
                public void startPhotoSelectActivity() {
                    try {
                        Intent videoPickerIntent = new Intent();
                        videoPickerIntent.setType("video/*");
                        videoPickerIntent.setAction(Intent.ACTION_GET_CONTENT);
                        videoPickerIntent.putExtra(MediaStore.EXTRA_SIZE_LIMIT, (long) (1024 * 1024 * 1536));

                        Intent photoPickerIntent = new Intent(Intent.ACTION_PICK);
                        photoPickerIntent.setType("image/*");
                        Intent chooserIntent = Intent.createChooser(photoPickerIntent, null);
                        chooserIntent.putExtra(Intent.EXTRA_INITIAL_INTENTS, new Intent[]{videoPickerIntent});

                        startActivityForResult(chooserIntent, 1);
                    } catch (Exception e) {
                        FileLog.e("tmessages", e);
                    }
                }

                @Override
                public boolean didSelectVideo(String path) {
                    if (Build.VERSION.SDK_INT >= 16) {
                        return !openVideoEditor(path, true, true);
                    } else {
                        SendMessagesHelper.prepareSendingVideo(path, 0, 0, 0, 0, null, dialog_id, replyingMessageObject);
                        showReplyPanel(false, null, null, null, false, true);
                        return true;
                    }
                }
            });
            presentFragment(fragment);
        } else if (which == attach_video) {
            try {
                Intent takeVideoIntent = new Intent(MediaStore.ACTION_VIDEO_CAPTURE);
                File video = AndroidUtilities.generateVideoPath();
                if (video != null) {
                    if (Build.VERSION.SDK_INT >= 18) {
                        takeVideoIntent.putExtra(MediaStore.EXTRA_OUTPUT, Uri.fromFile(video));
                    }
                    takeVideoIntent.putExtra(MediaStore.EXTRA_SIZE_LIMIT, (long) (1024 * 1024 * 1536));
                    currentPicturePath = video.getAbsolutePath();
                }
                startActivityForResult(takeVideoIntent, 2);
            } catch (Exception e) {
                FileLog.e("tmessages", e);
            }
        } else if (which == attach_location) {
            if (!isGoogleMapsInstalled()) {
                return;
            }
            LocationActivity fragment = new LocationActivity();
            fragment.setDelegate(new LocationActivity.LocationActivityDelegate() {
                @Override
                public void didSelectLocation(TLRPC.MessageMedia location) {
                    SendMessagesHelper.getInstance().sendMessage(location, dialog_id, replyingMessageObject);
                    moveScrollToLastMessage();
                    showReplyPanel(false, null, null, null, false, true);
                    if (paused) {
                        scrollToTopOnResume = true;
                    }
                }
            });
            presentFragment(fragment);
        } else if (which == attach_document) {
            DocumentSelectActivity fragment = new DocumentSelectActivity();
            fragment.setDelegate(new DocumentSelectActivity.DocumentSelectActivityDelegate() {
                @Override
                public void didSelectFiles(DocumentSelectActivity activity, ArrayList<String> files) {
                    activity.finishFragment();
                    SendMessagesHelper.prepareSendingDocuments(files, files, null, null, dialog_id, replyingMessageObject);
                    showReplyPanel(false, null, null, null, false, true);
                }

                @Override
                public void startDocumentSelectActivity() {
                    try {
                        Intent photoPickerIntent = new Intent(Intent.ACTION_PICK);
                        photoPickerIntent.setType("*/*");
                        startActivityForResult(photoPickerIntent, 21);
                    } catch (Exception e) {
                        FileLog.e("tmessages", e);
                    }
                }
            });
            presentFragment(fragment);
        } else if (which == attach_audio) {
            try {
                Intent intent = new Intent(Intent.ACTION_PICK, android.provider.MediaStore.Audio.Media.EXTERNAL_CONTENT_URI);
                startActivityForResult(intent, 32);
            } catch (Exception e) {
                FileLog.e("tmessages", e);
            }
        } else if (which == attach_contact) {
            try {
                Intent intent = new Intent(Intent.ACTION_PICK, ContactsContract.Contacts.CONTENT_URI);
                intent.setType(ContactsContract.CommonDataKinds.Phone.CONTENT_TYPE);
                startActivityForResult(intent, 31);
            } catch (Exception e) {
                FileLog.e("tmessages", e);
            }
        }
    }

    private void searchLinks(CharSequence charSequence, boolean force) {
        if (currentEncryptedChat != null) {
            return;
        }
        if (linkSearchRequestId != 0) {
            ConnectionsManager.getInstance().cancelRpc(linkSearchRequestId, true);
            linkSearchRequestId = 0;
        }
        if (force && foundWebPage != null) {
            if (foundWebPage.url != null) {
                int index = TextUtils.indexOf(charSequence, foundWebPage.url);
                char lastChar;
                boolean lenEqual;
                if (index == -1) {
                    index = TextUtils.indexOf(charSequence, foundWebPage.display_url);
                    lenEqual = index != -1 && index + foundWebPage.display_url.length() == charSequence.length();
                    lastChar = index != -1 && !lenEqual ? charSequence.charAt(index + foundWebPage.display_url.length()) : 0;
                } else {
                    lenEqual = index != -1 && index + foundWebPage.url.length() == charSequence.length();
                    lastChar = index != -1 && !lenEqual ? charSequence.charAt(index + foundWebPage.url.length()) : 0;
                }
                if (index != -1 && (lenEqual || lastChar == ' ' || lastChar == ',' || lastChar == '.' || lastChar == '!' || lastChar == '/')) {
                    return;
                }
            }
            pendingLinkSearchString = null;
            showReplyPanel(false, null, null, foundWebPage, false, true);
        }
        if (charSequence.length() < 13 || !searchForHttpInText(charSequence)) {
            return;
        }
        final TLRPC.TL_messages_getWebPagePreview req = new TLRPC.TL_messages_getWebPagePreview();
        if (charSequence instanceof String) {
            req.message = (String) charSequence;
        } else {
            req.message = charSequence.toString();
        }
        linkSearchRequestId = ConnectionsManager.getInstance().performRpc(req, new RPCRequest.RPCRequestDelegate() {
            @Override
            public void run(final TLObject response, final TLRPC.TL_error error) {
                AndroidUtilities.runOnUIThread(new Runnable() {
                    @Override
                    public void run() {
                        linkSearchRequestId = 0;
                        if (error == null) {
                            if (response instanceof TLRPC.TL_messageMediaWebPage) {
                                foundWebPage = ((TLRPC.TL_messageMediaWebPage) response).webpage;
                                if (foundWebPage instanceof TLRPC.TL_webPage || foundWebPage instanceof TLRPC.TL_webPagePending) {
                                    if (foundWebPage instanceof TLRPC.TL_webPagePending) {
                                        pendingLinkSearchString = req.message;
                                    }
                                    showReplyPanel(true, null, null, foundWebPage, false, true);
                                } else {
                                    if (foundWebPage != null) {
                                        showReplyPanel(false, null, null, foundWebPage, false, true);
                                        foundWebPage = null;
                                    }
                                }
                            } else {
                                if (foundWebPage != null) {
                                    showReplyPanel(false, null, null, foundWebPage, false, true);
                                    foundWebPage = null;
                                }
                            }
                        }
                    }
                });
            }
        });
        ConnectionsManager.getInstance().bindRequestToGuid(linkSearchRequestId, classGuid);
    }

    private void forwardMessages(ArrayList<MessageObject> arrayList, boolean fromMyName) {
        if (arrayList == null || arrayList.isEmpty()) {
            return;
        }
        if (!fromMyName) {
            SendMessagesHelper.getInstance().sendMessage(arrayList, dialog_id);
        } else {
            for (MessageObject object : arrayList) {
                SendMessagesHelper.getInstance().processForwardFromMyName(object, dialog_id);
            }
        }
    }

    public void showReplyPanel(boolean show, MessageObject messageObject, ArrayList<MessageObject> messageObjects, TLRPC.WebPage webPage, boolean cancel, boolean animated) {
        if (show) {
            if (messageObject == null && messageObjects == null && webPage == null) {
                return;
            }
            if (messageObject != null) {
                TLRPC.User user = MessagesController.getInstance().getUser(messageObject.messageOwner.from_id);
                if (user == null) {
                    return;
                }
                forwardingMessages = null;
                replyingMessageObject = messageObject;
                chatActivityEnterView.setReplyingMessageObject(messageObject);

                if (foundWebPage != null) {
                    return;
                }
                replyIconImageView.setImageResource(R.drawable.reply);
                replyNameTextView.setText(UserObject.getUserName(user));
                if (messageObject.messageText != null) {
                    String mess = messageObject.messageText.toString();
                    if (mess.length() > 150) {
                        mess = mess.substring(0, 150);
                    }
                    mess = mess.replace("\n", " ");
                    replyObjectTextView.setText(Emoji.replaceEmoji(mess, replyObjectTextView.getPaint().getFontMetricsInt(), AndroidUtilities.dp(14)));
                }
            } else if (messageObjects != null) {
                if (messageObjects.isEmpty()) {
                    return;
                }
                replyingMessageObject = null;
                chatActivityEnterView.setReplyingMessageObject(null);
                forwardingMessages = messageObjects;

                if (foundWebPage != null) {
                    return;
                }
                chatActivityEnterView.setForceShowSendButton(true, animated);
                ArrayList<Integer> uids = new ArrayList<>();
                replyIconImageView.setImageResource(R.drawable.forward_blue);
                uids.add(messageObjects.get(0).messageOwner.from_id);
                int type = messageObjects.get(0).type;
                for (int a = 1; a < messageObjects.size(); a++) {
                    Integer uid = messageObjects.get(a).messageOwner.from_id;
                    if (!uids.contains(uid)) {
                        uids.add(uid);
                    }
                    if (messageObjects.get(a).type != type) {
                        type = -1;
                    }
                }
                StringBuilder userNames = new StringBuilder();
                for (int a = 0; a < uids.size(); a++) {
                    Integer uid = uids.get(a);
                    TLRPC.User user = MessagesController.getInstance().getUser(uid);
                    if (user == null) {
                        continue;
                    }
                    if (uids.size() == 1) {
                        userNames.append(UserObject.getUserName(user));
                    } else if (uids.size() == 2 || userNames.length() == 0) {
                        if (userNames.length() > 0) {
                            userNames.append(", ");
                        }
                        if (user.first_name != null && user.first_name.length() > 0) {
                            userNames.append(user.first_name);
                        } else if (user.last_name != null && user.last_name.length() > 0) {
                            userNames.append(user.last_name);
                        } else {
                            userNames.append(" ");
                        }
                    } else {
                        userNames.append(" ");
                        userNames.append(LocaleController.formatPluralString("AndOther", uids.size() - 1));
                        break;
                    }
                }
                replyNameTextView.setText(userNames);
                if (type == -1 || type == 0) {
                    if (messageObjects.size() == 1 && messageObjects.get(0).messageText != null) {
                        String mess = messageObjects.get(0).messageText.toString();
                        if (mess.length() > 150) {
                            mess = mess.substring(0, 150);
                        }
                        mess = mess.replace("\n", " ");
                        replyObjectTextView.setText(Emoji.replaceEmoji(mess, replyObjectTextView.getPaint().getFontMetricsInt(), AndroidUtilities.dp(14)));
                    } else {
                        replyObjectTextView.setText(LocaleController.formatPluralString("ForwardedMessage", messageObjects.size()));
                    }
                } else {
                    if (type == 1) {
                        replyObjectTextView.setText(LocaleController.formatPluralString("ForwardedPhoto", messageObjects.size()));
                        if (messageObjects.size() == 1) {
                            messageObject = messageObjects.get(0);
                        }
                    } else if (type == 4) {
                        replyObjectTextView.setText(LocaleController.formatPluralString("ForwardedLocation", messageObjects.size()));
                    } else if (type == 3) {
                        replyObjectTextView.setText(LocaleController.formatPluralString("ForwardedVideo", messageObjects.size()));
                        if (messageObjects.size() == 1) {
                            messageObject = messageObjects.get(0);
                        }
                    } else if (type == 12) {
                        replyObjectTextView.setText(LocaleController.formatPluralString("ForwardedContact", messageObjects.size()));
                    } else if (type == 2) {
                        replyObjectTextView.setText(LocaleController.formatPluralString("ForwardedAudio", messageObjects.size()));
                    } else if (type == 13) {
                        replyObjectTextView.setText(LocaleController.formatPluralString("ForwardedSticker", messageObjects.size()));
                    } else if (type == 8 || type == 9) {
                        if (messageObjects.size() == 1) {
                            String name;
                            if ((name = FileLoader.getDocumentFileName(messageObjects.get(0).messageOwner.media.document)).length() != 0) {
                                replyObjectTextView.setText(name);
                            }
                            messageObject = messageObjects.get(0);
                        } else {
                            replyObjectTextView.setText(LocaleController.formatPluralString("ForwardedFile", messageObjects.size()));
                        }
                    }
                }
            } else if (webPage != null) {
                replyIconImageView.setImageResource(R.drawable.link);
                if (webPage instanceof TLRPC.TL_webPagePending) {
                    replyNameTextView.setText(LocaleController.getString("GettingLinkInfo", R.string.GettingLinkInfo));
                    replyObjectTextView.setText(pendingLinkSearchString);
                } else {
                    if (webPage.site_name != null) {
                        replyNameTextView.setText(webPage.site_name);
                    } else if (webPage.title != null) {
                        replyNameTextView.setText(webPage.title);
                    }
                    if (webPage.description != null) {
                        replyObjectTextView.setText(webPage.description);
                    } else if (webPage.title != null && webPage.site_name != null) {
                        replyObjectTextView.setText(webPage.title);
                    } else if (webPage.author != null) {
                        replyObjectTextView.setText(webPage.author);
                    } else {
                        replyObjectTextView.setText(webPage.display_url);
                    }
                    chatActivityEnterView.setWebPage(webPage, true);
                }
            }
            FrameLayout.LayoutParams layoutParams1 = (FrameLayout.LayoutParams) replyNameTextView.getLayoutParams();
            FrameLayout.LayoutParams layoutParams2 = (FrameLayout.LayoutParams) replyObjectTextView.getLayoutParams();
            TLRPC.PhotoSize photoSize = messageObject != null ? FileLoader.getClosestPhotoSizeWithSize(messageObject.photoThumbs, 80) : null;
            if (photoSize == null || messageObject != null && messageObject.type == 13) {
                replyImageView.setImageBitmap(null);
                replyImageLocation = null;
                replyImageView.setVisibility(View.INVISIBLE);
                layoutParams1.leftMargin = layoutParams2.leftMargin = AndroidUtilities.dp(52);
            } else {
                replyImageLocation = photoSize.location;
                replyImageView.setImage(replyImageLocation, "50_50", (Drawable) null);
                replyImageView.setVisibility(View.VISIBLE);
                layoutParams1.leftMargin = layoutParams2.leftMargin = AndroidUtilities.dp(96);
            }
            replyNameTextView.setLayoutParams(layoutParams1);
            replyObjectTextView.setLayoutParams(layoutParams2);
            chatActivityEnterView.showTopView(animated);
        } else {
            if (replyingMessageObject == null && forwardingMessages == null && foundWebPage == null) {
                return;
            }
            if (replyingMessageObject != null && replyingMessageObject.messageOwner.reply_markup instanceof TLRPC.TL_replyKeyboardForceReply) {
                SharedPreferences preferences = ApplicationLoader.applicationContext.getSharedPreferences("mainconfig", Activity.MODE_PRIVATE);
                preferences.edit().putInt("answered_" + dialog_id, replyingMessageObject.getId()).commit();
            }
            if (foundWebPage != null) {
                foundWebPage = null;
                chatActivityEnterView.setWebPage(null, !cancel);
                if (webPage != null && (replyingMessageObject != null || forwardingMessages != null)) {
                    showReplyPanel(true, replyingMessageObject, forwardingMessages, null, false, true);
                    return;
                }
            }
            if (forwardingMessages != null) {
                forwardMessages(forwardingMessages, false);
            }
            chatActivityEnterView.setForceShowSendButton(false, animated);
            chatActivityEnterView.hideTopView(animated);
            chatActivityEnterView.setReplyingMessageObject(null);
            replyingMessageObject = null;
            forwardingMessages = null;
            replyImageLocation = null;
            SharedPreferences preferences = ApplicationLoader.applicationContext.getSharedPreferences("mainconfig", Activity.MODE_PRIVATE);
            preferences.edit().remove("reply_" + dialog_id).commit();
        }
    }

    private void moveScrollToLastMessage() {
        if (chatListView != null) {
            chatLayoutManager.scrollToPositionWithOffset(messages.size() - 1, -100000 - chatListView.getPaddingTop());
        }
    }

    private boolean sendSecretMessageRead(MessageObject messageObject) {
        if (messageObject == null || messageObject.isOut() || !messageObject.isSecretMedia() || messageObject.messageOwner.destroyTime != 0 || messageObject.messageOwner.ttl <= 0) {
            return false;
        }
        MessagesController.getInstance().markMessageAsRead(dialog_id, messageObject.messageOwner.random_id, messageObject.messageOwner.ttl);
        messageObject.messageOwner.destroyTime = messageObject.messageOwner.ttl + ConnectionsManager.getInstance().getCurrentTime();
        return true;
    }

    private void scrollToLastMessage() {
        if (forward_end_reached && first_unread_id == 0 && startLoadFromMessageId == 0) {
            chatLayoutManager.scrollToPositionWithOffset(messages.size() - 1, -100000 - chatListView.getPaddingTop());
        } else {
            messages.clear();
            messagesByDays.clear();
            messagesDict.clear();
            progressView.setVisibility(View.VISIBLE);
            chatListView.setEmptyView(null);
            if (currentEncryptedChat == null) {
                maxMessageId = Integer.MAX_VALUE;
                minMessageId = Integer.MIN_VALUE;
            } else {
                maxMessageId = Integer.MIN_VALUE;
                minMessageId = Integer.MAX_VALUE;
            }
            maxDate = Integer.MIN_VALUE;
            minDate = 0;
            forward_end_reached = true;
            first = true;
            firstLoading = true;
            loading = true;
            startLoadFromMessageId = 0;
            needSelectFromMessageId = false;
            chatAdapter.notifyDataSetChanged();
            MessagesController.getInstance().loadMessages(dialog_id, 30, 0, true, 0, classGuid, 0, 0, 0, true);
        }
    }

    private void updateMessagesVisisblePart() {
        if (chatListView == null) {
            return;
        }
        int count = chatListView.getChildCount();
        for (int a = 0; a < count; a++) {
            View view = chatListView.getChildAt(a);
            if (view instanceof ChatMessageCell) {
                ChatMessageCell messageCell = (ChatMessageCell) view;
                messageCell.getLocalVisibleRect(scrollRect);
                messageCell.setVisiblePart(scrollRect.top, scrollRect.bottom - scrollRect.top);
            }
        }
    }

    private void scrollToMessageId(int id, int fromMessageId, boolean select) {
        returnToMessageId = fromMessageId;
        needSelectFromMessageId = select;

        MessageObject object = messagesDict.get(id);
        boolean query = false;
        if (object != null) {
            int index = messages.indexOf(object);
            if (index != -1) {
                if (needSelectFromMessageId) {
                    highlightMessageId = id;
                } else {
                    highlightMessageId = Integer.MAX_VALUE;
                }
                final int yOffset = Math.max(0, (chatListView.getHeight() - object.getApproximateHeight()) / 2);
                if (messages.get(messages.size() - 1) == object) {
                    chatLayoutManager.scrollToPositionWithOffset(0, AndroidUtilities.dp(-11) + yOffset);
                } else {
                    chatLayoutManager.scrollToPositionWithOffset(messages.size() - messages.indexOf(object), AndroidUtilities.dp(-11) + yOffset);
                }
                updateVisibleRows();
                showPagedownButton(true, true);
            } else {
                query = true;
            }
        } else {
            query = true;
        }

        if (query) {
            messagesDict.clear();
            messagesByDays.clear();
            messages.clear();
            if (currentEncryptedChat == null) {
                maxMessageId = Integer.MAX_VALUE;
                minMessageId = Integer.MIN_VALUE;
            } else {
                maxMessageId = Integer.MIN_VALUE;
                minMessageId = Integer.MAX_VALUE;
            }
            maxDate = Integer.MIN_VALUE;
            endReached = false;
            loading = false;
            cacheEndReaced = false;
            firstLoading = true;
            loadsCount = 0;
            minDate = 0;
            first = true;
            unread_to_load = 0;
            first_unread_id = 0;
            last_message_id = 0;
            first_message_id = 0;
            forward_end_reached = true;
            loadingForward = false;
            unreadMessageObject = null;
            scrollToMessage = null;
            highlightMessageId = Integer.MAX_VALUE;
            scrollToMessageMiddleScreen = false;
            loading = true;
            startLoadFromMessageId = id;
            MessagesController.getInstance().loadMessages(dialog_id, AndroidUtilities.isTablet() ? 30 : 20, startLoadFromMessageId, true, 0, classGuid, 3, 0, 0, false);
            chatAdapter.notifyDataSetChanged();
            progressView.setVisibility(View.VISIBLE);
            chatListView.setEmptyView(null);
            emptyViewContainer.setVisibility(View.INVISIBLE);
        }
    }

    private void showPagedownButton(boolean show, boolean animated) {
        if (pagedownButton == null) {
            return;
        }
        if (show) {
            if (pagedownButton.getVisibility() == View.INVISIBLE) {
                if (animated) {
                    pagedownButton.setVisibility(View.VISIBLE);
                    ViewProxy.setAlpha(pagedownButton, 0);
                    ObjectAnimatorProxy.ofFloatProxy(pagedownButton, "alpha", 1.0f).setDuration(200).start();
                } else {
                    pagedownButton.setVisibility(View.VISIBLE);
                }
            }
        } else {
            returnToMessageId = 0;
            if (pagedownButton.getVisibility() == View.VISIBLE) {
                if (animated) {
                    ObjectAnimatorProxy.ofFloatProxy(pagedownButton, "alpha", 0.0f).setDuration(200).addListener(new AnimatorListenerAdapterProxy() {
                        @Override
                        public void onAnimationEnd(Object animation) {
                            pagedownButton.setVisibility(View.INVISIBLE);
                        }
                    }).start();
                } else {
                    pagedownButton.setVisibility(View.INVISIBLE);
                }
            }
        }
    }

    private void updateSecretStatus() {
        if (bottomOverlay == null) {
            return;
        }
        if (currentEncryptedChat == null || secretViewStatusTextView == null) {
            bottomOverlay.setVisibility(View.INVISIBLE);
            return;
        }
        boolean hideKeyboard = false;
        if (currentEncryptedChat instanceof TLRPC.TL_encryptedChatRequested) {
            bottomOverlayText.setText(LocaleController.getString("EncryptionProcessing", R.string.EncryptionProcessing));
            bottomOverlay.setVisibility(View.VISIBLE);
            hideKeyboard = true;
        } else if (currentEncryptedChat instanceof TLRPC.TL_encryptedChatWaiting) {
            bottomOverlayText.setText(AndroidUtilities.replaceTags(LocaleController.formatString("AwaitingEncryption", R.string.AwaitingEncryption, "<b>" + currentUser.first_name + "</b>")));
            bottomOverlay.setVisibility(View.VISIBLE);
            hideKeyboard = true;
        } else if (currentEncryptedChat instanceof TLRPC.TL_encryptedChatDiscarded) {
            bottomOverlayText.setText(LocaleController.getString("EncryptionRejected", R.string.EncryptionRejected));
            bottomOverlay.setVisibility(View.VISIBLE);
            chatActivityEnterView.setFieldText("");
            SharedPreferences preferences = ApplicationLoader.applicationContext.getSharedPreferences("mainconfig", Activity.MODE_PRIVATE);
            preferences.edit().remove("dialog_" + dialog_id).commit();
            hideKeyboard = true;
        } else if (currentEncryptedChat instanceof TLRPC.TL_encryptedChat) {
            bottomOverlay.setVisibility(View.INVISIBLE);
        }
        if (hideKeyboard) {
            chatActivityEnterView.hidePopup();
            if (getParentActivity() != null) {
                AndroidUtilities.hideKeyboard(getParentActivity().getCurrentFocus());
            }
        }
        checkActionBarMenu();
    }

    private void checkActionBarMenu() {
        if (currentEncryptedChat != null && !(currentEncryptedChat instanceof TLRPC.TL_encryptedChat) ||
                currentChat != null && (currentChat instanceof TLRPC.TL_chatForbidden || currentChat.left) ||
                currentUser != null && UserObject.isDeleted(currentUser)) {

            if (menuItem != null) {
                menuItem.setVisibility(View.GONE);
            }
            if (timeItem != null) {
                timeItem.setVisibility(View.GONE);
            }
            if (timeItem2 != null) {
                timeItem2.setVisibility(View.GONE);
            }
        } else {
            if (menuItem != null) {
                menuItem.setVisibility(View.VISIBLE);
            }
            if (timeItem != null) {
                timeItem.setVisibility(View.VISIBLE);
            }
            if (timeItem2 != null) {
                timeItem2.setVisibility(View.VISIBLE);
            }
        }

        if (timerDrawable != null) {
            timerDrawable.setTime(currentEncryptedChat.ttl);
        }

        checkAndUpdateAvatar();
    }

    private int updateOnlineCount() {
        if (info == null) {
            return 0;
        }
        onlineCount = 0;
        int currentTime = ConnectionsManager.getInstance().getCurrentTime();
        for (TLRPC.TL_chatParticipant participant : info.participants) {
            TLRPC.User user = MessagesController.getInstance().getUser(participant.user_id);
            if (user != null && user.status != null && (user.status.expires > currentTime || user.id == UserConfig.getClientUserId()) && user.status.expires > 10000) {
                onlineCount++;
            }
        }
        return onlineCount;
    }

    private int getMessageType(MessageObject messageObject) {
        if (messageObject == null) {
            return -1;
        }
        if (currentEncryptedChat == null) {
            boolean isBroadcastError = isBroadcast && messageObject.getId() <= 0 && messageObject.isSendError();
            if (!isBroadcast && messageObject.getId() <= 0 && messageObject.isOut() || isBroadcastError) {
                if (messageObject.isSendError()) {
                    if (!messageObject.isMediaEmpty()) {
                        return 0;
                    } else {
                        return 20;
                    }
                } else {
                    return -1;
                }
            } else {
                if (messageObject.type == 6) {
                    return -1;
                } else if (messageObject.type == 10 || messageObject.type == 11) {
                    if (messageObject.getId() == 0) {
                        return -1;
                    }
                    return 1;
                } else {
                    if (!messageObject.isMediaEmpty()) {
                        if (messageObject.messageOwner.media instanceof TLRPC.TL_messageMediaVideo ||
                                messageObject.messageOwner.media instanceof TLRPC.TL_messageMediaPhoto ||
                                messageObject.messageOwner.media instanceof TLRPC.TL_messageMediaDocument) {
                            if (messageObject.isSticker()) {
                                TLRPC.InputStickerSet inputStickerSet = messageObject.getInputStickerSet();
                                if (inputStickerSet != null && !StickersQuery.isStickerPackInstalled(inputStickerSet.id)) {
                                    return 7;
                                }
                            }
                            boolean canSave = false;
                            if (messageObject.messageOwner.attachPath != null && messageObject.messageOwner.attachPath.length() != 0) {
                                File f = new File(messageObject.messageOwner.attachPath);
                                if (f.exists()) {
                                    canSave = true;
                                }
                            }
                            if (!canSave) {
                                File f = FileLoader.getPathToMessage(messageObject.messageOwner);
                                if (f.exists()) {
                                    canSave = true;
                                }
                            }
                            if (canSave) {
                                if (messageObject.messageOwner.media instanceof TLRPC.TL_messageMediaDocument) {
                                    String mime = messageObject.messageOwner.media.document.mime_type;
                                    if (mime != null) {
                                        if (mime.endsWith("/xml")) {
                                            return 5;
                                        } else if (mime.endsWith("/png") || mime.endsWith("/jpg") || mime.endsWith("/jpeg")) {
                                            return 6;
                                        }
                                    }
                                }
                                return 4;
                            }
                        }
                        return 2;
                    } else {
                        return 3;
                    }
                }
            }
        } else {
            if (messageObject.isSending()) {
                return -1;
            }
            if (messageObject.type == 6) {
                return -1;
            } else if (messageObject.isSendError()) {
                if (!messageObject.isMediaEmpty()) {
                    return 0;
                } else {
                    return 20;
                }
            } else if (messageObject.type == 10 || messageObject.type == 11) {
                if (messageObject.getId() == 0 || messageObject.isSending()) {
                    return -1;
                } else {
                    return 1;
                }
            } else {
                if (!messageObject.isMediaEmpty()) {
                    if (messageObject.messageOwner.media instanceof TLRPC.TL_messageMediaVideo ||
                            messageObject.messageOwner.media instanceof TLRPC.TL_messageMediaPhoto ||
                            messageObject.messageOwner.media instanceof TLRPC.TL_messageMediaDocument) {
                        if (messageObject.isSticker()) {
                            TLRPC.InputStickerSet inputStickerSet = messageObject.getInputStickerSet();
                            if (inputStickerSet != null && !StickersQuery.isStickerPackInstalled(inputStickerSet.id)) {
                                return 7;
                            }
                        }
                        boolean canSave = false;
                        if (messageObject.messageOwner.attachPath != null && messageObject.messageOwner.attachPath.length() != 0) {
                            File f = new File(messageObject.messageOwner.attachPath);
                            if (f.exists()) {
                                canSave = true;
                            }
                        }
                        if (!canSave) {
                            File f = FileLoader.getPathToMessage(messageObject.messageOwner);
                            if (f.exists()) {
                                canSave = true;
                            }
                        }
                        if (canSave) {
                            if (messageObject.messageOwner.media instanceof TLRPC.TL_messageMediaDocument) {
                                String mime = messageObject.messageOwner.media.document.mime_type;
                                if (mime != null && mime.endsWith("text/xml")) {
                                    return 5;
                                }
                            }
                            if (messageObject.messageOwner.ttl <= 0) {
                                return 4;
                            }
                        }
                    }
                    return 2;
                } else {
                    return 3;
                }
            }
        }
    }

    private void addToSelectedMessages(MessageObject messageObject) {
        if (selectedMessagesIds.containsKey(messageObject.getId())) {
            selectedMessagesIds.remove(messageObject.getId());
            if (messageObject.type == 0) {
                selectedMessagesCanCopyIds.remove(messageObject.getId());
            }
        } else {
            selectedMessagesIds.put(messageObject.getId(), messageObject);
            if (messageObject.type == 0) {
                selectedMessagesCanCopyIds.put(messageObject.getId(), messageObject);
            }
        }
        if (actionBar.isActionModeShowed()) {
            if (selectedMessagesIds.isEmpty()) {
                actionBar.hideActionMode();
            }
            actionBar.createActionMode().getItem(copy).setVisibility(selectedMessagesCanCopyIds.size() != 0 ? View.VISIBLE : View.GONE);
            if (actionBar.createActionMode().getItem(reply) != null) {
                actionBar.createActionMode().getItem(reply).setVisibility(selectedMessagesIds.size() == 1 ? View.VISIBLE : View.GONE);
            }
        }
    }

    private void processRowSelect(View view) {
        MessageObject message = null;
        if (view instanceof ChatBaseCell) {
            message = ((ChatBaseCell) view).getMessageObject();
        } else if (view instanceof ChatActionCell) {
            message = ((ChatActionCell) view).getMessageObject();
        }

        int type = getMessageType(message);

        if (type < 2 || type == 8) {
            return;
        }
        addToSelectedMessages(message);
        updateActionModeTitle();
        updateVisibleRows();
    }

    private void updateActionModeTitle() {
        if (!actionBar.isActionModeShowed()) {
            return;
        }
        if (!selectedMessagesIds.isEmpty()) {
            selectedMessagesCountTextView.setText(String.format("%d", selectedMessagesIds.size()));
        }
    }

    private void updateTitle() {
        if (nameTextView == null) {
            return;
        }
        if (currentChat != null) {
            nameTextView.setText(currentChat.title);
        } else if (currentUser != null) {
            if (currentUser.id / 1000 != 777 && currentUser.id / 1000 != 333 && ContactsController.getInstance().contactsDict.get(currentUser.id) == null && (ContactsController.getInstance().contactsDict.size() != 0 || !ContactsController.getInstance().isLoadingContacts())) {
                if (currentUser.phone != null && currentUser.phone.length() != 0) {
                    nameTextView.setText(PhoneFormat.getInstance().format("+" + currentUser.phone));
                } else {
                    nameTextView.setText(UserObject.getUserName(currentUser));
                }
            } else {
                nameTextView.setText(UserObject.getUserName(currentUser));
            }
        }
    }

    private void updateBotButtons() {
        if (headerItem == null || currentUser == null || currentEncryptedChat != null || (currentUser.flags & TLRPC.USER_FLAG_BOT) == 0) {
            return;
        }
        boolean hasHelp = false;
        boolean hasSettings = false;
        if (!botInfo.isEmpty()) {
            for (HashMap.Entry<Integer, TLRPC.BotInfo> entry : botInfo.entrySet()) {
                TLRPC.BotInfo info = entry.getValue();
                for (int a = 0; a < info.commands.size(); a++) {
                    TLRPC.TL_botCommand command = info.commands.get(a);
                    if (command.command.toLowerCase().equals("help")) {
                        hasHelp = true;
                    } else if (command.command.toLowerCase().equals("settings")) {
                        hasSettings = true;
                    }
                    if (hasSettings && hasHelp) {
                        break;
                    }
                }
            }
        }
        if (hasHelp) {
            headerItem.showSubItem(bot_help);
        } else {
            headerItem.hideSubItem(bot_help);
        }
        if (hasSettings) {
            headerItem.showSubItem(bot_settings);
        } else {
            headerItem.hideSubItem(bot_settings);
        }
    }

    private void updateTitleIcons() {
        int leftIcon = currentEncryptedChat != null ? R.drawable.ic_lock_header : 0;
        int rightIcon = MessagesController.getInstance().isDialogMuted(dialog_id) ? R.drawable.mute_fixed : 0;
        nameTextView.setCompoundDrawablesWithIntrinsicBounds(leftIcon, 0, rightIcon, 0);

        if (rightIcon != 0) {
            muteItem.setText(LocaleController.getString("UnmuteNotifications", R.string.UnmuteNotifications));
        } else {
            muteItem.setText(LocaleController.getString("MuteNotifications", R.string.MuteNotifications));
        }
    }

    private void updateSubtitle() {
        if (onlineTextView == null) {
            return;
        }
        CharSequence printString = MessagesController.getInstance().printingStrings.get(dialog_id);
        if (printString != null) {
            printString = TextUtils.replace(printString, new String[]{"..."}, new String[]{""});
        }
        if (printString == null || printString.length() == 0) {
            setTypingAnimation(false);
            if (currentChat != null) {
                if (currentChat instanceof TLRPC.TL_chatForbidden) {
                    onlineTextView.setText(LocaleController.getString("YouWereKicked", R.string.YouWereKicked));
                } else if (currentChat.left) {
                    onlineTextView.setText(LocaleController.getString("YouLeft", R.string.YouLeft));
                } else {
                    int count = currentChat.participants_count;
                    if (info != null) {
                        count = info.participants.size();
                    }
                    if (onlineCount > 1 && count != 0) {
                        onlineTextView.setText(String.format("%s, %s", LocaleController.formatPluralString("Members", count), LocaleController.formatPluralString("Online", onlineCount)));
                    } else {
                        onlineTextView.setText(LocaleController.formatPluralString("Members", count));
                    }
                }
            } else if (currentUser != null) {
                TLRPC.User user = MessagesController.getInstance().getUser(currentUser.id);
                if (user != null) {
                    currentUser = user;
                }
                String newStatus;
                if (currentUser.id == 333000 || currentUser.id == 777000) {
                    newStatus = LocaleController.getString("ServiceNotifications", R.string.ServiceNotifications);
                } else if ((currentUser.flags & TLRPC.USER_FLAG_BOT) != 0) {
                    newStatus = LocaleController.getString("Bot", R.string.Bot);
                } else {
                    newStatus = LocaleController.formatUserStatus(currentUser);
                }
                if (lastStatus == null || lastPrintString != null || lastStatus != null && !lastStatus.equals(newStatus)) {
                    lastStatus = newStatus;
                    onlineTextView.setText(newStatus);
                }
            }
            lastPrintString = null;
        } else {
            lastPrintString = printString;
            onlineTextView.setText(printString);
            setTypingAnimation(true);
        }
    }

    private void setTypingAnimation(boolean start) {
        if (actionBar == null) {
            return;
        }
        if (start) {
            try {
                Integer type = MessagesController.getInstance().printingStringsTypes.get(dialog_id);
                if (type == 0) {
                    if (lastStatusDrawable == 1) {
                        return;
                    }
                    lastStatusDrawable = 1;
                    if (onlineTextView != null) {
                        onlineTextView.setCompoundDrawablesWithIntrinsicBounds(typingDotsDrawable, null, null, null);
                        onlineTextView.setCompoundDrawablePadding(AndroidUtilities.dp(4));

                        typingDotsDrawable.start();
                        recordStatusDrawable.stop();
                        sendingFileDrawable.stop();
                    }
                } else if (type == 1) {
                    if (lastStatusDrawable == 2) {
                        return;
                    }
                    lastStatusDrawable = 2;
                    if (onlineTextView != null) {
                        onlineTextView.setCompoundDrawablesWithIntrinsicBounds(recordStatusDrawable, null, null, null);
                        onlineTextView.setCompoundDrawablePadding(AndroidUtilities.dp(4));

                        recordStatusDrawable.start();
                        typingDotsDrawable.stop();
                        sendingFileDrawable.stop();
                    }
                } else if (type == 2) {
                    if (lastStatusDrawable == 3) {
                        return;
                    }
                    lastStatusDrawable = 3;
                    if (onlineTextView != null) {
                        onlineTextView.setCompoundDrawablesWithIntrinsicBounds(sendingFileDrawable, null, null, null);
                        onlineTextView.setCompoundDrawablePadding(AndroidUtilities.dp(4));

                        sendingFileDrawable.start();
                        typingDotsDrawable.stop();
                        recordStatusDrawable.stop();
                    }
                }
            } catch (Exception e) {
                FileLog.e("tmessages", e);
            }
        } else {
            if (lastStatusDrawable == 0) {
                return;
            }
            lastStatusDrawable = 0;
            if (onlineTextView != null) {
                onlineTextView.setCompoundDrawablesWithIntrinsicBounds(null, null, null, null);
                onlineTextView.setCompoundDrawablePadding(0);

                typingDotsDrawable.stop();
                recordStatusDrawable.stop();
                sendingFileDrawable.stop();
            }
        }
    }

    private void checkAndUpdateAvatar() {
        TLRPC.FileLocation newPhoto = null;
        AvatarDrawable avatarDrawable = null;
        if (currentUser != null) {
            TLRPC.User user = MessagesController.getInstance().getUser(currentUser.id);
            if (user == null) {
                return;
            }
            currentUser = user;
            if (currentUser.photo != null) {
                newPhoto = currentUser.photo.photo_small;
            }
            avatarDrawable = new AvatarDrawable(currentUser);
        } else if (currentChat != null) {
            TLRPC.Chat chat = MessagesController.getInstance().getChat(currentChat.id);
            if (chat == null) {
                return;
            }
            currentChat = chat;
            if (currentChat.photo != null) {
                newPhoto = currentChat.photo.photo_small;
            }
            avatarDrawable = new AvatarDrawable(currentChat);
        }
        if (avatarImageView != null) {
            avatarImageView.setImage(newPhoto, "50_50", avatarDrawable);
        }
    }

    public boolean openVideoEditor(String videoPath, boolean removeLast, boolean animated) {
        Bundle args = new Bundle();
        args.putString("videoPath", videoPath);
        VideoEditorActivity fragment = new VideoEditorActivity(args);
        fragment.setDelegate(new VideoEditorActivity.VideoEditorActivityDelegate() {
            @Override
            public void didFinishEditVideo(String videoPath, long startTime, long endTime, int resultWidth, int resultHeight, int rotationValue, int originalWidth, int originalHeight, int bitrate, long estimatedSize, long estimatedDuration) {
                VideoEditedInfo videoEditedInfo = new VideoEditedInfo();
                videoEditedInfo.startTime = startTime;
                videoEditedInfo.endTime = endTime;
                videoEditedInfo.rotationValue = rotationValue;
                videoEditedInfo.originalWidth = originalWidth;
                videoEditedInfo.originalHeight = originalHeight;
                videoEditedInfo.bitrate = bitrate;
                videoEditedInfo.resultWidth = resultWidth;
                videoEditedInfo.resultHeight = resultHeight;
                videoEditedInfo.originalPath = videoPath;
                SendMessagesHelper.prepareSendingVideo(videoPath, estimatedSize, estimatedDuration, resultWidth, resultHeight, videoEditedInfo, dialog_id, replyingMessageObject);
                showReplyPanel(false, null, null, null, false, true);
            }
        });

        if (parentLayout == null || !fragment.onFragmentCreate()) {
            SendMessagesHelper.prepareSendingVideo(videoPath, 0, 0, 0, 0, null, dialog_id, replyingMessageObject);
            showReplyPanel(false, null, null, null, false, true);
            return false;
        }
        parentLayout.presentFragment(fragment, removeLast, !animated, true);
        return true;
    }

    private void showAttachmentError() {
        if (getParentActivity() == null) {
            return;
        }
        Toast toast = Toast.makeText(getParentActivity(), LocaleController.getString("UnsupportedAttachment", R.string.UnsupportedAttachment), Toast.LENGTH_SHORT);
        toast.show();
    }

    @Override
    public void onActivityResultFragment(int requestCode, int resultCode, Intent data) {
        if (resultCode == Activity.RESULT_OK) {
            if (requestCode == 0) {
                PhotoViewer.getInstance().setParentActivity(getParentActivity());
                final ArrayList<Object> arrayList = new ArrayList<>();
                int orientation = 0;
                try {
                    ExifInterface ei = new ExifInterface(currentPicturePath);
                    int exif = ei.getAttributeInt(ExifInterface.TAG_ORIENTATION, ExifInterface.ORIENTATION_NORMAL);
                    switch (exif) {
                        case ExifInterface.ORIENTATION_ROTATE_90:
                            orientation = 90;
                            break;
                        case ExifInterface.ORIENTATION_ROTATE_180:
                            orientation = 180;
                            break;
                        case ExifInterface.ORIENTATION_ROTATE_270:
                            orientation = 270;
                            break;
                    }
                } catch (Exception e) {
                    FileLog.e("tmessages", e);
                }
                arrayList.add(new MediaController.PhotoEntry(0, 0, 0, currentPicturePath, orientation, false));

                PhotoViewer.getInstance().openPhotoForSelect(arrayList, 0, 2, new PhotoViewer.EmptyPhotoViewerProvider() {
                    @Override
                    public void sendButtonPressed(int index) {
                        MediaController.PhotoEntry photoEntry = (MediaController.PhotoEntry) arrayList.get(0);
                        if (photoEntry.imagePath != null) {
                            SendMessagesHelper.prepareSendingPhoto(photoEntry.imagePath, null, dialog_id, replyingMessageObject, photoEntry.caption);
                            showReplyPanel(false, null, null, null, false, true);
                        } else if (photoEntry.path != null) {
                            SendMessagesHelper.prepareSendingPhoto(photoEntry.path, null, dialog_id, replyingMessageObject, photoEntry.caption);
                            showReplyPanel(false, null, null, null, false, true);
                        }
                    }
                }, this);
                AndroidUtilities.addMediaToGallery(currentPicturePath);
                currentPicturePath = null;
            } else if (requestCode == 1) {
                if (data == null || data.getData() == null) {
                    showAttachmentError();
                    return;
                }
                Uri uri = data.getData();
                if (uri.toString().contains("video")) {
                    String videoPath = null;
                    try {
                        videoPath = AndroidUtilities.getPath(uri);
                    } catch (Exception e) {
                        FileLog.e("tmessages", e);
                    }
                    if (videoPath == null) {
                        showAttachmentError();
                    }
                    if (Build.VERSION.SDK_INT >= 16) {
                        if (paused) {
                            startVideoEdit = videoPath;
                        } else {
                            openVideoEditor(videoPath, false, false);
                        }
                    } else {
                        SendMessagesHelper.prepareSendingVideo(videoPath, 0, 0, 0, 0, null, dialog_id, replyingMessageObject);
                        showReplyPanel(false, null, null, null, false, true);
                    }
                } else {
                    SendMessagesHelper.prepareSendingPhoto(null, uri, dialog_id, replyingMessageObject, null);
                }
                showReplyPanel(false, null, null, null, false, true);
            } else if (requestCode == 2) {
                String videoPath = null;
                if (data != null) {
                    Uri uri = data.getData();
                    if (uri != null) {
                        videoPath = uri.getPath();
                    } else {
                        videoPath = currentPicturePath;
                    }
                    AndroidUtilities.addMediaToGallery(currentPicturePath);
                    currentPicturePath = null;
                }
                if (videoPath == null && currentPicturePath != null) {
                    File f = new File(currentPicturePath);
                    if (f.exists()) {
                        videoPath = currentPicturePath;
                    }
                    currentPicturePath = null;
                }
                if (Build.VERSION.SDK_INT >= 16) {
                    if (paused) {
                        startVideoEdit = videoPath;
                    } else {
                        openVideoEditor(videoPath, false, false);
                    }
                } else {
                    SendMessagesHelper.prepareSendingVideo(videoPath, 0, 0, 0, 0, null, dialog_id, replyingMessageObject);
                    showReplyPanel(false, null, null, null, false, true);
                }
            } else if (requestCode == 21) {
                if (data == null || data.getData() == null) {
                    showAttachmentError();
                    return;
                }
                Uri uri = data.getData();

                String extractUriFrom = uri.toString();
                if (extractUriFrom.contains("com.google.android.apps.photos.contentprovider")) {
                    try {
                        String firstExtraction = extractUriFrom.split("/1/")[1];
                        if (firstExtraction.contains("/ACTUAL")) {
                            firstExtraction = firstExtraction.replace("/ACTUAL", "");
                            String secondExtraction = URLDecoder.decode(firstExtraction, "UTF-8");
                            uri = Uri.parse(secondExtraction);
                        }
                    } catch (Exception e) {
                        FileLog.e("tmessages", e);
                    }
                }
                String tempPath = AndroidUtilities.getPath(uri);
                String originalPath = tempPath;
                if (tempPath == null) {
                    originalPath = data.toString();
                    tempPath = MediaController.copyDocumentToCache(data.getData(), "file");
                }
                if (tempPath == null) {
                    showAttachmentError();
                    return;
                }
                SendMessagesHelper.prepareSendingDocument(tempPath, originalPath, null, null, dialog_id, replyingMessageObject);
                showReplyPanel(false, null, null, null, false, true);
            } else if (requestCode == 31) {
                if (data == null || data.getData() == null) {
                    showAttachmentError();
                    return;
                }
                Uri uri = data.getData();
                Cursor c = null;
                try {
                    c = getParentActivity().getContentResolver().query(uri, new String[]{ContactsContract.Data.DISPLAY_NAME, ContactsContract.CommonDataKinds.Phone.NUMBER}, null, null, null);
                    if (c != null) {
                        boolean sent = false;
                        while (c.moveToNext()) {
                            sent = true;
                            String name = c.getString(0);
                            String number = c.getString(1);
                            TLRPC.User user = new TLRPC.User();
                            user.first_name = name;
                            user.last_name = "";
                            user.phone = number;
                            SendMessagesHelper.getInstance().sendMessage(user, dialog_id, replyingMessageObject);
                        }
                        if (sent) {
                            showReplyPanel(false, null, null, null, false, true);
                        }
                    }
                } finally {
                    try {
                        if (c != null && !c.isClosed()) {
                            c.close();
                        }
                    } catch (Exception e) {
                        FileLog.e("tmessages", e);
                    }
                }
            } else if (requestCode == 32) {
                if (data == null || data.getData() == null) {
                    showAttachmentError();
                    return;
                }
                Uri uri = data.getData();
                String path = AndroidUtilities.getPath(uri);
                if (path != null) {
                    TLRPC.TL_audio audio = new TLRPC.TL_audio();
                    audio.dc_id = Integer.MIN_VALUE;
                    audio.id = Integer.MIN_VALUE;
                    audio.user_id = UserConfig.getClientUserId();
                    audio.mime_type = "audio/mp3";
                    SendMessagesHelper.getInstance().sendMessage(audio, path, dialog_id, replyingMessageObject);
                    showReplyPanel(false, null, null, null, false, true);
                }
            }
        }
    }

    @Override
    public void saveSelfArgs(Bundle args) {
        if (currentPicturePath != null) {
            args.putString("path", currentPicturePath);
        }
    }

    @Override
    public void restoreSelfArgs(Bundle args) {
        currentPicturePath = args.getString("path");
    }

    private void removeUnreadPlane() {
        if (unreadMessageObject != null) {
            forward_end_reached = true;
            first_unread_id = 0;
            last_message_id = 0;
            unread_to_load = 0;
            if (chatAdapter != null) {
                chatAdapter.removeMessageObject(unreadMessageObject);
            } else {
                messages.remove(unreadMessageObject);
            }
            unreadMessageObject = null;
        }
    }

    public boolean processSendingText(String text) {
        return chatActivityEnterView.processSendingText(text);
    }

    @SuppressWarnings("unchecked")
    @Override
    public void didReceivedNotification(int id, final Object... args) {
        if (id == NotificationCenter.messagesDidLoaded) {
            long did = (Long) args[0];
            if (did == dialog_id) {
                loadsCount++;
                int count = (Integer) args[1];
                boolean isCache = (Boolean) args[3];
                int fnid = (Integer) args[4];
                int last_unread_date = (Integer) args[8];
                int load_type = (Integer) args[9];
                boolean wasUnread = false;
                if (fnid != 0) {
                    first_unread_id = fnid;
                    last_message_id = (Integer) args[5];
                    unread_to_load = (Integer) args[7];
                } else if (startLoadFromMessageId != 0 && load_type == 3) {
                    last_message_id = (Integer) args[5];
                    first_message_id = (Integer) args[6];
                }
                ArrayList<MessageObject> messArr = (ArrayList<MessageObject>) args[2];

                int newRowsCount = 0;

                forward_end_reached = startLoadFromMessageId == 0 && last_message_id == 0;

                if (loadsCount == 1 && messArr.size() > 20) {
                    loadsCount++;
                }

                if (firstLoading) {
                    if (!forward_end_reached) {
                        messages.clear();
                        messagesByDays.clear();
                        messagesDict.clear();
                        if (currentEncryptedChat == null) {
                            maxMessageId = Integer.MAX_VALUE;
                            minMessageId = Integer.MIN_VALUE;
                        } else {
                            maxMessageId = Integer.MIN_VALUE;
                            minMessageId = Integer.MAX_VALUE;
                        }
                        maxDate = Integer.MIN_VALUE;
                        minDate = 0;
                    }
                    firstLoading = false;
                }

                if (load_type == 1) {
                    Collections.reverse(messArr);
                }
                ReplyMessageQuery.loadReplyMessagesForMessages(messArr, dialog_id);

                for (int a = 0; a < messArr.size(); a++) {
                    MessageObject obj = messArr.get(a);
                    if (messagesDict.containsKey(obj.getId())) {
                        continue;
                    }

                    if (obj.getId() > 0) {
                        maxMessageId = Math.min(obj.getId(), maxMessageId);
                        minMessageId = Math.max(obj.getId(), minMessageId);
                    } else if (currentEncryptedChat != null) {
                        maxMessageId = Math.max(obj.getId(), maxMessageId);
                        minMessageId = Math.min(obj.getId(), minMessageId);
                    }
                    if (obj.messageOwner.date != 0) {
                        maxDate = Math.max(maxDate, obj.messageOwner.date);
                        if (minDate == 0 || obj.messageOwner.date < minDate) {
                            minDate = obj.messageOwner.date;
                        }
                    }

                    if (obj.type < 0) {
                        continue;
                    }

                    if (!obj.isOut() && obj.isUnread()) {
                        wasUnread = true;
                    }
                    messagesDict.put(obj.getId(), obj);
                    ArrayList<MessageObject> dayArray = messagesByDays.get(obj.dateKey);

                    if (dayArray == null) {
                        dayArray = new ArrayList<>();
                        messagesByDays.put(obj.dateKey, dayArray);

                        TLRPC.Message dateMsg = new TLRPC.Message();
                        dateMsg.message = LocaleController.formatDateChat(obj.messageOwner.date);
                        dateMsg.id = 0;
                        MessageObject dateObj = new MessageObject(dateMsg, null, false);
                        dateObj.type = 10;
                        dateObj.contentType = 4;
                        if (load_type == 1) {
                            messages.add(0, dateObj);
                        } else {
                            messages.add(dateObj);
                        }
                        newRowsCount++;
                    }

                    newRowsCount++;
                    dayArray.add(obj);
                    if (load_type == 1) {
                        messages.add(0, obj);
                    } else {
                        messages.add(messages.size() - 1, obj);
                    }

                    if (load_type == 2 && obj.getId() == first_unread_id) {
                        TLRPC.Message dateMsg = new TLRPC.Message();
                        dateMsg.message = "";
                        dateMsg.id = 0;
                        MessageObject dateObj = new MessageObject(dateMsg, null, false);
                        dateObj.contentType = dateObj.type = 6;
                        boolean dateAdded = true;
                        if (a != messArr.size() - 1) {
                            MessageObject next = messArr.get(a + 1);
                            dateAdded = !next.dateKey.equals(obj.dateKey);
                        }
                        messages.add(messages.size() - (dateAdded ? 0 : 1), dateObj);
                        unreadMessageObject = dateObj;
                        scrollToMessage = unreadMessageObject;
                        scrollToMessageMiddleScreen = false;
                        newRowsCount++;
                    } else if (load_type == 3 && obj.getId() == startLoadFromMessageId) {
                        if (needSelectFromMessageId) {
                            highlightMessageId = obj.getId();
                        } else {
                            highlightMessageId = Integer.MAX_VALUE;
                        }
                        scrollToMessage = obj;
                        if (isCache) {
                            startLoadFromMessageId = 0;
                        }
                        scrollToMessageMiddleScreen = true;
                    } else if (load_type == 1 && startLoadFromMessageId != 0 && first_message_id != 0 && obj.getId() >= first_message_id) {
                        startLoadFromMessageId = 0;
                    }

                    if (obj.getId() == last_message_id) {
                        forward_end_reached = true;
                    }
                }

                if (forward_end_reached) {
                    first_unread_id = 0;
                    first_message_id = 0;
                    last_message_id = 0;
                }

                if (load_type == 1) {
                    if (messArr.size() != count) {
                        forward_end_reached = true;
                        first_unread_id = 0;
                        last_message_id = 0;
                        first_message_id = 0;
                        startLoadFromMessageId = 0;
                        chatAdapter.notifyItemRemoved(chatAdapter.getItemCount() - 1);
                        newRowsCount--;
                    }
                    if (newRowsCount != 0) {
                        int firstVisPos = chatLayoutManager.findLastVisibleItemPosition();
                        if (firstVisPos == RecyclerView.NO_POSITION) {
                            firstVisPos = 0;
                        }
                        View firstVisView = chatListView.getChildAt(chatListView.getChildCount() - 1);
                        int top = ((firstVisView == null) ? 0 : firstVisView.getTop()) - chatListView.getPaddingTop();
                        chatAdapter.notifyItemRangeInserted(chatAdapter.getItemCount() - 1, newRowsCount);
                        chatLayoutManager.scrollToPositionWithOffset(firstVisPos, top);
                    }
                    loadingForward = false;
                } else {
                    if (messArr.size() != count) {
                        if (isCache) {
                            cacheEndReaced = true;
                            if (currentEncryptedChat != null || isBroadcast) {
                                endReached = true;
                            }
                        } else {
                            cacheEndReaced = true;
                            endReached = true;
                        }
                    }
                    loading = false;

                    if (chatListView != null) {
                        if (first || scrollToTopOnResume) {
                            chatAdapter.notifyDataSetChanged();
                            if (scrollToMessage != null) {
                                final int yOffset = scrollToMessageMiddleScreen ? Math.max(0, (chatListView.getHeight() - scrollToMessage.getApproximateHeight()) / 2) : 0;
                                if (!messages.isEmpty()) {
                                    if (messages.get(messages.size() - 1) == scrollToMessage) {
                                        chatLayoutManager.scrollToPositionWithOffset(0, AndroidUtilities.dp(-11) + yOffset);
                                    } else {
                                        chatLayoutManager.scrollToPositionWithOffset(messages.size() - messages.indexOf(scrollToMessage), AndroidUtilities.dp(-11) + yOffset);
                                    }
                                }
                                chatListView.invalidate();
                                showPagedownButton(true, true);
                            } else {
                                moveScrollToLastMessage();
                            }
                        } else {
                            if (endReached) {
                                chatAdapter.notifyItemRemoved(chatAdapter.isBot ? 1 : 0);
                            }
                            if (newRowsCount != 0) {
                                int firstVisPos = chatLayoutManager.findLastVisibleItemPosition();
                                if (firstVisPos == RecyclerView.NO_POSITION) {
                                    firstVisPos = 0;
                                }
                                View firstVisView = chatListView.getChildAt(chatListView.getChildCount() - 1);
                                int top = ((firstVisView == null) ? 0 : firstVisView.getTop()) - chatListView.getPaddingTop();
                                chatAdapter.notifyItemRangeInserted(chatAdapter.isBot ? 2 : 1, newRowsCount);
                                chatLayoutManager.scrollToPositionWithOffset(firstVisPos + newRowsCount - (endReached ? 1 : 0), top);
                            }
                        }

                        if (paused) {
                            scrollToTopOnResume = true;
                            if (scrollToMessage != null) {
                                scrollToTopUnReadOnResume = true;
                            }
                        }

                        if (first) {
                            chatListView.setEmptyView(emptyViewContainer);
                        }
                    } else {
                        scrollToTopOnResume = true;
                        if (scrollToMessage != null) {
                            scrollToTopUnReadOnResume = true;
                        }
                    }
                }

                if (first && messages.size() > 0) {
                    final boolean wasUnreadFinal = wasUnread;
                    final int last_unread_date_final = last_unread_date;
                    final int lastid = messages.get(0).getId();
                    AndroidUtilities.runOnUIThread(new Runnable() {
                        @Override
                        public void run() {
                            if (last_message_id != 0) {
                                MessagesController.getInstance().markDialogAsRead(dialog_id, lastid, last_message_id, 0, last_unread_date_final, wasUnreadFinal, false);
                            } else {
                                MessagesController.getInstance().markDialogAsRead(dialog_id, lastid, minMessageId, 0, maxDate, wasUnreadFinal, false);
                            }
                        }
                    }, 700);
                    first = false;
                }
                if (messages.isEmpty() && currentEncryptedChat == null && currentUser != null && (currentUser.flags & TLRPC.USER_FLAG_BOT) != 0 && botUser == null) {
                    botUser = "";
                    updateBottomOverlay();
                }

                if (progressView != null) {
                    progressView.setVisibility(View.INVISIBLE);
                }
            }
        } else if (id == NotificationCenter.emojiDidLoaded) {
            if (chatListView != null) {
                chatListView.invalidateViews();
            }
            if (replyObjectTextView != null) {
                replyObjectTextView.invalidate();
            }
        } else if (id == NotificationCenter.updateInterfaces) {
            int updateMask = (Integer) args[0];
            if ((updateMask & MessagesController.UPDATE_MASK_NAME) != 0 || (updateMask & MessagesController.UPDATE_MASK_CHAT_NAME) != 0) {
                updateTitle();
            }
            boolean updateSubtitle = false;
            if ((updateMask & MessagesController.UPDATE_MASK_CHAT_MEMBERS) != 0 || (updateMask & MessagesController.UPDATE_MASK_STATUS) != 0) {
                if (currentChat != null) {
                    int lastCount = onlineCount;
                    if (lastCount != updateOnlineCount()) {
                        updateSubtitle = true;
                    }
                } else {
                    updateSubtitle = true;
                }
            }
            if ((updateMask & MessagesController.UPDATE_MASK_AVATAR) != 0 || (updateMask & MessagesController.UPDATE_MASK_CHAT_AVATAR) != 0 || (updateMask & MessagesController.UPDATE_MASK_NAME) != 0) {
                checkAndUpdateAvatar();
                updateVisibleRows();
            }
            if ((updateMask & MessagesController.UPDATE_MASK_USER_PRINT) != 0) {
                CharSequence printString = MessagesController.getInstance().printingStrings.get(dialog_id);
                if (lastPrintString != null && printString == null || lastPrintString == null && printString != null || lastPrintString != null && printString != null && !lastPrintString.equals(printString)) {
                    updateSubtitle = true;
                }
            }
            if (updateSubtitle) {
                updateSubtitle();
            }
            if ((updateMask & MessagesController.UPDATE_MASK_USER_PHONE) != 0) {
                updateContactStatus();
            }
        } else if (id == NotificationCenter.didReceivedNewMessages) {
            long did = (Long) args[0];
            if (did == dialog_id) {

                boolean updateChat = false;
                boolean hasFromMe = false;
                ArrayList<MessageObject> arr = (ArrayList<MessageObject>) args[1];

                if (currentEncryptedChat != null && arr.size() == 1) {
                    MessageObject obj = arr.get(0);

                    if (currentEncryptedChat != null && obj.isOut() && obj.messageOwner.action != null && obj.messageOwner.action instanceof TLRPC.TL_messageEncryptedAction &&
                            obj.messageOwner.action.encryptedAction instanceof TLRPC.TL_decryptedMessageActionSetMessageTTL && getParentActivity() != null) {
                        TLRPC.TL_decryptedMessageActionSetMessageTTL action = (TLRPC.TL_decryptedMessageActionSetMessageTTL) obj.messageOwner.action.encryptedAction;
                        if (AndroidUtilities.getPeerLayerVersion(currentEncryptedChat.layer) < 17 && currentEncryptedChat.ttl > 0 && currentEncryptedChat.ttl <= 60) {
                            AlertDialog.Builder builder = new AlertDialog.Builder(getParentActivity());
                            builder.setTitle(LocaleController.getString("AppName", R.string.AppName));
                            builder.setPositiveButton(LocaleController.getString("OK", R.string.OK), null);
                            builder.setMessage(LocaleController.formatString("CompatibilityChat", R.string.CompatibilityChat, currentUser.first_name, currentUser.first_name));
                            showDialog(builder.create());
                        }
                    }
                }

                ReplyMessageQuery.loadReplyMessagesForMessages(arr, dialog_id);
                if (!forward_end_reached) {
                    int currentMaxDate = Integer.MIN_VALUE;
                    int currentMinMsgId = Integer.MIN_VALUE;
                    if (currentEncryptedChat != null) {
                        currentMinMsgId = Integer.MAX_VALUE;
                    }
                    boolean currentMarkAsRead = false;

                    for (MessageObject obj : arr) {
                        if (currentEncryptedChat != null && obj.messageOwner.action != null && obj.messageOwner.action instanceof TLRPC.TL_messageEncryptedAction &&
                                obj.messageOwner.action.encryptedAction instanceof TLRPC.TL_decryptedMessageActionSetMessageTTL && timerDrawable != null) {
                            TLRPC.TL_decryptedMessageActionSetMessageTTL action = (TLRPC.TL_decryptedMessageActionSetMessageTTL) obj.messageOwner.action.encryptedAction;
                            timerDrawable.setTime(action.ttl_seconds);
                        }
                        if (obj.isOut() && obj.isSending()) {
                            scrollToLastMessage();
                            return;
                        }
                        if (messagesDict.containsKey(obj.getId())) {
                            continue;
                        }
                        currentMaxDate = Math.max(currentMaxDate, obj.messageOwner.date);
                        if (obj.getId() > 0) {
                            currentMinMsgId = Math.max(obj.getId(), currentMinMsgId);
                            last_message_id = Math.max(last_message_id, obj.getId());
                        } else if (currentEncryptedChat != null) {
                            currentMinMsgId = Math.min(obj.getId(), currentMinMsgId);
                            last_message_id = Math.min(last_message_id, obj.getId());
                        }

                        if (!obj.isOut() && obj.isUnread()) {
                            unread_to_load++;
                            currentMarkAsRead = true;
                        }
                        if (obj.type == 10 || obj.type == 11) {
                            updateChat = true;
                        }
                    }

                    if (currentMarkAsRead) {
                        if (paused) {
                            readWhenResume = true;
                            readWithDate = currentMaxDate;
                            readWithMid = currentMinMsgId;
                        } else {
                            if (messages.size() > 0) {
                                MessagesController.getInstance().markDialogAsRead(dialog_id, messages.get(0).getId(), currentMinMsgId, 0, currentMaxDate, true, false);
                            }
                        }
                    }
                    updateVisibleRows();
                } else {
                    boolean markAsRead = false;
                    boolean unreadUpdated = true;
                    int oldCount = messages.size();
                    int addedCount = 0;
                    for (MessageObject obj : arr) {
                        if (currentEncryptedChat != null && obj.messageOwner.action != null && obj.messageOwner.action instanceof TLRPC.TL_messageEncryptedAction &&
                                obj.messageOwner.action.encryptedAction instanceof TLRPC.TL_decryptedMessageActionSetMessageTTL && timerDrawable != null) {
                            TLRPC.TL_decryptedMessageActionSetMessageTTL action = (TLRPC.TL_decryptedMessageActionSetMessageTTL) obj.messageOwner.action.encryptedAction;
                            timerDrawable.setTime(action.ttl_seconds);
                        }
                        if (messagesDict.containsKey(obj.getId())) {
                            continue;
                        }
                        if (minDate == 0 || obj.messageOwner.date < minDate) {
                            minDate = obj.messageOwner.date;
                        }

                        if (obj.isOut()) {
                            removeUnreadPlane();
                            hasFromMe = true;
                        }

                        if (obj.getId() > 0) {
                            maxMessageId = Math.min(obj.getId(), maxMessageId);
                            minMessageId = Math.max(obj.getId(), minMessageId);
                        } else if (currentEncryptedChat != null) {
                            maxMessageId = Math.max(obj.getId(), maxMessageId);
                            minMessageId = Math.min(obj.getId(), minMessageId);
                        }
                        maxDate = Math.max(maxDate, obj.messageOwner.date);
                        messagesDict.put(obj.getId(), obj);
                        ArrayList<MessageObject> dayArray = messagesByDays.get(obj.dateKey);
                        if (dayArray == null) {
                            dayArray = new ArrayList<>();
                            messagesByDays.put(obj.dateKey, dayArray);

                            TLRPC.Message dateMsg = new TLRPC.Message();
                            dateMsg.message = LocaleController.formatDateChat(obj.messageOwner.date);
                            dateMsg.id = 0;
                            MessageObject dateObj = new MessageObject(dateMsg, null, false);
                            dateObj.type = 10;
                            dateObj.contentType = 4;
                            messages.add(0, dateObj);
                            addedCount++;
                        }
                        if (!obj.isOut()) {
                            if (paused) {
                                if (!scrollToTopUnReadOnResume && unreadMessageObject != null) {
                                    if (chatAdapter != null) {
                                        chatAdapter.removeMessageObject(unreadMessageObject);
                                    } else {
                                        messages.remove(unreadMessageObject);
                                    }
                                    unreadMessageObject = null;
                                }
                                if (unreadMessageObject == null) {
                                    TLRPC.Message dateMsg = new TLRPC.Message();
                                    dateMsg.message = "";
                                    dateMsg.id = 0;
                                    MessageObject dateObj = new MessageObject(dateMsg, null, false);
                                    dateObj.contentType = dateObj.type = 6;
                                    messages.add(0, dateObj);
                                    unreadMessageObject = dateObj;
                                    scrollToMessage = unreadMessageObject;
                                    scrollToMessageMiddleScreen = false;
                                    unreadUpdated = false;
                                    unread_to_load = 0;
                                    scrollToTopUnReadOnResume = true;
                                    addedCount++;
                                }
                            }
                            if (unreadMessageObject != null) {
                                unread_to_load++;
                                unreadUpdated = true;
                            }
                            if (obj.isUnread()) {
                                if (!paused) {
                                    obj.setIsRead();
                                }
                                markAsRead = true;
                            }
                        }

                        dayArray.add(0, obj);
                        messages.add(0, obj);
                        addedCount++;
                        if (obj.type == 10 || obj.type == 11) {
                            updateChat = true;
                        }
                    }

                    if (progressView != null) {
                        progressView.setVisibility(View.INVISIBLE);
                    }
                    if (chatAdapter != null) {
                        if (unreadUpdated) {
                            chatAdapter.updateRowWithMessageObject(unreadMessageObject);
                        }
                        if (addedCount != 0) {
                            chatAdapter.notifyItemRangeInserted(chatAdapter.getItemCount(), addedCount);
                        }
                    } else {
                        scrollToTopOnResume = true;
                    }

                    if (chatListView != null && chatAdapter != null) {
                        int lastVisible = chatLayoutManager.findLastVisibleItemPosition();
                        if (lastVisible == RecyclerView.NO_POSITION) {
                            lastVisible = 0;
                        }
                        if (endReached) {
                            lastVisible++;
                        }
                        if (chatAdapter.isBot) {
                            oldCount++;
                        }
                        if (lastVisible == oldCount || hasFromMe) {
                            if (!firstLoading) {
                                if (paused) {
                                    scrollToTopOnResume = true;
                                } else {
                                    moveScrollToLastMessage();
                                }
                            }
                        } else {
                            showPagedownButton(true, true);
                        }
                    } else {
                        scrollToTopOnResume = true;
                    }

                    if (markAsRead) {
                        if (paused) {
                            readWhenResume = true;
                            readWithDate = maxDate;
                            readWithMid = minMessageId;
                        } else {
                            MessagesController.getInstance().markDialogAsRead(dialog_id, messages.get(0).getId(), minMessageId, 0, maxDate, true, false);
                        }
                    }
                }
                if (!messages.isEmpty() && botUser != null && botUser.length() == 0) {
                    botUser = null;
                    updateBottomOverlay();
                }
                if (updateChat) {
                    updateTitle();
                    checkAndUpdateAvatar();
                }
            }
        } else if (id == NotificationCenter.closeChats) {
            if (args != null && args.length > 0) {
                long did = (Long) args[0];
                if (did == dialog_id) {
                    finishFragment();
                }
            } else {
                removeSelfFromStack();
            }
        } else if (id == NotificationCenter.messagesRead) {
            HashMap<Integer, Integer> inbox = (HashMap<Integer, Integer>) args[0];
            HashMap<Integer, Integer> outbox = (HashMap<Integer, Integer>) args[1];
            boolean updated = false;
            for (HashMap.Entry<Integer, Integer> entry : inbox.entrySet()) {
                if (entry.getKey() != dialog_id) {
                    continue;
                }
                for (int a = 0; a < messages.size(); a++) {
                    MessageObject obj = messages.get(a);
                    if (!obj.isOut() && obj.getId() > 0 && obj.getId() <= entry.getValue()) {
                        if (!obj.isUnread()) {
                            break;
                        }
                        obj.setIsRead();
                        updated = true;
                    }
                }
                break;
            }
            for (HashMap.Entry<Integer, Integer> entry : outbox.entrySet()) {
                if (entry.getKey() != dialog_id) {
                    continue;
                }
                for (int a = 0; a < messages.size(); a++) {
                    MessageObject obj = messages.get(a);
                    if (obj.isOut() && obj.getId() > 0 && obj.getId() <= entry.getValue()) {
                        if (!obj.isUnread()) {
                            break;
                        }
                        obj.setIsRead();
                        updated = true;
                    }
                }
                break;
            }
            if (updated) {
                updateVisibleRows();
            }
        } else if (id == NotificationCenter.messagesDeleted) {
            ArrayList<Integer> markAsDeletedMessages = (ArrayList<Integer>) args[0];
            boolean updated = false;
            for (Integer ids : markAsDeletedMessages) {
                MessageObject obj = messagesDict.get(ids);
                if (obj != null) {
                    int index = messages.indexOf(obj);
                    if (index != -1) {
                        messages.remove(index);
                        messagesDict.remove(ids);
                        ArrayList<MessageObject> dayArr = messagesByDays.get(obj.dateKey);
                        dayArr.remove(obj);
                        if (dayArr.isEmpty()) {
                            messagesByDays.remove(obj.dateKey);
                            if (index >= 0 && index < messages.size()) { //TODO fix it
                                messages.remove(index);
                            }
                        }
                        updated = true;
                    }
                }
            }
            if (messages.isEmpty()) {
                if (!endReached && !loading) {
                    if (progressView != null) {
                        progressView.setVisibility(View.INVISIBLE);
                    }
                    if (chatListView != null) {
                        chatListView.setEmptyView(null);
                    }
                    if (currentEncryptedChat == null) {
                        maxMessageId = Integer.MAX_VALUE;
                        minMessageId = Integer.MIN_VALUE;
                    } else {
                        maxMessageId = Integer.MIN_VALUE;
                        minMessageId = Integer.MAX_VALUE;
                    }
                    maxDate = Integer.MIN_VALUE;
                    minDate = 0;
                    MessagesController.getInstance().loadMessages(dialog_id, 30, 0, !cacheEndReaced, minDate, classGuid, 0, 0, 0, true);
                    loading = true;
                } else {
                    if (botButtons != null) {
                        botButtons = null;
                        if (chatActivityEnterView != null) {
                            chatActivityEnterView.setButtons(null, false);
                        }
                    }
                    if (currentEncryptedChat == null && currentUser != null && (currentUser.flags & TLRPC.USER_FLAG_BOT) != 0 && botUser == null) {
                        botUser = "";
                        updateBottomOverlay();
                    }
                }
            }
            if (updated && chatAdapter != null) {
                removeUnreadPlane();
                chatAdapter.notifyDataSetChanged();
            }
        } else if (id == NotificationCenter.messageReceivedByServer) {
            Integer msgId = (Integer) args[0];
            MessageObject obj = messagesDict.get(msgId);
            if (obj != null) {
                Integer newMsgId = (Integer) args[1];
                TLRPC.Message newMsgObj = (TLRPC.Message) args[2];
                boolean mediaUpdated = (Boolean) args[3];
                if (newMsgObj != null) {
                    obj.messageOwner.media = newMsgObj.media;
                    obj.generateThumbs(true);
                }
                int oldCount = messagesDict.size();
                MessageObject removed = messagesDict.remove(msgId);
                messagesDict.put(newMsgId, obj);
                obj.messageOwner.id = newMsgId;
                obj.messageOwner.send_state = MessageObject.MESSAGE_SEND_STATE_SENT;
                ArrayList<MessageObject> messArr = new ArrayList<>();
                messArr.add(obj);
                ReplyMessageQuery.loadReplyMessagesForMessages(messArr, dialog_id);
                updateVisibleRows();
                if (oldCount != messagesDict.size()) {
                    int index = messages.indexOf(removed);
                    messages.remove(index);
                    ArrayList<MessageObject> dayArr = messagesByDays.get(removed.dateKey);
                    dayArr.remove(obj);
                    if (dayArr.isEmpty()) {
                        messagesByDays.remove(obj.dateKey);
                        if (index >= 0 && index < messages.size()) {
                            messages.remove(index);
                        }
                    }
                    chatAdapter.notifyDataSetChanged();
                }
                if (mediaUpdated && chatLayoutManager.findLastVisibleItemPosition() >= messages.size() - 1) {
                    moveScrollToLastMessage();
                }
                NotificationsController.getInstance().playOutChatSound();
            }
        } else if (id == NotificationCenter.messageReceivedByAck) {
            Integer msgId = (Integer) args[0];
            MessageObject obj = messagesDict.get(msgId);
            if (obj != null) {
                obj.messageOwner.send_state = MessageObject.MESSAGE_SEND_STATE_SENT;
                updateVisibleRows();
            }
        } else if (id == NotificationCenter.messageSendError) {
            Integer msgId = (Integer) args[0];
            MessageObject obj = messagesDict.get(msgId);
            if (obj != null) {
                obj.messageOwner.send_state = MessageObject.MESSAGE_SEND_STATE_SEND_ERROR;
                updateVisibleRows();
            }
        } else if (id == NotificationCenter.chatInfoDidLoaded) {
            int chatId = (Integer) args[0];
            if (currentChat != null && chatId == currentChat.id) {
                info = (TLRPC.ChatParticipants) args[1];
                if (mentionsAdapter != null) {
                    mentionsAdapter.setChatInfo(info);
                }
                updateOnlineCount();
                updateSubtitle();
                if (isBroadcast) {
                    SendMessagesHelper.getInstance().setCurrentChatInfo(info);
                }
                if (info != null) {
                    hasBotsCommands = false;
                    botInfo.clear();
                    botsCount = 0;
                    for (int a = 0; a < info.participants.size(); a++) {
                        TLRPC.TL_chatParticipant participant = info.participants.get(a);
                        TLRPC.User user = MessagesController.getInstance().getUser(participant.user_id);
                        if (user != null && (user.flags & TLRPC.USER_FLAG_BOT) != 0) {
                            botsCount++;
                            BotQuery.loadBotInfo(user.id, true, classGuid);
                        }
                    }
                }
                if (chatActivityEnterView != null) {
                    chatActivityEnterView.setBotsCount(botsCount, hasBotsCommands);
                }
                if (mentionsAdapter != null) {
                    mentionsAdapter.setBotsCount(botsCount);
                }
            }
        } else if (id == NotificationCenter.contactsDidLoaded) {
            updateContactStatus();
            updateSubtitle();
        } else if (id == NotificationCenter.encryptedChatUpdated) {
            TLRPC.EncryptedChat chat = (TLRPC.EncryptedChat) args[0];
            if (currentEncryptedChat != null && chat.id == currentEncryptedChat.id) {
                currentEncryptedChat = chat;
                updateContactStatus();
                updateSecretStatus();
            }
        } else if (id == NotificationCenter.messagesReadEncrypted) {
            int encId = (Integer) args[0];
            if (currentEncryptedChat != null && currentEncryptedChat.id == encId) {
                int date = (Integer) args[1];
                boolean started = false;
                for (MessageObject obj : messages) {
                    if (!obj.isOut()) {
                        continue;
                    } else if (obj.isOut() && !obj.isUnread()) {
                        break;
                    }
                    if (obj.messageOwner.date - 1 <= date) {
                        obj.setIsRead();
                    }
                }
                updateVisibleRows();
            }
        } else if (id == NotificationCenter.audioDidReset) {
            Integer mid = (Integer) args[0];
            if (chatListView != null) {
                int count = chatListView.getChildCount();
                for (int a = 0; a < count; a++) {
                    View view = chatListView.getChildAt(a);
                    if (view instanceof ChatAudioCell) {
                        ChatAudioCell cell = (ChatAudioCell) view;
                        if (cell.getMessageObject() != null && cell.getMessageObject().getId() == mid) {
                            cell.updateButtonState();
                            break;
                        }
                    }
                }
            }
        } else if (id == NotificationCenter.audioProgressDidChanged) {
            Integer mid = (Integer) args[0];
            if (chatListView != null) {
                int count = chatListView.getChildCount();
                for (int a = 0; a < count; a++) {
                    View view = chatListView.getChildAt(a);
                    if (view instanceof ChatAudioCell) {
                        ChatAudioCell cell = (ChatAudioCell) view;
                        if (cell.getMessageObject() != null && cell.getMessageObject().getId() == mid) {
                            cell.updateProgress();
                            break;
                        }
                    }
                }
            }
        } else if (id == NotificationCenter.removeAllMessagesFromDialog) {
            long did = (Long) args[0];
            if (dialog_id == did) {
                messages.clear();
                messagesByDays.clear();
                messagesDict.clear();
                progressView.setVisibility(View.INVISIBLE);
                chatListView.setEmptyView(emptyViewContainer);
                if (currentEncryptedChat == null) {
                    maxMessageId = Integer.MAX_VALUE;
                    minMessageId = Integer.MIN_VALUE;
                } else {
                    maxMessageId = Integer.MIN_VALUE;
                    minMessageId = Integer.MAX_VALUE;
                }
                maxDate = Integer.MIN_VALUE;
                minDate = 0;
                selectedMessagesIds.clear();
                selectedMessagesCanCopyIds.clear();
                actionBar.hideActionMode();
                chatAdapter.notifyDataSetChanged();

                if (messages.isEmpty()) {
                    if (botButtons != null) {
                        botButtons = null;
                        chatActivityEnterView.setButtons(null, false);
                    }
                    if (currentEncryptedChat == null && currentUser != null && (currentUser.flags & TLRPC.USER_FLAG_BOT) != 0 && botUser == null) {
                        botUser = "";
                        updateBottomOverlay();
                    }
                }
            }
        } else if (id == NotificationCenter.screenshotTook) {
            updateInformationForScreenshotDetector();
        } else if (id == NotificationCenter.blockedUsersDidLoaded) {
            if (currentUser != null) {
                boolean oldValue = userBlocked;
                userBlocked = MessagesController.getInstance().blockedUsers.contains(currentUser.id);
                if (oldValue != userBlocked) {
                    updateBottomOverlay();
                }
            }
        } else if (id == NotificationCenter.FileNewChunkAvailable) {
            MessageObject messageObject = (MessageObject) args[0];
            long finalSize = (Long) args[2];
            if (finalSize != 0 && dialog_id == messageObject.getDialogId()) {
                MessageObject currentObject = messagesDict.get(messageObject.getId());
                if (currentObject != null) {
                    currentObject.messageOwner.media.video.size = (int) finalSize;
                    updateVisibleRows();
                }
            }
        } else if (id == NotificationCenter.didCreatedNewDeleteTask) {
            SparseArray<ArrayList<Integer>> mids = (SparseArray<ArrayList<Integer>>) args[0];
            boolean changed = false;
            for (int i = 0; i < mids.size(); i++) {
                int key = mids.keyAt(i);
                ArrayList<Integer> arr = mids.get(key);
                for (Integer mid : arr) {
                    MessageObject messageObject = messagesDict.get(mid);
                    if (messageObject != null) {
                        messageObject.messageOwner.destroyTime = key;
                        changed = true;
                    }
                }
            }
            if (changed) {
                updateVisibleRows();
            }
        } else if (id == NotificationCenter.audioDidStarted) {
            MessageObject messageObject = (MessageObject) args[0];
            sendSecretMessageRead(messageObject);
        } else if (id == NotificationCenter.updateMessageMedia) {
            MessageObject messageObject = (MessageObject) args[0];
            MessageObject existMessageObject = messagesDict.get(messageObject.getId());
            if (existMessageObject != null) {
                existMessageObject.messageOwner.media = messageObject.messageOwner.media;
                existMessageObject.messageOwner.attachPath = messageObject.messageOwner.attachPath;
                existMessageObject.generateThumbs(false);
            }
            updateVisibleRows();
        } else if (id == NotificationCenter.replaceMessagesObjects) {
            if (dialog_id == (long) args[0]) {
                boolean changed = false;
                boolean mediaUpdated = false;
                ArrayList<MessageObject> messageObjects = (ArrayList<MessageObject>) args[1];
                for (MessageObject messageObject : messageObjects) {
                    MessageObject old = messagesDict.get(messageObject.getId());
                    if (old != null) {
                        if (!mediaUpdated && messageObject.messageOwner.media instanceof TLRPC.TL_messageMediaWebPage) {
                            mediaUpdated = true;
                        }
                        messagesDict.put(old.getId(), messageObject);
                        int index = messages.indexOf(old);
                        if (index >= 0) {
                            messages.set(index, messageObject);
                            chatAdapter.notifyItemChanged(chatAdapter.messagesStartRow + messages.size() - index - 1);
                            changed = true;
                        }
                    }
                }
                if (changed) {
                    if (mediaUpdated && chatLayoutManager.findLastVisibleItemPosition() >= messages.size() - (chatAdapter.isBot ? 2 : 1)) {
                        moveScrollToLastMessage();
                    }
                }
            }
        } else if (id == NotificationCenter.notificationsSettingsUpdated) {
            updateTitleIcons();
        } else if (id == NotificationCenter.didLoadedReplyMessages) {
            long did = (Long) args[0];
            if (did == dialog_id) {
                updateVisibleRows();
            }
        } else if (id == NotificationCenter.didReceivedWebpages) {
            ArrayList<TLRPC.Message> arrayList = (ArrayList<TLRPC.Message>) args[0];
            boolean updated = false;
            for (TLRPC.Message message : arrayList) {
                MessageObject currentMessage = messagesDict.get(message.id);
                if (currentMessage != null) {
                    currentMessage.messageOwner.media.webpage = message.media.webpage;
                    currentMessage.generateThumbs(true);
                    updated = true;
                }
            }
            if (updated) {
                updateVisibleRows();
                if (chatLayoutManager.findLastVisibleItemPosition() >= messages.size() - 1) {
                    moveScrollToLastMessage();
                }
            }
        } else if (id == NotificationCenter.didReceivedWebpagesInUpdates) {
            if (foundWebPage != null) {
                HashMap<Long, TLRPC.WebPage> hashMap = (HashMap<Long, TLRPC.WebPage>) args[0];
                for (TLRPC.WebPage webPage : hashMap.values()) {
                    if (webPage.id == foundWebPage.id) {
                        showReplyPanel(!(webPage instanceof TLRPC.TL_webPageEmpty), null, null, webPage, false, true);
                        break;
                    }
                }
            }
        } else if (id == NotificationCenter.messagesReadContent) {
            ArrayList<Integer> arrayList = (ArrayList<Integer>) args[0];
            boolean updated = false;
            for (Integer mid : arrayList) {
                MessageObject currentMessage = messagesDict.get(mid);
                if (currentMessage != null) {
                    currentMessage.setContentIsRead();
                    updated = true;
                }
            }
            if (updated) {
                updateVisibleRows();
            }
        } else if (id == NotificationCenter.botInfoDidLoaded) {
            int guid = (Integer) args[1];
            if (classGuid == guid) {
                TLRPC.BotInfo info = (TLRPC.BotInfo) args[0];
                if (currentEncryptedChat == null) {
                    if (!info.commands.isEmpty()) {
                        hasBotsCommands = true;
                    }
                    botInfo.put(info.user_id, info);
                    if (chatAdapter != null) {
                        chatAdapter.notifyItemChanged(0);
                    }
                    if (mentionsAdapter != null) {
                        mentionsAdapter.setBotInfo(botInfo);
                    }
                    if (chatActivityEnterView != null) {
                        chatActivityEnterView.setBotsCount(botsCount, hasBotsCommands);
                    }
                }
                updateBotButtons();
            }
        } else if (id == NotificationCenter.botKeyboardDidLoaded) {
            if (dialog_id == (Long) args[1]) {
                TLRPC.Message message = (TLRPC.Message) args[0];
                if (message != null) {
                    botButtons = new MessageObject(message, null, false);
                    if (chatActivityEnterView != null) {
                        if (botButtons.messageOwner.reply_markup instanceof TLRPC.TL_replyKeyboardForceReply) {
                            SharedPreferences preferences = ApplicationLoader.applicationContext.getSharedPreferences("mainconfig", Activity.MODE_PRIVATE);
                            if (preferences.getInt("answered_" + dialog_id, 0) != botButtons.getId() && (replyingMessageObject == null || chatActivityEnterView.getFieldText() == null)) {
                                botReplyButtons = botButtons;
                                chatActivityEnterView.setButtons(botButtons);
                                showReplyPanel(true, botButtons, null, null, false, true);
                            }
                        } else {
                            if (replyingMessageObject != null && botReplyButtons == replyingMessageObject) {
                                botReplyButtons = null;
                                showReplyPanel(false, null, null, null, false, true);
                            }
                            chatActivityEnterView.setButtons(botButtons);
                        }
                    }
                } else {
                    botButtons = null;
                    if (chatActivityEnterView != null) {
                        if (replyingMessageObject != null && botReplyButtons == replyingMessageObject) {
                            botReplyButtons = null;
                            showReplyPanel(false, null, null, null, false, true);
                        }
                        chatActivityEnterView.setButtons(botButtons);
                    }
                }
            }
        } else if (id == NotificationCenter.chatSearchResultsAvailable) {
            if (classGuid == (Integer) args[0]) {
                int messageId = (Integer) args[1];
                if (messageId != 0) {
                    scrollToMessageId(messageId, 0, true);
                }
                updateSearchButtons((Integer) args[2]);
            }
        }
    }

    private void updateSearchButtons(int mask) {
        if (searchUpItem != null) {
            searchUpItem.setEnabled((mask & 1) != 0);
            searchDownItem.setEnabled((mask & 2) != 0);
            ViewProxy.setAlpha(searchUpItem, searchUpItem.isEnabled() ? 1.0f : 0.6f);
            ViewProxy.setAlpha(searchDownItem, searchDownItem.isEnabled() ? 1.0f : 0.6f);
        }
    }

    @Override
    protected void onOpenAnimationStart() {
        NotificationCenter.getInstance().setAnimationInProgress(true);
        openAnimationEnded = false;
    }

    @Override
    protected void onOpenAnimationEnd() {
        NotificationCenter.getInstance().setAnimationInProgress(false);
        openAnimationEnded = true;
        int count = chatListView.getChildCount();
        for (int a = 0; a < count; a++) {
            View view = chatListView.getChildAt(a);
            if (view instanceof ChatMediaCell) {
                ChatMediaCell cell = (ChatMediaCell) view;
                cell.setAllowedToSetPhoto(true);
            }
        }

        if (currentUser != null) {
            MessagesController.getInstance().loadFullUser(MessagesController.getInstance().getUser(currentUser.id), classGuid);
        }
    }

    private void updateBottomOverlay() {
        if (bottomOverlayChatText == null) {
            return;
        }
        if (currentUser == null) {
            bottomOverlayChatText.setText(LocaleController.getString("DeleteThisGroup", R.string.DeleteThisGroup));
        } else {
            if (userBlocked) {
                bottomOverlayChatText.setText(LocaleController.getString("Unblock", R.string.Unblock));
            } else if (botUser != null) {
                bottomOverlayChatText.setText(LocaleController.getString("BotStart", R.string.BotStart));
                chatActivityEnterView.hidePopup();
                if (getParentActivity() != null) {
                    AndroidUtilities.hideKeyboard(getParentActivity().getCurrentFocus());
                }
            } else {
                bottomOverlayChatText.setText(LocaleController.getString("DeleteThisChat", R.string.DeleteThisChat));
            }
        }
        if (currentChat != null && (currentChat instanceof TLRPC.TL_chatForbidden || currentChat.left) ||
                currentUser != null && (UserObject.isDeleted(currentUser) || userBlocked)) {
            bottomOverlayChat.setVisibility(View.VISIBLE);
            muteItem.setVisibility(View.GONE);
            chatActivityEnterView.setFieldFocused(false);
            chatActivityEnterView.setVisibility(View.INVISIBLE);
        } else {
            if (botUser != null) {
                bottomOverlayChat.setVisibility(View.VISIBLE);
                chatActivityEnterView.setVisibility(View.INVISIBLE);
            } else {
                chatActivityEnterView.setVisibility(View.VISIBLE);
                bottomOverlayChat.setVisibility(View.INVISIBLE);
            }
            muteItem.setVisibility(View.VISIBLE);
        }
    }

    private void updateContactStatus() {
        if (addContactItem == null) {
            return;
        }
        if (currentUser == null) {
            addContactItem.setVisibility(View.GONE);
        } else {
            TLRPC.User user = MessagesController.getInstance().getUser(currentUser.id);
            if (user != null) {
                currentUser = user;
            }
            if (currentEncryptedChat != null && !(currentEncryptedChat instanceof TLRPC.TL_encryptedChat)
                    || currentUser.id / 1000 == 333 || currentUser.id / 1000 == 777
                    || UserObject.isDeleted(currentUser)
                    || ContactsController.getInstance().isLoadingContacts()
                    || (currentUser.phone != null && currentUser.phone.length() != 0 && ContactsController.getInstance().contactsDict.get(currentUser.id) != null && (ContactsController.getInstance().contactsDict.size() != 0 || !ContactsController.getInstance().isLoadingContacts()))) {
                addContactItem.setVisibility(View.GONE);
            } else {
                addContactItem.setVisibility(View.VISIBLE);
                if (currentUser.phone != null && currentUser.phone.length() != 0) {
                    addContactItem.setText(LocaleController.getString("AddToContacts", R.string.AddToContacts));
                } else {
                    addContactItem.setText(LocaleController.getString("ShareMyContactInfo", R.string.ShareMyContactInfo));
                }
            }
        }
    }

    @Override
    public void onResume() {
        super.onResume();

        if (!AndroidUtilities.isTablet()) {
            getParentActivity().getWindow().setSoftInputMode(WindowManager.LayoutParams.SOFT_INPUT_ADJUST_RESIZE);
        }

        checkActionBarMenu();
        if (replyImageLocation != null && replyImageView != null) {
            replyImageView.setImage(replyImageLocation, "50_50", (Drawable) null);
        }

        NotificationsController.getInstance().setOpennedDialogId(dialog_id);
        if (scrollToTopOnResume) {
            if (scrollToTopUnReadOnResume && scrollToMessage != null) {
                if (chatListView != null) {
                    final int yOffset = scrollToMessageMiddleScreen ? Math.max(0, (chatListView.getHeight() - scrollToMessage.getApproximateHeight()) / 2) : 0;
                    chatLayoutManager.scrollToPositionWithOffset(messages.size() - messages.indexOf(scrollToMessage), -chatListView.getPaddingTop() - AndroidUtilities.dp(7) + yOffset);
                }
            } else {
                moveScrollToLastMessage();
            }
            scrollToTopUnReadOnResume = false;
            scrollToTopOnResume = false;
            scrollToMessage = null;
        }
        paused = false;
        if (readWhenResume && !messages.isEmpty()) {
            for (MessageObject messageObject : messages) {
                if (!messageObject.isUnread() && !messageObject.isOut()) {
                    break;
                }
                if (!messageObject.isOut()) {
                    messageObject.setIsRead();
                }
            }
            readWhenResume = false;
            MessagesController.getInstance().markDialogAsRead(dialog_id, messages.get(0).getId(), readWithMid, 0, readWithDate, true, false);
        }
        if (wasPaused) {
            wasPaused = false;
            if (chatAdapter != null) {
                chatAdapter.notifyDataSetChanged();
            }
        }

        fixLayout(true);
        SharedPreferences preferences = ApplicationLoader.applicationContext.getSharedPreferences("mainconfig", Activity.MODE_PRIVATE);
        if (chatActivityEnterView.getFieldText() == null) {
            String lastMessageText = preferences.getString("dialog_" + dialog_id, null);
            if (lastMessageText != null) {
                preferences.edit().remove("dialog_" + dialog_id).commit();
                chatActivityEnterView.setFieldText(lastMessageText);
            }
        } else {
            preferences.edit().remove("dialog_" + dialog_id).commit();
        }
        if (replyingMessageObject == null) {
            String lastReplyMessage = preferences.getString("reply_" + dialog_id, null);
            if (lastReplyMessage != null && lastReplyMessage.length() != 0) {
                preferences.edit().remove("reply_" + dialog_id).commit();
                try {
                    byte[] bytes = Base64.decode(lastReplyMessage, Base64.DEFAULT);
                    if (bytes != null) {
                        SerializedData data = new SerializedData(bytes);
                        TLRPC.Message message = TLRPC.Message.TLdeserialize(data, data.readInt32(false), false);
                        if (message != null) {
                            replyingMessageObject = new MessageObject(message, MessagesController.getInstance().getUsers(), false);
                            showReplyPanel(true, replyingMessageObject, null, null, false, false);
                        }
                    }
                } catch (Exception e) {
                    FileLog.e("tmessages", e);
                }
            }
        } else {
            preferences.edit().remove("reply_" + dialog_id).commit();
        }
        if (bottomOverlayChat.getVisibility() != View.VISIBLE) {
            chatActivityEnterView.setFieldFocused(true);
        }
        chatActivityEnterView.onResume();
        if (currentEncryptedChat != null) {
            chatEnterTime = System.currentTimeMillis();
            chatLeaveTime = 0;
        }

        if (startVideoEdit != null) {
            AndroidUtilities.runOnUIThread(new Runnable() {
                @Override
                public void run() {
                    openVideoEditor(startVideoEdit, false, false);
                    startVideoEdit = null;
                }
            });
        }

        chatListView.setOnItemLongClickListener(onItemLongClickListener);
        chatListView.setOnItemClickListener(onItemClickListener);
        chatListView.setLongClickable(true);
    }

    @Override
    public void onPause() {
        super.onPause();
        if (menuItem != null) {
            menuItem.closeSubMenu();
        }
        paused = true;
        wasPaused = true;
        NotificationsController.getInstance().setOpennedDialogId(0);
        if (chatActivityEnterView != null) {
<<<<<<< HEAD
            chatActivityEnterView.hideEmojiPopup();
            Editable text = chatActivityEnterView.getFieldEditableText();
=======
            chatActivityEnterView.onPause();
            String text = chatActivityEnterView.getFieldText();
>>>>>>> a93d2994
            if (text != null) {
                SharedPreferences preferences = ApplicationLoader.applicationContext.getSharedPreferences("mainconfig", Activity.MODE_PRIVATE);
                SharedPreferences.Editor editor = preferences.edit();
                editor.putString("dialog_" + dialog_id, Aniways.serializeMessage(text));
                editor.commit();
            }
            chatActivityEnterView.setFieldFocused(false);
        }
        if (replyingMessageObject != null) {
            SharedPreferences preferences = ApplicationLoader.applicationContext.getSharedPreferences("mainconfig", Activity.MODE_PRIVATE);
            SharedPreferences.Editor editor = preferences.edit();
            try {
                SerializedData data = new SerializedData();
                replyingMessageObject.messageOwner.serializeToStream(data);
                String string = Base64.encodeToString(data.toByteArray(), Base64.DEFAULT);
                if (string != null && string.length() != 0) {
                    editor.putString("reply_" + dialog_id, string);
                }
            } catch (Exception e) {
                editor.remove("reply_" + dialog_id);
                FileLog.e("tmessages", e);
            }
            editor.commit();
        }

        MessagesController.getInstance().cancelTyping(0, dialog_id);

        if (currentEncryptedChat != null) {
            chatLeaveTime = System.currentTimeMillis();
            updateInformationForScreenshotDetector();
        }
    }

    private void updateInformationForScreenshotDetector() {
        if (currentEncryptedChat == null) {
            return;
        }
        ArrayList<Long> visibleMessages = new ArrayList<>();
        if (chatListView != null) {
            int count = chatListView.getChildCount();
            for (int a = 0; a < count; a++) {
                View view = chatListView.getChildAt(a);
                MessageObject object = null;
                if (view instanceof ChatBaseCell) {
                    ChatBaseCell cell = (ChatBaseCell) view;
                    object = cell.getMessageObject();
                }
                if (object != null && object.getId() < 0 && object.messageOwner.random_id != 0) {
                    visibleMessages.add(object.messageOwner.random_id);
                }
            }
        }
        MediaController.getInstance().setLastEncryptedChatParams(chatEnterTime, chatLeaveTime, currentEncryptedChat, visibleMessages);
    }

    private void fixLayout(final boolean resume) {
        if (avatarContainer != null) {
            avatarContainer.getViewTreeObserver().addOnPreDrawListener(new ViewTreeObserver.OnPreDrawListener() {
                @Override
                public boolean onPreDraw() {
                    if (avatarContainer != null) {
                        avatarContainer.getViewTreeObserver().removeOnPreDrawListener(this);
                    }
                    if (!AndroidUtilities.isTablet() && ApplicationLoader.applicationContext.getResources().getConfiguration().orientation == Configuration.ORIENTATION_LANDSCAPE) {
                        selectedMessagesCountTextView.setTextSize(18);
                    } else {
                        selectedMessagesCountTextView.setTextSize(20);
                    }
                    if (AndroidUtilities.isTablet()) {
                        if (AndroidUtilities.isSmallTablet() && ApplicationLoader.applicationContext.getResources().getConfiguration().orientation == Configuration.ORIENTATION_PORTRAIT) {
                            actionBar.setBackButtonImage(R.drawable.ic_ab_back);
                        } else {
                            actionBar.setBackButtonImage(R.drawable.ic_close_white);
                        }
                    }
                    int padding = (AndroidUtilities.getCurrentActionBarHeight() - AndroidUtilities.dp(48)) / 2;
                    avatarContainer.setPadding(avatarContainer.getPaddingLeft(), padding, avatarContainer.getPaddingRight(), padding);
                    FrameLayout.LayoutParams layoutParams = (FrameLayout.LayoutParams) avatarContainer.getLayoutParams();
                    layoutParams.topMargin = (Build.VERSION.SDK_INT >= 21 ? AndroidUtilities.statusBarHeight : 0);
                    avatarContainer.setLayoutParams(layoutParams);
                    return true;
                }
            });
        }
    }

    @Override
    public void onConfigurationChanged(android.content.res.Configuration newConfig) {
        fixLayout(false);
    }

    public void createMenu(View v, boolean single) {
        if (actionBar.isActionModeShowed()) {
            return;
        }

        MessageObject message = null;
        if (v instanceof ChatBaseCell) {
            message = ((ChatBaseCell) v).getMessageObject();
        } else if (v instanceof ChatActionCell) {
            message = ((ChatActionCell) v).getMessageObject();
        }
        if (message == null) {
            return;
        }
        final int type = getMessageType(message);

        selectedObject = null;
        forwaringMessage = null;
        selectedMessagesCanCopyIds.clear();
        selectedMessagesIds.clear();
        actionBar.hideActionMode();

        if (single || type < 2 || type == 20) {
            if (type >= 0) {
                selectedObject = message;
                if (getParentActivity() == null) {
                    return;
                }
                AlertDialog.Builder builder = new AlertDialog.Builder(getParentActivity());

                CharSequence[] items = null;
                int[] options = null;

                if (type == 0) {
                    items = new CharSequence[]{LocaleController.getString("Retry", R.string.Retry), LocaleController.getString("Delete", R.string.Delete)};
                    options = new int[]{0, 1};
                } else if (type == 1) {
                    if (currentChat != null && !isBroadcast) {
                        items = new CharSequence[]{LocaleController.getString("Reply", R.string.Reply), LocaleController.getString("Delete", R.string.Delete)};
                        options = new int[]{8, 1};
                    } else {
                        items = new CharSequence[]{LocaleController.getString("Delete", R.string.Delete)};
                        options = new int[]{1};
                    }
                } else if (type == 20) {
                    items = new CharSequence[]{LocaleController.getString("Retry", R.string.Retry), LocaleController.getString("Copy", R.string.Copy), LocaleController.getString("Delete", R.string.Delete)};
                    options = new int[]{0, 3, 1};
                } else {
                    if (currentEncryptedChat == null) {
                        if (!isBroadcast && !(currentChat != null && (currentChat instanceof TLRPC.TL_chatForbidden || currentChat.left))) {
                            if (type == 2) {
                                items = new CharSequence[]{LocaleController.getString("Reply", R.string.Reply), LocaleController.getString("Forward", R.string.Forward), LocaleController.getString("Delete", R.string.Delete)};
                                options = new int[]{8, 2, 1};
                            } else if (type == 3) {
                                items = new CharSequence[]{LocaleController.getString("Reply", R.string.Reply), LocaleController.getString("Forward", R.string.Forward), LocaleController.getString("Copy", R.string.Copy), LocaleController.getString("Delete", R.string.Delete)};
                                options = new int[]{8, 2, 3, 1};
                            } else if (type == 4) {
                                if (selectedObject.messageOwner.media instanceof TLRPC.TL_messageMediaDocument) {
                                    items = new CharSequence[]{LocaleController.getString("Reply", R.string.Reply), LocaleController.getString("SaveToDownloads", R.string.SaveToDownloads), LocaleController.getString("ShareFile", R.string.ShareFile), LocaleController.getString("Forward", R.string.Forward), LocaleController.getString("Delete", R.string.Delete)};
                                    options = new int[]{8, 10, 4, 2, 1};
                                } else {
                                    items = new CharSequence[]{LocaleController.getString("Reply", R.string.Reply), LocaleController.getString("SaveToGallery", R.string.SaveToGallery), LocaleController.getString("Forward", R.string.Forward), LocaleController.getString("Delete", R.string.Delete)};
                                    options = new int[]{8, 4, 2, 1};
                                }
                            } else if (type == 5) {
                                items = new CharSequence[]{LocaleController.getString("Reply", R.string.Reply), LocaleController.getString("ApplyLocalizationFile", R.string.ApplyLocalizationFile), LocaleController.getString("ShareFile", R.string.ShareFile), LocaleController.getString("Forward", R.string.Forward), LocaleController.getString("Delete", R.string.Delete)};
                                options = new int[]{8, 5, 4, 2, 1};
                            } else if (type == 6) {
                                items = new CharSequence[]{LocaleController.getString("Reply", R.string.Reply), LocaleController.getString("SaveToGallery", R.string.SaveToGallery), LocaleController.getString("SaveToDownloads", R.string.SaveToDownloads), LocaleController.getString("ShareFile", R.string.ShareFile), LocaleController.getString("Forward", R.string.Forward), LocaleController.getString("Delete", R.string.Delete)};
                                options = new int[]{8, 7, 10, 6, 2, 1};
                            } else if (type == 7) {
                                items = new CharSequence[]{LocaleController.getString("Reply", R.string.Reply), LocaleController.getString("Forward", R.string.Forward), LocaleController.getString("AddToStickers", R.string.AddToStickers), LocaleController.getString("Delete", R.string.Delete)};
                                options = new int[]{8, 2, 9, 1};
                            }
                        } else {
                            if (type == 2) {
                                items = new CharSequence[]{LocaleController.getString("Forward", R.string.Forward), LocaleController.getString("Delete", R.string.Delete)};
                                options = new int[]{2, 1};
                            } else if (type == 3) {
                                items = new CharSequence[]{LocaleController.getString("Forward", R.string.Forward), LocaleController.getString("Copy", R.string.Copy), LocaleController.getString("Delete", R.string.Delete)};
                                options = new int[]{2, 3, 1};
                            } else if (type == 4) {
                                if (selectedObject.messageOwner.media instanceof TLRPC.TL_messageMediaDocument) {
                                    items = new CharSequence[]{LocaleController.getString("SaveToDownloads", R.string.SaveToDownloads), LocaleController.getString("ShareFile", R.string.ShareFile), LocaleController.getString("Forward", R.string.Forward), LocaleController.getString("Delete", R.string.Delete)};
                                    options = new int[]{10, 4, 2, 1};
                                } else {
                                    items = new CharSequence[]{LocaleController.getString("SaveToGallery", R.string.SaveToGallery), LocaleController.getString("Forward", R.string.Forward), LocaleController.getString("Delete", R.string.Delete)};
                                    options = new int[]{4, 2, 1};
                                }
                            } else if (type == 5) {
                                items = new CharSequence[]{LocaleController.getString("ApplyLocalizationFile", R.string.ApplyLocalizationFile), LocaleController.getString("ShareFile", R.string.ShareFile), LocaleController.getString("Forward", R.string.Forward), LocaleController.getString("Delete", R.string.Delete)};
                                options = new int[]{5, 4, 2, 1};
                            } else if (type == 6) {
                                items = new CharSequence[]{LocaleController.getString("SaveToGallery", R.string.SaveToGallery), LocaleController.getString("SaveToDownloads", R.string.SaveToDownloads), LocaleController.getString("ShareFile", R.string.ShareFile), LocaleController.getString("Forward", R.string.Forward), LocaleController.getString("Delete", R.string.Delete)};
                                options = new int[]{7, 10, 6, 2, 1};
                            } else if (type == 7) {
                                items = new CharSequence[]{LocaleController.getString("Reply", R.string.Reply), LocaleController.getString("Forward", R.string.Forward), LocaleController.getString("AddToStickers", R.string.AddToStickers), LocaleController.getString("Delete", R.string.Delete)};
                                options = new int[]{8, 2, 9, 1};
                            }
                        }
                    } else {
                        if (type == 2) {
                            items = new CharSequence[]{LocaleController.getString("Delete", R.string.Delete)};
                            options = new int[]{1};
                        } else if (type == 3) {
                            items = new CharSequence[]{LocaleController.getString("Copy", R.string.Copy), LocaleController.getString("Delete", R.string.Delete)};
                            options = new int[]{3, 1};
                        } else if (type == 4) {
                            if (selectedObject.messageOwner.media instanceof TLRPC.TL_messageMediaDocument) {
                                items = new CharSequence[]{LocaleController.getString("SaveToDownloads", R.string.SaveToDownloads), LocaleController.getString("ShareFile", R.string.ShareFile), LocaleController.getString("Delete", R.string.Delete)};
                                options = new int[]{10, 4, 1};
                            } else {
                                items = new CharSequence[]{LocaleController.getString("SaveToGallery", R.string.SaveToGallery), LocaleController.getString("Delete", R.string.Delete)};
                                options = new int[]{4, 1};
                            }
                        } else if (type == 5) {
                            items = new CharSequence[]{LocaleController.getString("ApplyLocalizationFile", R.string.ApplyLocalizationFile), LocaleController.getString("Delete", R.string.Delete)};
                            options = new int[]{5, 1};
                        } else if (type == 7) {
                            items = new CharSequence[]{LocaleController.getString("Reply", R.string.Reply), LocaleController.getString("Forward", R.string.Forward), LocaleController.getString("AddToStickers", R.string.AddToStickers), LocaleController.getString("Delete", R.string.Delete)};
                            options = new int[]{8, 2, 9, 1};
                        }
                    }
                }

                final int[] finalOptions = options;
                builder.setItems(items, new DialogInterface.OnClickListener() {
                    @Override
                    public void onClick(DialogInterface dialogInterface, int i) {
                        if (finalOptions == null || selectedObject == null || i < 0 || i >= finalOptions.length) {
                            return;
                        }
                        processSelectedOption(finalOptions[i]);
                    }
                });

                builder.setTitle(LocaleController.getString("Message", R.string.Message));
                showDialog(builder.create());
            }
            return;
        }
        actionBar.showActionMode();

        if (Build.VERSION.SDK_INT >= 11) {
            AnimatorSetProxy animatorSet = new AnimatorSetProxy();
            ArrayList<Object> animators = new ArrayList<>();
            for (int a = 0; a < actionModeViews.size(); a++) {
                View view = actionModeViews.get(a);
                AndroidUtilities.clearDrawableAnimation(view);
                if (a < 1) {
                    animators.add(ObjectAnimatorProxy.ofFloat(view, "translationX", -AndroidUtilities.dp(56), 0));
                } else {
                    animators.add(ObjectAnimatorProxy.ofFloat(view, "scaleY", 0.1f, 1.0f));
                }
            }
            animatorSet.playTogether(animators);
            animatorSet.setDuration(250);
            animatorSet.start();
        }

        addToSelectedMessages(message);
        updateActionModeTitle();
        updateVisibleRows();
    }

    private void processSelectedOption(int option) {
        if (selectedObject == null) {
            return;
        }
        if (option == 0) {
            if (SendMessagesHelper.getInstance().retrySendMessage(selectedObject, false)) {
                moveScrollToLastMessage();
            }
        } else if (option == 1) {
            final MessageObject finalSelectedObject = selectedObject;
            AlertDialog.Builder builder = new AlertDialog.Builder(getParentActivity());
            builder.setMessage(LocaleController.formatString("AreYouSureDeleteMessages", R.string.AreYouSureDeleteMessages, LocaleController.formatPluralString("messages", 1)));
            builder.setTitle(LocaleController.getString("AppName", R.string.AppName));
            builder.setPositiveButton(LocaleController.getString("OK", R.string.OK), new DialogInterface.OnClickListener() {
                @Override
                public void onClick(DialogInterface dialogInterface, int i) {
                    ArrayList<Integer> ids = new ArrayList<>();
                    ids.add(finalSelectedObject.getId());
                    removeUnreadPlane();
                    ArrayList<Long> random_ids = null;
                    if (currentEncryptedChat != null && finalSelectedObject.messageOwner.random_id != 0 && finalSelectedObject.type != 10) {
                        random_ids = new ArrayList<>();
                        random_ids.add(finalSelectedObject.messageOwner.random_id);
                    }
                    MessagesController.getInstance().deleteMessages(ids, random_ids, currentEncryptedChat);
                }
            });
            builder.setNegativeButton(LocaleController.getString("Cancel", R.string.Cancel), null);
            showDialog(builder.create());
        } else if (option == 2) {
            forwaringMessage = selectedObject;
            Bundle args = new Bundle();
            args.putBoolean("onlySelect", true);
            args.putInt("dialogsType", 1);
            MessagesActivity fragment = new MessagesActivity(args);
            fragment.setDelegate(this);
            presentFragment(fragment);
        } else if (option == 3) {
            try {
                if (Build.VERSION.SDK_INT < 11) {
                    android.text.ClipboardManager clipboard = (android.text.ClipboardManager) ApplicationLoader.applicationContext.getSystemService(Context.CLIPBOARD_SERVICE);
                    clipboard.setText(selectedObject.messageText);
                } else {
                    android.content.ClipboardManager clipboard = (android.content.ClipboardManager) ApplicationLoader.applicationContext.getSystemService(Context.CLIPBOARD_SERVICE);
                    android.content.ClipData clip = android.content.ClipData.newPlainText("label", selectedObject.messageText);
                    clipboard.setPrimaryClip(clip);
                }
            } catch (Exception e) {
                FileLog.e("tmessages", e);
            }
        } else if (option == 4) {
            String fileName = selectedObject.getFileName();
            String path = selectedObject.messageOwner.attachPath;
            if (path != null && path.length() > 0) {
                File temp = new File(path);
                if (!temp.exists()) {
                    path = null;
                }
            }
            if (path == null || path.length() == 0) {
                path = FileLoader.getPathToMessage(selectedObject.messageOwner).toString();
            }
            if (selectedObject.type == 3) {
                MediaController.saveFile(path, getParentActivity(), 1, null);
            } else if (selectedObject.type == 1) {
                MediaController.saveFile(path, getParentActivity(), 0, null);
            } else if (selectedObject.type == 8 || selectedObject.type == 9) {
                Intent intent = new Intent(Intent.ACTION_SEND);
                intent.setType(selectedObject.messageOwner.media.document.mime_type);
                intent.putExtra(Intent.EXTRA_STREAM, Uri.fromFile(new File(path)));
                getParentActivity().startActivityForResult(Intent.createChooser(intent, LocaleController.getString("ShareFile", R.string.ShareFile)), 500);
            }
        } else if (option == 5) {
            File locFile = null;
            if (selectedObject.messageOwner.attachPath != null && selectedObject.messageOwner.attachPath.length() != 0) {
                File f = new File(selectedObject.messageOwner.attachPath);
                if (f.exists()) {
                    locFile = f;
                }
            }
            if (locFile == null) {
                File f = FileLoader.getPathToMessage(selectedObject.messageOwner);
                if (f.exists()) {
                    locFile = f;
                }
            }
            if (locFile != null) {
                if (LocaleController.getInstance().applyLanguageFile(locFile)) {
                    presentFragment(new LanguageSelectActivity());
                } else {
                    if (getParentActivity() == null) {
                        return;
                    }
                    AlertDialog.Builder builder = new AlertDialog.Builder(getParentActivity());
                    builder.setTitle(LocaleController.getString("AppName", R.string.AppName));
                    builder.setMessage(LocaleController.getString("IncorrectLocalization", R.string.IncorrectLocalization));
                    builder.setPositiveButton(LocaleController.getString("OK", R.string.OK), null);
                    showDialog(builder.create());
                }
            }
        } else if (option == 6 || option == 7) {
            String fileName = selectedObject.getFileName();
            String path = selectedObject.messageOwner.attachPath;
            if (path != null && path.length() > 0) {
                File temp = new File(path);
                if (!temp.exists()) {
                    path = null;
                }
            }
            if (path == null || path.length() == 0) {
                path = FileLoader.getPathToMessage(selectedObject.messageOwner).toString();
            }
            if (selectedObject.type == 8 || selectedObject.type == 9) {
                if (option == 6) {
                    Intent intent = new Intent(Intent.ACTION_SEND);
                    intent.setType(selectedObject.messageOwner.media.document.mime_type);
                    intent.putExtra(Intent.EXTRA_STREAM, Uri.fromFile(new File(path)));
                    getParentActivity().startActivityForResult(Intent.createChooser(intent, LocaleController.getString("ShareFile", R.string.ShareFile)), 500);
                } else if (option == 7) {
                    MediaController.saveFile(path, getParentActivity(), 0, null);
                }
            }
        } else if (option == 8) {
            showReplyPanel(true, selectedObject, null, null, false, true);
        } else if (option == 9) {
            StickersQuery.loadStickers(this, selectedObject.getInputStickerSet());
        } else if (option == 10) {
            String fileName = FileLoader.getDocumentFileName(selectedObject.messageOwner.media.document);
            if (fileName == null || fileName.length() == 0) {
                fileName = selectedObject.getFileName();
            }
            String path = selectedObject.messageOwner.attachPath;
            if (path != null && path.length() > 0) {
                File temp = new File(path);
                if (!temp.exists()) {
                    path = null;
                }
            }
            if (path == null || path.length() == 0) {
                path = FileLoader.getPathToMessage(selectedObject.messageOwner).toString();
            }
            MediaController.saveFile(path, getParentActivity(), 2, fileName);
        }
        selectedObject = null;
    }

    @Override
    public void didSelectDialog(MessagesActivity activity, long did, boolean param) {
        if (dialog_id != 0 && (forwaringMessage != null || !selectedMessagesIds.isEmpty())) {
            ArrayList<MessageObject> fmessages = new ArrayList<>();
            if (forwaringMessage != null) {
                fmessages.add(forwaringMessage);
                forwaringMessage = null;
            } else {
                ArrayList<Integer> ids = new ArrayList<>(selectedMessagesIds.keySet());
                Collections.sort(ids);
                for (Integer id : ids) {
                    MessageObject message = selectedMessagesIds.get(id);
                    if (message != null && id > 0) {
                        fmessages.add(message);
                    }
                }
                selectedMessagesCanCopyIds.clear();
                selectedMessagesIds.clear();
                actionBar.hideActionMode();
            }

            if (did != dialog_id) {
                int lower_part = (int) did;
                if (lower_part != 0) {
                    Bundle args = new Bundle();
                    args.putBoolean("scrollToTopOnResume", scrollToTopOnResume);
                    if (lower_part > 0) {
                        args.putInt("user_id", lower_part);
                    } else if (lower_part < 0) {
                        args.putInt("chat_id", -lower_part);
                    }
                    ChatActivity chatActivity = new ChatActivity(args);
                    if (presentFragment(chatActivity, true)) {
                        chatActivity.showReplyPanel(true, null, fmessages, null, false, false);
                        if (!AndroidUtilities.isTablet()) {
                            removeSelfFromStack();
                            Activity parentActivity = getParentActivity();
                            if (parentActivity == null) {
                                parentActivity = chatActivity.getParentActivity();
                            }
                            if (parentActivity != null) {
                                parentActivity.getWindow().setSoftInputMode(WindowManager.LayoutParams.SOFT_INPUT_ADJUST_RESIZE);
                            }
                        }
                    } else {
                        activity.finishFragment();
                    }
                } else {
                    activity.finishFragment();
                }
            } else {
                activity.finishFragment();
                moveScrollToLastMessage();
                showReplyPanel(true, null, fmessages, null, false, AndroidUtilities.isTablet());
                if (AndroidUtilities.isTablet()) {
                    actionBar.hideActionMode();
                }
                updateVisibleRows();
            }
        }
    }

    @Override
    public boolean onBackPressed() {
        if (actionBar.isActionModeShowed()) {
            selectedMessagesIds.clear();
            selectedMessagesCanCopyIds.clear();
            actionBar.hideActionMode();
            updateVisibleRows();
            return false;
        } else if (chatActivityEnterView.isPopupShowing()) {
            chatActivityEnterView.hidePopup();
            return false;
        }
        return true;
    }

    public boolean isGoogleMapsInstalled() {
        try {
            ApplicationInfo info = ApplicationLoader.applicationContext.getPackageManager().getApplicationInfo("com.google.android.apps.maps", 0);
            return true;
        } catch (PackageManager.NameNotFoundException e) {
            if (getParentActivity() == null) {
                return false;
            }
            AlertDialog.Builder builder = new AlertDialog.Builder(getParentActivity());
            builder.setMessage("Install Google Maps?");
            builder.setCancelable(true);
            builder.setPositiveButton(LocaleController.getString("OK", R.string.OK), new DialogInterface.OnClickListener() {
                @Override
                public void onClick(DialogInterface dialogInterface, int i) {
                    try {
                        Intent intent = new Intent(Intent.ACTION_VIEW, Uri.parse("market://details?id=com.google.android.apps.maps"));
                        getParentActivity().startActivityForResult(intent, 500);
                    } catch (Exception e) {
                        FileLog.e("tmessages", e);
                    }
                }
            });
            builder.setNegativeButton(LocaleController.getString("Cancel", R.string.Cancel), null);
            showDialog(builder.create());
            return false;
        }
    }

    private void updateVisibleRows() {
        if (chatListView == null) {
            return;
        }
        int count = chatListView.getChildCount();
        for (int a = 0; a < count; a++) {
            View view = chatListView.getChildAt(a);
            if (view instanceof ChatBaseCell) {
                ChatBaseCell cell = (ChatBaseCell) view;

                boolean disableSelection = false;
                boolean selected = false;
                if (actionBar.isActionModeShowed()) {
                    if (selectedMessagesIds.containsKey(cell.getMessageObject().getId())) {
                        view.setBackgroundColor(0x6633b5e5);
                        selected = true;
                    } else {
                        view.setBackgroundColor(0);
                    }
                    disableSelection = true;
                } else {
                    view.setBackgroundColor(0);
                }

                cell.setMessageObject(cell.getMessageObject());
                cell.setCheckPressed(!disableSelection, disableSelection && selected);
                cell.setHighlighted(highlightMessageId != Integer.MAX_VALUE && cell.getMessageObject() != null && cell.getMessageObject().getId() == highlightMessageId);
            }
        }
    }

    private void alertUserOpenError(MessageObject message) {
        if (getParentActivity() == null) {
            return;
        }
        AlertDialog.Builder builder = new AlertDialog.Builder(getParentActivity());
        builder.setTitle(LocaleController.getString("AppName", R.string.AppName));
        builder.setPositiveButton(LocaleController.getString("OK", R.string.OK), null);
        if (message.type == 3) {
            builder.setMessage(LocaleController.getString("NoPlayerInstalled", R.string.NoPlayerInstalled));
        } else {
            builder.setMessage(LocaleController.formatString("NoHandleAppInstalled", R.string.NoHandleAppInstalled, message.messageOwner.media.document.mime_type));
        }
        showDialog(builder.create());
    }

    @Override
    public void updatePhotoAtIndex(int index) {

    }

    @Override
    public PhotoViewer.PlaceProviderObject getPlaceForPhoto(MessageObject messageObject, TLRPC.FileLocation fileLocation, int index) {
        if (messageObject == null) {
            return null;
        }
        int count = chatListView.getChildCount();

        for (int a = 0; a < count; a++) {
            MessageObject messageToOpen = null;
            ImageReceiver imageReceiver = null;
            View view = chatListView.getChildAt(a);
            if (view instanceof ChatMediaCell) {
                ChatMediaCell cell = (ChatMediaCell) view;
                MessageObject message = cell.getMessageObject();
                if (message != null && message.getId() == messageObject.getId()) {
                    messageToOpen = message;
                    imageReceiver = cell.getPhotoImage();
                }
            } else if (view instanceof ChatActionCell) {
                ChatActionCell cell = (ChatActionCell) view;
                MessageObject message = cell.getMessageObject();
                if (message != null && message.getId() == messageObject.getId()) {
                    messageToOpen = message;
                    imageReceiver = cell.getPhotoImage();
                }
            }

            if (messageToOpen != null) {
                int coords[] = new int[2];
                view.getLocationInWindow(coords);
                PhotoViewer.PlaceProviderObject object = new PhotoViewer.PlaceProviderObject();
                object.viewX = coords[0];
                object.viewY = coords[1] - AndroidUtilities.statusBarHeight;
                object.parentView = chatListView;
                object.imageReceiver = imageReceiver;
                object.thumb = imageReceiver.getBitmap();
                object.radius = imageReceiver.getRoundRadius();
                return object;
            }
        }
        return null;
    }

    @Override
    public Bitmap getThumbForPhoto(MessageObject messageObject, TLRPC.FileLocation fileLocation, int index) {
        return null;
    }

    @Override
    public void willSwitchFromPhoto(MessageObject messageObject, TLRPC.FileLocation fileLocation, int index) {
    }

    @Override
    public void willHidePhotoViewer() {
    }

    @Override
    public boolean isPhotoChecked(int index) {
        return false;
    }

    @Override
    public void setPhotoChecked(int index) {
    }

    @Override
    public void cancelButtonPressed() {
    }

    @Override
    public void sendButtonPressed(int index) {
    }

    @Override
    public int getSelectedCount() {
        return 0;
    }

    public class ChatActivityAdapter extends RecyclerView.Adapter {

        private Context mContext;
        private boolean isBot;
        private int rowCount;
        private int botInfoRow;
        private int loadingUpRow;
        private int loadingDownRow;
        private int messagesStartRow;
        private int messagesEndRow;

        public ChatActivityAdapter(Context context) {
            mContext = context;
            isBot = currentUser != null && (currentUser.flags & TLRPC.USER_FLAG_BOT) != 0;
        }

        public void updateRows() {
            rowCount = 0;
            if (currentUser != null && (currentUser.flags & TLRPC.USER_FLAG_BOT) != 0) {
                botInfoRow = rowCount++;
            } else {
                botInfoRow = -1;
            }
            if (!messages.isEmpty()) {
                if (!endReached) {
                    loadingUpRow = rowCount++;
                } else {
                    loadingUpRow = -1;
                }
                messagesStartRow = rowCount;
                rowCount += messages.size();
                messagesEndRow = rowCount;
                if (!forward_end_reached) {
                    loadingDownRow = rowCount++;
                } else {
                    loadingDownRow = -1;
                }
            } else {
                loadingUpRow = -1;
                loadingDownRow = -1;
                messagesStartRow = -1;
                messagesEndRow = -1;
            }
        }

        private class Holder extends RecyclerView.ViewHolder {

            public Holder(View itemView) {
                super(itemView);
            }
        }

        @Override
        public int getItemCount() {
            return rowCount;
        }

        @Override
        public long getItemId(int i) {
            return RecyclerListView.NO_ID;
        }

        @Override
        public RecyclerView.ViewHolder onCreateViewHolder(ViewGroup parent, int viewType) {
            View view = null;
            if (viewType == 0) {
                if (!chatMessageCellsCache.isEmpty()) {
                    view = chatMessageCellsCache.get(0);
                    chatMessageCellsCache.remove(0);
                } else {
                    view = new ChatMessageCell(mContext);
                }
            } else if (viewType == 1) {
                if (!chatMediaCellsCache.isEmpty()) {
                    view = chatMediaCellsCache.get(0);
                    chatMediaCellsCache.remove(0);
                } else {
                    view = new ChatMediaCell(mContext);
                }
            } else if (viewType == 2) {
                view = new ChatAudioCell(mContext);
            } else if (viewType == 3) {
                view = new ChatContactCell(mContext);
            } else if (viewType == 4) {
                view = new ChatActionCell(mContext);
            } else if (viewType == 5) {
                view = new ChatLoadingCell(mContext);
            } else if (viewType == 6) {
                view = new ChatUnreadCell(mContext);
            } else if (viewType == 7) {
                view = new BotHelpCell(mContext);
                ((BotHelpCell) view).setDelegate(new BotHelpCell.BotHelpCellDelegate() {
                    @Override
                    public void didPressUrl(String url) {
                        if (url.startsWith("@")) {
                            MessagesController.openByUserName(url.substring(1), ChatActivity.this, 0);
                        } else if (url.startsWith("#")) {
                            MessagesActivity fragment = new MessagesActivity(null);
                            fragment.setSearchString(url);
                            presentFragment(fragment);
                        } else if (url.startsWith("/")) {
                            chatActivityEnterView.setCommand(null, url);
                        }
                    }
                });
            }

            if (view instanceof ChatBaseCell) {
                ((ChatBaseCell) view).setDelegate(new ChatBaseCell.ChatBaseCellDelegate() {
                    @Override
                    public void didPressedUserAvatar(ChatBaseCell cell, TLRPC.User user) {
                        if (actionBar.isActionModeShowed()) {
                            processRowSelect(cell);
                            return;
                        }
                        if (user != null && user.id != UserConfig.getClientUserId()) {
                            Bundle args = new Bundle();
                            args.putInt("user_id", user.id);
                            presentFragment(new ProfileActivity(args));
                        }
                    }

                    @Override
                    public void didPressedCancelSendButton(ChatBaseCell cell) {
                        MessageObject message = cell.getMessageObject();
                        if (message.messageOwner.send_state != 0) {
                            SendMessagesHelper.getInstance().cancelSendingMessage(message);
                        }
                    }

                    @Override
                    public void didLongPressed(ChatBaseCell cell) {
                        createMenu(cell, false);
                    }

                    @Override
                    public boolean canPerformActions() {
                        return actionBar != null && !actionBar.isActionModeShowed();
                    }

                    @Override
                    public void didPressUrl(MessageObject messageObject, String url) {
                        if (url.startsWith("@")) {
                            MessagesController.openByUserName(url.substring(1), ChatActivity.this, 0);
                        } else if (url.startsWith("#")) {
                            MessagesActivity fragment = new MessagesActivity(null);
                            fragment.setSearchString(url);
                            presentFragment(fragment);
                        } else if (url.startsWith("/")) {
                            chatActivityEnterView.setCommand(messageObject, url);
                        }
                    }

                    @Override
                    public void needOpenWebView(String url, String title, String originalUrl, int w, int h) {
                        BottomSheet.Builder builder = new BottomSheet.Builder(mContext);
                        builder.setCustomView(new WebFrameLayout(mContext, builder.create(), title, originalUrl, url, w, h));
                        builder.setOverrideTabletWidth(true);
                        showDialog(builder.create());
                    }

                    @Override
                    public void didPressReplyMessage(ChatBaseCell cell, int id) {
                        scrollToMessageId(id, cell.getMessageObject().getId(), true);
                    }
                });
                if (view instanceof ChatMediaCell) {
                    ((ChatMediaCell) view).setAllowedToSetPhoto(openAnimationEnded);
                    ((ChatMediaCell) view).setMediaDelegate(new ChatMediaCell.ChatMediaCellDelegate() {
                        @Override
                        public void didClickedImage(ChatMediaCell cell) {
                            MessageObject message = cell.getMessageObject();
                            if (message.isSendError()) {
                                createMenu(cell, false);
                                return;
                            } else if (message.isSending()) {
                                return;
                            }
                            if (message.type == 1) {
                                PhotoViewer.getInstance().setParentActivity(getParentActivity());
                                PhotoViewer.getInstance().openPhoto(message, ChatActivity.this);
                            } else if (message.type == 3) {
                                sendSecretMessageRead(message);
                                try {
                                    File f = null;
                                    if (message.messageOwner.attachPath != null && message.messageOwner.attachPath.length() != 0) {
                                        f = new File(message.messageOwner.attachPath);
                                    }
                                    if (f == null || f != null && !f.exists()) {
                                        f = FileLoader.getPathToMessage(message.messageOwner);
                                    }
                                    Intent intent = new Intent(Intent.ACTION_VIEW);
                                    intent.setDataAndType(Uri.fromFile(f), "video/mp4");
                                    getParentActivity().startActivityForResult(intent, 500);
                                } catch (Exception e) {
                                    alertUserOpenError(message);
                                }
                            } else if (message.type == 4) {
                                if (!isGoogleMapsInstalled()) {
                                    return;
                                }
                                LocationActivity fragment = new LocationActivity();
                                fragment.setMessageObject(message);
                                presentFragment(fragment);
                            } else if (message.type == 9) {
                                File f = null;
                                String fileName = message.getFileName();
                                if (message.messageOwner.attachPath != null && message.messageOwner.attachPath.length() != 0) {
                                    f = new File(message.messageOwner.attachPath);
                                }
                                if (f == null || f != null && !f.exists()) {
                                    f = FileLoader.getPathToMessage(message.messageOwner);
                                }
                                if (f != null && f.exists()) {
                                    String realMimeType = null;
                                    try {
                                        Intent intent = new Intent(Intent.ACTION_VIEW);
                                        if (message.type == 8 || message.type == 9) {
                                            MimeTypeMap myMime = MimeTypeMap.getSingleton();
                                            int idx = fileName.lastIndexOf(".");
                                            if (idx != -1) {
                                                String ext = fileName.substring(idx + 1);
                                                realMimeType = myMime.getMimeTypeFromExtension(ext.toLowerCase());
                                                if (realMimeType == null) {
                                                    realMimeType = message.messageOwner.media.document.mime_type;
                                                    if (realMimeType == null || realMimeType.length() == 0) {
                                                        realMimeType = null;
                                                    }
                                                }
                                                if (realMimeType != null) {
                                                    intent.setDataAndType(Uri.fromFile(f), realMimeType);
                                                } else {
                                                    intent.setDataAndType(Uri.fromFile(f), "text/plain");
                                                }
                                            } else {
                                                intent.setDataAndType(Uri.fromFile(f), "text/plain");
                                            }
                                        }
                                        if (realMimeType != null) {
                                            try {
                                                getParentActivity().startActivityForResult(intent, 500);
                                            } catch (Exception e) {
                                                intent.setDataAndType(Uri.fromFile(f), "text/plain");
                                                getParentActivity().startActivityForResult(intent, 500);
                                            }
                                        } else {
                                            getParentActivity().startActivityForResult(intent, 500);
                                        }
                                    } catch (Exception e) {
                                        alertUserOpenError(message);
                                    }
                                }
                            }
                        }

                        @Override
                        public void didPressedOther(ChatMediaCell cell) {
                            createMenu(cell, true);
                        }
                    });
                } else if (view instanceof ChatContactCell) {
                    ((ChatContactCell) view).setContactDelegate(new ChatContactCell.ChatContactCellDelegate() {
                        @Override
                        public void didClickAddButton(ChatContactCell cell, TLRPC.User user) {
                            if (actionBar.isActionModeShowed()) {
                                processRowSelect(cell);
                                return;
                            }
                            MessageObject messageObject = cell.getMessageObject();
                            Bundle args = new Bundle();
                            args.putInt("user_id", messageObject.messageOwner.media.user_id);
                            args.putString("phone", messageObject.messageOwner.media.phone_number);
                            args.putBoolean("addContact", true);
                            presentFragment(new ContactAddActivity(args));
                        }

                        @Override
                        public void didClickPhone(ChatContactCell cell) {
                            if (actionBar.isActionModeShowed()) {
                                processRowSelect(cell);
                                return;
                            }
                            final MessageObject messageObject = cell.getMessageObject();
                            if (getParentActivity() == null || messageObject.messageOwner.media.phone_number == null || messageObject.messageOwner.media.phone_number.length() == 0) {
                                return;
                            }
                            AlertDialog.Builder builder = new AlertDialog.Builder(getParentActivity());
                            builder.setItems(new CharSequence[]{LocaleController.getString("Copy", R.string.Copy), LocaleController.getString("Call", R.string.Call)}, new DialogInterface.OnClickListener() {
                                        @Override
                                        public void onClick(DialogInterface dialogInterface, int i) {
                                            if (i == 1) {
                                                try {
                                                    Intent intent = new Intent(Intent.ACTION_DIAL, Uri.parse("tel:" + messageObject.messageOwner.media.phone_number));
                                                    intent.addFlags(Intent.FLAG_ACTIVITY_NEW_TASK);
                                                    getParentActivity().startActivityForResult(intent, 500);
                                                } catch (Exception e) {
                                                    FileLog.e("tmessages", e);
                                                }
                                            } else if (i == 0) {
                                                try {
                                                    if (Build.VERSION.SDK_INT < Build.VERSION_CODES.HONEYCOMB) {
                                                        android.text.ClipboardManager clipboard = (android.text.ClipboardManager) ApplicationLoader.applicationContext.getSystemService(Context.CLIPBOARD_SERVICE);
                                                        clipboard.setText(messageObject.messageOwner.media.phone_number);
                                                    } else {
                                                        android.content.ClipboardManager clipboard = (android.content.ClipboardManager) ApplicationLoader.applicationContext.getSystemService(Context.CLIPBOARD_SERVICE);
                                                        android.content.ClipData clip = android.content.ClipData.newPlainText("label", messageObject.messageOwner.media.phone_number);
                                                        clipboard.setPrimaryClip(clip);
                                                    }
                                                } catch (Exception e) {
                                                    FileLog.e("tmessages", e);
                                                }
                                            }
                                        }
                                    }
                            );
                            showDialog(builder.create());
                        }
                    });
                }
            } else if (view instanceof ChatActionCell) {
                ((ChatActionCell) view).setDelegate(new ChatActionCell.ChatActionCellDelegate() {
                    @Override
                    public void didClickedImage(ChatActionCell cell) {
                        MessageObject message = cell.getMessageObject();
                        PhotoViewer.getInstance().setParentActivity(getParentActivity());
                        PhotoViewer.getInstance().openPhoto(message, ChatActivity.this);
                    }

                    @Override
                    public void didLongPressed(ChatActionCell cell) {
                        createMenu(cell, false);
                    }

                    @Override
                    public void needOpenUserProfile(int uid) {
                        if (uid != UserConfig.getClientUserId()) {
                            Bundle args = new Bundle();
                            args.putInt("user_id", uid);
                            presentFragment(new ProfileActivity(args));
                        }
                    }
                });
            }

            return new Holder(view);
        }

        @Override
        public void onBindViewHolder(RecyclerView.ViewHolder holder, int position) {
            if (position == botInfoRow) {
                BotHelpCell helpView = (BotHelpCell) holder.itemView;
                helpView.setText(!botInfo.isEmpty() ? botInfo.get(currentUser.id).description : null);
            } else if (position == loadingDownRow || position == loadingUpRow) {
                ChatLoadingCell loadingCell = (ChatLoadingCell) holder.itemView;
                loadingCell.setProgressVisible(loadsCount > 1);
            } else if (position >= messagesStartRow && position < messagesEndRow) {
                MessageObject message = messages.get(messages.size() - (position - messagesStartRow) - 1);
                View view = holder.itemView;

                boolean selected = false;
                boolean disableSelection = false;
                if (actionBar.isActionModeShowed()) {
                    if (selectedMessagesIds.containsKey(message.getId())) {
                        view.setBackgroundColor(0x6633b5e5);
                        selected = true;
                    } else {
                        view.setBackgroundColor(0);
                    }
                    disableSelection = true;
                } else {
                    view.setBackgroundColor(0);
                }

                if (view instanceof ChatBaseCell) {
                    ChatBaseCell baseCell = (ChatBaseCell) view;
                    baseCell.isChat = currentChat != null;
                    baseCell.setMessageObject(message);
                    baseCell.setCheckPressed(!disableSelection, disableSelection && selected);
                    if (view instanceof ChatAudioCell && MediaController.getInstance().canDownloadMedia(MediaController.AUTODOWNLOAD_MASK_AUDIO)) {
                        ((ChatAudioCell) view).downloadAudioIfNeed();
                    }
                    baseCell.setHighlighted(highlightMessageId != Integer.MAX_VALUE && message.getId() == highlightMessageId);
                } else if (view instanceof ChatActionCell) {
                    ChatActionCell actionCell = (ChatActionCell) view;
                    actionCell.setMessageObject(message);
                } else if (view instanceof ChatUnreadCell) {
                    ChatUnreadCell unreadCell = (ChatUnreadCell) view;
                    unreadCell.setText(LocaleController.formatPluralString("NewMessages", unread_to_load));
                }
            }
        }

        @Override
        public int getItemViewType(int position) {
            if (position == loadingUpRow || position == loadingDownRow) {
                return 5;
            } else if (position == botInfoRow) {
                return 7;
            } else if (position >= messagesStartRow && position < messagesEndRow) {
                return messages.get(messages.size() - (position - messagesStartRow) - 1).contentType;
            }
            return 5;
        }

        @Override
        public void onViewAttachedToWindow(RecyclerView.ViewHolder holder) {
            if (holder.itemView instanceof ChatBaseCell) {
                ChatBaseCell baseCell = (ChatBaseCell) holder.itemView;
                baseCell.setHighlighted(highlightMessageId != Integer.MAX_VALUE && baseCell.getMessageObject().getId() == highlightMessageId);
            }
            if (holder.itemView instanceof ChatMessageCell) {
                final ChatMessageCell messageCell = (ChatMessageCell) holder.itemView;
                messageCell.getViewTreeObserver().addOnPreDrawListener(new ViewTreeObserver.OnPreDrawListener() {
                    @Override
                    public boolean onPreDraw() {
                        messageCell.getViewTreeObserver().removeOnPreDrawListener(this);
                        messageCell.getLocalVisibleRect(scrollRect);
                        messageCell.setVisiblePart(scrollRect.top, scrollRect.bottom - scrollRect.top);
                        return true;
                    }
                });
            }
        }

        public void updateRowWithMessageObject(MessageObject messageObject) {
            int index = messages.indexOf(messageObject);
            if (index == -1) {
                return;
            }
            notifyItemChanged(messagesStartRow + messages.size() - index - 1);
        }

        public void removeMessageObject(MessageObject messageObject) {
            int index = messages.indexOf(messageObject);
            if (index == -1) {
                return;
            }
            messages.remove(index);
            notifyItemRemoved(messagesStartRow + messages.size() - index - 1);
        }

        @Override
        public void notifyDataSetChanged() {
            updateRows();
            super.notifyDataSetChanged();
        }

        @Override
        public void notifyItemChanged(int position) {
            updateRows();
            super.notifyItemChanged(position);
        }

        @Override
        public void notifyItemRangeChanged(int positionStart, int itemCount) {
            updateRows();
            super.notifyItemRangeChanged(positionStart, itemCount);
        }

        @Override
        public void notifyItemInserted(int position) {
            updateRows();
            super.notifyItemInserted(position);
        }

        @Override
        public void notifyItemMoved(int fromPosition, int toPosition) {
            updateRows();
            super.notifyItemMoved(fromPosition, toPosition);
        }

        @Override
        public void notifyItemRangeInserted(int positionStart, int itemCount) {
            updateRows();
            super.notifyItemRangeInserted(positionStart, itemCount);
        }

        @Override
        public void notifyItemRemoved(int position) {
            updateRows();
            super.notifyItemRemoved(position);
        }

        @Override
        public void notifyItemRangeRemoved(int positionStart, int itemCount) {
            updateRows();
            super.notifyItemRangeRemoved(positionStart, itemCount);
        }
    }
}<|MERGE_RESOLUTION|>--- conflicted
+++ resolved
@@ -4481,13 +4481,8 @@
         wasPaused = true;
         NotificationsController.getInstance().setOpennedDialogId(0);
         if (chatActivityEnterView != null) {
-<<<<<<< HEAD
-            chatActivityEnterView.hideEmojiPopup();
+            chatActivityEnterView.onPause();
             Editable text = chatActivityEnterView.getFieldEditableText();
-=======
-            chatActivityEnterView.onPause();
-            String text = chatActivityEnterView.getFieldText();
->>>>>>> a93d2994
             if (text != null) {
                 SharedPreferences preferences = ApplicationLoader.applicationContext.getSharedPreferences("mainconfig", Activity.MODE_PRIVATE);
                 SharedPreferences.Editor editor = preferences.edit();
