/*
 * This is the source code of Telegram for Android v. 3.x.x.
 * It is licensed under GNU GPL v. 2 or later.
 * You should have received a copy of the license in this archive (see LICENSE).
 *
 * Copyright Nikolai Kudashov, 2013-2017.
 */

package org.telegram.ui;

import android.animation.Animator;
import android.animation.AnimatorListenerAdapter;
import android.animation.AnimatorSet;
import android.animation.ObjectAnimator;
import android.animation.StateListAnimator;
import android.annotation.SuppressLint;
import android.app.Activity;
import android.app.Dialog;
import android.content.Context;
import android.content.DialogInterface;
import android.content.Intent;
import android.content.SharedPreferences;
import android.content.pm.PackageManager;
import android.content.res.Configuration;
import android.graphics.Bitmap;
import android.graphics.Canvas;
import android.graphics.Color;
import android.graphics.Outline;
import android.graphics.Paint;
import android.graphics.PorterDuff;
import android.graphics.PorterDuffColorFilter;
import android.graphics.drawable.ColorDrawable;
import android.graphics.drawable.Drawable;
import android.net.Uri;
import android.os.Build;
import android.os.Bundle;
import android.support.annotation.Keep;
import android.text.TextUtils;
import android.util.TypedValue;
import android.view.Gravity;
import android.view.MotionEvent;
import android.view.View;
import android.view.ViewGroup;
import android.view.ViewOutlineProvider;
import android.view.ViewTreeObserver;
import android.view.animation.AccelerateInterpolator;
import android.view.animation.DecelerateInterpolator;
import android.widget.FrameLayout;
import android.widget.ImageView;
import android.widget.LinearLayout;
import android.widget.TextView;

import org.telegram.messenger.AndroidUtilities;
import org.telegram.PhoneFormat.PhoneFormat;
import org.telegram.messenger.ChatObject;
import org.telegram.messenger.Constants;
import org.telegram.messenger.LocaleController;
import org.telegram.messenger.MessagesStorage;
import org.telegram.messenger.NotificationsController;
import org.telegram.messenger.SecretChatHelper;
import org.telegram.messenger.SendMessagesHelper;
import org.telegram.messenger.UserObject;
import org.telegram.messenger.VideoEditedInfo;
import org.telegram.messenger.query.BotQuery;
import org.telegram.messenger.query.SharedMediaQuery;
import org.telegram.messenger.ApplicationLoader;
import org.telegram.messenger.support.widget.LinearLayoutManager;
import org.telegram.messenger.support.widget.RecyclerView;
import org.telegram.tgnet.ConnectionsManager;
import org.telegram.tgnet.RequestDelegate;
import org.telegram.tgnet.TLObject;
import org.telegram.tgnet.TLRPC;
import org.telegram.messenger.ContactsController;
import org.telegram.messenger.FileLog;
import org.telegram.messenger.MessagesController;
import org.telegram.messenger.NotificationCenter;
import org.telegram.messenger.R;
import org.telegram.messenger.MessageObject;
import org.telegram.messenger.UserConfig;
import org.telegram.messenger.Utilities;
import org.telegram.ui.ActionBar.AlertDialog;
import org.telegram.ui.ActionBar.BackDrawable;
import org.telegram.ui.ActionBar.SimpleTextView;
import org.telegram.ui.ActionBar.ThemeDescription;
import org.telegram.ui.Cells.AboutLinkCell;
import org.telegram.ui.Cells.DividerCell;
import org.telegram.ui.Cells.EmptyCell;
import org.telegram.ui.Cells.LoadingCell;
import org.telegram.ui.Cells.ShadowSectionCell;
import org.telegram.ui.Cells.TextCell;
import org.telegram.ui.Cells.TextDetailCell;
import org.telegram.ui.Cells.TextInfoPrivacyCell;
import org.telegram.ui.Cells.UserCell;
import org.telegram.ui.ActionBar.ActionBar;
import org.telegram.ui.ActionBar.ActionBarMenu;
import org.telegram.ui.ActionBar.ActionBarMenuItem;
import org.telegram.ui.Components.AlertsCreator;
import org.telegram.ui.Components.AvatarDrawable;
import org.telegram.ui.Components.AvatarUpdater;
import org.telegram.ui.Components.BackupImageView;
import org.telegram.ui.ActionBar.BaseFragment;
import org.telegram.ui.Components.CombinedDrawable;
import org.telegram.ui.Components.IdenticonDrawable;
import org.telegram.ui.Components.LayoutHelper;
import org.telegram.ui.Components.RecyclerListView;
import org.telegram.ui.ActionBar.Theme;
import org.telegram.ui.Components.voip.VoIPHelper;

import java.util.ArrayList;
import java.util.Collections;
import java.util.Comparator;
import java.util.HashMap;
import java.util.concurrent.Semaphore;

public class ProfileActivity extends BaseFragment implements NotificationCenter.NotificationCenterDelegate, DialogsActivity.DialogsActivityDelegate, PhotoViewer.PhotoViewerProvider {

    private RecyclerListView listView;
    private LinearLayoutManager layoutManager;
    private ListAdapter listAdapter;
    private BackupImageView avatarImage;
    private SimpleTextView nameTextView[] = new SimpleTextView[2];
    private SimpleTextView onlineTextView[] = new SimpleTextView[2];
    private ImageView writeButton;
    private AnimatorSet writeButtonAnimation;
    private AvatarDrawable avatarDrawable;
    private ActionBarMenuItem animatingItem;
    private ActionBarMenuItem callItem;
    private TopView topView;
    private int user_id;
    private int chat_id;
    private long dialog_id;
    private boolean creatingChat;
    private boolean userBlocked;
    private long mergeDialogId;

    private boolean loadingUsers;
    private HashMap<Integer, TLRPC.ChatParticipant> participantsMap = new HashMap<>();
    private boolean usersEndReached;

    private boolean openAnimationInProgress;
    private boolean recreateMenuAfterAnimation;
    private boolean playProfileAnimation;
    private boolean allowProfileAnimation = true;
    private int extraHeight;
    private int initialAnimationExtraHeight;
    private float animationProgress;

    private AvatarUpdater avatarUpdater;
    private TLRPC.ChatFull info;
    private int selectedUser;
    private int onlineCount = -1;
    private ArrayList<Integer> sortedUsers;

    private TLRPC.EncryptedChat currentEncryptedChat;
    private TLRPC.Chat currentChat;
    private TLRPC.BotInfo botInfo;

    private int totalMediaCount = -1;
    private int totalMediaCountMerge = -1;

    private final static int add_contact = 1;
    private final static int block_contact = 2;
    private final static int share_contact = 3;
    private final static int edit_contact = 4;
    private final static int delete_contact = 5;
    private final static int leave_group = 7;
    private final static int edit_name = 8;
    private final static int invite_to_group = 9;
    private final static int share = 10;
    private final static int set_admins = 11;
    private final static int edit_channel = 12;
    private final static int convert_to_supergroup = 13;
    private final static int add_shortcut = 14;
    private final static int call_item = 15;

    private int emptyRow;
    private int emptyRowChat;
    private int emptyRowChat2;
    private int phoneRow;
    private int usernameRow;
    private int channelInfoRow;
    private int channelNameRow;
    private int settingsTimerRow;
    private int settingsKeyRow;
    private int convertRow;
    private int convertHelpRow;
    private int settingsNotificationsRow;
    private int sharedMediaRow;
    private int membersRow;
    private int managementRow;
    private int blockedUsersRow;
    private int leaveChannelRow;
    private int groupsInCommonRow;
    private int startSecretChatRow;
    private int sectionRow;
    private int userSectionRow;
    private int userInfoRow;
    private int membersSectionRow;
    private int membersEndRow;
    private int loadMoreMembersRow;
    private int addMemberRow;
    private int rowCount = 0;

    private class TopView extends View {

        private int currentColor;
        private Paint paint = new Paint();

        public TopView(Context context) {
            super(context);
        }

        @Override
        protected void onMeasure(int widthMeasureSpec, int heightMeasureSpec) {
            setMeasuredDimension(MeasureSpec.getSize(widthMeasureSpec), ActionBar.getCurrentActionBarHeight() + (actionBar.getOccupyStatusBar() ? AndroidUtilities.statusBarHeight : 0) + AndroidUtilities.dp(91));
        }

        @Override
        public void setBackgroundColor(int color) {
            if (color != currentColor) {
                paint.setColor(color);
                invalidate();
            }
        }

        @Override
        protected void onDraw(Canvas canvas) {
            int height = getMeasuredHeight() - AndroidUtilities.dp(91);
            canvas.drawRect(0, 0, getMeasuredWidth(), height + extraHeight, paint);
            if (parentLayout != null) {
                parentLayout.drawHeaderShadow(canvas, height + extraHeight);
            }
        }
    }

    public ProfileActivity(Bundle args) {
        super(args);
    }

    @Override
    public boolean onFragmentCreate() {
        user_id = arguments.getInt("user_id", 0);
        chat_id = getArguments().getInt("chat_id", 0);
        if (user_id != 0) {
            dialog_id = arguments.getLong("dialog_id", 0);
            if (dialog_id != 0) {
                currentEncryptedChat = MessagesController.getInstance().getEncryptedChat((int) (dialog_id >> 32));
            }
            TLRPC.User user = MessagesController.getInstance().getUser(user_id);
            if (user == null) {
                return false;
            }
            NotificationCenter.getInstance().addObserver(this, NotificationCenter.updateInterfaces);
            NotificationCenter.getInstance().addObserver(this, NotificationCenter.contactsDidLoaded);
            NotificationCenter.getInstance().addObserver(this, NotificationCenter.encryptedChatCreated);
            NotificationCenter.getInstance().addObserver(this, NotificationCenter.encryptedChatUpdated);
            NotificationCenter.getInstance().addObserver(this, NotificationCenter.blockedUsersDidLoaded);
            NotificationCenter.getInstance().addObserver(this, NotificationCenter.botInfoDidLoaded);
            NotificationCenter.getInstance().addObserver(this, NotificationCenter.userInfoDidLoaded);
            if (currentEncryptedChat != null) {
                NotificationCenter.getInstance().addObserver(this, NotificationCenter.didReceivedNewMessages);
            }
            userBlocked = MessagesController.getInstance().blockedUsers.contains(user_id);
            if (user.bot) {
                BotQuery.loadBotInfo(user.id, true, classGuid);
            }
            MessagesController.getInstance().loadFullUser(MessagesController.getInstance().getUser(user_id), classGuid, true);
            participantsMap = null;
        } else if (chat_id != 0) {
            currentChat = MessagesController.getInstance().getChat(chat_id);
            if (currentChat == null) {
                final Semaphore semaphore = new Semaphore(0);
                MessagesStorage.getInstance().getStorageQueue().postRunnable(new Runnable() {
                    @Override
                    public void run() {
                        currentChat = MessagesStorage.getInstance().getChat(chat_id);
                        semaphore.release();
                    }
                });
                try {
                    semaphore.acquire();
                } catch (Exception e) {
                    FileLog.e(e);
                }
                if (currentChat != null) {
                    MessagesController.getInstance().putChat(currentChat, true);
                } else {
                    return false;
                }
            }

            if (currentChat.megagroup) {
                getChannelParticipants(true);
            } else {
                participantsMap = null;
            }
            NotificationCenter.getInstance().addObserver(this, NotificationCenter.chatInfoDidLoaded);

            sortedUsers = new ArrayList<>();
            updateOnlineCount();

            avatarUpdater = new AvatarUpdater();
            avatarUpdater.delegate = new AvatarUpdater.AvatarUpdaterDelegate() {
                @Override
                public void didUploadedPhoto(TLRPC.InputFile file, TLRPC.PhotoSize small, TLRPC.PhotoSize big) {
                    if (chat_id != 0) {
                        MessagesController.getInstance().changeChatAvatar(chat_id, file);
                    }
                }
            };
            avatarUpdater.parentFragment = this;

            if (ChatObject.isChannel(currentChat)) {
                MessagesController.getInstance().loadFullChat(chat_id, classGuid, true);
            }
        } else {
            return false;
        }

        if (dialog_id != 0) {
            SharedMediaQuery.getMediaCount(dialog_id, SharedMediaQuery.MEDIA_PHOTOVIDEO, classGuid, true);
        } else if (user_id != 0) {
            SharedMediaQuery.getMediaCount(user_id, SharedMediaQuery.MEDIA_PHOTOVIDEO, classGuid, true);
        } else if (chat_id > 0) {
            SharedMediaQuery.getMediaCount(-chat_id, SharedMediaQuery.MEDIA_PHOTOVIDEO, classGuid, true);
            if (mergeDialogId != 0) {
                SharedMediaQuery.getMediaCount(mergeDialogId, SharedMediaQuery.MEDIA_PHOTOVIDEO, classGuid, true);
            }
        }

        NotificationCenter.getInstance().addObserver(this, NotificationCenter.mediaCountDidLoaded);
        NotificationCenter.getInstance().addObserver(this, NotificationCenter.updateInterfaces);
        NotificationCenter.getInstance().addObserver(this, NotificationCenter.closeChats);
        updateRowsIds();

        return true;
    }

    @Override
    public void onFragmentDestroy() {
        super.onFragmentDestroy();
        NotificationCenter.getInstance().removeObserver(this, NotificationCenter.mediaCountDidLoaded);
        NotificationCenter.getInstance().removeObserver(this, NotificationCenter.updateInterfaces);
        NotificationCenter.getInstance().removeObserver(this, NotificationCenter.closeChats);
        if (user_id != 0) {
            NotificationCenter.getInstance().removeObserver(this, NotificationCenter.contactsDidLoaded);
            NotificationCenter.getInstance().removeObserver(this, NotificationCenter.encryptedChatCreated);
            NotificationCenter.getInstance().removeObserver(this, NotificationCenter.encryptedChatUpdated);
            NotificationCenter.getInstance().removeObserver(this, NotificationCenter.blockedUsersDidLoaded);
            NotificationCenter.getInstance().removeObserver(this, NotificationCenter.botInfoDidLoaded);
            NotificationCenter.getInstance().removeObserver(this, NotificationCenter.userInfoDidLoaded);
            MessagesController.getInstance().cancelLoadFullUser(user_id);
            if (currentEncryptedChat != null) {
                NotificationCenter.getInstance().removeObserver(this, NotificationCenter.didReceivedNewMessages);
            }
        } else if (chat_id != 0) {
            NotificationCenter.getInstance().removeObserver(this, NotificationCenter.chatInfoDidLoaded);
            avatarUpdater.clear();
        }
    }

    @Override
    protected ActionBar createActionBar(Context context) {
        ActionBar actionBar = new ActionBar(context) {
            @Override
            public boolean onTouchEvent(MotionEvent event) {
                return super.onTouchEvent(event);
            }
        };
        actionBar.setItemsBackgroundColor(AvatarDrawable.getButtonColorForId(user_id != 0 || ChatObject.isChannel(chat_id) && !currentChat.megagroup ? 5 : chat_id), false);
        actionBar.setItemsColor(Theme.getColor(Theme.key_actionBarDefaultIcon), false);
        actionBar.setItemsColor(Theme.getColor(Theme.key_actionBarActionModeDefaultIcon), true);
        actionBar.setBackButtonDrawable(new BackDrawable(false));
        actionBar.setCastShadows(false);
        actionBar.setAddToContainer(false);
        actionBar.setOccupyStatusBar(Build.VERSION.SDK_INT >= 21 && !AndroidUtilities.isTablet());
        return actionBar;
    }

    @Override
    public View createView(Context context) {
        Theme.createProfileResources(context);

        hasOwnBackground = true;
        extraHeight = AndroidUtilities.dp(88);
        actionBar.setActionBarMenuOnItemClick(new ActionBar.ActionBarMenuOnItemClick() {
            @Override
            public void onItemClick(final int id) {
                if (getParentActivity() == null) {
                    return;
                }
                if (id == -1) {
                    finishFragment();
                } else if (id == block_contact) {
                    TLRPC.User user = MessagesController.getInstance().getUser(user_id);
                    if (user == null) {
                        return;
                    }
                    if (!user.bot) {
                        AlertDialog.Builder builder = new AlertDialog.Builder(getParentActivity());
                        if (!userBlocked) {
                            builder.setMessage(LocaleController.getString("AreYouSureBlockContact", R.string.AreYouSureBlockContact));
                        } else {
                            builder.setMessage(LocaleController.getString("AreYouSureUnblockContact", R.string.AreYouSureUnblockContact));
                        }
                        builder.setTitle(LocaleController.getString("AppName", R.string.AppName));
                        builder.setPositiveButton(LocaleController.getString("OK", R.string.OK), new DialogInterface.OnClickListener() {
                            @Override
                            public void onClick(DialogInterface dialogInterface, int i) {
                                if (!userBlocked) {
                                    MessagesController.getInstance().blockUser(user_id);
                                } else {
                                    MessagesController.getInstance().unblockUser(user_id);
                                }
                            }
                        });
                        builder.setNegativeButton(LocaleController.getString("Cancel", R.string.Cancel), null);
                        showDialog(builder.create());
                    } else {
                        if (!userBlocked) {
                            MessagesController.getInstance().blockUser(user_id);
                        } else {
                            MessagesController.getInstance().unblockUser(user_id);
                            SendMessagesHelper.getInstance().sendMessage("/start", user_id, null, null, false, null, null, null);
                            finishFragment();
                        }
                    }
                } else if (id == add_contact) {
                    TLRPC.User user = MessagesController.getInstance().getUser(user_id);
                    Bundle args = new Bundle();
                    args.putInt("user_id", user.id);
                    args.putBoolean("addContact", true);
                    presentFragment(new ContactAddActivity(args));
                } else if (id == share_contact) {
                    Bundle args = new Bundle();
                    args.putBoolean("onlySelect", true);
                    args.putInt("dialogsType", 1);
                    args.putString("selectAlertString", LocaleController.getString("SendContactTo", R.string.SendContactTo));
                    args.putString("selectAlertStringGroup", LocaleController.getString("SendContactToGroup", R.string.SendContactToGroup));
                    DialogsActivity fragment = new DialogsActivity(args);
                    fragment.setDelegate(ProfileActivity.this);
                    presentFragment(fragment);
                } else if (id == edit_contact) {
                    Bundle args = new Bundle();
                    args.putInt("user_id", user_id);
                    presentFragment(new ContactAddActivity(args));
                } else if (id == delete_contact) {
                    final TLRPC.User user = MessagesController.getInstance().getUser(user_id);
                    if (user == null || getParentActivity() == null) {
                        return;
                    }
                    AlertDialog.Builder builder = new AlertDialog.Builder(getParentActivity());
                    builder.setMessage(LocaleController.getString("AreYouSureDeleteContact", R.string.AreYouSureDeleteContact));
                    builder.setTitle(LocaleController.getString("AppName", R.string.AppName));
                    builder.setPositiveButton(LocaleController.getString("OK", R.string.OK), new DialogInterface.OnClickListener() {
                        @Override
                        public void onClick(DialogInterface dialogInterface, int i) {
                            ArrayList<TLRPC.User> arrayList = new ArrayList<>();
                            arrayList.add(user);
                            ContactsController.getInstance().deleteContact(arrayList);
                        }
                    });
                    builder.setNegativeButton(LocaleController.getString("Cancel", R.string.Cancel), null);
                    showDialog(builder.create());
                } else if (id == leave_group) {
                    leaveChatPressed();
                } else if (id == edit_name) {
                    Bundle args = new Bundle();
                    args.putInt("chat_id", chat_id);
                    presentFragment(new ChangeChatNameActivity(args));
                } else if (id == edit_channel) {
                    Bundle args = new Bundle();
                    args.putInt("chat_id", chat_id);
                    ChannelEditActivity fragment = new ChannelEditActivity(args);
                    fragment.setInfo(info);
                    presentFragment(fragment);
                } else if (id == invite_to_group) {
                    final TLRPC.User user = MessagesController.getInstance().getUser(user_id);
                    if (user == null) {
                        return;
                    }
                    Bundle args = new Bundle();
                    args.putBoolean("onlySelect", true);
                    args.putInt("dialogsType", 2);
                    args.putString("addToGroupAlertString", LocaleController.formatString("AddToTheGroupTitle", R.string.AddToTheGroupTitle, UserObject.getUserName(user), "%1$s"));
                    DialogsActivity fragment = new DialogsActivity(args);
                    fragment.setDelegate(new DialogsActivity.DialogsActivityDelegate() {
                        @Override
                        public void didSelectDialog(DialogsActivity fragment, long did, boolean param) {
                            Bundle args = new Bundle();
                            args.putBoolean("scrollToTopOnResume", true);
                            args.putInt("chat_id", -(int) did);
                            if (!MessagesController.checkCanOpenChat(args, fragment)) {
                                return;
                            }

                            NotificationCenter.getInstance().removeObserver(ProfileActivity.this, NotificationCenter.closeChats);
                            NotificationCenter.getInstance().postNotificationName(NotificationCenter.closeChats);
                            MessagesController.getInstance().addUserToChat(-(int) did, user, null, 0, null, ProfileActivity.this);
                            presentFragment(new ChatActivity(args), true);
                            removeSelfFromStack();
                        }
                    });
                    presentFragment(fragment);
                } else if (id == share) {
                    try {
                        TLRPC.User user = MessagesController.getInstance().getUser(user_id);
                        if (user == null) {
                            return;
                        }
                        Intent intent = new Intent(Intent.ACTION_SEND);
                        intent.setType("text/plain");
                        TLRPC.TL_userFull userFull = MessagesController.getInstance().getUserFull(botInfo.user_id);
                        if (botInfo != null && userFull != null && !TextUtils.isEmpty(userFull.about)) {
                            intent.putExtra(Intent.EXTRA_TEXT, String.format("%s https://" + MessagesController.getInstance().linkPrefix + "/%s", userFull.about, user.username));
                        } else {
                            intent.putExtra(Intent.EXTRA_TEXT, String.format("https://" + MessagesController.getInstance().linkPrefix + "/%s", user.username));
                        }
                        startActivityForResult(Intent.createChooser(intent, LocaleController.getString("BotShare", R.string.BotShare)), 500);
                    } catch (Exception e) {
                        FileLog.e(e);
                    }
                } else if (id == set_admins) {
                    Bundle args = new Bundle();
                    args.putInt("chat_id", chat_id);
                    SetAdminsActivity fragment = new SetAdminsActivity(args);
                    fragment.setChatInfo(info);
                    presentFragment(fragment);
                } else if (id == convert_to_supergroup) {
                    Bundle args = new Bundle();
                    args.putInt("chat_id", chat_id);
                    presentFragment(new ConvertGroupActivity(args));
                } else if (id == add_shortcut) {
                    try {
                        long did;
                        if (currentEncryptedChat != null) {
                            did = ((long) currentEncryptedChat.id) << 32;
                        } else if (user_id != 0) {
                            did = user_id;
                        } else if (chat_id != 0) {
                            did = -chat_id;
                        } else {
                            return;
                        }
                        AndroidUtilities.installShortcut(did);
                        /*try {
                            Toast.makeText(getParentActivity(), LocaleController.getString("ShortcutAdded", R.string.ShortcutAdded), Toast.LENGTH_SHORT).show();
                        } catch (Exception e) {
                            FileLog.e(e);
                        }*/
                    } catch (Exception e) {
                        FileLog.e(e);
                    }
                } else if (id == call_item) {
                    TLRPC.User user = MessagesController.getInstance().getUser(user_id);
                    if (user != null) {
                        VoIPHelper.startCall(user, getParentActivity(), MessagesController.getInstance().getUserFull(user.id));
                    }
                }
            }
        });

        createActionBarMenu();

        listAdapter = new ListAdapter(context);
        avatarDrawable = new AvatarDrawable();
        avatarDrawable.setProfile(true);

        fragmentView = new FrameLayout(context) {
            @Override
            public boolean hasOverlappingRendering() {
                return false;
            }

            @Override
            protected void onLayout(boolean changed, int left, int top, int right, int bottom) {
                super.onLayout(changed, left, top, right, bottom);
                checkListViewScroll();
            }
        };
        FrameLayout frameLayout = (FrameLayout) fragmentView;

        listView = new RecyclerListView(context) {
            @Override
            public boolean hasOverlappingRendering() {
                return false;
            }
        };
        listView.setTag(6);
        listView.setPadding(0, AndroidUtilities.dp(88), 0, 0);
        listView.setBackgroundColor(Theme.getColor(Theme.key_windowBackgroundWhite));
        listView.setVerticalScrollBarEnabled(false);
        listView.setItemAnimator(null);
        listView.setLayoutAnimation(null);
        listView.setClipToPadding(false);
        layoutManager = new LinearLayoutManager(context) {
            @Override
            public boolean supportsPredictiveItemAnimations() {
                return false;
            }
        };
        layoutManager.setOrientation(LinearLayoutManager.VERTICAL);
        listView.setLayoutManager(layoutManager);
        listView.setGlowColor(AvatarDrawable.getProfileBackColorForId(user_id != 0 || ChatObject.isChannel(chat_id) && !currentChat.megagroup ? 5 : chat_id));
        frameLayout.addView(listView, LayoutHelper.createFrame(LayoutHelper.MATCH_PARENT, LayoutHelper.MATCH_PARENT, Gravity.TOP | Gravity.LEFT));

        listView.setAdapter(listAdapter);
        listView.setOnItemClickListener(new RecyclerListView.OnItemClickListener() {
            @Override
            public void onItemClick(View view, final int position) {
                if (getParentActivity() == null) {
                    return;
                }
                if (position == sharedMediaRow) {
                    Bundle args = new Bundle();
                    if (user_id != 0) {
                        args.putLong("dialog_id", dialog_id != 0 ? dialog_id : user_id);
                    } else {
                        args.putLong("dialog_id", -chat_id);
                    }
                    MediaActivity fragment = new MediaActivity(args);
                    fragment.setChatInfo(info);
                    presentFragment(fragment);
                } else if (position == groupsInCommonRow) {
                    presentFragment(new CommonGroupsActivity(user_id));
                } else if (position == settingsKeyRow) {
                    Bundle args = new Bundle();
                    args.putInt("chat_id", (int) (dialog_id >> 32));
                    presentFragment(new IdenticonActivity(args));
                } else if (position == settingsTimerRow) {
                    showDialog(AlertsCreator.createTTLAlert(getParentActivity(), currentEncryptedChat).create());
                } else if (position == settingsNotificationsRow) {
                    final long did;
                    boolean enabled;
                    if (dialog_id != 0) {
                        did = dialog_id;
                    } else if (user_id != 0) {
                        did = user_id;
                    } else {
                        did = -chat_id;
                    }

                    String[] descriptions = new String[]{
                            LocaleController.getString("NotificationsTurnOn", R.string.NotificationsTurnOn),
                            LocaleController.formatString("MuteFor", R.string.MuteFor, LocaleController.formatPluralString("Hours", 1)),
                            LocaleController.formatString("MuteFor", R.string.MuteFor, LocaleController.formatPluralString("Days", 2)),
                            LocaleController.getString("NotificationsCustomize", R.string.NotificationsCustomize),
                            LocaleController.getString("NotificationsTurnOff", R.string.NotificationsTurnOff)
                    };

                    int[] icons = new int[]{
                            R.drawable.notifications_s_on,
                            R.drawable.notifications_s_1h,
                            R.drawable.notifications_s_2d,
                            R.drawable.notifications_s_custom,
                            R.drawable.notifications_s_off
                    };

                    final LinearLayout linearLayout = new LinearLayout(getParentActivity());
                    linearLayout.setOrientation(LinearLayout.VERTICAL);

                    for (int a = 0; a < descriptions.length; a++) {
                        TextView textView = new TextView(getParentActivity());
                        textView.setTextColor(Theme.getColor(Theme.key_dialogTextBlack));
                        textView.setTextSize(TypedValue.COMPLEX_UNIT_DIP, 16);
                        textView.setLines(1);
                        textView.setMaxLines(1);
                        Drawable drawable = getParentActivity().getResources().getDrawable(icons[a]);
                        drawable.setColorFilter(new PorterDuffColorFilter(Theme.getColor(Theme.key_dialogIcon), PorterDuff.Mode.MULTIPLY));
                        textView.setCompoundDrawablesWithIntrinsicBounds(drawable, null, null, null);
                        textView.setTag(a);
                        textView.setBackgroundDrawable(Theme.getSelectorDrawable(false));
                        textView.setPadding(AndroidUtilities.dp(24), 0, AndroidUtilities.dp(24), 0);
                        textView.setSingleLine(true);
                        textView.setGravity(Gravity.LEFT | Gravity.CENTER_VERTICAL);
                        textView.setCompoundDrawablePadding(AndroidUtilities.dp(26));
                        textView.setText(descriptions[a]);
                        linearLayout.addView(textView, LayoutHelper.createLinear(LayoutHelper.MATCH_PARENT, 48, Gravity.LEFT | Gravity.TOP));
                        textView.setOnClickListener(new View.OnClickListener() {
                            @Override
                            public void onClick(View v) {
                                int i = (Integer) v.getTag();
                                if (i == 0) {
                                    SharedPreferences preferences = ApplicationLoader.applicationContext.getSharedPreferences("Notifications", Activity.MODE_PRIVATE);
                                    SharedPreferences.Editor editor = preferences.edit();
                                    editor.putInt("notify2_" + did, 0);
                                    MessagesStorage.getInstance().setDialogFlags(did, 0);
                                    editor.commit();
                                    TLRPC.TL_dialog dialog = MessagesController.getInstance().dialogs_dict.get(did);
                                    if (dialog != null) {
                                        dialog.notify_settings = new TLRPC.TL_peerNotifySettings();
                                    }
                                    NotificationsController.updateServerNotificationsSettings(did);
                                } else if (i == 3) {
                                    Bundle args = new Bundle();
                                    args.putLong("dialog_id", did);
                                    presentFragment(new ProfileNotificationsActivity(args));
                                } else {
                                    int untilTime = ConnectionsManager.getInstance().getCurrentTime();
                                    if (i == 1) {
                                        untilTime += 60 * 60;
                                    } else if (i == 2) {
                                        untilTime += 60 * 60 * 48;
                                    } else if (i == 4) {
                                        untilTime = Integer.MAX_VALUE;
                                    }
                                    SharedPreferences preferences = ApplicationLoader.applicationContext.getSharedPreferences("Notifications", Activity.MODE_PRIVATE);
                                    SharedPreferences.Editor editor = preferences.edit();
                                    long flags;
                                    if (i == 4) {
                                        editor.putInt("notify2_" + did, 2);
                                        flags = 1;
                                    } else {
                                        editor.putInt("notify2_" + did, 3);
                                        editor.putInt("notifyuntil_" + did, untilTime);
                                        flags = ((long) untilTime << 32) | 1;
                                    }
                                    NotificationsController.getInstance().removeNotificationsForDialog(did);
                                    MessagesStorage.getInstance().setDialogFlags(did, flags);
                                    editor.commit();
                                    TLRPC.TL_dialog dialog = MessagesController.getInstance().dialogs_dict.get(did);
                                    if (dialog != null) {
                                        dialog.notify_settings = new TLRPC.TL_peerNotifySettings();
                                        dialog.notify_settings.mute_until = untilTime;
                                    }
                                    NotificationsController.updateServerNotificationsSettings(did);
                                }
                                listAdapter.notifyItemChanged(settingsNotificationsRow);
                                dismissCurrentDialig();
                            }
                        });
                    }
                    AlertDialog.Builder builder = new AlertDialog.Builder(getParentActivity());
                    builder.setTitle(LocaleController.getString("Notifications", R.string.Notifications));
                    builder.setView(linearLayout);
                    showDialog(builder.create());
                } else if (position == startSecretChatRow) {
                    AlertDialog.Builder builder = new AlertDialog.Builder(getParentActivity());
                    builder.setMessage(LocaleController.getString("AreYouSureSecretChat", R.string.AreYouSureSecretChat));
                    builder.setTitle(LocaleController.getString("AppName", R.string.AppName));
                    builder.setPositiveButton(LocaleController.getString("OK", R.string.OK), new DialogInterface.OnClickListener() {
                        @Override
                        public void onClick(DialogInterface dialogInterface, int i) {
                            creatingChat = true;
                            SecretChatHelper.getInstance().startSecretChat(getParentActivity(), MessagesController.getInstance().getUser(user_id));
                        }
                    });
                    builder.setNegativeButton(LocaleController.getString("Cancel", R.string.Cancel), null);
                    showDialog(builder.create());
                } else if (position > emptyRowChat2 && position < membersEndRow) {
                    int user_id;
                    if (!sortedUsers.isEmpty()) {
                        user_id = info.participants.participants.get(sortedUsers.get(position - emptyRowChat2 - 1)).user_id;
                    } else {
                        user_id = info.participants.participants.get(position - emptyRowChat2 - 1).user_id;
                    }
                    if (user_id == UserConfig.getClientUserId()) {
                        return;
                    }
                    Bundle args = new Bundle();
                    args.putInt("user_id", user_id);
                    presentFragment(new ProfileActivity(args));
                } else if (position == addMemberRow) {
                    openAddMember();
                } else if (position == channelNameRow) {
                    try {
                        Intent intent = new Intent(Intent.ACTION_SEND);
                        intent.setType("text/plain");
                        if (info.about != null && info.about.length() > 0) {
                            intent.putExtra(Intent.EXTRA_TEXT, currentChat.title + "\n" + info.about + "\nhttps://" + MessagesController.getInstance().linkPrefix + "/" + currentChat.username);
                        } else {
                            intent.putExtra(Intent.EXTRA_TEXT, currentChat.title + "\nhttps://" + MessagesController.getInstance().linkPrefix + "/" + currentChat.username);
                        }
                        getParentActivity().startActivityForResult(Intent.createChooser(intent, LocaleController.getString("BotShare", R.string.BotShare)), 500);
                    } catch (Exception e) {
                        FileLog.e(e);
                    }
                } else if (position == leaveChannelRow) {
                    leaveChatPressed();
                } else if (position == membersRow || position == blockedUsersRow || position == managementRow) {
                    Bundle args = new Bundle();
                    args.putInt("chat_id", chat_id);
                    if (position == blockedUsersRow) {
                        args.putInt("type", 0);
                    } else if (position == managementRow) {
                        args.putInt("type", 1);
                    } else if (position == membersRow) {
                        args.putInt("type", 2);
                    }
                    presentFragment(new ChannelUsersActivity(args));
                } else if (position == convertRow) {
                    AlertDialog.Builder builder = new AlertDialog.Builder(getParentActivity());
                    builder.setMessage(LocaleController.getString("ConvertGroupAlert", R.string.ConvertGroupAlert));
                    builder.setTitle(LocaleController.getString("ConvertGroupAlertWarning", R.string.ConvertGroupAlertWarning));
                    builder.setPositiveButton(LocaleController.getString("OK", R.string.OK), new DialogInterface.OnClickListener() {
                        @Override
                        public void onClick(DialogInterface dialogInterface, int i) {
                            MessagesController.getInstance().convertToMegaGroup(getParentActivity(), chat_id);
                        }
                    });
                    builder.setNegativeButton(LocaleController.getString("Cancel", R.string.Cancel), null);
                    showDialog(builder.create());
                } else {
                    processOnClickOrPress(position);
                }
            }
        });

        listView.setOnItemLongClickListener(new RecyclerListView.OnItemLongClickListener() {
            @Override
            public boolean onItemClick(View view, int position) {
                if (position > emptyRowChat2 && position < membersEndRow) {
                    if (getParentActivity() == null) {
                        return false;
                    }
                    boolean allowKick = false;
                    boolean allowSetAdmin = false;

                    final TLRPC.ChatParticipant user;
                    if (!sortedUsers.isEmpty()) {
                        user = info.participants.participants.get(sortedUsers.get(position - emptyRowChat2 - 1));
                    } else {
                        user = info.participants.participants.get(position - emptyRowChat2 - 1);
                    }
                    selectedUser = user.user_id;

                    if (ChatObject.isChannel(currentChat)) {
                        TLRPC.ChannelParticipant channelParticipant = ((TLRPC.TL_chatChannelParticipant) user).channelParticipant;
                        if (user.user_id != UserConfig.getClientUserId()) {
                            if (currentChat.creator) {
                                allowKick = true;
                            } else if (channelParticipant instanceof TLRPC.TL_channelParticipant) {
                                if (currentChat.editor || channelParticipant.inviter_id == UserConfig.getClientUserId()) {
                                    allowKick = true;
                                }
                            }
                        }
                        TLRPC.User u = MessagesController.getInstance().getUser(user.user_id);
                        allowSetAdmin = channelParticipant instanceof TLRPC.TL_channelParticipant && !u.bot;
                    } else {
                        if (user.user_id != UserConfig.getClientUserId()) {
                            if (currentChat.creator) {
                                allowKick = true;
                            } else if (user instanceof TLRPC.TL_chatParticipant) {
                                if (currentChat.admin && currentChat.admins_enabled || user.inviter_id == UserConfig.getClientUserId()) {
                                    allowKick = true;
                                }
                            }
                        }
                    }
                    if (!allowKick) {
                        return false;
                    }
                    AlertDialog.Builder builder = new AlertDialog.Builder(getParentActivity());
                    if (currentChat.megagroup && currentChat.creator && allowSetAdmin) {
                        CharSequence[] items = new CharSequence[]{LocaleController.getString("SetAsAdmin", R.string.SetAsAdmin), LocaleController.getString("KickFromGroup", R.string.KickFromGroup)};
                        builder.setItems(items, new DialogInterface.OnClickListener() {
                            @Override
                            public void onClick(DialogInterface dialogInterface, int i) {
                                if (i == 0) {
                                    TLRPC.TL_chatChannelParticipant channelParticipant = ((TLRPC.TL_chatChannelParticipant) user);

                                    channelParticipant.channelParticipant = new TLRPC.TL_channelParticipantEditor();
                                    channelParticipant.channelParticipant.inviter_id = UserConfig.getClientUserId();
                                    channelParticipant.channelParticipant.user_id = user.user_id;
                                    channelParticipant.channelParticipant.date = user.date;

                                    final TLRPC.TL_channels_editAdmin req = new TLRPC.TL_channels_editAdmin();
                                    req.channel = MessagesController.getInputChannel(chat_id);
                                    req.user_id = MessagesController.getInputUser(selectedUser);
                                    req.role = new TLRPC.TL_channelRoleEditor();
                                    ConnectionsManager.getInstance().sendRequest(req, new RequestDelegate() {
                                        @Override
                                        public void run(TLObject response, final TLRPC.TL_error error) {
                                            if (error == null) {
                                                MessagesController.getInstance().processUpdates((TLRPC.Updates) response, false);
                                                AndroidUtilities.runOnUIThread(new Runnable() {
                                                    @Override
                                                    public void run() {
                                                        MessagesController.getInstance().loadFullChat(chat_id, 0, true);
                                                    }
                                                }, 1000);
                                            } else {
                                                AndroidUtilities.runOnUIThread(new Runnable() {
                                                    @Override
                                                    public void run() {
                                                        AlertsCreator.processError(error, ProfileActivity.this, req, false);
                                                    }
                                                });
                                            }
                                        }
                                    });
                                } else if (i == 1) {
                                    kickUser(selectedUser);
                                }
                            }
                        });
                    } else {
                        CharSequence[] items = new CharSequence[]{chat_id > 0 ? LocaleController.getString("KickFromGroup", R.string.KickFromGroup) : LocaleController.getString("KickFromBroadcast", R.string.KickFromBroadcast)};
                        builder.setItems(items, new DialogInterface.OnClickListener() {
                            @Override
                            public void onClick(DialogInterface dialogInterface, int i) {
                                if (i == 0) {
                                    kickUser(selectedUser);
                                }
                            }
                        });
                    }
                    showDialog(builder.create());
                    return true;
                } else {
                    return processOnClickOrPress(position);
                }
            }
        });

        topView = new TopView(context);
        topView.setBackgroundColor(AvatarDrawable.getProfileBackColorForId(user_id != 0 || ChatObject.isChannel(chat_id) && !currentChat.megagroup ? 5 : chat_id));
        frameLayout.addView(topView);

        frameLayout.addView(actionBar);

        avatarImage = new BackupImageView(context);
        avatarImage.setRoundRadius(AndroidUtilities.dp(21));
        avatarImage.setPivotX(0);
        avatarImage.setPivotY(0);
        frameLayout.addView(avatarImage, LayoutHelper.createFrame(42, 42, Gravity.TOP | Gravity.LEFT, 64, 0, 0, 0));
        avatarImage.setOnClickListener(new View.OnClickListener() {
            @Override
            public void onClick(View v) {
                if (user_id != 0) {
                    TLRPC.User user = MessagesController.getInstance().getUser(user_id);
                    if (user.photo != null && user.photo.photo_big != null) {
                        PhotoViewer.getInstance().setParentActivity(getParentActivity());
                        PhotoViewer.getInstance().openPhoto(user.photo.photo_big, ProfileActivity.this);
                    }
                } else if (chat_id != 0) {
                    TLRPC.Chat chat = MessagesController.getInstance().getChat(chat_id);
                    if (chat.photo != null && chat.photo.photo_big != null) {
                        PhotoViewer.getInstance().setParentActivity(getParentActivity());
                        PhotoViewer.getInstance().openPhoto(chat.photo.photo_big, ProfileActivity.this);
                    }
                }
            }
        });

        for (int a = 0; a < 2; a++) {
            if (!playProfileAnimation && a == 0) {
                continue;
            }
            nameTextView[a] = new SimpleTextView(context);
            if (a == 1) {
                nameTextView[a].setTextColor(Theme.getColor(Theme.key_profile_title));
            } else {
                nameTextView[a].setTextColor(Theme.getColor(Theme.key_actionBarDefaultTitle));
            }
            nameTextView[a].setTextSize(18);
            nameTextView[a].setGravity(Gravity.LEFT);
            nameTextView[a].setTypeface(AndroidUtilities.getTypeface("fonts/rmedium.ttf"));
            nameTextView[a].setLeftDrawableTopPadding(-AndroidUtilities.dp(1.3f));
            nameTextView[a].setPivotX(0);
            nameTextView[a].setPivotY(0);
            nameTextView[a].setAlpha(a == 0 ? 0.0f : 1.0f);
            frameLayout.addView(nameTextView[a], LayoutHelper.createFrame(LayoutHelper.WRAP_CONTENT, LayoutHelper.WRAP_CONTENT, Gravity.LEFT | Gravity.TOP, 118, 0, a == 0 ? 48 : 0, 0));

            onlineTextView[a] = new SimpleTextView(context);
            onlineTextView[a].setTextColor(AvatarDrawable.getProfileTextColorForId(user_id != 0 || ChatObject.isChannel(chat_id) && !currentChat.megagroup ? 5 : chat_id));
            onlineTextView[a].setTextSize(14);
            onlineTextView[a].setGravity(Gravity.LEFT);
            onlineTextView[a].setAlpha(a == 0 ? 0.0f : 1.0f);
            frameLayout.addView(onlineTextView[a], LayoutHelper.createFrame(LayoutHelper.WRAP_CONTENT, LayoutHelper.WRAP_CONTENT, Gravity.LEFT | Gravity.TOP, 118, 0, a == 0 ? 48 : 8, 0));
        }

        if (user_id != 0 || chat_id >= 0 && (!ChatObject.isLeftFromChat(currentChat) || ChatObject.isChannel(currentChat))) {
            writeButton = new ImageView(context);
            Drawable drawable = Theme.createSimpleSelectorCircleDrawable(AndroidUtilities.dp(56), Theme.getColor(Theme.key_profile_actionBackground), Theme.getColor(Theme.key_profile_actionPressedBackground));
            if (Build.VERSION.SDK_INT < 21) {
                Drawable shadowDrawable = context.getResources().getDrawable(R.drawable.floating_shadow_profile).mutate();
                shadowDrawable.setColorFilter(new PorterDuffColorFilter(0xff000000, PorterDuff.Mode.MULTIPLY));
                CombinedDrawable combinedDrawable = new CombinedDrawable(shadowDrawable, drawable, 0, 0);
                combinedDrawable.setIconSize(AndroidUtilities.dp(56), AndroidUtilities.dp(56));
                drawable = combinedDrawable;
            }
            writeButton.setBackgroundDrawable(drawable);
            writeButton.setScaleType(ImageView.ScaleType.CENTER);
            writeButton.setColorFilter(new PorterDuffColorFilter(Theme.getColor(Theme.key_profile_actionIcon), PorterDuff.Mode.MULTIPLY));
            if (user_id != 0) {
                writeButton.setImageResource(R.drawable.floating_message);
                writeButton.setPadding(0, AndroidUtilities.dp(3), 0, 0);
            } else if (chat_id != 0) {
                boolean isChannel = ChatObject.isChannel(currentChat);
                if (isChannel && !currentChat.creator && (!currentChat.megagroup || !currentChat.editor) || !isChannel && !currentChat.admin && !currentChat.creator && currentChat.admins_enabled) {
                    writeButton.setImageResource(R.drawable.floating_message);
                    writeButton.setPadding(0, AndroidUtilities.dp(3), 0, 0);
                } else {
                    writeButton.setImageResource(R.drawable.floating_camera);
                }
            }
            frameLayout.addView(writeButton, LayoutHelper.createFrame(Build.VERSION.SDK_INT >= 21 ? 56 : 60, Build.VERSION.SDK_INT >= 21 ? 56 : 60, Gravity.RIGHT | Gravity.TOP, 0, 0, 16, 0));
            if (Build.VERSION.SDK_INT >= 21) {
                StateListAnimator animator = new StateListAnimator();
                animator.addState(new int[]{android.R.attr.state_pressed}, ObjectAnimator.ofFloat(writeButton, "translationZ", AndroidUtilities.dp(2), AndroidUtilities.dp(4)).setDuration(200));
                animator.addState(new int[]{}, ObjectAnimator.ofFloat(writeButton, "translationZ", AndroidUtilities.dp(4), AndroidUtilities.dp(2)).setDuration(200));
                writeButton.setStateListAnimator(animator);
                writeButton.setOutlineProvider(new ViewOutlineProvider() {
                    @SuppressLint("NewApi")
                    @Override
                    public void getOutline(View view, Outline outline) {
                        outline.setOval(0, 0, AndroidUtilities.dp(56), AndroidUtilities.dp(56));
                    }
                });
            }
            writeButton.setOnClickListener(new View.OnClickListener() {
                @Override
                public void onClick(View v) {
                    if (getParentActivity() == null) {
                        return;
                    }
                    if (user_id != 0) {
                        if (playProfileAnimation && parentLayout.fragmentsStack.get(parentLayout.fragmentsStack.size() - 2) instanceof ChatActivity) {
                            finishFragment();
                        } else {
                            TLRPC.User user = MessagesController.getInstance().getUser(user_id);
                            if (user == null || user instanceof TLRPC.TL_userEmpty) {
                                return;
                            }
                            Bundle args = new Bundle();
                            args.putInt("user_id", user_id);
                            if (!MessagesController.checkCanOpenChat(args, ProfileActivity.this)) {
                                return;
                            }
                            NotificationCenter.getInstance().removeObserver(ProfileActivity.this, NotificationCenter.closeChats);
                            NotificationCenter.getInstance().postNotificationName(NotificationCenter.closeChats);
                            presentFragment(new ChatActivity(args), true);
                        }
                    } else if (chat_id != 0) {
                        boolean isChannel = ChatObject.isChannel(currentChat);
                        if (isChannel && !currentChat.creator && (!currentChat.megagroup || !currentChat.editor) || !isChannel && !currentChat.admin && !currentChat.creator && currentChat.admins_enabled) {
                            if (playProfileAnimation && parentLayout.fragmentsStack.get(parentLayout.fragmentsStack.size() - 2) instanceof ChatActivity) {
                                finishFragment();
                            } else {
                                Bundle args = new Bundle();
                                args.putInt("chat_id", currentChat.id);
                                if (!MessagesController.checkCanOpenChat(args, ProfileActivity.this)) {
                                    return;
                                }
                                NotificationCenter.getInstance().removeObserver(ProfileActivity.this, NotificationCenter.closeChats);
                                NotificationCenter.getInstance().postNotificationName(NotificationCenter.closeChats);
                                presentFragment(new ChatActivity(args), true);
                            }
                        } else {
                            AlertDialog.Builder builder = new AlertDialog.Builder(getParentActivity());
                            CharSequence[] items;
                            TLRPC.Chat chat = MessagesController.getInstance().getChat(chat_id);
                            if (chat.photo == null || chat.photo.photo_big == null || chat.photo instanceof TLRPC.TL_chatPhotoEmpty) {
                                items = new CharSequence[]{LocaleController.getString("FromCamera", R.string.FromCamera), LocaleController.getString("FromGalley", R.string.FromGalley)};
                            } else {
                                items = new CharSequence[]{LocaleController.getString("FromCamera", R.string.FromCamera), LocaleController.getString("FromGalley", R.string.FromGalley), LocaleController.getString("DeletePhoto", R.string.DeletePhoto)};
                            }

                            builder.setItems(items, new DialogInterface.OnClickListener() {
                                @Override
                                public void onClick(DialogInterface dialogInterface, int i) {
                                    if (i == 0) {
                                        avatarUpdater.openCamera();
                                    } else if (i == 1) {
                                        avatarUpdater.openGallery();
                                    } else if (i == 2) {
                                        MessagesController.getInstance().changeChatAvatar(chat_id, null);
                                    }
                                }
                            });
                            showDialog(builder.create());
                        }
                    }
                }
            });
        }
        needLayout();

        listView.setOnScrollListener(new RecyclerView.OnScrollListener() {
            @Override
            public void onScrolled(RecyclerView recyclerView, int dx, int dy) {
                checkListViewScroll();
                if (participantsMap != null && loadMoreMembersRow != -1 && layoutManager.findLastVisibleItemPosition() > loadMoreMembersRow - 8) {
                    getChannelParticipants(false);
                }
            }
        });

        return fragmentView;
    }

    private boolean processOnClickOrPress(final int position) {
        if (position == usernameRow || position == channelNameRow) {
            final String username;
            if (position == usernameRow) {
                final TLRPC.User user = MessagesController.getInstance().getUser(user_id);
                if (user == null || user.username == null) {
                    return false;
                }
                username = user.username;
            } else {
                final TLRPC.Chat chat = MessagesController.getInstance().getChat(chat_id);
                if (chat == null || chat.username == null) {
                    return false;
                }
                username = chat.username;
            }
            AlertDialog.Builder builder = new AlertDialog.Builder(getParentActivity());
            builder.setItems(new CharSequence[]{LocaleController.getString("Copy", R.string.Copy)}, new DialogInterface.OnClickListener() {
                @Override
                public void onClick(DialogInterface dialogInterface, int i) {
                    if (i == 0) {
                        try {
                            android.content.ClipboardManager clipboard = (android.content.ClipboardManager) ApplicationLoader.applicationContext.getSystemService(Context.CLIPBOARD_SERVICE);
                            android.content.ClipData clip = android.content.ClipData.newPlainText("label", "@" + username);
                            clipboard.setPrimaryClip(clip);
                        } catch (Exception e) {
                            FileLog.e(e);
                        }
                    }
                }
            });
            showDialog(builder.create());
            return true;
        } else if (position == phoneRow) {
            final TLRPC.User user = MessagesController.getInstance().getUser(user_id);
            if (user == null || user.phone == null || user.phone.length() == 0 || getParentActivity() == null) {
                return false;
            }

            AlertDialog.Builder builder = new AlertDialog.Builder(getParentActivity());
            ArrayList<CharSequence> items = new ArrayList<>();
            final ArrayList<Integer> actions = new ArrayList<>();
            TLRPC.TL_userFull userFull = MessagesController.getInstance().getUserFull(user.id);
            if (MessagesController.getInstance().callsEnabled && userFull != null && userFull.phone_calls_available) {
                items.add(LocaleController.getString("CallViaTelegram", R.string.CallViaTelegram));
                actions.add(2);
            }
			items.add(LocaleController.getString("Call", R.string.Call));
			actions.add(0);
            items.add(LocaleController.getString("Copy", R.string.Copy));
            actions.add(1);
            builder.setItems(items.toArray(new CharSequence[items.size()]), new DialogInterface.OnClickListener() {
                @Override
                public void onClick(DialogInterface dialogInterface, int i) {
                    i = actions.get(i);
                    if (i == 0) {
                        try {
                            Intent intent = new Intent(Intent.ACTION_DIAL, Uri.parse("tel:+" + user.phone));
                            intent.addFlags(Intent.FLAG_ACTIVITY_NEW_TASK);
                            getParentActivity().startActivityForResult(intent, 500);
                        } catch (Exception e) {
                            FileLog.e(e);
                        }
                    } else if (i == 1) {
                        try {
                            android.content.ClipboardManager clipboard = (android.content.ClipboardManager) ApplicationLoader.applicationContext.getSystemService(Context.CLIPBOARD_SERVICE);
                            android.content.ClipData clip = android.content.ClipData.newPlainText("label", "+" + user.phone);
                            clipboard.setPrimaryClip(clip);
                        } catch (Exception e) {
                            FileLog.e(e);
                        }
                    } else if (i == 2) {
                        VoIPHelper.startCall(user, getParentActivity(), MessagesController.getInstance().getUserFull(user.id));
                    }
                }
            });
            showDialog(builder.create());
            return true;
        } else if (position == channelInfoRow || position == userInfoRow) {
            AlertDialog.Builder builder = new AlertDialog.Builder(getParentActivity());
            builder.setItems(new CharSequence[]{LocaleController.getString("Copy", R.string.Copy)}, new DialogInterface.OnClickListener() {
                @Override
                public void onClick(DialogInterface dialogInterface, int i) {
                    try {
                        String about;
                        if (position == channelInfoRow) {
                            about = info.about;
                        } else {
                            TLRPC.TL_userFull userFull = MessagesController.getInstance().getUserFull(botInfo.user_id);
                            about = userFull != null ? userFull.about : null;
                        }
                        if (about == null) {
                            return;
                        }
                        android.content.ClipboardManager clipboard = (android.content.ClipboardManager) ApplicationLoader.applicationContext.getSystemService(Context.CLIPBOARD_SERVICE);
                        android.content.ClipData clip = android.content.ClipData.newPlainText("label", about);
                        clipboard.setPrimaryClip(clip);
                    } catch (Exception e) {
                        FileLog.e(e);
                    }
                }
            });
            showDialog(builder.create());
            return true;
        }
        return false;
    }

    private void leaveChatPressed() {
        AlertDialog.Builder builder = new AlertDialog.Builder(getParentActivity());
        if (ChatObject.isChannel(chat_id) && !currentChat.megagroup) {
            builder.setMessage(ChatObject.isChannel(chat_id) ? LocaleController.getString("ChannelLeaveAlert", R.string.ChannelLeaveAlert) : LocaleController.getString("AreYouSureDeleteAndExit", R.string.AreYouSureDeleteAndExit));
        } else {
            builder.setMessage(LocaleController.getString("AreYouSureDeleteAndExit", R.string.AreYouSureDeleteAndExit));
        }
        builder.setTitle(LocaleController.getString("AppName", R.string.AppName));
        builder.setPositiveButton(LocaleController.getString("OK", R.string.OK), new DialogInterface.OnClickListener() {
            @Override
            public void onClick(DialogInterface dialogInterface, int i) {
                kickUser(0);
            }
        });
        builder.setNegativeButton(LocaleController.getString("Cancel", R.string.Cancel), null);
        showDialog(builder.create());
    }

    @Override
    public void saveSelfArgs(Bundle args) {
        if (chat_id != 0) {
            if (avatarUpdater != null && avatarUpdater.currentPicturePath != null) {
                args.putString("path", avatarUpdater.currentPicturePath);
            }
        }
    }

    @Override
    public void restoreSelfArgs(Bundle args) {
        if (chat_id != 0) {
            MessagesController.getInstance().loadChatInfo(chat_id, null, false);
            if (avatarUpdater != null) {
                avatarUpdater.currentPicturePath = args.getString("path");
            }
        }
    }

    @Override
    public void onActivityResultFragment(int requestCode, int resultCode, Intent data) {
        if (chat_id != 0) {
            avatarUpdater.onActivityResult(requestCode, resultCode, data);
        }
    }

    private void getChannelParticipants(boolean reload) {
        if (loadingUsers || participantsMap == null || info == null) {
            return;
        }
        loadingUsers = true;
        final int delay = !participantsMap.isEmpty() && reload ? 300 : 0;

        final TLRPC.TL_channels_getParticipants req = new TLRPC.TL_channels_getParticipants();
        req.channel = MessagesController.getInputChannel(chat_id);
        req.filter = new TLRPC.TL_channelParticipantsRecent();
        req.offset = reload ? 0 : participantsMap.size();
        req.limit = 200;
        int reqId = ConnectionsManager.getInstance().sendRequest(req, new RequestDelegate() {
            @Override
            public void run(final TLObject response, final TLRPC.TL_error error) {
                AndroidUtilities.runOnUIThread(new Runnable() {
                    @Override
                    public void run() {
                        if (error == null) {
                            TLRPC.TL_channels_channelParticipants res = (TLRPC.TL_channels_channelParticipants) response;
                            MessagesController.getInstance().putUsers(res.users, false);
                            if (res.users.size() != 200) {
                                usersEndReached = true;
                            }
                            if (req.offset == 0) {
                                participantsMap.clear();
                                info.participants = new TLRPC.TL_chatParticipants();
                                MessagesStorage.getInstance().putUsersAndChats(res.users, null, true, true);
                                MessagesStorage.getInstance().updateChannelUsers(chat_id, res.participants);
                            }
                            for (int a = 0; a < res.participants.size(); a++) {
                                TLRPC.TL_chatChannelParticipant participant = new TLRPC.TL_chatChannelParticipant();
                                participant.channelParticipant = res.participants.get(a);
                                participant.inviter_id = participant.channelParticipant.inviter_id;
                                participant.user_id = participant.channelParticipant.user_id;
                                participant.date = participant.channelParticipant.date;
                                if (!participantsMap.containsKey(participant.user_id)) {
                                    info.participants.participants.add(participant);
                                    participantsMap.put(participant.user_id, participant);
                                }
                            }
                        }
                        updateOnlineCount();
                        loadingUsers = false;
                        updateRowsIds();
                        if (listAdapter != null) {
                            listAdapter.notifyDataSetChanged();
                        }
                    }
                }, delay);
            }
        });
        ConnectionsManager.getInstance().bindRequestToGuid(reqId, classGuid);
    }

    private void openAddMember() {
        Bundle args = new Bundle();
        args.putBoolean("onlyUsers", true);
        args.putBoolean("destroyAfterSelect", true);
        args.putBoolean("returnAsResult", true);
        args.putBoolean("needForwardCount", !ChatObject.isChannel(currentChat));
        //args.putBoolean("allowUsernameSearch", false);
        if (chat_id > 0) {
            if (currentChat.creator) {
                args.putInt("chat_id", currentChat.id);
            }
            args.putString("selectAlertString", LocaleController.getString("AddToTheGroup", R.string.AddToTheGroup));
        }
        ContactsActivity fragment = new ContactsActivity(args);
        fragment.setDelegate(new ContactsActivity.ContactsActivityDelegate() {
            @Override
            public void didSelectContact(TLRPC.User user, String param) {
                MessagesController.getInstance().addUserToChat(chat_id, user, info, param != null ? Utilities.parseInt(param) : 0, null, ProfileActivity.this);
            }
        });
        if (info != null && info.participants != null) {
            HashMap<Integer, TLRPC.User> users = new HashMap<>();
            for (int a = 0; a < info.participants.participants.size(); a++) {
                users.put(info.participants.participants.get(a).user_id, null);
            }
            fragment.setIgnoreUsers(users);
        }
        presentFragment(fragment);
    }

    private void checkListViewScroll() {
        if (listView.getChildCount() <= 0 || openAnimationInProgress) {
            return;
        }

        View child = listView.getChildAt(0);
        RecyclerListView.Holder holder = (RecyclerListView.Holder) listView.findContainingViewHolder(child);
        int top = child.getTop();
        int newOffset = 0;
        if (top >= 0 && holder != null && holder.getAdapterPosition() == 0) {
            newOffset = top;
        }
        if (extraHeight != newOffset) {
            extraHeight = newOffset;
            topView.invalidate();
            if (playProfileAnimation) {
                allowProfileAnimation = extraHeight != 0;
            }
            needLayout();
        }
    }

    private void needLayout() {
        FrameLayout.LayoutParams layoutParams;
        int newTop = (actionBar.getOccupyStatusBar() ? AndroidUtilities.statusBarHeight : 0) + ActionBar.getCurrentActionBarHeight();
        if (listView != null && !openAnimationInProgress) {
            layoutParams = (FrameLayout.LayoutParams) listView.getLayoutParams();
            if (layoutParams.topMargin != newTop) {
                layoutParams.topMargin = newTop;
                listView.setLayoutParams(layoutParams);
            }
        }

        if (avatarImage != null) {
            float diff = extraHeight / (float) AndroidUtilities.dp(88);
            listView.setTopGlowOffset(extraHeight);

            if (writeButton != null) {
                writeButton.setTranslationY((actionBar.getOccupyStatusBar() ? AndroidUtilities.statusBarHeight : 0) + ActionBar.getCurrentActionBarHeight() + extraHeight - AndroidUtilities.dp(29.5f));

                if (!openAnimationInProgress) {
                    final boolean setVisible = diff > 0.2f;
                    boolean currentVisible = writeButton.getTag() == null;
                    if (setVisible != currentVisible) {
                        if (setVisible) {
                            writeButton.setTag(null);
                        } else {
                            writeButton.setTag(0);
                        }
                        if (writeButtonAnimation != null) {
                            AnimatorSet old = writeButtonAnimation;
                            writeButtonAnimation = null;
                            old.cancel();
                        }
                        writeButtonAnimation = new AnimatorSet();
                        if (setVisible) {
                            writeButtonAnimation.setInterpolator(new DecelerateInterpolator());
                            writeButtonAnimation.playTogether(
                                    ObjectAnimator.ofFloat(writeButton, "scaleX", 1.0f),
                                    ObjectAnimator.ofFloat(writeButton, "scaleY", 1.0f),
                                    ObjectAnimator.ofFloat(writeButton, "alpha", 1.0f)
                            );
                        } else {
                            writeButtonAnimation.setInterpolator(new AccelerateInterpolator());
                            writeButtonAnimation.playTogether(
                                    ObjectAnimator.ofFloat(writeButton, "scaleX", 0.2f),
                                    ObjectAnimator.ofFloat(writeButton, "scaleY", 0.2f),
                                    ObjectAnimator.ofFloat(writeButton, "alpha", 0.0f)
                            );
                        }
                        writeButtonAnimation.setDuration(150);
                        writeButtonAnimation.addListener(new AnimatorListenerAdapter() {
                            @Override
                            public void onAnimationEnd(Animator animation) {
                                if (writeButtonAnimation != null && writeButtonAnimation.equals(animation)) {
                                    writeButtonAnimation = null;
                                }
                            }
                        });
                        writeButtonAnimation.start();
                    }
                }
            }

            float avatarY = (actionBar.getOccupyStatusBar() ? AndroidUtilities.statusBarHeight : 0) + ActionBar.getCurrentActionBarHeight() / 2.0f * (1.0f + diff) - 21 * AndroidUtilities.density + 27 * AndroidUtilities.density * diff;
            avatarImage.setScaleX((42 + 18 * diff) / 42.0f);
            avatarImage.setScaleY((42 + 18 * diff) / 42.0f);
            avatarImage.setTranslationX(-AndroidUtilities.dp(47) * diff);
            avatarImage.setTranslationY((float) Math.ceil(avatarY));
            for (int a = 0; a < 2; a++) {
                if (nameTextView[a] == null) {
                    continue;
                }
                nameTextView[a].setTranslationX(-21 * AndroidUtilities.density * diff);
                nameTextView[a].setTranslationY((float) Math.floor(avatarY) + AndroidUtilities.dp(1.3f) + AndroidUtilities.dp(7) * diff);
                onlineTextView[a].setTranslationX(-21 * AndroidUtilities.density * diff);
                onlineTextView[a].setTranslationY((float) Math.floor(avatarY) + AndroidUtilities.dp(24) + (float) Math.floor(11 * AndroidUtilities.density) * diff);
                nameTextView[a].setScaleX(1.0f + 0.12f * diff);
                nameTextView[a].setScaleY(1.0f + 0.12f * diff);
                if (a == 1 && !openAnimationInProgress) {
                    int width;
                    if (AndroidUtilities.isTablet()) {
                        width = AndroidUtilities.dp(490);
                    } else {
                        width = AndroidUtilities.displaySize.x;
                    }
                    width = (int) (width - AndroidUtilities.dp(118 + 8 + (40 + (callItem != null ? 48 : 0)) * (1.0f - diff)) - nameTextView[a].getTranslationX());
                    float width2 = nameTextView[a].getPaint().measureText(nameTextView[a].getText().toString()) * nameTextView[a].getScaleX() + nameTextView[a].getSideDrawablesSize();
                    layoutParams = (FrameLayout.LayoutParams) nameTextView[a].getLayoutParams();
                    if (width < width2) {
                        layoutParams.width = (int) Math.ceil(width / nameTextView[a].getScaleX());
                    } else {
                        layoutParams.width = LayoutHelper.WRAP_CONTENT;
                    }
                    nameTextView[a].setLayoutParams(layoutParams);

                    layoutParams = (FrameLayout.LayoutParams) onlineTextView[a].getLayoutParams();
                    layoutParams.rightMargin = (int) Math.ceil(onlineTextView[a].getTranslationX() + AndroidUtilities.dp(8) + AndroidUtilities.dp(40) * (1.0f - diff));
                    onlineTextView[a].setLayoutParams(layoutParams);
                }
            }
        }
    }

    private void fixLayout() {
        if (fragmentView == null) {
            return;
        }
        fragmentView.getViewTreeObserver().addOnPreDrawListener(new ViewTreeObserver.OnPreDrawListener() {
            @Override
            public boolean onPreDraw() {
                if (fragmentView != null) {
                    checkListViewScroll();
                    needLayout();
                    fragmentView.getViewTreeObserver().removeOnPreDrawListener(this);
                }
                return true;
            }
        });
    }

    @Override
    public void onConfigurationChanged(Configuration newConfig) {
        super.onConfigurationChanged(newConfig);
        fixLayout();
    }

    @SuppressWarnings("unchecked")
    @Override
    public void didReceivedNotification(int id, final Object... args) {
        if (id == NotificationCenter.updateInterfaces) {
            int mask = (Integer) args[0];
            if (user_id != 0) {
                if ((mask & MessagesController.UPDATE_MASK_AVATAR) != 0 || (mask & MessagesController.UPDATE_MASK_NAME) != 0 || (mask & MessagesController.UPDATE_MASK_STATUS) != 0) {
                    updateProfileData();
                }
                if ((mask & MessagesController.UPDATE_MASK_PHONE) != 0) {
                    if (listView != null) {
                        RecyclerListView.Holder holder = (RecyclerListView.Holder) listView.findViewHolderForPosition(phoneRow);
                        if (holder != null) {
                            listAdapter.onBindViewHolder(holder, phoneRow);
                        }
                    }
                }
            } else if (chat_id != 0) {
                if ((mask & MessagesController.UPDATE_MASK_CHAT_ADMINS) != 0) {
                    TLRPC.Chat newChat = MessagesController.getInstance().getChat(chat_id);
                    if (newChat != null) {
                        currentChat = newChat;
                        createActionBarMenu();
                        updateRowsIds();
                        if (listAdapter != null) {
                            listAdapter.notifyDataSetChanged();
                        }
                    }
                }
                if ((mask & MessagesController.UPDATE_MASK_CHANNEL) != 0 || (mask & MessagesController.UPDATE_MASK_CHAT_AVATAR) != 0 || (mask & MessagesController.UPDATE_MASK_CHAT_NAME) != 0 || (mask & MessagesController.UPDATE_MASK_CHAT_MEMBERS) != 0 || (mask & MessagesController.UPDATE_MASK_STATUS) != 0) {
                    updateOnlineCount();
                    updateProfileData();
                }
                if ((mask & MessagesController.UPDATE_MASK_CHANNEL) != 0) {
                    updateRowsIds();
                    if (listAdapter != null) {
                        listAdapter.notifyDataSetChanged();
                    }
                }
                if ((mask & MessagesController.UPDATE_MASK_AVATAR) != 0 || (mask & MessagesController.UPDATE_MASK_NAME) != 0 || (mask & MessagesController.UPDATE_MASK_STATUS) != 0) {
                    if (listView != null) {
                        int count = listView.getChildCount();
                        for (int a = 0; a < count; a++) {
                            View child = listView.getChildAt(a);
                            if (child instanceof UserCell) {
                                ((UserCell) child).update(mask);
                            }
                        }
                    }
                }
            }
        } else if (id == NotificationCenter.contactsDidLoaded) {
            createActionBarMenu();
        } else if (id == NotificationCenter.mediaCountDidLoaded) {
            long uid = (Long) args[0];
            long did = dialog_id;
            if (did == 0) {
                if (user_id != 0) {
                    did = user_id;
                } else if (chat_id != 0) {
                    did = -chat_id;
                }
            }
            if (uid == did || uid == mergeDialogId) {
                if (uid == did) {
                    totalMediaCount = (Integer) args[1];
                } else {
                    totalMediaCountMerge = (Integer) args[1];
                }
                if (listView != null) {
                    int count = listView.getChildCount();
                    for (int a = 0; a < count; a++) {
                        View child = listView.getChildAt(a);
                        RecyclerListView.Holder holder = (RecyclerListView.Holder) listView.getChildViewHolder(child);
                        if (holder.getAdapterPosition() == sharedMediaRow) {
                            listAdapter.onBindViewHolder(holder, sharedMediaRow);
                            break;
                        }
                    }
                }
            }
        } else if (id == NotificationCenter.encryptedChatCreated) {
            if (creatingChat) {
                AndroidUtilities.runOnUIThread(new Runnable() {
                    @Override
                    public void run() {
                        NotificationCenter.getInstance().removeObserver(ProfileActivity.this, NotificationCenter.closeChats);
                        NotificationCenter.getInstance().postNotificationName(NotificationCenter.closeChats);
                        TLRPC.EncryptedChat encryptedChat = (TLRPC.EncryptedChat) args[0];
                        Bundle args2 = new Bundle();
                        args2.putInt("enc_id", encryptedChat.id);
                        presentFragment(new ChatActivity(args2), true);
                    }
                });
            }
        } else if (id == NotificationCenter.encryptedChatUpdated) {
            TLRPC.EncryptedChat chat = (TLRPC.EncryptedChat) args[0];
            if (currentEncryptedChat != null && chat.id == currentEncryptedChat.id) {
                currentEncryptedChat = chat;
                updateRowsIds();
                if (listAdapter != null) {
                    listAdapter.notifyDataSetChanged();
                }
            }
        } else if (id == NotificationCenter.blockedUsersDidLoaded) {
            boolean oldValue = userBlocked;
            userBlocked = MessagesController.getInstance().blockedUsers.contains(user_id);
            if (oldValue != userBlocked) {
                createActionBarMenu();
            }
        } else if (id == NotificationCenter.chatInfoDidLoaded) {
            TLRPC.ChatFull chatFull = (TLRPC.ChatFull) args[0];
            if (chatFull.id == chat_id) {
                boolean byChannelUsers = (Boolean) args[2];
                if (info instanceof TLRPC.TL_channelFull) {
                    if (chatFull.participants == null && info != null) {
                        chatFull.participants = info.participants;
                    }
                }
                boolean loadChannelParticipants = info == null && chatFull instanceof TLRPC.TL_channelFull;
                info = chatFull;
                if (mergeDialogId == 0 && info.migrated_from_chat_id != 0) {
                    mergeDialogId = -info.migrated_from_chat_id;
                    SharedMediaQuery.getMediaCount(mergeDialogId, SharedMediaQuery.MEDIA_PHOTOVIDEO, classGuid, true);
                }
                fetchUsersFromChannelInfo();
                updateOnlineCount();
                updateRowsIds();
                if (listAdapter != null) {
                    listAdapter.notifyDataSetChanged();
                }
                TLRPC.Chat newChat = MessagesController.getInstance().getChat(chat_id);
                if (newChat != null) {
                    currentChat = newChat;
                    createActionBarMenu();
                }
                if (currentChat.megagroup && (loadChannelParticipants || !byChannelUsers)) {
                    getChannelParticipants(true);
                }
            }
        } else if (id == NotificationCenter.closeChats) {
            removeSelfFromStack();
        } else if (id == NotificationCenter.botInfoDidLoaded) {
            TLRPC.BotInfo info = (TLRPC.BotInfo) args[0];
            if (info.user_id == user_id) {
                botInfo = info;
                updateRowsIds();
                if (listAdapter != null) {
                    listAdapter.notifyDataSetChanged();
                }
            }
        } else if (id == NotificationCenter.userInfoDidLoaded) {
            int uid = (Integer) args[0];
            if (uid == user_id) {
                if (!openAnimationInProgress && callItem == null) {
                    createActionBarMenu();
                } else {
                    recreateMenuAfterAnimation = true;
                }
                updateRowsIds();
                if (listAdapter != null) {
                    listAdapter.notifyDataSetChanged();
                }
            }
        } else if (id == NotificationCenter.didReceivedNewMessages) {
            long did = (Long) args[0];
            if (did == dialog_id) {
                ArrayList<MessageObject> arr = (ArrayList<MessageObject>) args[1];
                for (int a = 0; a < arr.size(); a++) {
                    MessageObject obj = arr.get(a);
                    if (currentEncryptedChat != null && obj.messageOwner.action != null && obj.messageOwner.action instanceof TLRPC.TL_messageEncryptedAction && obj.messageOwner.action.encryptedAction instanceof TLRPC.TL_decryptedMessageActionSetMessageTTL) {
                        TLRPC.TL_decryptedMessageActionSetMessageTTL action = (TLRPC.TL_decryptedMessageActionSetMessageTTL) obj.messageOwner.action.encryptedAction;
                        if (listAdapter != null) {
                            listAdapter.notifyDataSetChanged();
                        }
                    }
                }
            }
        }
    }

    @Override
    public void onResume() {
        super.onResume();
        if (listAdapter != null) {
            listAdapter.notifyDataSetChanged();
        }
        updateProfileData();
        fixLayout();
    }

    public void setPlayProfileAnimation(boolean value) {
        SharedPreferences preferences = ApplicationLoader.applicationContext.getSharedPreferences("mainconfig", Activity.MODE_PRIVATE);
        if (!AndroidUtilities.isTablet() && preferences.getBoolean("view_animations", true)) {
            playProfileAnimation = value;
        }
    }

    @Override
    protected void onTransitionAnimationStart(boolean isOpen, boolean backward) {
        if (!backward && playProfileAnimation && allowProfileAnimation) {
            openAnimationInProgress = true;
        }
        NotificationCenter.getInstance().setAllowedNotificationsDutingAnimation(new int[]{NotificationCenter.dialogsNeedReload, NotificationCenter.closeChats, NotificationCenter.mediaCountDidLoaded});
        NotificationCenter.getInstance().setAnimationInProgress(true);
    }

    @Override
    protected void onTransitionAnimationEnd(boolean isOpen, boolean backward) {
        if (!backward && playProfileAnimation && allowProfileAnimation) {
            openAnimationInProgress = false;
            if (recreateMenuAfterAnimation) {
                createActionBarMenu();
            }
        }
        NotificationCenter.getInstance().setAnimationInProgress(false);
    }

    public float getAnimationProgress() {
        return animationProgress;
    }

    @Keep
    public void setAnimationProgress(float progress) {
        animationProgress = progress;
        listView.setAlpha(progress);

        listView.setTranslationX(AndroidUtilities.dp(48) - AndroidUtilities.dp(48) * progress);
        int color = AvatarDrawable.getProfileBackColorForId(user_id != 0 || ChatObject.isChannel(chat_id) && !currentChat.megagroup ? 5 : chat_id);

        int actionBarColor = Theme.getColor(Theme.key_actionBarDefault);
        int r = Color.red(actionBarColor);
        int g = Color.green(actionBarColor);
        int b = Color.blue(actionBarColor);
        int a;

        int rD = (int) ((Color.red(color) - r) * progress);
        int gD = (int) ((Color.green(color) - g) * progress);
        int bD = (int) ((Color.blue(color) - b) * progress);
        int aD;
        topView.setBackgroundColor(Color.rgb(r + rD, g + gD, b + bD));

        color = AvatarDrawable.getIconColorForId(user_id != 0 || ChatObject.isChannel(chat_id) && !currentChat.megagroup ? 5 : chat_id);
        int iconColor = Theme.getColor(Theme.key_actionBarDefaultIcon);
        r = Color.red(iconColor);
        g = Color.green(iconColor);
        b = Color.blue(iconColor);

        rD = (int) ((Color.red(color) - r) * progress);
        gD = (int) ((Color.green(color) - g) * progress);
        bD = (int) ((Color.blue(color) - b) * progress);
        actionBar.setItemsColor(Color.rgb(r + rD, g + gD, b + bD), false);

        color = Theme.getColor(Theme.key_profile_title);
        int titleColor = Theme.getColor(Theme.key_actionBarDefaultTitle);
        r = Color.red(titleColor);
        g = Color.green(titleColor);
        b = Color.blue(titleColor);
        a = Color.alpha(titleColor);

        rD = (int) ((Color.red(color) - r) * progress);
        gD = (int) ((Color.green(color) - g) * progress);
        bD = (int) ((Color.blue(color) - b) * progress);
        aD = (int) ((Color.alpha(color) - a) * progress);
        for (int i = 0; i < 2; i++) {
            if (nameTextView[i] == null) {
                continue;
            }
            nameTextView[i].setTextColor(Color.argb(a + aD, r + rD, g + gD, b + bD));
        }

        color = AvatarDrawable.getProfileTextColorForId(user_id != 0 || ChatObject.isChannel(chat_id) && !currentChat.megagroup ? 5 : chat_id);
        int subtitleColor = Theme.getColor(Theme.key_actionBarDefaultSubtitle);
        r = Color.red(subtitleColor);
        g = Color.green(subtitleColor);
        b = Color.blue(subtitleColor);
        a = Color.alpha(subtitleColor);

        rD = (int) ((Color.red(color) - r) * progress);
        gD = (int) ((Color.green(color) - g) * progress);
        bD = (int) ((Color.blue(color) - b) * progress);
        aD = (int) ((Color.alpha(color) - a) * progress);
        for (int i = 0; i < 2; i++) {
            if (onlineTextView[i] == null) {
                continue;
            }
            onlineTextView[i].setTextColor(Color.argb(a + aD, r + rD, g + gD, b + bD));
        }
        extraHeight = (int) (initialAnimationExtraHeight * progress);
        color = AvatarDrawable.getProfileColorForId(user_id != 0 ? user_id : chat_id);
        int color2 = AvatarDrawable.getColorForId(user_id != 0 ? user_id : chat_id);
        if (color != color2) {
            rD = (int) ((Color.red(color) - Color.red(color2)) * progress);
            gD = (int) ((Color.green(color) - Color.green(color2)) * progress);
            bD = (int) ((Color.blue(color) - Color.blue(color2)) * progress);
            avatarDrawable.setColor(Color.rgb(Color.red(color2) + rD, Color.green(color2) + gD, Color.blue(color2) + bD));
            avatarImage.invalidate();
        }

        needLayout();
    }

    @Override
    protected AnimatorSet onCustomTransitionAnimation(final boolean isOpen, final Runnable callback) {
        if (playProfileAnimation && allowProfileAnimation) {
            final AnimatorSet animatorSet = new AnimatorSet();
            animatorSet.setDuration(180);
            if (Build.VERSION.SDK_INT > 15) {
                listView.setLayerType(View.LAYER_TYPE_HARDWARE, null);
            }
            ActionBarMenu menu = actionBar.createMenu();
            if (menu.getItem(10) == null) {
                if (animatingItem == null) {
                    animatingItem = menu.addItem(10, R.drawable.ic_ab_other);
                }
            }
            if (isOpen) {
                FrameLayout.LayoutParams layoutParams = (FrameLayout.LayoutParams) onlineTextView[1].getLayoutParams();
                layoutParams.rightMargin = (int) (-21 * AndroidUtilities.density + AndroidUtilities.dp(8));
                onlineTextView[1].setLayoutParams(layoutParams);

                int width = (int) Math.ceil(AndroidUtilities.displaySize.x - AndroidUtilities.dp(118 + 8) + 21 * AndroidUtilities.density);
                float width2 = nameTextView[1].getPaint().measureText(nameTextView[1].getText().toString()) * 1.12f + nameTextView[1].getSideDrawablesSize();
                layoutParams = (FrameLayout.LayoutParams) nameTextView[1].getLayoutParams();
                if (width < width2) {
                    layoutParams.width = (int) Math.ceil(width / 1.12f);
                } else {
                    layoutParams.width = LayoutHelper.WRAP_CONTENT;
                }
                nameTextView[1].setLayoutParams(layoutParams);

                initialAnimationExtraHeight = AndroidUtilities.dp(88);
                fragmentView.setBackgroundColor(0);
                setAnimationProgress(0);
                ArrayList<Animator> animators = new ArrayList<>();
                animators.add(ObjectAnimator.ofFloat(this, "animationProgress", 0.0f, 1.0f));
                if (writeButton != null) {
                    writeButton.setScaleX(0.2f);
                    writeButton.setScaleY(0.2f);
                    writeButton.setAlpha(0.0f);
                    animators.add(ObjectAnimator.ofFloat(writeButton, "scaleX", 1.0f));
                    animators.add(ObjectAnimator.ofFloat(writeButton, "scaleY", 1.0f));
                    animators.add(ObjectAnimator.ofFloat(writeButton, "alpha", 1.0f));
                }
                for (int a = 0; a < 2; a++) {
                    onlineTextView[a].setAlpha(a == 0 ? 1.0f : 0.0f);
                    nameTextView[a].setAlpha(a == 0 ? 1.0f : 0.0f);
                    animators.add(ObjectAnimator.ofFloat(onlineTextView[a], "alpha", a == 0 ? 0.0f : 1.0f));
                    animators.add(ObjectAnimator.ofFloat(nameTextView[a], "alpha", a == 0 ? 0.0f : 1.0f));
                }
                if (animatingItem != null) {
                    animatingItem.setAlpha(1.0f);
                    animators.add(ObjectAnimator.ofFloat(animatingItem, "alpha", 0.0f));
                }
                if (callItem != null) {
                    callItem.setAlpha(0.0f);
                    animators.add(ObjectAnimator.ofFloat(callItem, "alpha", 1.0f));
                }
                animatorSet.playTogether(animators);
            } else {
                initialAnimationExtraHeight = extraHeight;
                ArrayList<Animator> animators = new ArrayList<>();
                animators.add(ObjectAnimator.ofFloat(this, "animationProgress", 1.0f, 0.0f));
                if (writeButton != null) {
                    animators.add(ObjectAnimator.ofFloat(writeButton, "scaleX", 0.2f));
                    animators.add(ObjectAnimator.ofFloat(writeButton, "scaleY", 0.2f));
                    animators.add(ObjectAnimator.ofFloat(writeButton, "alpha", 0.0f));
                }
                for (int a = 0; a < 2; a++) {
                    animators.add(ObjectAnimator.ofFloat(onlineTextView[a], "alpha", a == 0 ? 1.0f : 0.0f));
                    animators.add(ObjectAnimator.ofFloat(nameTextView[a], "alpha", a == 0 ? 1.0f : 0.0f));
                }
                if (animatingItem != null) {
                    animatingItem.setAlpha(0.0f);
                    animators.add(ObjectAnimator.ofFloat(animatingItem, "alpha", 1.0f));
                }
                if (callItem != null) {
                    callItem.setAlpha(1.0f);
                    animators.add(ObjectAnimator.ofFloat(callItem, "alpha", 0.0f));
                }
                animatorSet.playTogether(animators);
            }
            animatorSet.addListener(new AnimatorListenerAdapter() {
                @Override
                public void onAnimationEnd(Animator animation) {
                    if (Build.VERSION.SDK_INT > 15) {
                        listView.setLayerType(View.LAYER_TYPE_NONE, null);
                    }
                    if (animatingItem != null) {
                        ActionBarMenu menu = actionBar.createMenu();
                        menu.clearItems();
                        animatingItem = null;
                    }
                    callback.run();
                }
            });
            animatorSet.setInterpolator(new DecelerateInterpolator());

            AndroidUtilities.runOnUIThread(new Runnable() {
                @Override
                public void run() {
                    animatorSet.start();
                }
            }, 50);
            return animatorSet;
        }
        return null;
    }

    @Override
    public void updatePhotoAtIndex(int index) {

    }

    @Override
    public boolean allowCaption() {
        return true;
    }

    @Override
    public boolean scaleToFill() {
        return false;
    }

    @Override
    public PhotoViewer.PlaceProviderObject getPlaceForPhoto(MessageObject messageObject, TLRPC.FileLocation fileLocation, int index) {
        if (fileLocation == null) {
            return null;
        }

        TLRPC.FileLocation photoBig = null;
        if (user_id != 0) {
            TLRPC.User user = MessagesController.getInstance().getUser(user_id);
            if (user != null && user.photo != null && user.photo.photo_big != null) {
                photoBig = user.photo.photo_big;
            }
        } else if (chat_id != 0) {
            TLRPC.Chat chat = MessagesController.getInstance().getChat(chat_id);
            if (chat != null && chat.photo != null && chat.photo.photo_big != null) {
                photoBig = chat.photo.photo_big;
            }
        }


        if (photoBig != null && photoBig.local_id == fileLocation.local_id && photoBig.volume_id == fileLocation.volume_id && photoBig.dc_id == fileLocation.dc_id) {
            int coords[] = new int[2];
            avatarImage.getLocationInWindow(coords);
            PhotoViewer.PlaceProviderObject object = new PhotoViewer.PlaceProviderObject();
            object.viewX = coords[0];
            object.viewY = coords[1] - (Build.VERSION.SDK_INT >= 21 ? 0 : AndroidUtilities.statusBarHeight);
            object.parentView = avatarImage;
            object.imageReceiver = avatarImage.getImageReceiver();
            if (user_id != 0) {
                object.dialogId = user_id;
            } else if (chat_id != 0) {
                object.dialogId = -chat_id;
            }
            object.thumb = object.imageReceiver.getBitmap();
            object.size = -1;
            object.radius = avatarImage.getImageReceiver().getRoundRadius();
            object.scale = avatarImage.getScaleX();
            return object;
        }
        return null;
    }

    @Override
    public Bitmap getThumbForPhoto(MessageObject messageObject, TLRPC.FileLocation fileLocation, int index) {
        return null;
    }

    @Override
    public void willSwitchFromPhoto(MessageObject messageObject, TLRPC.FileLocation fileLocation, int index) {
    }

    @Override
    public void willHidePhotoViewer() {
        avatarImage.getImageReceiver().setVisible(true, true);
    }

    @Override
    public boolean isPhotoChecked(int index) {
        return false;
    }

    @Override
    public void setPhotoChecked(int index) {
    }

    @Override
    public boolean cancelButtonPressed() {
        return true;
    }

    @Override
    public void sendButtonPressed(int index, VideoEditedInfo videoEditedInfo) {
    }

    @Override
    public int getSelectedCount() {
        return 0;
    }

    private void updateOnlineCount() {
        onlineCount = 0;
        int currentTime = ConnectionsManager.getInstance().getCurrentTime();
        sortedUsers.clear();
        if (info instanceof TLRPC.TL_chatFull || info instanceof TLRPC.TL_channelFull && info.participants_count <= 200 && info.participants != null) {
            for (int a = 0; a < info.participants.participants.size(); a++) {
                TLRPC.ChatParticipant participant = info.participants.participants.get(a);
                TLRPC.User user = MessagesController.getInstance().getUser(participant.user_id);
                if (user != null && user.status != null && (user.status.expires > currentTime || user.id == UserConfig.getClientUserId()) && user.status.expires > 10000) {
                    onlineCount++;
                }
                sortedUsers.add(a);
            }

            try {
                Collections.sort(sortedUsers, new Comparator<Integer>() {
                    @Override
                    public int compare(Integer lhs, Integer rhs) {
                        TLRPC.User user1 = MessagesController.getInstance().getUser(info.participants.participants.get(rhs).user_id);
                        TLRPC.User user2 = MessagesController.getInstance().getUser(info.participants.participants.get(lhs).user_id);
                        int status1 = 0;
                        int status2 = 0;
                        if (user1 != null && user1.status != null) {
                            if (user1.id == UserConfig.getClientUserId()) {
                                status1 = ConnectionsManager.getInstance().getCurrentTime() + 50000;
                            } else {
                                status1 = user1.status.expires;
                            }
                        }
                        if (user2 != null && user2.status != null) {
                            if (user2.id == UserConfig.getClientUserId()) {
                                status2 = ConnectionsManager.getInstance().getCurrentTime() + 50000;
                            } else {
                                status2 = user2.status.expires;
                            }
                        }
                        if (status1 > 0 && status2 > 0) {
                            if (status1 > status2) {
                                return 1;
                            } else if (status1 < status2) {
                                return -1;
                            }
                            return 0;
                        } else if (status1 < 0 && status2 < 0) {
                            if (status1 > status2) {
                                return 1;
                            } else if (status1 < status2) {
                                return -1;
                            }
                            return 0;
                        } else if (status1 < 0 && status2 > 0 || status1 == 0 && status2 != 0) {
                            return -1;
                        } else if (status2 < 0 && status1 > 0 || status2 == 0 && status1 != 0) {
                            return 1;
                        }
                        return 0;
                    }
                });
            } catch (Exception e) {
                FileLog.e(e);
            }

            if (listAdapter != null) {
                listAdapter.notifyItemRangeChanged(emptyRowChat2 + 1, sortedUsers.size());
            }
        }
    }

    public void setChatInfo(TLRPC.ChatFull chatInfo) {
        info = chatInfo;
        if (info != null && info.migrated_from_chat_id != 0) {
            mergeDialogId = -info.migrated_from_chat_id;
        }
        fetchUsersFromChannelInfo();
    }

    private void fetchUsersFromChannelInfo() {
        if (info instanceof TLRPC.TL_channelFull && info.participants != null) {
            for (int a = 0; a < info.participants.participants.size(); a++) {
                TLRPC.ChatParticipant chatParticipant = info.participants.participants.get(a);
                participantsMap.put(chatParticipant.user_id, chatParticipant);
            }
        }
    }

    private void kickUser(int uid) {
        if (uid != 0) {
            MessagesController.getInstance().deleteUserFromChat(chat_id, MessagesController.getInstance().getUser(uid), info);
            if (currentChat.megagroup && info != null && info.participants != null) {
                boolean changed = false;
                for (int a = 0; a < info.participants.participants.size(); a++) {
                    TLRPC.ChannelParticipant p = ((TLRPC.TL_chatChannelParticipant) info.participants.participants.get(a)).channelParticipant;
                    if (p.user_id == uid) {
                        if (info != null) {
                            info.participants_count--;
                        }
                        info.participants.participants.remove(a);
                        changed = true;
                        break;
                    }
                }
                if (info != null && info.participants != null) {
                    for (int a = 0; a < info.participants.participants.size(); a++) {
                        TLRPC.ChatParticipant p = info.participants.participants.get(a);
                        if (p.user_id == uid) {
                            info.participants.participants.remove(a);
                            changed = true;
                            break;
                        }
                    }
                }
                if (changed) {
                    updateOnlineCount();
                    updateRowsIds();
                    listAdapter.notifyDataSetChanged();
                }
            }
        } else {
            NotificationCenter.getInstance().removeObserver(this, NotificationCenter.closeChats);
            if (AndroidUtilities.isTablet()) {
                NotificationCenter.getInstance().postNotificationName(NotificationCenter.closeChats, -(long) chat_id);
            } else {
                NotificationCenter.getInstance().postNotificationName(NotificationCenter.closeChats);
            }
            MessagesController.getInstance().deleteUserFromChat(chat_id, MessagesController.getInstance().getUser(UserConfig.getClientUserId()), info);
            playProfileAnimation = false;
            finishFragment();
        }
    }

    public boolean isChat() {
        return chat_id != 0;
    }

    private void updateRowsIds() {
        emptyRow = -1;
        phoneRow = -1;
        userInfoRow = -1;
        userSectionRow = -1;
        sectionRow = -1;
        sharedMediaRow = -1;
        settingsNotificationsRow = -1;
        usernameRow = -1;
        settingsTimerRow = -1;
        settingsKeyRow = -1;
        startSecretChatRow = -1;
        membersEndRow = -1;
        emptyRowChat2 = -1;
        addMemberRow = -1;
        channelInfoRow = -1;
        channelNameRow = -1;
        convertRow = -1;
        convertHelpRow = -1;
        emptyRowChat = -1;
        membersSectionRow = -1;
        membersRow = -1;
        managementRow = -1;
        leaveChannelRow = -1;
        loadMoreMembersRow = -1;
        groupsInCommonRow = -1;
        blockedUsersRow = -1;

        rowCount = 0;
        if (user_id != 0) {
            TLRPC.User user = MessagesController.getInstance().getUser(user_id);
            emptyRow = rowCount++;
            if (user == null || !user.bot) {
                phoneRow = rowCount++;
            }
            if (user != null && user.username != null && user.username.length() > 0) {
                usernameRow = rowCount++;
            }
            TLRPC.TL_userFull userFull = MessagesController.getInstance().getUserFull(user.id);
            String about = userFull != null ? userFull.about : null;
            if (about != null) {
                userSectionRow = rowCount++;
                userInfoRow = rowCount++;
            } else {
                userSectionRow = -1;
                userInfoRow = -1;
            }
            sectionRow = rowCount++;
            if (user_id != UserConfig.getClientUserId()) {
                settingsNotificationsRow = rowCount++;
            }
            sharedMediaRow = rowCount++;
            if (currentEncryptedChat instanceof TLRPC.TL_encryptedChat) {
                settingsTimerRow = rowCount++;
                settingsKeyRow = rowCount++;
            }
            if (userFull != null && userFull.common_chats_count != 0) {
                groupsInCommonRow = rowCount++;
            }
            if (user != null && !user.bot && currentEncryptedChat == null && user.id != UserConfig.getClientUserId()) {
                startSecretChatRow = rowCount++;
            }
        } else if (chat_id != 0) {
            if (chat_id > 0) {
                emptyRow = rowCount++;
                if (ChatObject.isChannel(currentChat) && (info != null && info.about != null && info.about.length() > 0 || currentChat.username != null && currentChat.username.length() > 0)) {
                    if (info != null && info.about != null && info.about.length() > 0) {
                        channelInfoRow = rowCount++;
                    }
                    if (currentChat.username != null && currentChat.username.length() > 0) {
                        channelNameRow = rowCount++;
                    }
                    sectionRow = rowCount++;
                }
                settingsNotificationsRow = rowCount++;
                sharedMediaRow = rowCount++;
                if (ChatObject.isChannel(currentChat)) {
                    if (!currentChat.megagroup && info != null && (currentChat.creator || info.can_view_participants)) {
                        membersRow = rowCount++;
                    }
                    if (!ChatObject.isNotInChat(currentChat) && !currentChat.megagroup && (currentChat.creator || currentChat.editor || currentChat.moderator)) {
                        managementRow = rowCount++;
                    }
                    if (!ChatObject.isNotInChat(currentChat) && currentChat.megagroup && (currentChat.editor || currentChat.creator)) {
                        blockedUsersRow = rowCount++;
                    }
                    if (!currentChat.creator && !currentChat.left && !currentChat.kicked && !currentChat.megagroup) {
                        leaveChannelRow = rowCount++;
                    }
                    if (currentChat.megagroup && (currentChat.editor || currentChat.creator || currentChat.democracy)) {
                        if (info == null || info.participants_count < MessagesController.getInstance().maxMegagroupCount) {
                            addMemberRow = rowCount++;
                        }
                    }
                    if (info != null && info.participants != null && !info.participants.participants.isEmpty()) {
                        emptyRowChat = rowCount++;
                        membersSectionRow = rowCount++;
                        emptyRowChat2 = rowCount++;
                        rowCount += info.participants.participants.size();
                        membersEndRow = rowCount;
                        if (!usersEndReached) {
                            loadMoreMembersRow = rowCount++;
                        }
                    }
                } else {
                    if (info != null) {
                        if (!(info.participants instanceof TLRPC.TL_chatParticipantsForbidden) &&
                                info.participants.participants.size() < MessagesController.getInstance().maxGroupCount &&
                                (currentChat.admin || currentChat.creator || !currentChat.admins_enabled)) {
                            addMemberRow = rowCount++;
                        }

                        if (currentChat.creator && info.participants.participants.size() >= MessagesController.getInstance().minGroupConvertSize) {
                            convertRow = rowCount++;
                        }
                    }
                    emptyRowChat = rowCount++;
                    if (convertRow != -1) {
                        convertHelpRow = rowCount++;
                    } else {
                        membersSectionRow = rowCount++;
                    }
                    if (info != null && !(info.participants instanceof TLRPC.TL_chatParticipantsForbidden)) {
                        emptyRowChat2 = rowCount++;
                        rowCount += info.participants.participants.size();
                        membersEndRow = rowCount;
                    }
                }
            } else {
                if (!ChatObject.isChannel(currentChat) && info != null && !(info.participants instanceof TLRPC.TL_chatParticipantsForbidden)) {
                    addMemberRow = rowCount++;
                    emptyRowChat2 = rowCount++;
                    rowCount += info.participants.participants.size();
                    membersEndRow = rowCount;
                }
            }
        }
    }

    private void updateProfileData() {
        if (avatarImage == null || nameTextView == null) {
            return;
        }
        if (user_id != 0) {
            TLRPC.User user = MessagesController.getInstance().getUser(user_id);
            TLRPC.FileLocation photo = null;
            TLRPC.FileLocation photoBig = null;
            if (user.photo != null) {
                photo = user.photo.photo_small;
                photoBig = user.photo.photo_big;
            }
            avatarDrawable.setInfo(user);
            avatarImage.setImage(photo, "50_50", avatarDrawable);

            String newString = UserObject.getUserName(user);
            String newString2;
            if (user.id == UserConfig.getClientUserId()) {
                newString2 = LocaleController.getString("ChatYourSelf", R.string.ChatYourSelf);
                newString = LocaleController.getString("ChatYourSelfName", R.string.ChatYourSelfName);
            } else if (user.id == 333000 || user.id == 777000) {
                newString2 = LocaleController.getString("ServiceNotifications", R.string.ServiceNotifications);
            } else if (user.bot) {
                newString2 = LocaleController.getString("Bot", R.string.Bot);
            } else {
                newString2 = LocaleController.formatUserStatus(user);
            }
            for (int a = 0; a < 2; a++) {
                if (nameTextView[a] == null) {
                    continue;
                }
                if (a == 0 && user.id != UserConfig.getClientUserId() && user.id / 1000 != 777 && user.id / 1000 != 333 && user.phone != null && user.phone.length() != 0 && ContactsController.getInstance().contactsDict.get(user.id) == null &&
                        (ContactsController.getInstance().contactsDict.size() != 0 || !ContactsController.getInstance().isLoadingContacts())) {
                    String phoneString = PhoneFormat.getInstance().format("+" + user.phone);
                    if (!nameTextView[a].getText().equals(phoneString)) {
                        nameTextView[a].setText(phoneString);
                    }
                } else {
                    if (!nameTextView[a].getText().equals(newString)) {
                        nameTextView[a].setText(newString);
                    }
                }
                if (!onlineTextView[a].getText().equals(newString2)) {
                    onlineTextView[a].setText(newString2);
                }
                Drawable leftIcon = currentEncryptedChat != null ? Theme.chat_lockIconDrawable : null;
                Drawable rightIcon = null;
                if (a == 0) {
                    rightIcon = MessagesController.getInstance().isDialogMuted(dialog_id != 0 ? dialog_id : (long) user_id) ? Theme.chat_muteIconDrawable : null;
                } else if (user.verified) {
                    rightIcon = new CombinedDrawable(Theme.profile_verifiedDrawable, Theme.profile_verifiedCheckDrawable);
                }
                nameTextView[a].setLeftDrawable(leftIcon);
                nameTextView[a].setRightDrawable(rightIcon);
            }

            avatarImage.getImageReceiver().setVisible(!PhotoViewer.getInstance().isShowingImage(photoBig), false);
        } else if (chat_id != 0) {
            TLRPC.Chat chat = MessagesController.getInstance().getChat(chat_id);
            if (chat != null) {
                currentChat = chat;
            } else {
                chat = currentChat;
            }

            String newString;
            if (ChatObject.isChannel(chat)) {
                if (info == null || !currentChat.megagroup && (info.participants_count == 0 || (currentChat.admin || info.can_view_participants))) {
                    if (currentChat.megagroup) {
                        newString = LocaleController.getString("Loading", R.string.Loading).toLowerCase();
                    } else {
                        if ((chat.flags & TLRPC.CHAT_FLAG_IS_PUBLIC) != 0) {
                            newString = LocaleController.getString("ChannelPublic", R.string.ChannelPublic).toLowerCase();
                        } else {
                            newString = LocaleController.getString("ChannelPrivate", R.string.ChannelPrivate).toLowerCase();
                        }
                    }
                } else {
                    if (currentChat.megagroup && info.participants_count <= 200) {
                        if (onlineCount > 1 && info.participants_count != 0) {
                            newString = String.format("%s, %s", LocaleController.formatPluralString("Members", info.participants_count), LocaleController.formatPluralString("Online", onlineCount));
                        } else {
                            newString = LocaleController.formatPluralString("Members", info.participants_count);
                        }
                    } else {
                        int result[] = new int[1];
                        String shortNumber = LocaleController.formatShortNumber(info.participants_count, result);
                        newString = LocaleController.formatPluralString("Members", result[0]).replace(String.format("%d", result[0]), shortNumber);
                    }
                }
            } else {
                int count = chat.participants_count;
                if (info != null) {
                    count = info.participants.participants.size();
                }
                if (count != 0 && onlineCount > 1) {
                    newString = String.format("%s, %s", LocaleController.formatPluralString("Members", count), LocaleController.formatPluralString("Online", onlineCount));
                } else {
                    newString = LocaleController.formatPluralString("Members", count);
                }
            }

            for (int a = 0; a < 2; a++) {
                if (nameTextView[a] == null) {
                    continue;
                }
                if (chat.title != null && !nameTextView[a].getText().equals(chat.title)) {
                    nameTextView[a].setText(chat.title);
                }
                nameTextView[a].setLeftDrawable(null);
                if (a != 0) {
                    if (chat.verified) {
                        nameTextView[a].setRightDrawable(new CombinedDrawable(Theme.profile_verifiedDrawable, Theme.profile_verifiedCheckDrawable));
                    } else {
                        nameTextView[a].setRightDrawable(null);
                    }
                } else {
                    nameTextView[a].setRightDrawable(MessagesController.getInstance().isDialogMuted((long) -chat_id) ? Theme.chat_muteIconDrawable : null);
                }
                if (currentChat.megagroup && info != null && info.participants_count <= 200 && onlineCount > 0) {
                    if (!onlineTextView[a].getText().equals(newString)) {
                        onlineTextView[a].setText(newString);
                    }
                } else if (a == 0 && ChatObject.isChannel(currentChat) && info != null && info.participants_count != 0 && (currentChat.megagroup || currentChat.broadcast)) {
                    int result[] = new int[1];
                    String shortNumber = LocaleController.formatShortNumber(info.participants_count, result);
                    onlineTextView[a].setText(LocaleController.formatPluralString("Members", result[0]).replace(String.format("%d", result[0]), shortNumber));
                } else {
                    if (!onlineTextView[a].getText().equals(newString)) {
                        onlineTextView[a].setText(newString);
                    }
                }
            }

            TLRPC.FileLocation photo = null;
            TLRPC.FileLocation photoBig = null;
            if (chat.photo != null) {
                photo = chat.photo.photo_small;
                photoBig = chat.photo.photo_big;
            }
            avatarDrawable.setInfo(chat);
            avatarImage.setImage(photo, "50_50", avatarDrawable);
            avatarImage.getImageReceiver().setVisible(!PhotoViewer.getInstance().isShowingImage(photoBig), false);
        }
    }

    private void createActionBarMenu() {
        ActionBarMenu menu = actionBar.createMenu();
        menu.clearItems();
        animatingItem = null;

        ActionBarMenuItem item = null;
        if (user_id != 0) {
            if (UserConfig.getClientUserId() != user_id) {
                TLRPC.TL_userFull userFull = MessagesController.getInstance().getUserFull(user_id);
                if (MessagesController.getInstance().callsEnabled && userFull != null && userFull.phone_calls_available) {
                    callItem = menu.addItem(call_item, R.drawable.ic_call_white_24dp);
                }
                if (ContactsController.getInstance().contactsDict.get(user_id) == null) {
                    TLRPC.User user = MessagesController.getInstance().getUser(user_id);
                    if (user == null) {
                        return;
                    }
                    item = menu.addItem(10, R.drawable.ic_ab_other);
                    if (user.bot) {
                        if (!user.bot_nochats) {
                            item.addSubItem(invite_to_group, LocaleController.getString("BotInvite", R.string.BotInvite));
                        }
                        item.addSubItem(share, LocaleController.getString("BotShare", R.string.BotShare));
                    }

                    if (user.phone != null && user.phone.length() != 0) {
                        item.addSubItem(add_contact, LocaleController.getString("AddContact", R.string.AddContact));
                        item.addSubItem(share_contact, LocaleController.getString("ShareContact", R.string.ShareContact));
                        item.addSubItem(block_contact, !userBlocked ? LocaleController.getString("BlockContact", R.string.BlockContact) : LocaleController.getString("Unblock", R.string.Unblock));
                    } else {
                        if (user.bot) {
                            item.addSubItem(block_contact, !userBlocked ? LocaleController.getString("BotStop", R.string.BotStop) : LocaleController.getString("BotRestart", R.string.BotRestart));
                        } else {
                            item.addSubItem(block_contact, !userBlocked ? LocaleController.getString("BlockContact", R.string.BlockContact) : LocaleController.getString("Unblock", R.string.Unblock));
                        }
                    }
                } else {
                    item = menu.addItem(10, R.drawable.ic_ab_other);
                    item.addSubItem(share_contact, LocaleController.getString("ShareContact", R.string.ShareContact));
                    item.addSubItem(block_contact, !userBlocked ? LocaleController.getString("BlockContact", R.string.BlockContact) : LocaleController.getString("Unblock", R.string.Unblock));
                    item.addSubItem(edit_contact, LocaleController.getString("EditContact", R.string.EditContact));
                    item.addSubItem(delete_contact, LocaleController.getString("DeleteContact", R.string.DeleteContact));
                }
            } else {
                item = menu.addItem(10, R.drawable.ic_ab_other);
                item.addSubItem(share_contact, LocaleController.getString("ShareContact", R.string.ShareContact));
            }
        } else if (chat_id != 0) {
            if (chat_id > 0) {
                TLRPC.Chat chat = MessagesController.getInstance().getChat(chat_id);
                if (writeButton != null) {
                    boolean isChannel = ChatObject.isChannel(currentChat);
                    if (isChannel && !currentChat.creator && (!currentChat.megagroup || !currentChat.editor) || !isChannel && !currentChat.admin && !currentChat.creator && currentChat.admins_enabled) {
                        writeButton.setImageResource(R.drawable.floating_message);
                        writeButton.setPadding(0, AndroidUtilities.dp(3), 0, 0);
                    } else {
                        writeButton.setImageResource(R.drawable.floating_camera);
                        writeButton.setPadding(0, 0, 0, 0);
                    }
                }
                if (ChatObject.isChannel(chat)) {
                    if (chat.creator || chat.megagroup && chat.editor) {
                        item = menu.addItem(10, R.drawable.ic_ab_other);
                        item.addSubItem(edit_channel, LocaleController.getString("ChannelEdit", R.string.ChannelEdit));
                    }
                    if (!chat.creator && !chat.left && !chat.kicked && chat.megagroup) {
                        if (item == null) {
                            item = menu.addItem(10, R.drawable.ic_ab_other);
                        }
                        item.addSubItem(leave_group, LocaleController.getString("LeaveMegaMenu", R.string.LeaveMegaMenu));
                    }
                } else {
                    item = menu.addItem(10, R.drawable.ic_ab_other);
                    if (chat.creator && chat_id > 0) {
                        item.addSubItem(set_admins, LocaleController.getString("SetAdmins", R.string.SetAdmins));
                    }
                    if (!chat.admins_enabled || chat.creator || chat.admin) {
                        item.addSubItem(edit_name, LocaleController.getString("EditName", R.string.EditName));
                    }
                    if (chat.creator && (info == null || info.participants.participants.size() > 0)) {
                        item.addSubItem(convert_to_supergroup, LocaleController.getString("ConvertGroupMenu", R.string.ConvertGroupMenu));
                    }
                    item.addSubItem(leave_group, LocaleController.getString("DeleteAndExit", R.string.DeleteAndExit));
                }
            } else {
                item = menu.addItem(10, R.drawable.ic_ab_other);
                item.addSubItem(edit_name, LocaleController.getString("EditName", R.string.EditName));
            }
        }
        if (item == null) {
            item = menu.addItem(10, R.drawable.ic_ab_other);
        }
        item.addSubItem(add_shortcut, LocaleController.getString("AddShortcut", R.string.AddShortcut));
    }

    @Override
    protected void onDialogDismiss(Dialog dialog) {
        if (listView != null) {
            listView.invalidateViews();
        }
    }

    @Override
    public void didSelectDialog(DialogsActivity fragment, long dialog_id, boolean param) {
        if (dialog_id != 0) {
            Bundle args = new Bundle();
            args.putBoolean("scrollToTopOnResume", true);
            int lower_part = (int) dialog_id;
            if (lower_part != 0) {
                if (lower_part > 0) {
                    args.putInt("user_id", lower_part);
                } else if (lower_part < 0) {
                    args.putInt("chat_id", -lower_part);
                }
            } else {
                args.putInt("enc_id", (int) (dialog_id >> 32));
            }
            if (!MessagesController.checkCanOpenChat(args, fragment)) {
                return;
            }

            NotificationCenter.getInstance().removeObserver(this, NotificationCenter.closeChats);
            NotificationCenter.getInstance().postNotificationName(NotificationCenter.closeChats);
            presentFragment(new ChatActivity(args), true);
            removeSelfFromStack();
            TLRPC.User user = MessagesController.getInstance().getUser(user_id);
            SendMessagesHelper.getInstance().sendMessage(user, dialog_id, null, null, null);
        }
    }

    @Override
    public void onRequestPermissionsResultFragment(int requestCode, String[] permissions, int[] grantResults) {
        if (requestCode == 101) {
            final TLRPC.User user = MessagesController.getInstance().getUser(user_id);
            if (user == null) {
                return;
            }
            if (grantResults.length > 0 && grantResults[0] == PackageManager.PERMISSION_GRANTED) {
                VoIPHelper.startCall(user, getParentActivity(), MessagesController.getInstance().getUserFull(user.id));
            } else {
                VoIPHelper.permissionDenied(getParentActivity(), null);
            }
        }
    }

    private class ListAdapter extends RecyclerListView.SelectionAdapter {

        private Context mContext;

        public ListAdapter(Context context) {
            mContext = context;
        }

        @Override
        public RecyclerView.ViewHolder onCreateViewHolder(ViewGroup parent, int viewType) {
            View view = null;
            switch (viewType) {
                case 0:
                    view = new EmptyCell(mContext);
                    break;
                case 1:
                    view = new DividerCell(mContext);
                    view.setPadding(AndroidUtilities.dp(72), 0, 0, 0);
                    break;
                case 2:
                    view = new TextDetailCell(mContext);
                    break;
                case 3:
                    view = new TextCell(mContext);
                    break;
                case 4:
                    view = new UserCell(mContext, 61, 0, true);
                    break;
                case 5: {
                    view = new ShadowSectionCell(mContext);
                    Drawable drawable = Theme.getThemedDrawable(mContext, R.drawable.greydivider, Theme.key_windowBackgroundGrayShadow);
                    CombinedDrawable combinedDrawable = new CombinedDrawable(new ColorDrawable(Theme.getColor(Theme.key_windowBackgroundGray)), drawable);
                    combinedDrawable.setFullsize(true);
                    view.setBackgroundDrawable(combinedDrawable);
                    break;
                }
                case 6: {
                    view = new TextInfoPrivacyCell(mContext);
                    TextInfoPrivacyCell cell = (TextInfoPrivacyCell) view;
                    Drawable drawable = Theme.getThemedDrawable(mContext, R.drawable.greydivider, Theme.key_windowBackgroundGrayShadow);
                    CombinedDrawable combinedDrawable = new CombinedDrawable(new ColorDrawable(Theme.getColor(Theme.key_windowBackgroundGray)), drawable);
                    combinedDrawable.setFullsize(true);
                    cell.setBackgroundDrawable(combinedDrawable);
                    cell.setText(AndroidUtilities.replaceTags(LocaleController.formatString("ConvertGroupInfo", R.string.ConvertGroupInfo, LocaleController.formatPluralString("Members", MessagesController.getInstance().maxMegagroupCount))));
                    break;
                }
                case 7:
                    view = new LoadingCell(mContext);
                    break;
                case 8:
                    view = new AboutLinkCell(mContext);
                    ((AboutLinkCell) view).setDelegate(new AboutLinkCell.AboutLinkCellDelegate() {
                        @Override
                        public void didPressUrl(String url) {
                            if (url.startsWith("@")) {
                                MessagesController.openByUserName(url.substring(1), ProfileActivity.this, 0);
                            } else if (url.startsWith("#")) {
                                DialogsActivity fragment = new DialogsActivity(null);
                                fragment.setSearchString(url);
                                presentFragment(fragment);
                            } else if (url.startsWith("/")) {
                                if (parentLayout.fragmentsStack.size() > 1) {
                                    BaseFragment previousFragment = parentLayout.fragmentsStack.get(parentLayout.fragmentsStack.size() - 2);
                                    if (previousFragment instanceof ChatActivity) {
                                        finishFragment();
                                        ((ChatActivity) previousFragment).chatActivityEnterView.setCommand(null, url, false, false);
                                    }
                                }
                            }
                        }
                    });
                    break;
            }
            view.setLayoutParams(new RecyclerView.LayoutParams(RecyclerView.LayoutParams.MATCH_PARENT, RecyclerView.LayoutParams.WRAP_CONTENT));
            return new RecyclerListView.Holder(view);
        }

        @Override
        public void onBindViewHolder(RecyclerView.ViewHolder holder, int i) {
            boolean checkBackground = true;
            switch (holder.getItemViewType()) {
                case 0:
                    if (i == emptyRowChat || i == emptyRowChat2) {
                        ((EmptyCell) holder.itemView).setHeight(AndroidUtilities.dp(8));
                    } else {
                        ((EmptyCell) holder.itemView).setHeight(AndroidUtilities.dp(36));
                    }
                    break;
                case 2:
                    TextDetailCell textDetailCell = (TextDetailCell) holder.itemView;
                    if (i == phoneRow) {
                        String text;
                        final TLRPC.User user = MessagesController.getInstance().getUser(user_id);
                        if (user.phone != null && user.phone.length() != 0) {
                            text = PhoneFormat.getInstance().format("+" + user.phone);
                        } else {
                            text = LocaleController.getString("NumberUnknown", R.string.NumberUnknown);
                        }
                        textDetailCell.setTextAndValueAndIcon(text, LocaleController.getString("PhoneMobile", R.string.PhoneMobile), R.drawable.profile_phone);
                    } else if (i == usernameRow) {
                        String text;
                        final TLRPC.User user = MessagesController.getInstance().getUser(user_id);
                        if (user != null && user.username != null && user.username.length() != 0) {
                            text = "@" + user.username;
                        } else {
                            text = "-";
                        }
                        textDetailCell.setTextAndValue(text, LocaleController.getString("Username", R.string.Username));
                    } else if (i == channelNameRow) {
                        String text;
                        if (currentChat != null && currentChat.username != null && currentChat.username.length() != 0) {
                            text = "@" + currentChat.username;
                        } else {
                            text = "-";
                        }
                        textDetailCell.setTextAndValue(text, MessagesController.getInstance().linkPrefix + "/" + currentChat.username);
                    }
                    break;
                case 3:
                    TextCell textCell = (TextCell) holder.itemView;
                    textCell.setTextColor(Theme.getColor(Theme.key_windowBackgroundWhiteBlackText));
                    textCell.setTag(Theme.key_windowBackgroundWhiteBlackText);

                    if (i == sharedMediaRow) {
                        String value;
                        if (totalMediaCount == -1) {
                            value = LocaleController.getString("Loading", R.string.Loading);
                        } else {
                            value = String.format("%d", totalMediaCount + (totalMediaCountMerge != -1 ? totalMediaCountMerge : 0));
                        }
                        if (user_id != 0 && UserConfig.getClientUserId() == user_id) {
                            textCell.setTextAndValueAndIcon(LocaleController.getString("SharedMedia", R.string.SharedMedia), value, R.drawable.profile_list);
                        } else {
                            textCell.setTextAndValue(LocaleController.getString("SharedMedia", R.string.SharedMedia), value);
                        }
                    } else if (i == groupsInCommonRow) {
                        TLRPC.TL_userFull userFull = MessagesController.getInstance().getUserFull(user_id);
                        textCell.setTextAndValue(LocaleController.getString("GroupsInCommon", R.string.GroupsInCommon), String.format("%d", userFull != null ? userFull.common_chats_count : 0));
                    } else if (i == settingsTimerRow) {
                        TLRPC.EncryptedChat encryptedChat = MessagesController.getInstance().getEncryptedChat((int) (dialog_id >> 32));
                        String value;
                        if (encryptedChat.ttl == 0) {
                            value = LocaleController.getString("ShortMessageLifetimeForever", R.string.ShortMessageLifetimeForever);
                        } else {
                            value = LocaleController.formatTTLString(encryptedChat.ttl);
                        }
                        textCell.setTextAndValue(LocaleController.getString("MessageLifetime", R.string.MessageLifetime), value);
                    } else if (i == settingsNotificationsRow) {
                        SharedPreferences preferences = ApplicationLoader.applicationContext.getSharedPreferences("Notifications", Activity.MODE_PRIVATE);
                        boolean enabled;
                        long did;
                        if (dialog_id != 0) {
                            did = dialog_id;
                        } else if (user_id != 0) {
                            did = user_id;
                        } else {
                            did = -chat_id;
                        }

                        boolean custom = preferences.getBoolean("custom_" + did, false);
                        boolean hasOverride = preferences.contains("notify2_" + did);
                        int value = preferences.getInt("notify2_" + did, 0);
                        int delta = preferences.getInt("notifyuntil_" + did, 0);
                        String val;
                        if (value == 3 && delta != Integer.MAX_VALUE) {
                            delta -= ConnectionsManager.getInstance().getCurrentTime();
                            if (delta <= 0) {
                                if (custom) {
                                    val = LocaleController.getString("NotificationsCustom", R.string.NotificationsCustom);
                                } else {
                                    val = LocaleController.getString("NotificationsOn", R.string.NotificationsOn);
                                }
                            } else if (delta < 60 * 60) {
                                val = LocaleController.formatString("WillUnmuteIn", R.string.WillUnmuteIn, LocaleController.formatPluralString("Minutes", delta / 60));
                            } else if (delta < 60 * 60 * 24) {
                                val = LocaleController.formatString("WillUnmuteIn", R.string.WillUnmuteIn, LocaleController.formatPluralString("Hours", (int) Math.ceil(delta / 60.0f / 60)));
                            } else if (delta < 60 * 60 * 24 * 365) {
                                val = LocaleController.formatString("WillUnmuteIn", R.string.WillUnmuteIn, LocaleController.formatPluralString("Days", (int) Math.ceil(delta / 60.0f / 60 / 24)));
                            } else {
                                val = null;
                            }
                        } else {
                            if (value == 0) {
                                if (hasOverride) {
                                    enabled = true;
                                } else {
                                    if ((int) did < 0) {
                                        enabled = preferences.getBoolean("EnableGroup", true);
                                    } else {
                                        enabled = preferences.getBoolean("EnableAll", true);
                                    }
                                }
                            } else if (value == 1) {
                                enabled = true;
                            } else if (value == 2) {
                                enabled = false;
                            } else {
                                enabled = false;
                            }
                            if (enabled && custom) {
                                val = LocaleController.getString("NotificationsCustom", R.string.NotificationsCustom);
                            } else {
                                val = enabled ? LocaleController.getString("NotificationsOn", R.string.NotificationsOn) : LocaleController.getString("NotificationsOff", R.string.NotificationsOff);
                            }
                        }
                        if (val != null) {
                            textCell.setTextAndValueAndIcon(LocaleController.getString("Notifications", R.string.Notifications), val, R.drawable.profile_list);
                        } else {
                            textCell.setTextAndValueAndIcon(LocaleController.getString("Notifications", R.string.Notifications), LocaleController.getString("NotificationsOff", R.string.NotificationsOff), R.drawable.profile_list);
                        }
                    } else if (i == startSecretChatRow) {
<<<<<<< HEAD
                        //CloudVeil Start
                        if (!Constants.LOCK_DISABLE_SECRET_CHAT) {
                            textCell.setText(LocaleController.getString("StartEncryptedChat", R.string.StartEncryptedChat));
                            textCell.setTextColor(0xff37a919);
                        }
                        //CloudVeil. End
=======
                        textCell.setText(LocaleController.getString("StartEncryptedChat", R.string.StartEncryptedChat));
                        textCell.setTag(Theme.key_windowBackgroundWhiteGreenText2);
                        textCell.setTextColor(Theme.getColor(Theme.key_windowBackgroundWhiteGreenText2));
>>>>>>> 6a1cf64f
                    } else if (i == settingsKeyRow) {
                        IdenticonDrawable identiconDrawable = new IdenticonDrawable();
                        TLRPC.EncryptedChat encryptedChat = MessagesController.getInstance().getEncryptedChat((int) (dialog_id >> 32));
                        identiconDrawable.setEncryptedChat(encryptedChat);
                        textCell.setTextAndValueDrawable(LocaleController.getString("EncryptionKey", R.string.EncryptionKey), identiconDrawable);
                    } else if (i == leaveChannelRow) {
                        textCell.setTag(Theme.key_windowBackgroundWhiteRedText5);
                        textCell.setTextColor(Theme.getColor(Theme.key_windowBackgroundWhiteRedText5));
                        textCell.setText(LocaleController.getString("LeaveChannel", R.string.LeaveChannel));
                    } else if (i == convertRow) {
                        textCell.setText(LocaleController.getString("UpgradeGroup", R.string.UpgradeGroup));
                        textCell.setTag(Theme.key_windowBackgroundWhiteGreenText2);
                        textCell.setTextColor(Theme.getColor(Theme.key_windowBackgroundWhiteGreenText2));
                    } else if (i == membersRow) {
                        if (info != null) {
                            textCell.setTextAndValue(LocaleController.getString("ChannelMembers", R.string.ChannelMembers), String.format("%d", info.participants_count));
                        } else {
                            textCell.setText(LocaleController.getString("ChannelMembers", R.string.ChannelMembers));
                        }
                    } else if (i == managementRow) {
                        if (info != null) {
                            textCell.setTextAndValue(LocaleController.getString("ChannelAdministrators", R.string.ChannelAdministrators), String.format("%d", info.admins_count));
                        } else {
                            textCell.setText(LocaleController.getString("ChannelAdministrators", R.string.ChannelAdministrators));
                        }
                    } else if (i == blockedUsersRow) {
                        if (info != null) {
                            textCell.setTextAndValue(LocaleController.getString("ChannelBlockedUsers", R.string.ChannelBlockedUsers), String.format("%d", info.kicked_count));
                        } else {
                            textCell.setText(LocaleController.getString("ChannelBlockedUsers", R.string.ChannelBlockedUsers));
                        }
                    } else if (i == addMemberRow) {
                        if (chat_id > 0) {
                            textCell.setText(LocaleController.getString("AddMember", R.string.AddMember));
                        } else {
                            textCell.setText(LocaleController.getString("AddRecipient", R.string.AddRecipient));
                        }
                    }
                    break;
                case 4:
                    UserCell userCell = ((UserCell) holder.itemView);
                    TLRPC.ChatParticipant part;
                    if (!sortedUsers.isEmpty()) {
                        part = info.participants.participants.get(sortedUsers.get(i - emptyRowChat2 - 1));
                    } else {
                        part = info.participants.participants.get(i - emptyRowChat2 - 1);
                    }
                    if (part != null) {
                        if (part instanceof TLRPC.TL_chatChannelParticipant) {
                            TLRPC.ChannelParticipant channelParticipant = ((TLRPC.TL_chatChannelParticipant) part).channelParticipant;
                            if (channelParticipant instanceof TLRPC.TL_channelParticipantCreator) {
                                userCell.setIsAdmin(1);
                            } else if (channelParticipant instanceof TLRPC.TL_channelParticipantEditor || channelParticipant instanceof TLRPC.TL_channelParticipantModerator) {
                                userCell.setIsAdmin(2);
                            } else {
                                userCell.setIsAdmin(0);
                            }
                        } else {
                            if (part instanceof TLRPC.TL_chatParticipantCreator) {
                                userCell.setIsAdmin(1);
                            } else if (currentChat.admins_enabled && part instanceof TLRPC.TL_chatParticipantAdmin) {
                                userCell.setIsAdmin(2);
                            } else {
                                userCell.setIsAdmin(0);
                            }
                        }
                        userCell.setData(MessagesController.getInstance().getUser(part.user_id), null, null, i == emptyRowChat2 + 1 ? R.drawable.menu_newgroup : 0);
                    }
                    break;
                case 8:
                    AboutLinkCell aboutLinkCell = (AboutLinkCell) holder.itemView;
                    if (i == userInfoRow) {
                        TLRPC.TL_userFull userFull = MessagesController.getInstance().getUserFull(user_id);
                        String about = userFull != null ? userFull.about : null;
                        aboutLinkCell.setTextAndIcon(about, R.drawable.profile_info);
                    } else if (i == channelInfoRow) {
                        String text = info.about;
                        while (text.contains("\n\n\n")) {
                            text = text.replace("\n\n\n", "\n\n");
                        }
                        aboutLinkCell.setTextAndIcon(text, R.drawable.profile_info);
                    }
                    break;
            }
        }

        @Override
        public boolean isEnabled(RecyclerView.ViewHolder holder) {
            int i = holder.getAdapterPosition();
            if (user_id != 0) {
                return i == phoneRow || i == settingsTimerRow || i == settingsKeyRow || i == settingsNotificationsRow ||
                        i == sharedMediaRow || i == startSecretChatRow || i == usernameRow || i == userInfoRow || i == groupsInCommonRow;
            } else if (chat_id != 0) {
                return i == convertRow || i == settingsNotificationsRow || i == sharedMediaRow || i > emptyRowChat2 && i < membersEndRow ||
                        i == addMemberRow || i == channelNameRow || i == leaveChannelRow || i == membersRow || i == managementRow ||
                        i == blockedUsersRow || i == channelInfoRow;
            }
            return false;
        }

        @Override
        public int getItemCount() {
            return rowCount;
        }

        @Override
        public int getItemViewType(int i) {
            if (i == emptyRow || i == emptyRowChat || i == emptyRowChat2) {
                return 0;
            } else if (i == sectionRow || i == userSectionRow) {
                return 1;
            } else if (i == phoneRow || i == usernameRow || i == channelNameRow) {
                return 2;
            } else if (i == leaveChannelRow || i == sharedMediaRow || i == settingsTimerRow || i == settingsNotificationsRow || i == startSecretChatRow || i == settingsKeyRow || i == membersRow || i == managementRow || i == blockedUsersRow || i == convertRow || i == addMemberRow || i == groupsInCommonRow) {
                return 3;
            } else if (i > emptyRowChat2 && i < membersEndRow) {
                return 4;
            } else if (i == membersSectionRow) {
                return 5;
            } else if (i == convertHelpRow) {
                return 6;
            } else if (i == loadMoreMembersRow) {
                return 7;
            } else if (i == userInfoRow || i == channelInfoRow) {
                return 8;
            }
            return 0;
        }
    }

    @Override
    public ThemeDescription[] getThemeDescriptions() {
        ThemeDescription.ThemeDescriptionDelegate сellDelegate = new ThemeDescription.ThemeDescriptionDelegate() {
            @Override
            public void didSetColor(int color) {
                int count = listView.getChildCount();
                for (int a = 0; a < count; a++) {
                    View child = listView.getChildAt(a);
                    if (child instanceof UserCell) {
                        ((UserCell) child).update(0);
                    }
                }
            }
        };
        return new ThemeDescription[]{
                new ThemeDescription(listView, ThemeDescription.FLAG_BACKGROUND, null, null, null, null, Theme.key_windowBackgroundWhite),
                new ThemeDescription(actionBar, ThemeDescription.FLAG_AB_SUBMENUBACKGROUND, null, null, null, null, Theme.key_actionBarDefaultSubmenuBackground),
                new ThemeDescription(actionBar, ThemeDescription.FLAG_AB_SUBMENUITEM, null, null, null, null, Theme.key_actionBarDefaultSubmenuItem),

                new ThemeDescription(actionBar, ThemeDescription.FLAG_BACKGROUND, null, null, null, null, Theme.key_avatar_backgroundActionBarBlue),
                new ThemeDescription(listView, ThemeDescription.FLAG_LISTGLOWCOLOR, null, null, null, null, Theme.key_avatar_backgroundActionBarBlue),
                new ThemeDescription(topView, ThemeDescription.FLAG_BACKGROUND, null, null, null, null, Theme.key_avatar_backgroundActionBarBlue),
                new ThemeDescription(actionBar, ThemeDescription.FLAG_AB_SELECTORCOLOR, null, null, null, null, Theme.key_avatar_actionBarSelectorBlue),
                new ThemeDescription(nameTextView[1], ThemeDescription.FLAG_TEXTCOLOR, null, null, null, null, Theme.key_profile_title),
                new ThemeDescription(onlineTextView[1], ThemeDescription.FLAG_TEXTCOLOR, null, null, null, null, Theme.key_avatar_subtitleInProfileBlue),

                new ThemeDescription(actionBar, ThemeDescription.FLAG_BACKGROUND, null, null, null, null, Theme.key_avatar_backgroundActionBarRed),
                new ThemeDescription(listView, ThemeDescription.FLAG_LISTGLOWCOLOR, null, null, null, null, Theme.key_avatar_backgroundActionBarRed),
                new ThemeDescription(topView, ThemeDescription.FLAG_BACKGROUND, null, null, null, null, Theme.key_avatar_backgroundActionBarRed),
                new ThemeDescription(actionBar, ThemeDescription.FLAG_AB_SELECTORCOLOR, null, null, null, null, Theme.key_avatar_actionBarSelectorRed),
                new ThemeDescription(onlineTextView[1], ThemeDescription.FLAG_TEXTCOLOR, null, null, null, null, Theme.key_avatar_subtitleInProfileRed),
                new ThemeDescription(actionBar, ThemeDescription.FLAG_AB_ITEMSCOLOR, null, null, null, null, Theme.key_avatar_actionBarIconRed),

                new ThemeDescription(actionBar, ThemeDescription.FLAG_BACKGROUND, null, null, null, null, Theme.key_avatar_backgroundActionBarOrange),
                new ThemeDescription(listView, ThemeDescription.FLAG_LISTGLOWCOLOR, null, null, null, null, Theme.key_avatar_backgroundActionBarOrange),
                new ThemeDescription(topView, ThemeDescription.FLAG_BACKGROUND, null, null, null, null, Theme.key_avatar_backgroundActionBarOrange),
                new ThemeDescription(actionBar, ThemeDescription.FLAG_AB_SELECTORCOLOR, null, null, null, null, Theme.key_avatar_actionBarSelectorOrange),
                new ThemeDescription(onlineTextView[1], ThemeDescription.FLAG_TEXTCOLOR, null, null, null, null, Theme.key_avatar_subtitleInProfileOrange),
                new ThemeDescription(actionBar, ThemeDescription.FLAG_AB_ITEMSCOLOR, null, null, null, null, Theme.key_avatar_actionBarIconOrange),

                new ThemeDescription(actionBar, ThemeDescription.FLAG_BACKGROUND, null, null, null, null, Theme.key_avatar_backgroundActionBarViolet),
                new ThemeDescription(listView, ThemeDescription.FLAG_LISTGLOWCOLOR, null, null, null, null, Theme.key_avatar_backgroundActionBarViolet),
                new ThemeDescription(topView, ThemeDescription.FLAG_BACKGROUND, null, null, null, null, Theme.key_avatar_backgroundActionBarViolet),
                new ThemeDescription(actionBar, ThemeDescription.FLAG_AB_SELECTORCOLOR, null, null, null, null, Theme.key_avatar_actionBarSelectorViolet),
                new ThemeDescription(onlineTextView[1], ThemeDescription.FLAG_TEXTCOLOR, null, null, null, null, Theme.key_avatar_subtitleInProfileViolet),
                new ThemeDescription(actionBar, ThemeDescription.FLAG_AB_ITEMSCOLOR, null, null, null, null, Theme.key_avatar_actionBarIconViolet),

                new ThemeDescription(actionBar, ThemeDescription.FLAG_BACKGROUND, null, null, null, null, Theme.key_avatar_backgroundActionBarGreen),
                new ThemeDescription(listView, ThemeDescription.FLAG_LISTGLOWCOLOR, null, null, null, null, Theme.key_avatar_backgroundActionBarGreen),
                new ThemeDescription(topView, ThemeDescription.FLAG_BACKGROUND, null, null, null, null, Theme.key_avatar_backgroundActionBarGreen),
                new ThemeDescription(actionBar, ThemeDescription.FLAG_AB_SELECTORCOLOR, null, null, null, null, Theme.key_avatar_actionBarSelectorGreen),
                new ThemeDescription(onlineTextView[1], ThemeDescription.FLAG_TEXTCOLOR, null, null, null, null, Theme.key_avatar_subtitleInProfileGreen),
                new ThemeDescription(actionBar, ThemeDescription.FLAG_AB_ITEMSCOLOR, null, null, null, null, Theme.key_avatar_actionBarIconGreen),

                new ThemeDescription(actionBar, ThemeDescription.FLAG_BACKGROUND, null, null, null, null, Theme.key_avatar_backgroundActionBarCyan),
                new ThemeDescription(listView, ThemeDescription.FLAG_LISTGLOWCOLOR, null, null, null, null, Theme.key_avatar_backgroundActionBarCyan),
                new ThemeDescription(topView, ThemeDescription.FLAG_BACKGROUND, null, null, null, null, Theme.key_avatar_backgroundActionBarCyan),
                new ThemeDescription(actionBar, ThemeDescription.FLAG_AB_SELECTORCOLOR, null, null, null, null, Theme.key_avatar_actionBarSelectorCyan),
                new ThemeDescription(onlineTextView[1], ThemeDescription.FLAG_TEXTCOLOR, null, null, null, null, Theme.key_avatar_subtitleInProfileCyan),
                new ThemeDescription(actionBar, ThemeDescription.FLAG_AB_ITEMSCOLOR, null, null, null, null, Theme.key_avatar_actionBarIconCyan),

                new ThemeDescription(actionBar, ThemeDescription.FLAG_BACKGROUND, null, null, null, null, Theme.key_avatar_backgroundActionBarPink),
                new ThemeDescription(listView, ThemeDescription.FLAG_LISTGLOWCOLOR, null, null, null, null, Theme.key_avatar_backgroundActionBarPink),
                new ThemeDescription(topView, ThemeDescription.FLAG_BACKGROUND, null, null, null, null, Theme.key_avatar_backgroundActionBarPink),
                new ThemeDescription(actionBar, ThemeDescription.FLAG_AB_SELECTORCOLOR, null, null, null, null, Theme.key_avatar_actionBarSelectorPink),
                new ThemeDescription(onlineTextView[1], ThemeDescription.FLAG_TEXTCOLOR, null, null, null, null, Theme.key_avatar_subtitleInProfilePink),
                new ThemeDescription(actionBar, ThemeDescription.FLAG_AB_ITEMSCOLOR, null, null, null, null, Theme.key_avatar_actionBarIconPink),

                new ThemeDescription(listView, ThemeDescription.FLAG_SELECTOR, null, null, null, null, Theme.key_listSelector),

                new ThemeDescription(listView, 0, new Class[]{View.class}, Theme.dividerPaint, null, null, Theme.key_divider),

                new ThemeDescription(listView, ThemeDescription.FLAG_BACKGROUNDFILTER, new Class[]{ShadowSectionCell.class}, null, null, null, Theme.key_windowBackgroundGrayShadow),

                new ThemeDescription(avatarImage, 0, null, null, new Drawable[]{Theme.avatar_photoDrawable, Theme.avatar_broadcastDrawable}, null, Theme.key_avatar_text),
                new ThemeDescription(avatarImage, 0, null, null, new Drawable[]{avatarDrawable}, null, Theme.key_avatar_backgroundInProfileRed),
                new ThemeDescription(avatarImage, 0, null, null, new Drawable[]{avatarDrawable}, null, Theme.key_avatar_backgroundInProfileOrange),
                new ThemeDescription(avatarImage, 0, null, null, new Drawable[]{avatarDrawable}, null, Theme.key_avatar_backgroundInProfileViolet),
                new ThemeDescription(avatarImage, 0, null, null, new Drawable[]{avatarDrawable}, null, Theme.key_avatar_backgroundInProfileGreen),
                new ThemeDescription(avatarImage, 0, null, null, new Drawable[]{avatarDrawable}, null, Theme.key_avatar_backgroundInProfileCyan),
                new ThemeDescription(avatarImage, 0, null, null, new Drawable[]{avatarDrawable}, null, Theme.key_avatar_backgroundInProfileBlue),
                new ThemeDescription(avatarImage, 0, null, null, new Drawable[]{avatarDrawable}, null, Theme.key_avatar_backgroundInProfilePink),

                new ThemeDescription(writeButton, ThemeDescription.FLAG_IMAGECOLOR, null, null, null, null, Theme.key_profile_actionIcon),
                new ThemeDescription(writeButton, ThemeDescription.FLAG_BACKGROUNDFILTER, null, null, null, null, Theme.key_profile_actionBackground),
                new ThemeDescription(writeButton, ThemeDescription.FLAG_BACKGROUNDFILTER | ThemeDescription.FLAG_DRAWABLESELECTEDSTATE, null, null, null, null, Theme.key_profile_actionPressedBackground),

                new ThemeDescription(listView, ThemeDescription.FLAG_CHECKTAG, new Class[]{TextCell.class}, new String[]{"textView"}, null, null, null, Theme.key_windowBackgroundWhiteBlackText),
                new ThemeDescription(listView, ThemeDescription.FLAG_CHECKTAG, new Class[]{TextCell.class}, new String[]{"textView"}, null, null, null, Theme.key_windowBackgroundWhiteGreenText2),
                new ThemeDescription(listView, ThemeDescription.FLAG_CHECKTAG, new Class[]{TextCell.class}, new String[]{"textView"}, null, null, null, Theme.key_windowBackgroundWhiteRedText5),
                new ThemeDescription(listView, 0, new Class[]{TextCell.class}, new String[]{"valueTextView"}, null, null, null, Theme.key_windowBackgroundWhiteValueText),
                new ThemeDescription(listView, 0, new Class[]{TextCell.class}, new String[]{"imageView"}, null, null, null, Theme.key_windowBackgroundWhiteGrayIcon),

                new ThemeDescription(listView, 0, new Class[]{TextDetailCell.class}, new String[]{"textView"}, null, null, null, Theme.key_windowBackgroundWhiteBlackText),
                new ThemeDescription(listView, 0, new Class[]{TextDetailCell.class}, new String[]{"valueImageView"}, null, null, null, Theme.key_windowBackgroundWhiteGrayIcon),
                new ThemeDescription(listView, 0, new Class[]{TextDetailCell.class}, new String[]{"imageView"}, null, null, null, Theme.key_windowBackgroundWhiteGrayIcon),

                new ThemeDescription(listView, ThemeDescription.FLAG_CHECKTAG, new Class[]{UserCell.class}, new String[]{"adminImage"}, null, null, null, Theme.key_profile_creatorIcon),
                new ThemeDescription(listView, ThemeDescription.FLAG_CHECKTAG, new Class[]{UserCell.class}, new String[]{"adminImage"}, null, null, null, Theme.key_profile_adminIcon),
                new ThemeDescription(listView, 0, new Class[]{UserCell.class}, new String[]{"nameTextView"}, null, null, null, Theme.key_windowBackgroundWhiteBlackText),
                new ThemeDescription(listView, 0, new Class[]{UserCell.class}, new String[]{"statusColor"}, null, null, сellDelegate, Theme.key_windowBackgroundWhiteGrayText),
                new ThemeDescription(listView, 0, new Class[]{UserCell.class}, new String[]{"statusOnlineColor"}, null, null, сellDelegate, Theme.key_windowBackgroundWhiteBlueText),
                new ThemeDescription(listView, 0, new Class[]{UserCell.class}, null, new Drawable[]{Theme.avatar_photoDrawable, Theme.avatar_broadcastDrawable}, null, Theme.key_avatar_text),
                new ThemeDescription(null, 0, null, null, null, сellDelegate, Theme.key_avatar_backgroundRed),
                new ThemeDescription(null, 0, null, null, null, сellDelegate, Theme.key_avatar_backgroundOrange),
                new ThemeDescription(null, 0, null, null, null, сellDelegate, Theme.key_avatar_backgroundViolet),
                new ThemeDescription(null, 0, null, null, null, сellDelegate, Theme.key_avatar_backgroundGreen),
                new ThemeDescription(null, 0, null, null, null, сellDelegate, Theme.key_avatar_backgroundCyan),
                new ThemeDescription(null, 0, null, null, null, сellDelegate, Theme.key_avatar_backgroundBlue),
                new ThemeDescription(null, 0, null, null, null, сellDelegate, Theme.key_avatar_backgroundPink),

                new ThemeDescription(listView, 0, new Class[]{LoadingCell.class}, new String[]{"progressBar"}, null, null, null, Theme.key_progressCircle),

                new ThemeDescription(listView, 0, new Class[]{AboutLinkCell.class}, new String[]{"imageView"}, null, null, null, Theme.key_windowBackgroundWhiteGrayIcon),
                new ThemeDescription(listView, ThemeDescription.FLAG_TEXTCOLOR, new Class[]{AboutLinkCell.class}, Theme.profile_aboutTextPaint, null, null, Theme.key_windowBackgroundWhiteBlackText),
                new ThemeDescription(listView, ThemeDescription.FLAG_LINKCOLOR, new Class[]{AboutLinkCell.class}, Theme.profile_aboutTextPaint, null, null, Theme.key_windowBackgroundWhiteLinkText),
                new ThemeDescription(listView, 0, new Class[]{AboutLinkCell.class}, Theme.linkSelectionPaint, null, null, Theme.key_windowBackgroundWhiteLinkSelection),

                new ThemeDescription(listView, ThemeDescription.FLAG_BACKGROUNDFILTER, new Class[]{ShadowSectionCell.class}, null, null, null, Theme.key_windowBackgroundGrayShadow),
                new ThemeDescription(listView, ThemeDescription.FLAG_BACKGROUNDFILTER | ThemeDescription.FLAG_CELLBACKGROUNDCOLOR, new Class[]{ShadowSectionCell.class}, null, null, null, Theme.key_windowBackgroundGray),

                new ThemeDescription(listView, ThemeDescription.FLAG_BACKGROUNDFILTER, new Class[]{TextInfoPrivacyCell.class}, null, null, null, Theme.key_windowBackgroundGrayShadow),
                new ThemeDescription(listView, ThemeDescription.FLAG_BACKGROUNDFILTER | ThemeDescription.FLAG_CELLBACKGROUNDCOLOR, new Class[]{TextInfoPrivacyCell.class}, null, null, null, Theme.key_windowBackgroundGray),
                new ThemeDescription(listView, 0, new Class[]{TextInfoPrivacyCell.class}, new String[]{"textView"}, null, null, null, Theme.key_windowBackgroundWhiteGrayText4),

                new ThemeDescription(nameTextView[1], 0, null, null, new Drawable[]{Theme.profile_verifiedCheckDrawable}, null, Theme.key_profile_verifiedCheck),
                new ThemeDescription(nameTextView[1], 0, null, null, new Drawable[]{Theme.profile_verifiedDrawable}, null, Theme.key_profile_verifiedBackground),
        };
    }
}<|MERGE_RESOLUTION|>--- conflicted
+++ resolved
@@ -2753,18 +2753,13 @@
                             textCell.setTextAndValueAndIcon(LocaleController.getString("Notifications", R.string.Notifications), LocaleController.getString("NotificationsOff", R.string.NotificationsOff), R.drawable.profile_list);
                         }
                     } else if (i == startSecretChatRow) {
-<<<<<<< HEAD
                         //CloudVeil Start
                         if (!Constants.LOCK_DISABLE_SECRET_CHAT) {
                             textCell.setText(LocaleController.getString("StartEncryptedChat", R.string.StartEncryptedChat));
-                            textCell.setTextColor(0xff37a919);
+                            textCell.setTag(Theme.key_windowBackgroundWhiteGreenText2);
+							textCell.setTextColor(Theme.getColor(Theme.key_windowBackgroundWhiteGreenText2));
                         }
                         //CloudVeil. End
-=======
-                        textCell.setText(LocaleController.getString("StartEncryptedChat", R.string.StartEncryptedChat));
-                        textCell.setTag(Theme.key_windowBackgroundWhiteGreenText2);
-                        textCell.setTextColor(Theme.getColor(Theme.key_windowBackgroundWhiteGreenText2));
->>>>>>> 6a1cf64f
                     } else if (i == settingsKeyRow) {
                         IdenticonDrawable identiconDrawable = new IdenticonDrawable();
                         TLRPC.EncryptedChat encryptedChat = MessagesController.getInstance().getEncryptedChat((int) (dialog_id >> 32));
