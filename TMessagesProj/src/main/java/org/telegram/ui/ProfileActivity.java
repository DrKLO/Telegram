--- conflicted
+++ resolved
@@ -88,7 +88,6 @@
 
 import org.telegram.PhoneFormat.PhoneFormat;
 import org.telegram.messenger.AccountInstance;
-import org.telegram.messenger.MessagesController;
 import org.telegram.messenger.AndroidUtilities;
 import org.telegram.messenger.ApplicationLoader;
 import org.telegram.messenger.BuildConfig;
@@ -106,6 +105,7 @@
 import org.telegram.messenger.MediaController;
 import org.telegram.messenger.MediaDataController;
 import org.telegram.messenger.MessageObject;
+import org.telegram.messenger.MessagesController;
 import org.telegram.messenger.NotificationCenter;
 import org.telegram.messenger.NotificationsController;
 import org.telegram.messenger.R;
@@ -2729,9 +2729,6 @@
                     }
                     return;
                 }
-<<<<<<< HEAD
-                AlertsCreator.showCustomNotificationsDialog(ProfileActivity.this, did, -1, null, currentAccount, param -> listAdapter.notifyItemChanged(notificationsRow));
-=======
                 ChatNotificationsPopupWrapper chatNotificationsPopupWrapper = new ChatNotificationsPopupWrapper(context, currentAccount, null, true, true, new ChatNotificationsPopupWrapper.Callback() {
                     @Override
                     public void dismiss() {
@@ -2789,7 +2786,6 @@
                 }, getResourceProvider());
                 chatNotificationsPopupWrapper.update(did);
                 chatNotificationsPopupWrapper.showAsOptions(ProfileActivity.this, view, x, y);
->>>>>>> c3dacd28
             } else if (position == shadowBanRow) {
                 NotificationsCheckCell checkCell = (NotificationsCheckCell) view;
                 boolean checked = !checkCell.isChecked();
@@ -2962,17 +2958,11 @@
                                 Build.VERSION.SDK_INT >= 23 ? (SharedConfig.smoothKeyboard ? LocaleController.getString("DebugMenuDisableSmoothKeyboard", R.string.DebugMenuDisableSmoothKeyboard) : LocaleController.getString("DebugMenuEnableSmoothKeyboard", R.string.DebugMenuEnableSmoothKeyboard)) : null,
                                 SharedConfig.disableVoiceAudioEffects ? "Enable voip audio effects" : "Disable voip audio effects",
                                 Build.VERSION.SDK_INT >= 21 ? (SharedConfig.noStatusBar ? "Show status bar background" : "Hide status bar background") : null,
-<<<<<<< HEAD
-                                BuildVars.DEBUG_PRIVATE_VERSION ? "Clean app update" : null,
-                                "Reset suggestions",
-                                LocaleController.getString(SharedConfig.forceRtmpStream ? R.string.DebugMenuDisableForceRtmpStreamFlag : R.string.DebugMenuEnableForceRtmpStreamFlag),
-=======
                                 "Clean app update",
                                 "Reset suggestions",
                                 LocaleController.getString(SharedConfig.forceRtmpStream ? R.string.DebugMenuDisableForceRtmpStreamFlag : R.string.DebugMenuEnableForceRtmpStreamFlag),
                                 LocaleController.getString(R.string.DebugMenuClearWebViewCache),
                                 Build.VERSION.SDK_INT >= Build.VERSION_CODES.KITKAT ? LocaleController.getString(R.string.DebugMenuEnableWebViewDebug) : null,
->>>>>>> c3dacd28
                                 SharedConfig.drawSnowInChat ? "Hide snow in chat" : "Show snow in chat"
                         };
                         builder.setItems(items, (dialog, which) -> {
@@ -3047,8 +3037,6 @@
                             } else if (which == 17) {
                                 SharedConfig.toggleForceRTMPStream();
                             } else if (which == 18) {
-<<<<<<< HEAD
-=======
                                 ApplicationLoader.applicationContext.deleteDatabase("webview.db");
                                 ApplicationLoader.applicationContext.deleteDatabase("webviewCache.db");
                                 WebStorage.getInstance().deleteAllData();
@@ -3058,7 +3046,6 @@
                                     Toast.makeText(getParentActivity(), LocaleController.getString(R.string.DebugMenuWebViewDebugEnabled), Toast.LENGTH_SHORT).show();
                                 }
                             } else if (which == 20) {
->>>>>>> c3dacd28
                                 SharedConfig.toggleDrawSnowInChat();
                             }
                         });
@@ -3212,7 +3199,7 @@
             textView.setTextColor(Theme.getColor(Theme.key_windowBackgroundWhiteRedText));
             textView.setTextSize(TypedValue.COMPLEX_UNIT_DIP, 15);
             textView.setGravity(Gravity.CENTER);
-            textView.setTypeface(ThePenisMightierThanTheSword.getFont(MessagesController.getGlobalTelegraherUICustomFont("fonts/rmedium.ttf", "rmedium")));
+            textView.setTypeface(AndroidUtilities.getTypeface("fonts/rmedium.ttf"));
             textView.setText(LocaleController.getString("BanFromTheGroup", R.string.BanFromTheGroup));
             frameLayout1.addView(textView, LayoutHelper.createFrame(LayoutHelper.WRAP_CONTENT, LayoutHelper.WRAP_CONTENT, Gravity.CENTER, 0, 1, 0, 0));
 
@@ -3359,7 +3346,7 @@
             }
             nameTextView[a].setTextSize(18);
             nameTextView[a].setGravity(Gravity.LEFT);
-            nameTextView[a].setTypeface(ThePenisMightierThanTheSword.getFont(MessagesController.getGlobalTelegraherUICustomFont("fonts/rmedium.ttf", "rmedium")));
+            nameTextView[a].setTypeface(AndroidUtilities.getTypeface("fonts/rmedium.ttf"));
             nameTextView[a].setLeftDrawableTopPadding(-AndroidUtilities.dp(1.3f));
             nameTextView[a].setPivotX(0);
             nameTextView[a].setPivotY(0);
