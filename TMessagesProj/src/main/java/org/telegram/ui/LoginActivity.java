--- conflicted
+++ resolved
@@ -1286,48 +1286,11 @@
                     AndroidUtilities.runOnUIThread(new Runnable() {
                         @Override
                         public void run() {
-<<<<<<< HEAD
                             try {
                                 needHideProgress();
                                 nextPressed = false;
                                 if (error == null) {
                                     TLRPC.TL_auth_authorization res = (TLRPC.TL_auth_authorization) response;
-=======
-                            needHideProgress();
-                            nextPressed = false;
-                            if (error == null) {
-                                TLRPC.TL_auth_authorization res = (TLRPC.TL_auth_authorization)response;
-                                destroyTimer();
-                                destroyCodeTimer();
-                                UserConfig.clearConfig();
-                                MessagesController.getInstance().cleanUp();
-                                UserConfig.setCurrentUser(res.user);
-                                UserConfig.saveConfig(true);
-                                MessagesStorage.getInstance().cleanUp(true);
-                                ArrayList<TLRPC.User> users = new ArrayList<>();
-                                users.add(res.user);
-                                MessagesStorage.getInstance().putUsersAndChats(users, null, true, true);
-                                MessagesController.getInstance().putUser(res.user, false);
-                                ContactsController.getInstance().checkAppAccount();
-                                MessagesController.getInstance().getBlockedUsers(true);
-                                needFinishActivity();
-                                ConnectionsManager.getInstance().initPushConnection();
-                                Utilities.stageQueue.postRunnable(new Runnable() {
-                                    @Override
-                                    public void run() {
-                                        ConnectionsManager.getInstance().updateDcSettings(0);
-                                    }
-                                });
-                            } else {
-                                lastError = error.text;
-
-                                if (error.text.contains("PHONE_NUMBER_UNOCCUPIED")) {
-                                    Bundle params = new Bundle();
-                                    params.putString("phoneFormated", requestPhone);
-                                    params.putString("phoneHash", phoneHash);
-                                    params.putString("code", req.phone_code);
-                                    setPage(2, true, params, false);
->>>>>>> 0f4b8901
                                     destroyTimer();
                                     destroyCodeTimer();
                                     UserConfig.clearConfig();
@@ -1343,6 +1306,12 @@
                                     MessagesController.getInstance().getBlockedUsers(true);
                                     needFinishActivity();
                                     ConnectionsManager.getInstance().initPushConnection();
+                                    Utilities.stageQueue.postRunnable(new Runnable() {
+                                        @Override
+                                        public void run() {
+                                            ConnectionsManager.getInstance().updateDcSettings(0);
+                                        }
+                                    });
                                 } else {
                                     lastError = error.text;
 
@@ -1668,7 +1637,6 @@
                     AndroidUtilities.runOnUIThread(new Runnable() {
                         @Override
                         public void run() {
-<<<<<<< HEAD
                             try {
                                 nextPressed = false;
                                 needHideProgress();
@@ -1689,44 +1657,12 @@
                                     MessagesController.getInstance().getBlockedUsers(true);
                                     needFinishActivity();
                                     ConnectionsManager.getInstance().initPushConnection();
-=======
-                            nextPressed = false;
-                            needHideProgress();
-                            if (error == null) {
-                                final TLRPC.TL_auth_authorization res = (TLRPC.TL_auth_authorization) response;
-                                TLRPC.TL_userSelf user = (TLRPC.TL_userSelf) res.user;
-                                UserConfig.clearConfig();
-                                MessagesController.getInstance().cleanUp();
-                                UserConfig.setCurrentUser(user);
-                                UserConfig.saveConfig(true);
-                                MessagesStorage.getInstance().cleanUp(true);
-                                ArrayList<TLRPC.User> users = new ArrayList<>();
-                                users.add(user);
-                                MessagesStorage.getInstance().putUsersAndChats(users, null, true, true);
-                                //MessagesController.getInstance().uploadAndApplyUserAvatar(avatarPhotoBig);
-                                MessagesController.getInstance().putUser(res.user, false);
-                                ContactsController.getInstance().checkAppAccount();
-                                MessagesController.getInstance().getBlockedUsers(true);
-                                needFinishActivity();
-                                ConnectionsManager.getInstance().initPushConnection();
-                                Utilities.stageQueue.postRunnable(new Runnable() {
-                                    @Override
-                                    public void run() {
-                                        ConnectionsManager.getInstance().updateDcSettings(0);
-                                    }
-                                });
-                            } else {
-                                if (error.text.contains("PHONE_NUMBER_INVALID")) {
-                                    needShowAlert(LocaleController.getString("InvalidPhoneNumber", R.string.InvalidPhoneNumber));
-                                } else if (error.text.contains("PHONE_CODE_EMPTY") || error.text.contains("PHONE_CODE_INVALID")) {
-                                    needShowAlert(LocaleController.getString("InvalidCode", R.string.InvalidCode));
-                                } else if (error.text.contains("PHONE_CODE_EXPIRED")) {
-                                    needShowAlert(LocaleController.getString("CodeExpired", R.string.CodeExpired));
-                                } else if (error.text.contains("FIRSTNAME_INVALID")) {
-                                    needShowAlert(LocaleController.getString("InvalidFirstName", R.string.InvalidFirstName));
-                                } else if (error.text.contains("LASTNAME_INVALID")) {
-                                    needShowAlert(LocaleController.getString("InvalidLastName", R.string.InvalidLastName));
->>>>>>> 0f4b8901
+                                    Utilities.stageQueue.postRunnable(new Runnable() {
+                                        @Override
+                                        public void run() {
+                                            ConnectionsManager.getInstance().updateDcSettings(0);
+                                        }
+                                    });
                                 } else {
                                     if (error.text.contains("PHONE_NUMBER_INVALID")) {
                                         needShowAlert(LocaleController.getString("InvalidPhoneNumber", R.string.InvalidPhoneNumber));
