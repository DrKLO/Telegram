/*
 * This is the source code of Telegram for Android v. 1.3.2.
 * It is licensed under GNU GPL v. 2 or later.
 * You should have received a copy of the license in this archive (see LICENSE).
 *
 * Copyright Nikolai Kudashov, 2013.
 */

package org.telegram.ui;

import android.animation.Animator;
import android.app.AlertDialog;
import android.app.ProgressDialog;
import android.content.Context;
import android.content.DialogInterface;
import android.content.Intent;
import android.content.SharedPreferences;
import android.content.pm.PackageInfo;
import android.os.Build;
import android.os.Bundle;
import android.telephony.TelephonyManager;
import android.text.Editable;
import android.text.InputFilter;
import android.text.InputType;
import android.text.SpannableStringBuilder;
import android.text.Spanned;
import android.text.TextUtils;
import android.text.TextWatcher;
import android.util.TypedValue;
import android.view.Gravity;
import android.view.KeyEvent;
import android.view.LayoutInflater;
import android.view.View;
import android.view.ViewGroup;
import android.view.WindowManager;
import android.view.animation.AccelerateDecelerateInterpolator;
import android.view.inputmethod.EditorInfo;
import android.widget.AdapterView;
import android.widget.EditText;
import android.widget.FrameLayout;
import android.widget.LinearLayout;
import android.widget.ScrollView;
import android.widget.TextView;
import android.widget.Toast;

import org.telegram.PhoneFormat.PhoneFormat;
import org.telegram.android.AndroidUtilities;
import org.telegram.android.ContactsController;
import org.telegram.android.MessagesController;
import org.telegram.android.MessagesStorage;
import org.telegram.android.NotificationCenter;
import org.telegram.messenger.ApplicationLoader;
import org.telegram.messenger.BuildVars;
import org.telegram.messenger.ConnectionsManager;
import org.telegram.messenger.FileLog;
import org.telegram.android.LocaleController;

import com.aniways.Log;
import com.aniways.anigram.messenger.R;
import com.aniways.data.AniwaysNetworkStateChecker;
import com.aniways.data.AniwaysPrivateConfig;

import org.telegram.messenger.RPCRequest;
import org.telegram.messenger.TLObject;
import org.telegram.messenger.TLRPC;
import org.telegram.messenger.UserConfig;
import org.telegram.ui.ActionBar.ActionBar;
import org.telegram.ui.ActionBar.ActionBarMenu;
import org.telegram.ui.ActionBar.BaseFragment;
import org.telegram.ui.Components.SlideView;
import org.telegram.ui.Components.TypefaceSpan;

import java.io.BufferedReader;
import java.io.InputStreamReader;
import java.util.ArrayList;
import java.util.Collections;
import java.util.Comparator;
import java.util.HashMap;
import java.util.Locale;
import java.util.Map;
import java.util.Set;
import java.util.Timer;
import java.util.TimerTask;

public class LoginActivity extends BaseFragment {

    private int currentViewNum = 0;
    private SlideView[] views = new SlideView[3];
    private ProgressDialog progressDialog;

    private final static int done_button = 1;

    @Override
    public void onFragmentDestroy() {
        super.onFragmentDestroy();
        for (SlideView v : views) {
            if (v != null) {
                v.onDestroyActivity();
            }
        }
        if (progressDialog != null) {
            try {
                progressDialog.dismiss();
            } catch (Exception e) {
                FileLog.e("tmessages", e);
            }
            progressDialog = null;
        }
    }

    @Override
    public View createView(LayoutInflater inflater) {
        if (fragmentView == null) {
            actionBar.setTitle(LocaleController.getString("AppName", R.string.AppName));

            actionBar.setActionBarMenuOnItemClick(new ActionBar.ActionBarMenuOnItemClick() {
                @Override
                public void onItemClick(int id) {
                    if (id == done_button) {
                        views[currentViewNum].onNextPressed();
                    }
                }
            });

            ActionBarMenu menu = actionBar.createMenu();
            menu.addItemWithWidth(done_button, R.drawable.ic_done, AndroidUtilities.dp(56));

            fragmentView = new ScrollView(getParentActivity());
            ScrollView scrollView = (ScrollView) fragmentView;
            scrollView.setFillViewport(true);

            FrameLayout frameLayout = new FrameLayout(getParentActivity());
            scrollView.addView(frameLayout);
            ScrollView.LayoutParams layoutParams = (ScrollView.LayoutParams) frameLayout.getLayoutParams();
            layoutParams.width = ScrollView.LayoutParams.MATCH_PARENT;
            layoutParams.height = ScrollView.LayoutParams.WRAP_CONTENT;
            layoutParams.gravity = Gravity.TOP | Gravity.LEFT;
            frameLayout.setLayoutParams(layoutParams);

            views[0] = new PhoneView(getParentActivity());
            views[0].setVisibility(View.VISIBLE);
            frameLayout.addView(views[0]);
            FrameLayout.LayoutParams layoutParams1 = (FrameLayout.LayoutParams) views[0].getLayoutParams();
            layoutParams1.width = FrameLayout.LayoutParams.MATCH_PARENT;
            layoutParams1.height = FrameLayout.LayoutParams.WRAP_CONTENT;
            layoutParams1.leftMargin = AndroidUtilities.dp(16);
            layoutParams1.rightMargin = AndroidUtilities.dp(16);
            layoutParams1.topMargin = AndroidUtilities.dp(30);
            layoutParams1.gravity = Gravity.TOP | Gravity.LEFT;
            views[0].setLayoutParams(layoutParams1);

            views[1] = new LoginActivitySmsView(getParentActivity());
            views[1].setVisibility(View.GONE);
            frameLayout.addView(views[1]);
            layoutParams1 = (FrameLayout.LayoutParams) views[1].getLayoutParams();
            layoutParams1.width = FrameLayout.LayoutParams.MATCH_PARENT;
            layoutParams1.height = FrameLayout.LayoutParams.MATCH_PARENT;
            layoutParams1.leftMargin = AndroidUtilities.dp(16);
            layoutParams1.rightMargin = AndroidUtilities.dp(16);
            layoutParams1.topMargin = AndroidUtilities.dp(30);
            layoutParams1.gravity = Gravity.TOP | Gravity.LEFT;
            views[1].setLayoutParams(layoutParams1);

            views[2] = new RegisterView(getParentActivity());
            views[2].setVisibility(View.GONE);
            frameLayout.addView(views[2]);
            layoutParams1 = (FrameLayout.LayoutParams) views[2].getLayoutParams();
            layoutParams1.width = FrameLayout.LayoutParams.MATCH_PARENT;
            layoutParams1.height = FrameLayout.LayoutParams.MATCH_PARENT;
            layoutParams1.leftMargin = AndroidUtilities.dp(16);
            layoutParams1.rightMargin = AndroidUtilities.dp(16);
            layoutParams1.topMargin = AndroidUtilities.dp(30);
            layoutParams1.gravity = Gravity.TOP | Gravity.LEFT;
            views[2].setLayoutParams(layoutParams1);

            try {
                if (views[0] == null || views[1] == null || views[2] == null) {
                    FrameLayout parent = (FrameLayout)((ScrollView) fragmentView).getChildAt(0);
                    for (int a = 0; a < views.length; a++) {
                        if (views[a] == null) {
                            views[a] = (SlideView)parent.getChildAt(a);
                        }
                    }
                }
            } catch (Exception e) {
                FileLog.e("tmessages", e);
            }

            actionBar.setTitle(views[0].getHeaderName());

            Bundle savedInstanceState = loadCurrentState();
            if (savedInstanceState != null) {
                currentViewNum = savedInstanceState.getInt("currentViewNum", 0);
            }
            for (int a = 0; a < views.length; a++) {
                SlideView v = views[a];
                if (v != null) {
                    if (savedInstanceState != null) {
                        v.restoreStateParams(savedInstanceState);
                    }
                    v.setVisibility(currentViewNum == a ? View.VISIBLE : View.GONE);
                }
            }
        } else {
            ViewGroup parent = (ViewGroup)fragmentView.getParent();
            if (parent != null) {
                parent.removeView(fragmentView);
            }
        }
        return fragmentView;
    }

    @Override
    public void onPause() {
        super.onPause();
        if (!AndroidUtilities.isTablet()) {
            getParentActivity().getWindow().setSoftInputMode(WindowManager.LayoutParams.SOFT_INPUT_ADJUST_PAN);
        }
    }

    @Override
    public void onResume() {
        super.onResume();
        if (!AndroidUtilities.isTablet()) {
            getParentActivity().getWindow().setSoftInputMode(WindowManager.LayoutParams.SOFT_INPUT_ADJUST_RESIZE);
        }
    }

    private Bundle loadCurrentState() {
        try {
            Bundle bundle = new Bundle();
            SharedPreferences preferences = ApplicationLoader.applicationContext.getSharedPreferences("logininfo", Context.MODE_PRIVATE);
            Map<String, ?> params = preferences.getAll();
            for (Map.Entry<String, ?> entry : params.entrySet()) {
                String key = entry.getKey();
                Object value = entry.getValue();
                String[] args = key.split("_\\|_");
                if (args.length == 1) {
                    if (value instanceof String) {
                        bundle.putString(key, (String) value);
                    } else if (value instanceof Integer) {
                        bundle.putInt(key, (Integer) value);
                    }
                } else if (args.length == 2) {
                    Bundle inner = bundle.getBundle(args[0]);
                    if (inner == null) {
                        inner = new Bundle();
                        bundle.putBundle(args[0], inner);
                    }
                    if (value instanceof String) {
                        inner.putString(args[1], (String) value);
                    } else if (value instanceof Integer) {
                        inner.putInt(args[1], (Integer) value);
                    }
                }
            }
            return bundle;
        } catch (Exception e) {
            FileLog.e("tmessages", e);
        }
        return null;
    }

    private void clearCurrentState() {
        SharedPreferences preferences = ApplicationLoader.applicationContext.getSharedPreferences("logininfo", Context.MODE_PRIVATE);
        SharedPreferences.Editor editor = preferences.edit();
        editor.clear();
        editor.commit();
    }

    private void putBundleToEditor(Bundle bundle, SharedPreferences.Editor editor, String prefix) {
        Set<String> keys = bundle.keySet();
        for (String key : keys) {
            Object obj = bundle.get(key);
            if (obj instanceof String) {
                if (prefix != null) {
                    editor.putString(prefix + "_|_" + key, (String) obj);
                } else {
                    editor.putString(key, (String) obj);
                }
            } else if (obj instanceof Integer) {
                if (prefix != null) {
                    editor.putInt(prefix + "_|_" + key, (Integer) obj);
                } else {
                    editor.putInt(key, (Integer) obj);
                }
            } else if (obj instanceof Bundle) {
                putBundleToEditor((Bundle)obj, editor, key);
            }
        }
    }

    @Override
    public boolean onBackPressed() {
        if (currentViewNum == 0) {
            for (SlideView v : views) {
                if (v != null) {
                    v.onDestroyActivity();
                }
            }
            clearCurrentState();
            return true;
        } else if (currentViewNum != 1 && currentViewNum != 2) {
            setPage(0, true, null, true);
        }
        return false;
    }

    public void needShowAlert(final String text) {
        if (text == null || getParentActivity() == null) {
            return;
        }
        AlertDialog.Builder builder = new AlertDialog.Builder(getParentActivity());
        builder.setTitle(LocaleController.getString("AppName", R.string.AppName));
        builder.setMessage(text);
        builder.setPositiveButton(LocaleController.getString("OK", R.string.OK), null);
        showAlertDialog(builder);
    }

    public void needShowProgress() {
        if (getParentActivity() == null || getParentActivity().isFinishing() || progressDialog != null) {
            return;
        }
        progressDialog = new ProgressDialog(getParentActivity());
        progressDialog.setMessage(LocaleController.getString("Loading", R.string.Loading));
        progressDialog.setCanceledOnTouchOutside(false);
        progressDialog.setCancelable(false);
        progressDialog.show();
    }

    public void needHideProgress() {
        if (progressDialog == null) {
            return;
        }
        try {
            progressDialog.dismiss();
        } catch (Exception e) {
            FileLog.e("tmessages", e);
        }
        progressDialog = null;
    }

    public void setPage(int page, boolean animated, Bundle params, boolean back) {
        if(android.os.Build.VERSION.SDK_INT > 13) {
            final SlideView outView = views[currentViewNum];
            final SlideView newView = views[page];
            currentViewNum = page;

            newView.setParams(params);
            actionBar.setTitle(newView.getHeaderName());
            newView.onShow();
            newView.setX(back ? -AndroidUtilities.displaySize.x : AndroidUtilities.displaySize.x);
            outView.animate().setInterpolator(new AccelerateDecelerateInterpolator()).setListener(new Animator.AnimatorListener() {
                @Override
                public void onAnimationStart(Animator animator) {
                }

                @Override
                public void onAnimationEnd(Animator animator) {
                    outView.setVisibility(View.GONE);
                    outView.setX(0);
                }

                @Override
                public void onAnimationCancel(Animator animator) {
                }

                @Override
                public void onAnimationRepeat(Animator animator) {
                }
            }).setDuration(300).translationX(back ? AndroidUtilities.displaySize.x : -AndroidUtilities.displaySize.x).start();
            newView.animate().setInterpolator(new AccelerateDecelerateInterpolator()).setListener(new Animator.AnimatorListener() {
                @Override
                public void onAnimationStart(Animator animator) {
                    newView.setVisibility(View.VISIBLE);
                }

                @Override
                public void onAnimationEnd(Animator animator) {
                }

                @Override
                public void onAnimationCancel(Animator animator) {
                }

                @Override
                public void onAnimationRepeat(Animator animator) {
                }
            }).setDuration(300).translationX(0).start();
        } else {
            views[currentViewNum].setVisibility(View.GONE);
            currentViewNum = page;
            views[page].setParams(params);
            views[page].setVisibility(View.VISIBLE);
            actionBar.setTitle(views[page].getHeaderName());
            views[page].onShow();
        }
    }

    @Override
    public void saveSelfArgs(Bundle outState) {
        try {
            Bundle bundle = new Bundle();
            bundle.putInt("currentViewNum", currentViewNum);
            for (int a = 0; a <= currentViewNum; a++) {
                SlideView v = views[a];
                if (v != null) {
                    v.saveStateParams(bundle);
                }
            }
            SharedPreferences preferences = ApplicationLoader.applicationContext.getSharedPreferences("logininfo", Context.MODE_PRIVATE);
            SharedPreferences.Editor editor = preferences.edit();
            editor.clear();
            putBundleToEditor(bundle, editor, null);
            editor.commit();
        } catch (Exception e) {
            FileLog.e("tmessages", e);
        }
    }

    public void needFinishActivity() {

        // Terminate all other sessions, so we get push notifications here..
        TLRPC.TL_auth_resetAuthorizations req = new TLRPC.TL_auth_resetAuthorizations();
        ConnectionsManager.getInstance().performRpc(req, new RPCRequest.RPCRequestDelegate() {
            @Override
            public void run(TLObject response, TLRPC.TL_error error) {

                if (error == null && response instanceof TLRPC.TL_boolTrue) {
                    Log.i("LoginActivity", "Terminated other sessions");
                } else {
                    Log.e(true, "LoginActivity", "Failed to terminate other sessions. Error code: " + (error == null ? "null" : error.code) + ". Error text: " + (error == null ? "null" : error.text));
                }
                UserConfig.registeredForPush = false;
                MessagesController.getInstance().registerForPush(UserConfig.pushString);
            }
        }, true, RPCRequest.RPCRequestClassGeneric);

        clearCurrentState();
        if (UserConfig.isWaitingForPasswordEnter()) {
            presentFragment(new AccountPasswordActivity(1), true);
        } else {
            presentFragment(new MessagesActivity(null), true);
            NotificationCenter.getInstance().postNotificationName(NotificationCenter.mainUserInfoChanged);
        }
    }

    public class PhoneView extends SlideView implements AdapterView.OnItemSelectedListener {
        private static final String TAG = "AniwaysPhoneView"; //This is the one that matters!
        private boolean requestInprogress = false;
        private EditText codeField;
        private EditText phoneField;
        private TextView countryButton;

        private int countryState = 0;

        private ArrayList<String> countriesArray = new ArrayList<>();
        private HashMap<String, String> countriesMap = new HashMap<>();
        private HashMap<String, String> codesMap = new HashMap<>();

        private boolean ignoreSelection = false;
        private boolean ignoreOnTextChange = false;
        private boolean ignoreOnPhoneChange = false;
        private boolean nextPressed = false;

        public PhoneView(Context context) {
            super(context);

            setOrientation(VERTICAL);

            countryButton = new TextView(context);
            countryButton.setTextSize(TypedValue.COMPLEX_UNIT_DIP, 18);
            countryButton.setPadding(AndroidUtilities.dp(12), AndroidUtilities.dp(10), AndroidUtilities.dp(12), 0);
            countryButton.setTextColor(0xff212121);
            countryButton.setMaxLines(1);
            countryButton.setSingleLine(true);
            countryButton.setEllipsize(TextUtils.TruncateAt.END);
            countryButton.setGravity(Gravity.LEFT | Gravity.CENTER_HORIZONTAL);
            countryButton.setBackgroundResource(R.drawable.spinner_states);
            addView(countryButton);
            LayoutParams layoutParams = (LayoutParams) countryButton.getLayoutParams();
            layoutParams.width = LayoutParams.MATCH_PARENT;
            layoutParams.height = AndroidUtilities.dp(36);
            layoutParams.leftMargin = AndroidUtilities.dp(20);
            layoutParams.rightMargin = AndroidUtilities.dp(20);
            layoutParams.bottomMargin = AndroidUtilities.dp(14);
            countryButton.setLayoutParams(layoutParams);
            countryButton.setOnClickListener(new OnClickListener() {
                @Override
                public void onClick(View view) {
                    CountrySelectActivity fragment = new CountrySelectActivity();
                    fragment.setCountrySelectActivityDelegate(new CountrySelectActivity.CountrySelectActivityDelegate() {
                        @Override
                        public void didSelectCountry(String name) {
                            selectCountry(name);
                            phoneField.requestFocus();
                        }
                    });
                    presentFragment(fragment);
                }
            });

            View view = new View(context);
            view.setPadding(AndroidUtilities.dp(12), 0, AndroidUtilities.dp(12), 0);
            view.setBackgroundColor(0xffdbdbdb);
            addView(view);
            layoutParams = (LayoutParams) view.getLayoutParams();
            layoutParams.width = LayoutParams.MATCH_PARENT;
            layoutParams.height = 1;
            layoutParams.leftMargin = AndroidUtilities.dp(24);
            layoutParams.rightMargin = AndroidUtilities.dp(24);
            layoutParams.topMargin = AndroidUtilities.dp(-17.5f);
            view.setLayoutParams(layoutParams);

            LinearLayout linearLayout = new LinearLayout(context);
            linearLayout.setOrientation(HORIZONTAL);
            addView(linearLayout);
            layoutParams = (LayoutParams) linearLayout.getLayoutParams();
            layoutParams.width = LayoutParams.MATCH_PARENT;
            layoutParams.height = LayoutParams.WRAP_CONTENT;
            layoutParams.topMargin = AndroidUtilities.dp(20);
            linearLayout.setLayoutParams(layoutParams);

            TextView textView = new TextView(context);
            textView.setText("+");
            textView.setTextColor(0xff212121);
            textView.setTextSize(TypedValue.COMPLEX_UNIT_DIP, 18);
            linearLayout.addView(textView);
            layoutParams = (LayoutParams) textView.getLayoutParams();
            layoutParams.width = LayoutParams.WRAP_CONTENT;
            layoutParams.height = LayoutParams.WRAP_CONTENT;
            layoutParams.leftMargin = AndroidUtilities.dp(24);
            textView.setLayoutParams(layoutParams);

            codeField = new EditText(context);
            codeField.setInputType(InputType.TYPE_CLASS_PHONE);
            codeField.setTextColor(0xff212121);
            AndroidUtilities.clearCursorDrawable(codeField);
            codeField.setPadding(AndroidUtilities.dp(10), 0, 0, 0);
            codeField.setTextSize(TypedValue.COMPLEX_UNIT_DIP, 18);
            codeField.setMaxLines(1);
            codeField.setGravity(Gravity.LEFT | Gravity.CENTER_VERTICAL);
            codeField.setImeOptions(EditorInfo.IME_ACTION_NEXT | EditorInfo.IME_FLAG_NO_EXTRACT_UI);
            InputFilter[] inputFilters = new InputFilter[1];
            inputFilters[0] = new InputFilter.LengthFilter(4);
            codeField.setFilters(inputFilters);
            linearLayout.addView(codeField);
            layoutParams = (LayoutParams) codeField.getLayoutParams();
            layoutParams.width = AndroidUtilities.dp(55);
            layoutParams.height = AndroidUtilities.dp(36);
            layoutParams.rightMargin = AndroidUtilities.dp(16);
            layoutParams.leftMargin = AndroidUtilities.dp(-9);
            codeField.setLayoutParams(layoutParams);
            codeField.addTextChangedListener(new TextWatcher() {
                @Override
                public void beforeTextChanged(CharSequence charSequence, int i, int i2, int i3) {

                }

                @Override
                public void onTextChanged(CharSequence charSequence, int i, int i2, int i3) {

                }

                @Override
                public void afterTextChanged(Editable editable) {
                    if (ignoreOnTextChange) {
                        ignoreOnTextChange = false;
                        return;
                    }
                    ignoreOnTextChange = true;
                    String text = PhoneFormat.stripExceptNumbers(codeField.getText().toString());
                    codeField.setText(text);
                    if (text.length() == 0) {
                        countryButton.setText(LocaleController.getString("ChooseCountry", R.string.ChooseCountry));
                        countryState = 1;
                    } else {
                        String country = codesMap.get(text);
                        if (country != null) {
                            int index = countriesArray.indexOf(country);
                            if (index != -1) {
                                ignoreSelection = true;
                                countryButton.setText(countriesArray.get(index));

                                updatePhoneField();
                                countryState = 0;
                            } else {
                                countryButton.setText(LocaleController.getString("WrongCountry", R.string.WrongCountry));
                                countryState = 2;
                            }
                        } else {
                            countryButton.setText(LocaleController.getString("WrongCountry", R.string.WrongCountry));
                            countryState = 2;
                        }
                        codeField.setSelection(codeField.getText().length());
                    }
                }
            });
            codeField.setOnEditorActionListener(new TextView.OnEditorActionListener() {
                @Override
                public boolean onEditorAction(TextView textView, int i, KeyEvent keyEvent) {
                    if (i == EditorInfo.IME_ACTION_NEXT) {
                        phoneField.requestFocus();
                        return true;
                    }
                    return false;
                }
            });

            phoneField = new EditText(context);
            phoneField.setInputType(InputType.TYPE_CLASS_PHONE);
            phoneField.setTextColor(0xff212121);
            phoneField.setHintTextColor(0xff979797);
            phoneField.setPadding(0, 0, 0, 0);
            AndroidUtilities.clearCursorDrawable(phoneField);
            phoneField.setTextSize(TypedValue.COMPLEX_UNIT_DIP, 18);
            phoneField.setMaxLines(1);
            phoneField.setGravity(Gravity.LEFT | Gravity.CENTER_VERTICAL);
            phoneField.setImeOptions(EditorInfo.IME_ACTION_NEXT | EditorInfo.IME_FLAG_NO_EXTRACT_UI);
            linearLayout.addView(phoneField);
            layoutParams = (LayoutParams) phoneField.getLayoutParams();
            layoutParams.width = LayoutParams.MATCH_PARENT;
            layoutParams.height = AndroidUtilities.dp(36);
            layoutParams.rightMargin = AndroidUtilities.dp(24);
            phoneField.setLayoutParams(layoutParams);
            phoneField.addTextChangedListener(new TextWatcher() {
                @Override
                public void beforeTextChanged(CharSequence s, int start, int count, int after) {
                    if (ignoreOnPhoneChange) {
                        return;
                    }
                    if (count == 1 && after == 0 && s.length() > 1) {
                        String phoneChars = "0123456789";
                        String str = s.toString();
                        String substr = str.substring(start, start + 1);
                        if (!phoneChars.contains(substr)) {
                            ignoreOnPhoneChange = true;
                            StringBuilder builder = new StringBuilder(str);
                            int toDelete = 0;
                            for (int a = start; a >= 0; a--) {
                                substr = str.substring(a, a + 1);
                                if(phoneChars.contains(substr)) {
                                    break;
                                }
                                toDelete++;
                            }
                            builder.delete(Math.max(0, start - toDelete), start + 1);
                            str = builder.toString();
                            if (PhoneFormat.strip(str).length() == 0) {
                                phoneField.setText("");
                            } else {
                                phoneField.setText(str);
                                updatePhoneField();
                            }
                            ignoreOnPhoneChange = false;
                        }
                    }
                }

                @Override
                public void onTextChanged(CharSequence s, int start, int before, int count) {

                }

                @Override
                public void afterTextChanged(Editable s) {
                    if (ignoreOnPhoneChange) {
                        return;
                    }
                    updatePhoneField();
                }
            });
            phoneField.setOnEditorActionListener(new TextView.OnEditorActionListener() {
                @Override
                public boolean onEditorAction(TextView textView, int i, KeyEvent keyEvent) {
                    if (i == EditorInfo.IME_ACTION_NEXT) {
                        onNextPressed();
                        return true;
                    }
                    return false;
                }
            });

            textView = new TextView(context);
            textView.setText(LocaleController.getString("ChangePhoneHelp", R.string.ChangePhoneHelp));
            textView.setTextColor(0xff757575);
            textView.setTextSize(TypedValue.COMPLEX_UNIT_DIP, 14);
            textView.setGravity(Gravity.LEFT);
            textView.setLineSpacing(AndroidUtilities.dp(2), 1.0f);
            addView(textView);
            layoutParams = (LayoutParams) textView.getLayoutParams();
            layoutParams.width = LayoutParams.WRAP_CONTENT;
            layoutParams.height = LayoutParams.WRAP_CONTENT;
            layoutParams.leftMargin = AndroidUtilities.dp(24);
            layoutParams.rightMargin = AndroidUtilities.dp(24);
            layoutParams.topMargin = AndroidUtilities.dp(28);
            layoutParams.bottomMargin = AndroidUtilities.dp(10);
            layoutParams.gravity = Gravity.LEFT;
            textView.setLayoutParams(layoutParams);

            HashMap<String, String> languageMap = new HashMap<>();
            try {
                BufferedReader reader = new BufferedReader(new InputStreamReader(getResources().getAssets().open("countries.txt")));
                String line;
                while ((line = reader.readLine()) != null) {
                    String[] args = line.split(";");
                    countriesArray.add(0, args[2]);
                    countriesMap.put(args[2], args[0]);
                    codesMap.put(args[0], args[2]);
                    languageMap.put(args[1], args[2]);
                }
            } catch (Exception e) {
                FileLog.e("tmessages", e);
            }

            Collections.sort(countriesArray, new Comparator<String>() {
                @Override
                public int compare(String lhs, String rhs) {
                    return lhs.compareTo(rhs);
                }
            });

            String country = null;

            try {
                TelephonyManager telephonyManager = (TelephonyManager)ApplicationLoader.applicationContext.getSystemService(Context.TELEPHONY_SERVICE);
                if (telephonyManager != null) {
                    country = telephonyManager.getSimCountryIso().toUpperCase();
                }
            } catch (Exception e) {
                FileLog.e("tmessages", e);
            }

            if (country != null) {
                String countryName = languageMap.get(country);
                if (countryName != null) {
                    int index = countriesArray.indexOf(countryName);
                    if (index != -1) {
                        codeField.setText(countriesMap.get(countryName));
                        countryState = 0;
                    }
                }
            }
            if (codeField.length() == 0) {
                countryButton.setText(LocaleController.getString("ChooseCountry", R.string.ChooseCountry));
                countryState = 1;
            }

            if (codeField.length() != 0) {
                AndroidUtilities.showKeyboard(phoneField);
                phoneField.requestFocus();
            } else {
                AndroidUtilities.showKeyboard(codeField);
                codeField.requestFocus();
            }
        }

        public void selectCountry(String name) {
            int index = countriesArray.indexOf(name);
            if (index != -1) {
                ignoreOnTextChange = true;
                codeField.setText(countriesMap.get(name));
                countryButton.setText(name);
                countryState = 0;
            }
        }

        private void updatePhoneField() {
            ignoreOnPhoneChange = true;
            try {
                String codeText = codeField.getText().toString();
                String phone = PhoneFormat.getInstance().format("+" + codeText + phoneField.getText().toString());
                int idx = phone.indexOf(" ");
                if (idx != -1) {
                    String resultCode = PhoneFormat.stripExceptNumbers(phone.substring(0, idx));
                    if (!codeText.equals(resultCode)) {
                        phone = PhoneFormat.getInstance().format(phoneField.getText().toString()).trim();
                        phoneField.setText(phone);
                        int len = phoneField.length();
                        phoneField.setSelection(phoneField.length());
                    } else {
                        phoneField.setText(phone.substring(idx).trim());
                        int len = phoneField.length();
                        phoneField.setSelection(phoneField.length());
                    }
                } else {
                    phoneField.setSelection(phoneField.length());
                }
            } catch (Exception e) {
                FileLog.e("tmessages", e);
            }
            ignoreOnPhoneChange = false;
        }

        @Override
        public void onItemSelected(AdapterView<?> adapterView, View view, int i, long l) {
            if (ignoreSelection) {
                ignoreSelection = false;
                return;
            }
            ignoreOnTextChange = true;
            String str = countriesArray.get(i);
            codeField.setText(countriesMap.get(str));
            updatePhoneField();
        }

        @Override
        public void onNothingSelected(AdapterView<?> adapterView) {

        }

        @Override
        public void onNextPressed() {
            if (nextPressed) {
                return;
            }
            if (countryState == 1) {
                needShowAlert(LocaleController.getString("ChooseCountry", R.string.ChooseCountry));
                return;
            } else if (countryState == 2 && !BuildVars.DEBUG_VERSION) {
                needShowAlert(LocaleController.getString("WrongCountry", R.string.WrongCountry));
                return;
            }
            if (codeField.length() == 0) {
                needShowAlert(LocaleController.getString("InvalidPhoneNumber", R.string.InvalidPhoneNumber));
                return;
            }
            TLRPC.TL_auth_sendCode req = new TLRPC.TL_auth_sendCode();
            String phone = PhoneFormat.stripExceptNumbers("" + codeField.getText() + phoneField.getText());
            ConnectionsManager.getInstance().applyCountryPortNumber(phone);
            req.api_hash = BuildVars.APP_HASH;
            req.api_id = BuildVars.APP_ID;
            req.sms_type = 0;
            req.phone_number = phone;
            req.lang_code = LocaleController.getLocaleString(Locale.getDefault());
            if (req.lang_code == null || req.lang_code.length() == 0) {
                req.lang_code = "en";
            }

            final Bundle params = new Bundle();
            params.putString("phone", "+" + codeField.getText() + phoneField.getText());
            params.putString("phoneFormated", phone);
            nextPressed = true;
            this.requestInprogress = true;
            needShowProgress();
            final long startReqTime = System.currentTimeMillis();
            ConnectionsManager.getInstance().performRpc(req, new RPCRequest.RPCRequestDelegate() {
                @Override
                public void run(final TLObject response, final TLRPC.TL_error error) {
                    AndroidUtilities.runOnUIThread(new Runnable() {
                        @Override
                        public void run() {
<<<<<<< HEAD
                            try {
                                nextPressed = false;
                                if (error == null) {
                                    final TLRPC.TL_auth_sentCode res = (TLRPC.TL_auth_sentCode) response;
                                    params.putString("phoneHash", res.phone_code_hash);
                                    params.putInt("calltime", res.send_call_timeout * 1000);
                                    if (res.phone_registered) {
                                        params.putString("registered", "true");
                                    }
                                    setPage(1, true, params, false);
                                } else {
                                    if (error.text != null) {
                                        if (error.text.contains("PHONE_NUMBER_INVALID")) {
                                            needShowAlert(LocaleController.getString("InvalidPhoneNumber", R.string.InvalidPhoneNumber));
                                        } else if (error.text.contains("PHONE_CODE_EMPTY") || error.text.contains("PHONE_CODE_INVALID")) {
                                            needShowAlert(LocaleController.getString("InvalidCode", R.string.InvalidCode));
                                        } else if (error.text.contains("PHONE_CODE_EXPIRED")) {
                                            needShowAlert(LocaleController.getString("CodeExpired", R.string.CodeExpired));
                                        } else if (error.text.startsWith("FLOOD_WAIT")) {
                                            needShowAlert(LocaleController.getString("FloodWait", R.string.FloodWait));
                                        } else if (error.code != -1000) {
                                            needShowAlert(error.text);
                                        }
                                        else {
                                            needShowAlert(error.text);
                                        }
=======
                            nextPressed = false;
                            if (error == null) {
                                final TLRPC.TL_auth_sentCode res = (TLRPC.TL_auth_sentCode)response;
                                params.putString("phoneHash", res.phone_code_hash);
                                params.putInt("calltime", res.send_call_timeout * 1000);
                                setPage(1, true, params, false);
                            } else {
                                if (error.text != null) {
                                    if (error.text.contains("PHONE_NUMBER_INVALID")) {
                                        needShowAlert(LocaleController.getString("InvalidPhoneNumber", R.string.InvalidPhoneNumber));
                                    } else if (error.text.contains("PHONE_CODE_EMPTY") || error.text.contains("PHONE_CODE_INVALID")) {
                                        needShowAlert(LocaleController.getString("InvalidCode", R.string.InvalidCode));
                                    } else if (error.text.contains("PHONE_CODE_EXPIRED")) {
                                        needShowAlert(LocaleController.getString("CodeExpired", R.string.CodeExpired));
                                    } else if (error.text.startsWith("FLOOD_WAIT")) {
                                        needShowAlert(LocaleController.getString("FloodWait", R.string.FloodWait));
                                    } else if (error.code != -1000) {
                                        needShowAlert(error.text);
>>>>>>> f63c8b20
                                    }
                                }
                                needHideProgress();
                            } catch (Throwable ex) {
                                Log.e(true, TAG, "Caught exception in phone reg", ex);
                            } finally {
                                requestInprogress = false;
                            }
                        }
                    });
                }
            }, true, RPCRequest.RPCRequestClassGeneric | RPCRequest.RPCRequestClassFailOnServerErrors | RPCRequest.RPCRequestClassWithoutLogin | RPCRequest.RPCRequestClassTryDifferentDc | RPCRequest.RPCRequestClassEnableUnauthorized);
            checkConnection(startReqTime);
        }

        private void checkConnection(final long startReqTime) {
            AniwaysNetworkStateChecker.checkInternet(new AniwaysNetworkStateChecker.AniwaysNetworkSateCheckCallback() {

                @Override
                public void run(boolean connectionAvailable) {
                    if (!requestInprogress) {
                        return;
                    }
                    if (connectionAvailable) {
                        long now = System.currentTimeMillis();
                        if ((now - startReqTime) > AniwaysPrivateConfig.getInstance().phoneRegTimeout) {
                            Log.e(true, TAG, "Takes long time receiving response in reg process: " + Long.toString(now - startReqTime));
                            Toast toast = Toast.makeText(getContext(), "Process takes too long. Please re-install app and try again", Toast.LENGTH_LONG);
                            toast.setGravity(Gravity.CENTER, 0, 0);
                            toast.show();
                            needHideProgress();
                        } else {
                            Log.i(TAG, "Starting connectivity check again..");
                            checkConnection(startReqTime);
                        }
                    } else {
                        Log.e(false, TAG, "Error registering phone cause no internet");
                        Toast toast = Toast.makeText(getContext(), "No internet connection. Please try again once connected", Toast.LENGTH_LONG);
                        toast.setGravity(Gravity.CENTER, 0, 0);
                        toast.show();
                        needHideProgress();
                    }
                }
            });
        }

        @Override
        public void onShow() {
            super.onShow();
            if (phoneField != null) {
                phoneField.requestFocus();
                phoneField.setSelection(phoneField.length());
            }
        }

        @Override
        public String getHeaderName() {
            return LocaleController.getString("YourPhone", R.string.YourPhone);
        }

        @Override
        public void saveStateParams(Bundle bundle) {
            String code = codeField.getText().toString();
            if (code != null && code.length() != 0) {
                bundle.putString("phoneview_code", code);
            }
            String phone = phoneField.getText().toString();
            if (phone != null && phone.length() != 0) {
                bundle.putString("phoneview_phone", phone);
            }
        }

        @Override
        public void restoreStateParams(Bundle bundle) {
            String code = bundle.getString("phoneview_code");
            if (code != null) {
                codeField.setText(code);
            }
            String phone = bundle.getString("phoneview_phone");
            if (phone != null) {
                phoneField.setText(phone);
            }
        }
    }

    public class LoginActivitySmsView extends SlideView implements NotificationCenter.NotificationCenterDelegate {
        private static final String TAG = "AniwaysLoginActivitySmsView";
        private boolean requestInprogress = false;
        private String phoneHash;
        private String requestPhone;
        private EditText codeField;
        private TextView confirmTextView;
        private TextView timeText;
        private TextView problemText;
        private Bundle currentParams;

        private Timer timeTimer;
        private Timer codeTimer;
        private final Object timerSync = new Object();
        private volatile int time = 60000;
        private volatile int codeTime = 15000;
        private double lastCurrentTime;
        private double lastCodeTime;
        private boolean waitingForSms = false;
        private boolean nextPressed = false;
        private String lastError = "";

        public LoginActivitySmsView(Context context) {
            super(context);

            setOrientation(VERTICAL);

            confirmTextView = new TextView(context);
            confirmTextView.setTextColor(0xff757575);
            confirmTextView.setTextSize(TypedValue.COMPLEX_UNIT_DIP, 14);
            confirmTextView.setGravity(Gravity.LEFT);
            confirmTextView.setLineSpacing(AndroidUtilities.dp(2), 1.0f);
            addView(confirmTextView);
            LayoutParams layoutParams = (LayoutParams) confirmTextView.getLayoutParams();
            layoutParams.width = LayoutParams.WRAP_CONTENT;
            layoutParams.height = LayoutParams.WRAP_CONTENT;
            layoutParams.gravity = Gravity.LEFT;
            layoutParams.leftMargin = AndroidUtilities.dp(24);
            layoutParams.rightMargin = AndroidUtilities.dp(24);
            confirmTextView.setLayoutParams(layoutParams);

            codeField = new EditText(context);
            codeField.setTextColor(0xff212121);
            codeField.setHint(LocaleController.getString("Code", R.string.Code));
            AndroidUtilities.clearCursorDrawable(codeField);
            codeField.setHintTextColor(0xff979797);
            codeField.setImeOptions(EditorInfo.IME_ACTION_NEXT | EditorInfo.IME_FLAG_NO_EXTRACT_UI);
            codeField.setTextSize(TypedValue.COMPLEX_UNIT_DIP, 18);
            codeField.setInputType(InputType.TYPE_CLASS_PHONE);
            codeField.setMaxLines(1);
            codeField.setPadding(0, 0, 0, 0);
            addView(codeField);
            layoutParams = (LayoutParams) codeField.getLayoutParams();
            layoutParams.width = LayoutParams.MATCH_PARENT;
            layoutParams.height = AndroidUtilities.dp(36);
            layoutParams.gravity = Gravity.CENTER_HORIZONTAL;
            layoutParams.topMargin = AndroidUtilities.dp(20);
            layoutParams.leftMargin = AndroidUtilities.dp(24);
            layoutParams.rightMargin = AndroidUtilities.dp(24);
            codeField.setLayoutParams(layoutParams);
            codeField.setOnEditorActionListener(new TextView.OnEditorActionListener() {
                @Override
                public boolean onEditorAction(TextView textView, int i, KeyEvent keyEvent) {
                    if (i == EditorInfo.IME_ACTION_NEXT) {
                        onNextPressed();
                        return true;
                    }
                    return false;
                }
            });

            timeText = new TextView(context);
            timeText.setTextSize(TypedValue.COMPLEX_UNIT_DIP, 14);
            timeText.setTextColor(0xff757575);
            timeText.setLineSpacing(AndroidUtilities.dp(2), 1.0f);
            timeText.setGravity(Gravity.LEFT);
            addView(timeText);
            layoutParams = (LayoutParams) timeText.getLayoutParams();
            layoutParams.width = LayoutParams.WRAP_CONTENT;
            layoutParams.height = LayoutParams.WRAP_CONTENT;
            layoutParams.gravity = Gravity.LEFT;
            layoutParams.topMargin = AndroidUtilities.dp(30);
            layoutParams.leftMargin = AndroidUtilities.dp(24);
            layoutParams.rightMargin = AndroidUtilities.dp(24);
            timeText.setLayoutParams(layoutParams);

            problemText = new TextView(context);
            problemText.setText(LocaleController.getString("DidNotGetTheCode", R.string.DidNotGetTheCode));
            problemText.setVisibility(time < 1000 ? VISIBLE : GONE);
            problemText.setGravity(Gravity.LEFT);
            problemText.setTextSize(TypedValue.COMPLEX_UNIT_DIP, 14);
            problemText.setTextColor(0xff4d83b3);
            problemText.setLineSpacing(AndroidUtilities.dp(2), 1.0f);
            problemText.setPadding(0, AndroidUtilities.dp(2), 0, AndroidUtilities.dp(12));
            addView(problemText);
            layoutParams = (LayoutParams) problemText.getLayoutParams();
            layoutParams.width = LayoutParams.WRAP_CONTENT;
            layoutParams.height = LayoutParams.WRAP_CONTENT;
            layoutParams.gravity = Gravity.LEFT;
            layoutParams.topMargin = AndroidUtilities.dp(20);
            layoutParams.leftMargin = AndroidUtilities.dp(24);
            layoutParams.rightMargin = AndroidUtilities.dp(24);
            problemText.setLayoutParams(layoutParams);
            problemText.setOnClickListener(new OnClickListener() {
                @Override
                public void onClick(View v) {
                    try {
                        PackageInfo pInfo = ApplicationLoader.applicationContext.getPackageManager().getPackageInfo(ApplicationLoader.applicationContext.getPackageName(), 0);
                        String version = String.format(Locale.US, "%s (%d)", pInfo.versionName, pInfo.versionCode);

                        Intent mailer = new Intent(Intent.ACTION_SEND);
                        mailer.setType("message/rfc822");
                        mailer.putExtra(Intent.EXTRA_EMAIL, new String[]{"sms@telegram.org"});
                        mailer.putExtra(Intent.EXTRA_SUBJECT, "Android registration/login issue " + version + " " + requestPhone);
                        mailer.putExtra(Intent.EXTRA_TEXT, "Phone: " + requestPhone + "\nApp version: " + version + "\nOS version: SDK " + Build.VERSION.SDK_INT + "\nDevice Name: " + Build.MANUFACTURER + Build.MODEL + "\nLocale: " + Locale.getDefault() + "\nError: " + lastError);
                        getContext().startActivity(Intent.createChooser(mailer, "Send email..."));
                    } catch (Exception e) {
                        needShowAlert(LocaleController.getString("NoMailInstalled", R.string.NoMailInstalled));
                    }
                }
            });

            LinearLayout linearLayout = new LinearLayout(context);
            linearLayout.setGravity(Gravity.BOTTOM | Gravity.CENTER_VERTICAL);
            addView(linearLayout);
            layoutParams = (LayoutParams) linearLayout.getLayoutParams();
            layoutParams.width = LayoutParams.MATCH_PARENT;
            layoutParams.height = LayoutParams.MATCH_PARENT;
            linearLayout.setLayoutParams(layoutParams);

            TextView wrongNumber = new TextView(context);
            wrongNumber.setGravity(Gravity.LEFT | Gravity.CENTER_HORIZONTAL);
            wrongNumber.setTextColor(0xff4d83b3);
            wrongNumber.setTextSize(TypedValue.COMPLEX_UNIT_DIP, 14);
            wrongNumber.setLineSpacing(AndroidUtilities.dp(2), 1.0f);
            wrongNumber.setPadding(0, AndroidUtilities.dp(24), 0, 0);
            linearLayout.addView(wrongNumber);
            layoutParams = (LayoutParams) wrongNumber.getLayoutParams();
            layoutParams.width = LayoutParams.WRAP_CONTENT;
            layoutParams.height = LayoutParams.WRAP_CONTENT;
            layoutParams.gravity = Gravity.BOTTOM | Gravity.LEFT;
            layoutParams.bottomMargin = AndroidUtilities.dp(10);
            layoutParams.leftMargin = AndroidUtilities.dp(24);
            layoutParams.rightMargin = AndroidUtilities.dp(24);
            wrongNumber.setLayoutParams(layoutParams);
            wrongNumber.setText(LocaleController.getString("WrongNumber", R.string.WrongNumber));
            wrongNumber.setOnClickListener(new OnClickListener() {
                @Override
                public void onClick(View view) {
                    onBackPressed();
                    setPage(0, true, null, true);
                }
            });
        }

        @Override
        public String getHeaderName() {
            return LocaleController.getString("YourCode", R.string.YourCode);
        }

        @Override
        public void setParams(Bundle params) {
            if (params == null) {
                return;
            }
            codeField.setText("");
            AndroidUtilities.setWaitingForSms(true);
            NotificationCenter.getInstance().addObserver(this, NotificationCenter.didReceiveSmsCode);
            currentParams = params;
            waitingForSms = true;
            String phone = params.getString("phone");
            requestPhone = params.getString("phoneFormated");
            phoneHash = params.getString("phoneHash");
            time = params.getInt("calltime");

            if (phone == null) {
                return;
            }

            String number = PhoneFormat.getInstance().format(phone);
            String str = String.format(Locale.US, LocaleController.getString("SentSmsCode", R.string.SentSmsCode) + " %s", number);
            try {
                SpannableStringBuilder stringBuilder = new SpannableStringBuilder(str);
                TypefaceSpan span = new TypefaceSpan(AndroidUtilities.getTypeface("fonts/rmedium.ttf"));
                int idx = str.indexOf(number);
                stringBuilder.setSpan(span, idx, idx + number.length(), Spanned.SPAN_INCLUSIVE_INCLUSIVE);
                confirmTextView.setText(stringBuilder);
            } catch (Exception e) {
                FileLog.e("tmessages", e);
                confirmTextView.setText(str);
            }

            AndroidUtilities.showKeyboard(codeField);
            codeField.requestFocus();

            destroyTimer();
            destroyCodeTimer();
            timeText.setText(LocaleController.formatString("CallText", R.string.CallText, 1, 0));
            lastCurrentTime = System.currentTimeMillis();
            problemText.setVisibility(time < 1000 ? VISIBLE : GONE);

            createTimer();
        }

        private void createCodeTimer() {
            if (codeTimer != null) {
                return;
            }
            codeTime = 15000;
            codeTimer = new Timer();
            lastCodeTime = System.currentTimeMillis();
            codeTimer.schedule(new TimerTask() {
                @Override
                public void run() {
                    double currentTime = System.currentTimeMillis();
                    double diff = currentTime - lastCodeTime;
                    codeTime -= diff;
                    lastCodeTime = currentTime;
                    AndroidUtilities.runOnUIThread(new Runnable() {
                        @Override
                        public void run() {
                            if (codeTime <= 1000) {
                                problemText.setVisibility(VISIBLE);
                                destroyCodeTimer();
                            }
                        }
                    });
                }
            }, 0, 1000);
        }

        private void destroyCodeTimer() {
            try {
                synchronized(timerSync) {
                    if (codeTimer != null) {
                        codeTimer.cancel();
                        codeTimer = null;
                    }
                }
            } catch (Exception e) {
                FileLog.e("tmessages", e);
            }
        }

        private void createTimer() {
            if (timeTimer != null) {
                return;
            }
            timeTimer = new Timer();
            timeTimer.schedule(new TimerTask() {
                @Override
                public void run() {
                    double currentTime = System.currentTimeMillis();
                    double diff = currentTime - lastCurrentTime;
                    time -= diff;
                    lastCurrentTime = currentTime;
                    AndroidUtilities.runOnUIThread(new Runnable() {
                        @Override
                        public void run() {
                            if (time >= 1000) {
                                int minutes = time / 1000 / 60;
                                int seconds = time / 1000 - minutes * 60;
                                timeText.setText(LocaleController.formatString("CallText", R.string.CallText, minutes, seconds));
                            } else {
                                timeText.setText(LocaleController.getString("Calling", R.string.Calling));
                                destroyTimer();
                                createCodeTimer();
                                TLRPC.TL_auth_sendCall req = new TLRPC.TL_auth_sendCall();
                                req.phone_number = requestPhone;
                                req.phone_code_hash = phoneHash;
                                ConnectionsManager.getInstance().performRpc(req, new RPCRequest.RPCRequestDelegate() {
                                    @Override
                                    public void run(TLObject response, final TLRPC.TL_error error) {
                                        if (error != null && error.text != null) {
                                            AndroidUtilities.runOnUIThread(new Runnable() {
                                                @Override
                                                public void run() {
                                                    lastError = error.text;
                                                }
                                            });
                                        }
                                    }
                                }, true, RPCRequest.RPCRequestClassGeneric | RPCRequest.RPCRequestClassFailOnServerErrors | RPCRequest.RPCRequestClassWithoutLogin);
                            }
                        }
                    });
                }
            }, 0, 1000);
        }

        private void destroyTimer() {
            try {
                synchronized(timerSync) {
                    if (timeTimer != null) {
                        timeTimer.cancel();
                        timeTimer = null;
                    }
                }
            } catch (Exception e) {
                FileLog.e("tmessages", e);
            }
        }

        @Override
        public void onNextPressed() {
            if (nextPressed) {
                return;
            }
            nextPressed = true;
            waitingForSms = false;
            AndroidUtilities.setWaitingForSms(false);
            NotificationCenter.getInstance().removeObserver(this, NotificationCenter.didReceiveSmsCode);
            final TLRPC.TL_auth_signIn req = new TLRPC.TL_auth_signIn();
            req.phone_number = requestPhone;
            req.phone_code = codeField.getText().toString();
            req.phone_code_hash = phoneHash;
            destroyTimer();
            this.requestInprogress = true;
            needShowProgress();
            final long startReqTime = System.currentTimeMillis();
            ConnectionsManager.getInstance().performRpc(req, new RPCRequest.RPCRequestDelegate() {
                @Override
                public void run(final TLObject response, final TLRPC.TL_error error) {
                    AndroidUtilities.runOnUIThread(new Runnable() {
                        @Override
                        public void run() {
<<<<<<< HEAD
                            try {
                                needHideProgress();
                                nextPressed = false;
                                if (error == null) {
                                    TLRPC.TL_auth_authorization res = (TLRPC.TL_auth_authorization) response;
=======
                            needHideProgress();
                            nextPressed = false;
                            if (error == null) {
                                TLRPC.TL_auth_authorization res = (TLRPC.TL_auth_authorization)response;
                                destroyTimer();
                                destroyCodeTimer();
                                UserConfig.clearConfig();
                                MessagesController.getInstance().cleanUp();
                                UserConfig.setCurrentUser(res.user);
                                UserConfig.saveConfig(true);
                                MessagesStorage.getInstance().cleanUp(true);
                                ArrayList<TLRPC.User> users = new ArrayList<>();
                                users.add(res.user);
                                MessagesStorage.getInstance().putUsersAndChats(users, null, true, true);
                                MessagesController.getInstance().putUser(res.user, false);
                                ContactsController.getInstance().checkAppAccount();
                                MessagesController.getInstance().getBlockedUsers(true);
                                needFinishActivity();
                                ConnectionsManager.getInstance().initPushConnection();
                            } else {
                                lastError = error.text;

                                if (error.text.contains("PHONE_NUMBER_UNOCCUPIED")) {
                                    Bundle params = new Bundle();
                                    params.putString("phoneFormated", requestPhone);
                                    params.putString("phoneHash", phoneHash);
                                    params.putString("code", req.phone_code);
                                    setPage(2, true, params, false);
>>>>>>> f63c8b20
                                    destroyTimer();
                                    destroyCodeTimer();
                                    UserConfig.clearConfig();
                                    MessagesController.getInstance().cleanUp();
                                    UserConfig.setCurrentUser(res.user);
                                    UserConfig.saveConfig(true);
                                    MessagesStorage.getInstance().cleanUp(true);
                                    ArrayList<TLRPC.User> users = new ArrayList<>();
                                    users.add(res.user);
                                    MessagesStorage.getInstance().putUsersAndChats(users, null, true, true);
                                    MessagesController.getInstance().putUser(res.user, false);
                                    ContactsController.getInstance().checkAppAccount();
                                    MessagesController.getInstance().getBlockedUsers(true);
                                    needFinishActivity();
                                    ConnectionsManager.getInstance().initPushConnection();
                                } else {
                                    lastError = error.text;

                                    if (error.text.contains("PHONE_NUMBER_UNOCCUPIED") && registered == null) {
                                        Bundle params = new Bundle();
                                        params.putString("phoneFormated", requestPhone);
                                        params.putString("phoneHash", phoneHash);
                                        params.putString("code", req.phone_code);
                                        setPage(2, true, params, false);
                                        destroyTimer();
                                        destroyCodeTimer();
                                    } else if (error.text.contains("SESSION_PASSWORD_NEEDED")) {
                                        needFinishActivity();
                                        destroyTimer();
                                        destroyCodeTimer();
                                    } else {
                                        lastError = error.text;

                                        if (error.text.contains("PHONE_NUMBER_UNOCCUPIED") && registered == null) {
                                            Bundle params = new Bundle();
                                            params.putString("phoneFormated", requestPhone);
                                            params.putString("phoneHash", phoneHash);
                                            params.putString("code", req.phone_code);
                                            setPage(2, true, params, false);
                                            destroyTimer();
                                            destroyCodeTimer();
                                        } else {
                                            createTimer();
                                            if (error.text.contains("PHONE_NUMBER_INVALID")) {
                                                needShowAlert(LocaleController.getString("InvalidPhoneNumber", R.string.InvalidPhoneNumber));
                                            } else if (error.text.contains("PHONE_CODE_EMPTY") || error.text.contains("PHONE_CODE_INVALID")) {
                                                needShowAlert(LocaleController.getString("InvalidCode", R.string.InvalidCode));
                                            } else if (error.text.contains("PHONE_CODE_EXPIRED")) {
                                                needShowAlert(LocaleController.getString("CodeExpired", R.string.CodeExpired));
                                            } else if (error.text.startsWith("FLOOD_WAIT")) {
                                                needShowAlert(LocaleController.getString("FloodWait", R.string.FloodWait));
                                            } else {
                                                needShowAlert(error.text);
                                            }
                                        }
                                    }
                                }
                            } catch (Throwable ex) {
                                Log.e(true, TAG, "Caught exception in phone reg", ex);
                            } finally {
                                requestInprogress = false;
                            }
                        }

                    });
                }
            }, true, RPCRequest.RPCRequestClassGeneric | RPCRequest.RPCRequestClassFailOnServerErrors | RPCRequest.RPCRequestClassWithoutLogin);
            checkConnection(startReqTime);
        }

        private void checkConnection(final long startReqTime) {
            AniwaysNetworkStateChecker.checkInternet(new AniwaysNetworkStateChecker.AniwaysNetworkSateCheckCallback() {

                @Override
                public void run(boolean connectionAvailable) {
                    if (!requestInprogress) {
                        return;
                    }
                    if (connectionAvailable) {
                        long now = System.currentTimeMillis();
                        if ((now - startReqTime) > AniwaysPrivateConfig.getInstance().phoneRegTimeout) {
                            Log.e(true, TAG, "Takes long time receiving response in reg process: " + Long.toString(now - startReqTime));
                            Toast toast = Toast.makeText(getContext(), "Process takes too long. Please re-install app and try again", Toast.LENGTH_LONG);
                            toast.setGravity(Gravity.CENTER, 0, 0);
                            toast.show();
                            needHideProgress();
                        } else {
                            Log.i(TAG, "Starting connectivity check again..");
                            checkConnection(startReqTime);
                        }
                    } else {
                        Log.e(false, TAG, "Error registering phone cause no internet");
                        Toast toast = Toast.makeText(getContext(), "No internet connection. Please try again once connected", Toast.LENGTH_LONG);
                        toast.setGravity(Gravity.CENTER, 0, 0);
                        toast.show();
                        needHideProgress();
                    }
                }
            });
        }

        @Override
        public void onBackPressed() {
            destroyTimer();
            destroyCodeTimer();
            currentParams = null;
            AndroidUtilities.setWaitingForSms(false);
            NotificationCenter.getInstance().removeObserver(this, NotificationCenter.didReceiveSmsCode);
            waitingForSms = false;
        }

        @Override
        public void onDestroyActivity() {
            super.onDestroyActivity();
            AndroidUtilities.setWaitingForSms(false);
            NotificationCenter.getInstance().removeObserver(this, NotificationCenter.didReceiveSmsCode);
            destroyTimer();
            destroyCodeTimer();
            waitingForSms = false;
        }

        @Override
        public void onShow() {
            super.onShow();
            if (codeField != null) {
                codeField.requestFocus();
                codeField.setSelection(codeField.length());
            }
        }

        @Override
        public void didReceivedNotification(int id, final Object... args) {
            if (id == NotificationCenter.didReceiveSmsCode) {
                AndroidUtilities.runOnUIThread(new Runnable() {
                    @Override
                    public void run() {
                        if (!waitingForSms) {
                            return;
                        }
                        if (codeField != null) {
                            codeField.setText("" + args[0]);
                            onNextPressed();
                        }
                    }
                });
            }
        }

        @Override
        public void saveStateParams(Bundle bundle) {
            String code = codeField.getText().toString();
            if (code != null && code.length() != 0) {
                bundle.putString("smsview_code", code);
            }
            if (currentParams != null) {
                bundle.putBundle("smsview_params", currentParams);
            }
            if (time != 0) {
                bundle.putInt("time", time);
            }
        }

        @Override
        public void restoreStateParams(Bundle bundle) {
            currentParams = bundle.getBundle("smsview_params");
            if (currentParams != null) {
                setParams(currentParams);
            }
            String code = bundle.getString("smsview_code");
            if (code != null) {
                codeField.setText(code);
            }
            Integer t = bundle.getInt("time");
            if (t != 0) {
                time = t;
            }
        }
    }

    public class RegisterView extends SlideView {
        private static final String TAG = "AniwaysRegisterView";
        private EditText firstNameField;
        private EditText lastNameField;
        private String requestPhone;
        private String phoneHash;
        private String phoneCode;
        private Bundle currentParams;
        private boolean nextPressed = false;
        private boolean requestInprogress = false;

        public RegisterView(Context context) {
            super(context);

            setOrientation(VERTICAL);

            TextView textView = new TextView(context);
            textView.setText(LocaleController.getString("RegisterText", R.string.RegisterText));
            textView.setTextColor(0xff757575);
            textView.setGravity(Gravity.LEFT);
            textView.setTextSize(TypedValue.COMPLEX_UNIT_DIP, 14);
            addView(textView);
            LayoutParams layoutParams = (LayoutParams) textView.getLayoutParams();
            layoutParams.width = LayoutParams.WRAP_CONTENT;
            layoutParams.height = LayoutParams.WRAP_CONTENT;
            layoutParams.topMargin = AndroidUtilities.dp(8);
            layoutParams.leftMargin = AndroidUtilities.dp(24);
            layoutParams.rightMargin = AndroidUtilities.dp(24);
            layoutParams.gravity = Gravity.LEFT;
            textView.setLayoutParams(layoutParams);

            firstNameField = new EditText(context);
            firstNameField.setHintTextColor(0xff979797);
            firstNameField.setTextColor(0xff212121);
            AndroidUtilities.clearCursorDrawable(firstNameField);
            firstNameField.setHint(LocaleController.getString("FirstName", R.string.FirstName));
            firstNameField.setImeOptions(EditorInfo.IME_ACTION_NEXT | EditorInfo.IME_FLAG_NO_EXTRACT_UI);
            firstNameField.setTextSize(TypedValue.COMPLEX_UNIT_DIP, 18);
            firstNameField.setMaxLines(1);
            firstNameField.setInputType(InputType.TYPE_TEXT_FLAG_CAP_WORDS);
            addView(firstNameField);
            layoutParams = (LayoutParams) firstNameField.getLayoutParams();
            layoutParams.width = LayoutParams.MATCH_PARENT;
            layoutParams.height = AndroidUtilities.dp(36);
            layoutParams.leftMargin = AndroidUtilities.dp(24);
            layoutParams.rightMargin = AndroidUtilities.dp(24);
            layoutParams.topMargin = AndroidUtilities.dp(26);
            firstNameField.setLayoutParams(layoutParams);
            firstNameField.setOnEditorActionListener(new TextView.OnEditorActionListener() {
                @Override
                public boolean onEditorAction(TextView textView, int i, KeyEvent keyEvent) {
                    if (i == EditorInfo.IME_ACTION_NEXT) {
                        lastNameField.requestFocus();
                        return true;
                    }
                    return false;
                }
            });

            lastNameField = new EditText(context);
            lastNameField.setHint(LocaleController.getString("LastName", R.string.LastName));
            lastNameField.setHintTextColor(0xff979797);
            lastNameField.setTextColor(0xff212121);
            AndroidUtilities.clearCursorDrawable(lastNameField);
            lastNameField.setImeOptions(EditorInfo.IME_ACTION_NEXT | EditorInfo.IME_FLAG_NO_EXTRACT_UI);
            lastNameField.setTextSize(TypedValue.COMPLEX_UNIT_DIP, 18);
            lastNameField.setMaxLines(1);
            lastNameField.setInputType(InputType.TYPE_TEXT_FLAG_CAP_WORDS);
            addView(lastNameField);
            layoutParams = (LayoutParams) lastNameField.getLayoutParams();
            layoutParams.width = LayoutParams.MATCH_PARENT;
            layoutParams.height = AndroidUtilities.dp(36);
            layoutParams.leftMargin = AndroidUtilities.dp(24);
            layoutParams.rightMargin = AndroidUtilities.dp(24);
            layoutParams.topMargin = AndroidUtilities.dp(10);
            lastNameField.setLayoutParams(layoutParams);

            LinearLayout linearLayout = new LinearLayout(context);
            linearLayout.setGravity(Gravity.BOTTOM | Gravity.CENTER_VERTICAL);
            addView(linearLayout);
            layoutParams = (LayoutParams) linearLayout.getLayoutParams();
            layoutParams.width = LayoutParams.MATCH_PARENT;
            layoutParams.height = LayoutParams.MATCH_PARENT;
            linearLayout.setLayoutParams(layoutParams);

            TextView wrongNumber = new TextView(context);
            wrongNumber.setText(LocaleController.getString("CancelRegistration", R.string.CancelRegistration));
            wrongNumber.setGravity(Gravity.LEFT | Gravity.CENTER_HORIZONTAL);
            wrongNumber.setTextColor(0xff4d83b3);
            wrongNumber.setTextSize(TypedValue.COMPLEX_UNIT_DIP, 14);
            wrongNumber.setLineSpacing(AndroidUtilities.dp(2), 1.0f);
            wrongNumber.setPadding(0, AndroidUtilities.dp(24), 0, 0);
            linearLayout.addView(wrongNumber);
            layoutParams = (LayoutParams) wrongNumber.getLayoutParams();
            layoutParams.width = LayoutParams.WRAP_CONTENT;
            layoutParams.height = LayoutParams.WRAP_CONTENT;
            layoutParams.gravity = Gravity.BOTTOM | Gravity.LEFT;
            layoutParams.bottomMargin = AndroidUtilities.dp(10);
            layoutParams.leftMargin = AndroidUtilities.dp(24);
            layoutParams.rightMargin = AndroidUtilities.dp(24);
            wrongNumber.setLayoutParams(layoutParams);
            wrongNumber.setOnClickListener(new OnClickListener() {
                @Override
                public void onClick(View view) {
                    AlertDialog.Builder builder = new AlertDialog.Builder(getParentActivity());
                    builder.setTitle(LocaleController.getString("AppName", R.string.AppName));
                    builder.setMessage(LocaleController.getString("AreYouSureRegistration", R.string.AreYouSureRegistration));
                    builder.setPositiveButton(LocaleController.getString("OK", R.string.OK), new DialogInterface.OnClickListener() {
                        @Override
                        public void onClick(DialogInterface dialogInterface, int i) {
                            onBackPressed();
                            setPage(0, true, null, true);
                        }
                    });
                    builder.setNegativeButton(LocaleController.getString("Cancel", R.string.Cancel), null);
                    showAlertDialog(builder);
                }
            });
        }

        @Override
        public void onBackPressed() {
            currentParams = null;
        }

        @Override
        public String getHeaderName() {
            return LocaleController.getString("YourName", R.string.YourName);
        }

        @Override
        public void onShow() {
            super.onShow();
            if (firstNameField != null) {
                firstNameField.requestFocus();
                firstNameField.setSelection(firstNameField.length());
            }
        }

        @Override
        public void setParams(Bundle params) {
            if (params == null) {
                return;
            }
            firstNameField.setText("");
            lastNameField.setText("");
            requestPhone = params.getString("phoneFormated");
            phoneHash = params.getString("phoneHash");
            phoneCode = params.getString("code");
            currentParams = params;
        }

        @Override
        public void onNextPressed() {
            if (nextPressed) {
                return;
            }
            nextPressed = true;
            TLRPC.TL_auth_signUp req = new TLRPC.TL_auth_signUp();
            req.phone_code = phoneCode;
            req.phone_code_hash = phoneHash;
            req.phone_number = requestPhone;
            req.first_name = firstNameField.getText().toString();
            req.last_name = lastNameField.getText().toString();
            this.requestInprogress = true;
            needShowProgress();
            final long startReqTime = System.currentTimeMillis();
            ConnectionsManager.getInstance().performRpc(req, new RPCRequest.RPCRequestDelegate() {
                @Override
                public void run(final TLObject response, final TLRPC.TL_error error) {
                    AndroidUtilities.runOnUIThread(new Runnable() {
                        @Override
                        public void run() {
                            try {
                                nextPressed = false;
                                needHideProgress();
                                if (error == null) {
                                    final TLRPC.TL_auth_authorization res = (TLRPC.TL_auth_authorization) response;
                                    TLRPC.TL_userSelf user = (TLRPC.TL_userSelf) res.user;
                                    UserConfig.clearConfig();
                                    MessagesController.getInstance().cleanUp();
                                    UserConfig.setCurrentUser(user);
                                    UserConfig.saveConfig(true);
                                    MessagesStorage.getInstance().cleanUp(true);
                                    ArrayList<TLRPC.User> users = new ArrayList<>();
                                    users.add(user);
                                    MessagesStorage.getInstance().putUsersAndChats(users, null, true, true);
                                    //MessagesController.getInstance().uploadAndApplyUserAvatar(avatarPhotoBig);
                                    MessagesController.getInstance().putUser(res.user, false);
                                    ContactsController.getInstance().checkAppAccount();
                                    MessagesController.getInstance().getBlockedUsers(true);
                                    needFinishActivity();
                                    ConnectionsManager.getInstance().initPushConnection();
                                } else {
                                    if (error.text.contains("PHONE_NUMBER_INVALID")) {
                                        needShowAlert(LocaleController.getString("InvalidPhoneNumber", R.string.InvalidPhoneNumber));
                                    } else if (error.text.contains("PHONE_CODE_EMPTY") || error.text.contains("PHONE_CODE_INVALID")) {
                                        needShowAlert(LocaleController.getString("InvalidCode", R.string.InvalidCode));
                                    } else if (error.text.contains("PHONE_CODE_EXPIRED")) {
                                        needShowAlert(LocaleController.getString("CodeExpired", R.string.CodeExpired));
                                    } else if (error.text.contains("FIRSTNAME_INVALID")) {
                                        needShowAlert(LocaleController.getString("InvalidFirstName", R.string.InvalidFirstName));
                                    } else if (error.text.contains("LASTNAME_INVALID")) {
                                        needShowAlert(LocaleController.getString("InvalidLastName", R.string.InvalidLastName));
                                    } else {
                                        if (error.text.contains("PHONE_NUMBER_INVALID")) {
                                            needShowAlert(LocaleController.getString("InvalidPhoneNumber", R.string.InvalidPhoneNumber));
                                        } else if (error.text.contains("PHONE_CODE_EMPTY") || error.text.contains("PHONE_CODE_INVALID")) {
                                            needShowAlert(LocaleController.getString("InvalidCode", R.string.InvalidCode));
                                        } else if (error.text.contains("PHONE_CODE_EXPIRED")) {
                                            needShowAlert(LocaleController.getString("CodeExpired", R.string.CodeExpired));
                                        } else if (error.text.contains("FIRSTNAME_INVALID")) {
                                            needShowAlert(LocaleController.getString("InvalidFirstName", R.string.InvalidFirstName));
                                        } else if (error.text.contains("LASTNAME_INVALID")) {
                                            needShowAlert(LocaleController.getString("InvalidLastName", R.string.InvalidLastName));
                                        } else {
                                            needShowAlert(error.text);
                                        }
                                    }
                                }
                            } catch (Throwable ex) {
                                Log.e(true, TAG, "Caught exception in phone reg", ex);
                            } finally {
                                requestInprogress = false;
                            }
                        }
                    });
                }
            }, true, RPCRequest.RPCRequestClassGeneric | RPCRequest.RPCRequestClassWithoutLogin);
            checkConnection(startReqTime);
        }

        private void checkConnection(final long startReqTime) {
            AniwaysNetworkStateChecker.checkInternet(new AniwaysNetworkStateChecker.AniwaysNetworkSateCheckCallback() {

                @Override
                public void run(boolean connectionAvailable) {
                    if (!requestInprogress) {
                        return;
                    }
                    if (connectionAvailable) {
                        long now = System.currentTimeMillis();
                        if ((now - startReqTime) > AniwaysPrivateConfig.getInstance().phoneRegTimeout) {
                            Log.e(true, TAG, "Takes long time receiving response in reg process: " + Long.toString(now - startReqTime));
                            Toast toast = Toast.makeText(getContext(), "Process takes too long. Please re-install app and try again", Toast.LENGTH_LONG);
                            toast.setGravity(Gravity.CENTER, 0, 0);
                            toast.show();
                            needHideProgress();
                        } else {
                            Log.i(TAG, "Starting connectivity check again..");
                            checkConnection(startReqTime);
                        }
                    } else {
                        Log.e(false, TAG, "Error registering phone cause no internet");
                        Toast toast = Toast.makeText(getContext(), "No internet connection. Please try again once connected", Toast.LENGTH_LONG);
                        toast.setGravity(Gravity.CENTER, 0, 0);
                        toast.show();
                        needHideProgress();
                    }
                }
            });
        }

        @Override
        public void saveStateParams(Bundle bundle) {
            String first = firstNameField.getText().toString();
            if (first != null && first.length() != 0) {
                bundle.putString("registerview_first", first);
            }
            String last = lastNameField.getText().toString();
            if (last != null && last.length() != 0) {
                bundle.putString("registerview_last", last);
            }
            if (currentParams != null) {
                bundle.putBundle("registerview_params", currentParams);
            }
        }

        @Override
        public void restoreStateParams(Bundle bundle) {
            currentParams = bundle.getBundle("registerview_params");
            if (currentParams != null) {
                setParams(currentParams);
            }
            String first = bundle.getString("registerview_first");
            if (first != null) {
                firstNameField.setText(first);
            }
            String last = bundle.getString("registerview_last");
            if (last != null) {
                lastNameField.setText(last);
            }
        }
    }
}<|MERGE_RESOLUTION|>--- conflicted
+++ resolved
@@ -850,16 +850,12 @@
                     AndroidUtilities.runOnUIThread(new Runnable() {
                         @Override
                         public void run() {
-<<<<<<< HEAD
                             try {
                                 nextPressed = false;
                                 if (error == null) {
                                     final TLRPC.TL_auth_sentCode res = (TLRPC.TL_auth_sentCode) response;
                                     params.putString("phoneHash", res.phone_code_hash);
                                     params.putInt("calltime", res.send_call_timeout * 1000);
-                                    if (res.phone_registered) {
-                                        params.putString("registered", "true");
-                                    }
                                     setPage(1, true, params, false);
                                 } else {
                                     if (error.text != null) {
@@ -877,26 +873,6 @@
                                         else {
                                             needShowAlert(error.text);
                                         }
-=======
-                            nextPressed = false;
-                            if (error == null) {
-                                final TLRPC.TL_auth_sentCode res = (TLRPC.TL_auth_sentCode)response;
-                                params.putString("phoneHash", res.phone_code_hash);
-                                params.putInt("calltime", res.send_call_timeout * 1000);
-                                setPage(1, true, params, false);
-                            } else {
-                                if (error.text != null) {
-                                    if (error.text.contains("PHONE_NUMBER_INVALID")) {
-                                        needShowAlert(LocaleController.getString("InvalidPhoneNumber", R.string.InvalidPhoneNumber));
-                                    } else if (error.text.contains("PHONE_CODE_EMPTY") || error.text.contains("PHONE_CODE_INVALID")) {
-                                        needShowAlert(LocaleController.getString("InvalidCode", R.string.InvalidCode));
-                                    } else if (error.text.contains("PHONE_CODE_EXPIRED")) {
-                                        needShowAlert(LocaleController.getString("CodeExpired", R.string.CodeExpired));
-                                    } else if (error.text.startsWith("FLOOD_WAIT")) {
-                                        needShowAlert(LocaleController.getString("FloodWait", R.string.FloodWait));
-                                    } else if (error.code != -1000) {
-                                        needShowAlert(error.text);
->>>>>>> f63c8b20
                                     }
                                 }
                                 needHideProgress();
@@ -1308,42 +1284,11 @@
                     AndroidUtilities.runOnUIThread(new Runnable() {
                         @Override
                         public void run() {
-<<<<<<< HEAD
                             try {
                                 needHideProgress();
                                 nextPressed = false;
                                 if (error == null) {
                                     TLRPC.TL_auth_authorization res = (TLRPC.TL_auth_authorization) response;
-=======
-                            needHideProgress();
-                            nextPressed = false;
-                            if (error == null) {
-                                TLRPC.TL_auth_authorization res = (TLRPC.TL_auth_authorization)response;
-                                destroyTimer();
-                                destroyCodeTimer();
-                                UserConfig.clearConfig();
-                                MessagesController.getInstance().cleanUp();
-                                UserConfig.setCurrentUser(res.user);
-                                UserConfig.saveConfig(true);
-                                MessagesStorage.getInstance().cleanUp(true);
-                                ArrayList<TLRPC.User> users = new ArrayList<>();
-                                users.add(res.user);
-                                MessagesStorage.getInstance().putUsersAndChats(users, null, true, true);
-                                MessagesController.getInstance().putUser(res.user, false);
-                                ContactsController.getInstance().checkAppAccount();
-                                MessagesController.getInstance().getBlockedUsers(true);
-                                needFinishActivity();
-                                ConnectionsManager.getInstance().initPushConnection();
-                            } else {
-                                lastError = error.text;
-
-                                if (error.text.contains("PHONE_NUMBER_UNOCCUPIED")) {
-                                    Bundle params = new Bundle();
-                                    params.putString("phoneFormated", requestPhone);
-                                    params.putString("phoneHash", phoneHash);
-                                    params.putString("code", req.phone_code);
-                                    setPage(2, true, params, false);
->>>>>>> f63c8b20
                                     destroyTimer();
                                     destroyCodeTimer();
                                     UserConfig.clearConfig();
@@ -1362,7 +1307,7 @@
                                 } else {
                                     lastError = error.text;
 
-                                    if (error.text.contains("PHONE_NUMBER_UNOCCUPIED") && registered == null) {
+                                    if (error.text.contains("PHONE_NUMBER_UNOCCUPIED")) {
                                         Bundle params = new Bundle();
                                         params.putString("phoneFormated", requestPhone);
                                         params.putString("phoneHash", phoneHash);
@@ -1375,29 +1320,17 @@
                                         destroyTimer();
                                         destroyCodeTimer();
                                     } else {
-                                        lastError = error.text;
-
-                                        if (error.text.contains("PHONE_NUMBER_UNOCCUPIED") && registered == null) {
-                                            Bundle params = new Bundle();
-                                            params.putString("phoneFormated", requestPhone);
-                                            params.putString("phoneHash", phoneHash);
-                                            params.putString("code", req.phone_code);
-                                            setPage(2, true, params, false);
-                                            destroyTimer();
-                                            destroyCodeTimer();
+                                        createTimer();
+                                        if (error.text.contains("PHONE_NUMBER_INVALID")) {
+                                            needShowAlert(LocaleController.getString("InvalidPhoneNumber", R.string.InvalidPhoneNumber));
+                                        } else if (error.text.contains("PHONE_CODE_EMPTY") || error.text.contains("PHONE_CODE_INVALID")) {
+                                            needShowAlert(LocaleController.getString("InvalidCode", R.string.InvalidCode));
+                                        } else if (error.text.contains("PHONE_CODE_EXPIRED")) {
+                                            needShowAlert(LocaleController.getString("CodeExpired", R.string.CodeExpired));
+                                        } else if (error.text.startsWith("FLOOD_WAIT")) {
+                                            needShowAlert(LocaleController.getString("FloodWait", R.string.FloodWait));
                                         } else {
-                                            createTimer();
-                                            if (error.text.contains("PHONE_NUMBER_INVALID")) {
-                                                needShowAlert(LocaleController.getString("InvalidPhoneNumber", R.string.InvalidPhoneNumber));
-                                            } else if (error.text.contains("PHONE_CODE_EMPTY") || error.text.contains("PHONE_CODE_INVALID")) {
-                                                needShowAlert(LocaleController.getString("InvalidCode", R.string.InvalidCode));
-                                            } else if (error.text.contains("PHONE_CODE_EXPIRED")) {
-                                                needShowAlert(LocaleController.getString("CodeExpired", R.string.CodeExpired));
-                                            } else if (error.text.startsWith("FLOOD_WAIT")) {
-                                                needShowAlert(LocaleController.getString("FloodWait", R.string.FloodWait));
-                                            } else {
-                                                needShowAlert(error.text);
-                                            }
+                                            needShowAlert(error.text);
                                         }
                                     }
                                 }
