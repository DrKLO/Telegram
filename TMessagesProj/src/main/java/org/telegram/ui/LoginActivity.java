--- conflicted
+++ resolved
@@ -824,7 +824,6 @@
                     AndroidUtilities.runOnUIThread(new Runnable() {
                         @Override
                         public void run() {
-<<<<<<< HEAD
                             try {
                                 nextPressed = false;
                                 if (error == null) {
@@ -835,42 +834,19 @@
                                 } else {
                                     if (error.text != null) {
                                         if (error.text.contains("PHONE_NUMBER_INVALID")) {
-                                            needShowAlert(LocaleController.getString("InvalidPhoneNumber", R.string.InvalidPhoneNumber));
+                                            needShowAlert(LocaleController.getString("AppName", R.string.AppName), LocaleController.getString("InvalidPhoneNumber", R.string.InvalidPhoneNumber));
                                         } else if (error.text.contains("PHONE_CODE_EMPTY") || error.text.contains("PHONE_CODE_INVALID")) {
-                                            needShowAlert(LocaleController.getString("InvalidCode", R.string.InvalidCode));
+                                            needShowAlert(LocaleController.getString("AppName", R.string.AppName), LocaleController.getString("InvalidCode", R.string.InvalidCode));
                                         } else if (error.text.contains("PHONE_CODE_EXPIRED")) {
-                                            needShowAlert(LocaleController.getString("CodeExpired", R.string.CodeExpired));
+                                            needShowAlert(LocaleController.getString("AppName", R.string.AppName), LocaleController.getString("CodeExpired", R.string.CodeExpired));
                                         } else if (error.text.startsWith("FLOOD_WAIT")) {
-                                            needShowAlert(LocaleController.getString("FloodWait", R.string.FloodWait));
+                                            needShowAlert(LocaleController.getString("AppName", R.string.AppName), LocaleController.getString("FloodWait", R.string.FloodWait));
                                         } else if (error.code != -1000) {
-                                            needShowAlert(error.text);
+                                            needShowAlert(LocaleController.getString("AppName", R.string.AppName), error.text);
                                         }
-                                        else {
-                                            needShowAlert(error.text);
-                                        }
-=======
-                            nextPressed = false;
-                            if (error == null) {
-                                final TLRPC.TL_auth_sentCode res = (TLRPC.TL_auth_sentCode) response;
-                                params.putString("phoneHash", res.phone_code_hash);
-                                params.putInt("calltime", res.send_call_timeout * 1000);
-                                setPage(1, true, params, false);
-                            } else {
-                                if (error.text != null) {
-                                    if (error.text.contains("PHONE_NUMBER_INVALID")) {
-                                        needShowAlert(LocaleController.getString("AppName", R.string.AppName), LocaleController.getString("InvalidPhoneNumber", R.string.InvalidPhoneNumber));
-                                    } else if (error.text.contains("PHONE_CODE_EMPTY") || error.text.contains("PHONE_CODE_INVALID")) {
-                                        needShowAlert(LocaleController.getString("AppName", R.string.AppName), LocaleController.getString("InvalidCode", R.string.InvalidCode));
-                                    } else if (error.text.contains("PHONE_CODE_EXPIRED")) {
-                                        needShowAlert(LocaleController.getString("AppName", R.string.AppName), LocaleController.getString("CodeExpired", R.string.CodeExpired));
-                                    } else if (error.text.startsWith("FLOOD_WAIT")) {
-                                        needShowAlert(LocaleController.getString("AppName", R.string.AppName), LocaleController.getString("FloodWait", R.string.FloodWait));
-                                    } else if (error.code != -1000) {
-                                        needShowAlert(LocaleController.getString("AppName", R.string.AppName), error.text);
->>>>>>> f6655078
                                     }
+                                    needHideProgress();
                                 }
-                                needHideProgress();
                             } catch (Throwable ex) {
                                 Log.e(true, TAG, "Caught exception in phone reg", ex);
                             } finally {
@@ -1271,11 +1247,10 @@
                     AndroidUtilities.runOnUIThread(new Runnable() {
                         @Override
                         public void run() {
-<<<<<<< HEAD
                             try {
-                                needHideProgress();
                                 nextPressed = false;
                                 if (error == null) {
+                                    needHideProgress();
                                     TLRPC.TL_auth_authorization res = (TLRPC.TL_auth_authorization) response;
                                     destroyTimer();
                                     destroyCodeTimer();
@@ -1302,6 +1277,7 @@
                                     lastError = error.text;
 
                                     if (error.text.contains("PHONE_NUMBER_UNOCCUPIED")) {
+                                        needHideProgress();
                                         Bundle params = new Bundle();
                                         params.putString("phoneFormated", requestPhone);
                                         params.putString("phoneHash", phoneHash);
@@ -1310,103 +1286,48 @@
                                         destroyTimer();
                                         destroyCodeTimer();
                                     } else if (error.text.contains("SESSION_PASSWORD_NEEDED")) {
-                                        needFinishActivity();
+                                        TLRPC.TL_account_getPassword req2 = new TLRPC.TL_account_getPassword();
+                                        ConnectionsManager.getInstance().performRpc(req2, new RPCRequest.RPCRequestDelegate() {
+                                            @Override
+                                            public void run(final TLObject response, final TLRPC.TL_error error) {
+                                                AndroidUtilities.runOnUIThread(new Runnable() {
+                                                    @Override
+                                                    public void run() {
+                                                        needHideProgress();
+                                                        if (error == null) {
+                                                            TLRPC.TL_account_password password = (TLRPC.TL_account_password) response;
+                                                            Bundle bundle = new Bundle();
+                                                            bundle.putString("current_salt", Utilities.bytesToHex(password.current_salt));
+                                                            bundle.putString("hint", password.hint);
+                                                            bundle.putString("email_unconfirmed_pattern", password.email_unconfirmed_pattern);
+                                                            bundle.putString("phoneFormated", requestPhone);
+                                                            bundle.putString("phoneHash", phoneHash);
+                                                            bundle.putString("code", req.phone_code);
+                                                            bundle.putInt("has_recovery", password.has_recovery ? 1 : 0);
+                                                            setPage(3, true, bundle, false);
+                                                        } else {
+                                                            needShowAlert(LocaleController.getString("AppName", R.string.AppName), error.text);
+                                                        }
+                                                    }
+                                                });
+                                            }
+                                        }, true, RPCRequest.RPCRequestClassGeneric | RPCRequest.RPCRequestClassFailOnServerErrors | RPCRequest.RPCRequestClassWithoutLogin);
                                         destroyTimer();
                                         destroyCodeTimer();
                                     } else {
+                                        needHideProgress();
                                         createTimer();
                                         if (error.text.contains("PHONE_NUMBER_INVALID")) {
-                                            needShowAlert(LocaleController.getString("InvalidPhoneNumber", R.string.InvalidPhoneNumber));
+                                            needShowAlert(LocaleController.getString("AppName", R.string.AppName), LocaleController.getString("InvalidPhoneNumber", R.string.InvalidPhoneNumber));
                                         } else if (error.text.contains("PHONE_CODE_EMPTY") || error.text.contains("PHONE_CODE_INVALID")) {
-                                            needShowAlert(LocaleController.getString("InvalidCode", R.string.InvalidCode));
+                                            needShowAlert(LocaleController.getString("AppName", R.string.AppName), LocaleController.getString("InvalidCode", R.string.InvalidCode));
                                         } else if (error.text.contains("PHONE_CODE_EXPIRED")) {
-                                            needShowAlert(LocaleController.getString("CodeExpired", R.string.CodeExpired));
+                                            needShowAlert(LocaleController.getString("AppName", R.string.AppName), LocaleController.getString("CodeExpired", R.string.CodeExpired));
                                         } else if (error.text.startsWith("FLOOD_WAIT")) {
-                                            needShowAlert(LocaleController.getString("FloodWait", R.string.FloodWait));
+                                            needShowAlert(LocaleController.getString("AppName", R.string.AppName), LocaleController.getString("FloodWait", R.string.FloodWait));
                                         } else {
-                                            needShowAlert(error.text);
+                                            needShowAlert(LocaleController.getString("AppName", R.string.AppName), error.text);
                                         }
-=======
-                            nextPressed = false;
-                            if (error == null) {
-                                needHideProgress();
-                                TLRPC.TL_auth_authorization res = (TLRPC.TL_auth_authorization) response;
-                                destroyTimer();
-                                destroyCodeTimer();
-                                UserConfig.clearConfig();
-                                MessagesController.getInstance().cleanUp();
-                                UserConfig.setCurrentUser(res.user);
-                                UserConfig.saveConfig(true);
-                                MessagesStorage.getInstance().cleanUp(true);
-                                ArrayList<TLRPC.User> users = new ArrayList<>();
-                                users.add(res.user);
-                                MessagesStorage.getInstance().putUsersAndChats(users, null, true, true);
-                                MessagesController.getInstance().putUser(res.user, false);
-                                ContactsController.getInstance().checkAppAccount();
-                                MessagesController.getInstance().getBlockedUsers(true);
-                                needFinishActivity();
-                                ConnectionsManager.getInstance().initPushConnection();
-                                Utilities.stageQueue.postRunnable(new Runnable() {
-                                    @Override
-                                    public void run() {
-                                        ConnectionsManager.getInstance().updateDcSettings(0);
-                                    }
-                                });
-                            } else {
-                                lastError = error.text;
-
-                                if (error.text.contains("PHONE_NUMBER_UNOCCUPIED")) {
-                                    needHideProgress();
-                                    Bundle params = new Bundle();
-                                    params.putString("phoneFormated", requestPhone);
-                                    params.putString("phoneHash", phoneHash);
-                                    params.putString("code", req.phone_code);
-                                    setPage(2, true, params, false);
-                                    destroyTimer();
-                                    destroyCodeTimer();
-                                } else if (error.text.contains("SESSION_PASSWORD_NEEDED")) {
-                                    TLRPC.TL_account_getPassword req2 = new TLRPC.TL_account_getPassword();
-                                    ConnectionsManager.getInstance().performRpc(req2, new RPCRequest.RPCRequestDelegate() {
-                                        @Override
-                                        public void run(final TLObject response, final TLRPC.TL_error error) {
-                                            AndroidUtilities.runOnUIThread(new Runnable() {
-                                                @Override
-                                                public void run() {
-                                                    needHideProgress();
-                                                    if (error == null) {
-                                                        TLRPC.TL_account_password password = (TLRPC.TL_account_password) response;
-                                                        Bundle bundle = new Bundle();
-                                                        bundle.putString("current_salt", Utilities.bytesToHex(password.current_salt));
-                                                        bundle.putString("hint", password.hint);
-                                                        bundle.putString("email_unconfirmed_pattern", password.email_unconfirmed_pattern);
-                                                        bundle.putString("phoneFormated", requestPhone);
-                                                        bundle.putString("phoneHash", phoneHash);
-                                                        bundle.putString("code", req.phone_code);
-                                                        bundle.putInt("has_recovery", password.has_recovery ? 1 : 0);
-                                                        setPage(3, true, bundle, false);
-                                                    } else {
-                                                        needShowAlert(LocaleController.getString("AppName", R.string.AppName), error.text);
-                                                    }
-                                                }
-                                            });
-                                        }
-                                    }, true, RPCRequest.RPCRequestClassGeneric | RPCRequest.RPCRequestClassFailOnServerErrors | RPCRequest.RPCRequestClassWithoutLogin);
-                                    destroyTimer();
-                                    destroyCodeTimer();
-                                } else {
-                                    needHideProgress();
-                                    createTimer();
-                                    if (error.text.contains("PHONE_NUMBER_INVALID")) {
-                                        needShowAlert(LocaleController.getString("AppName", R.string.AppName), LocaleController.getString("InvalidPhoneNumber", R.string.InvalidPhoneNumber));
-                                    } else if (error.text.contains("PHONE_CODE_EMPTY") || error.text.contains("PHONE_CODE_INVALID")) {
-                                        needShowAlert(LocaleController.getString("AppName", R.string.AppName), LocaleController.getString("InvalidCode", R.string.InvalidCode));
-                                    } else if (error.text.contains("PHONE_CODE_EXPIRED")) {
-                                        needShowAlert(LocaleController.getString("AppName", R.string.AppName), LocaleController.getString("CodeExpired", R.string.CodeExpired));
-                                    } else if (error.text.startsWith("FLOOD_WAIT")) {
-                                        needShowAlert(LocaleController.getString("AppName", R.string.AppName), LocaleController.getString("FloodWait", R.string.FloodWait));
-                                    } else {
-                                        needShowAlert(LocaleController.getString("AppName", R.string.AppName), error.text);
->>>>>>> f6655078
                                     }
                                 }
                             } catch (Throwable ex) {
@@ -1415,7 +1336,6 @@
                                 requestInprogress = false;
                             }
                         }
-
                     });
                 }
             }, true, RPCRequest.RPCRequestClassGeneric | RPCRequest.RPCRequestClassFailOnServerErrors | RPCRequest.RPCRequestClassWithoutLogin);
@@ -1531,10 +1451,6 @@
         }
     }
 
-<<<<<<< HEAD
-    public class RegisterView extends SlideView {
-        private static final String TAG = "AniwaysRegisterView";
-=======
     public class LoginActivityPasswordView extends SlideView {
 
         private EditText codeField;
@@ -2164,8 +2080,7 @@
     }
 
     public class LoginActivityRegisterView extends SlideView {
-
->>>>>>> f6655078
+        private static final String TAG = "AniwaysRegisterView";
         private EditText firstNameField;
         private EditText lastNameField;
         private String requestPhone;
@@ -2329,7 +2244,6 @@
                     AndroidUtilities.runOnUIThread(new Runnable() {
                         @Override
                         public void run() {
-<<<<<<< HEAD
                             try {
                                 nextPressed = false;
                                 needHideProgress();
@@ -2358,70 +2272,18 @@
                                     });
                                 } else {
                                     if (error.text.contains("PHONE_NUMBER_INVALID")) {
-                                        needShowAlert(LocaleController.getString("InvalidPhoneNumber", R.string.InvalidPhoneNumber));
+                                        needShowAlert(LocaleController.getString("AppName", R.string.AppName), LocaleController.getString("InvalidPhoneNumber", R.string.InvalidPhoneNumber));
                                     } else if (error.text.contains("PHONE_CODE_EMPTY") || error.text.contains("PHONE_CODE_INVALID")) {
-                                        needShowAlert(LocaleController.getString("InvalidCode", R.string.InvalidCode));
+                                        needShowAlert(LocaleController.getString("AppName", R.string.AppName), LocaleController.getString("InvalidCode", R.string.InvalidCode));
                                     } else if (error.text.contains("PHONE_CODE_EXPIRED")) {
-                                        needShowAlert(LocaleController.getString("CodeExpired", R.string.CodeExpired));
+                                        needShowAlert(LocaleController.getString("AppName", R.string.AppName), LocaleController.getString("CodeExpired", R.string.CodeExpired));
                                     } else if (error.text.contains("FIRSTNAME_INVALID")) {
-                                        needShowAlert(LocaleController.getString("InvalidFirstName", R.string.InvalidFirstName));
+                                        needShowAlert(LocaleController.getString("AppName", R.string.AppName), LocaleController.getString("InvalidFirstName", R.string.InvalidFirstName));
                                     } else if (error.text.contains("LASTNAME_INVALID")) {
-                                        needShowAlert(LocaleController.getString("InvalidLastName", R.string.InvalidLastName));
+                                        needShowAlert(LocaleController.getString("AppName", R.string.AppName), LocaleController.getString("InvalidLastName", R.string.InvalidLastName));
                                     } else {
-                                        if (error.text.contains("PHONE_NUMBER_INVALID")) {
-                                            needShowAlert(LocaleController.getString("InvalidPhoneNumber", R.string.InvalidPhoneNumber));
-                                        } else if (error.text.contains("PHONE_CODE_EMPTY") || error.text.contains("PHONE_CODE_INVALID")) {
-                                            needShowAlert(LocaleController.getString("InvalidCode", R.string.InvalidCode));
-                                        } else if (error.text.contains("PHONE_CODE_EXPIRED")) {
-                                            needShowAlert(LocaleController.getString("CodeExpired", R.string.CodeExpired));
-                                        } else if (error.text.contains("FIRSTNAME_INVALID")) {
-                                            needShowAlert(LocaleController.getString("InvalidFirstName", R.string.InvalidFirstName));
-                                        } else if (error.text.contains("LASTNAME_INVALID")) {
-                                            needShowAlert(LocaleController.getString("InvalidLastName", R.string.InvalidLastName));
-                                        } else {
-                                            needShowAlert(error.text);
-                                        }
+                                        needShowAlert(LocaleController.getString("AppName", R.string.AppName), error.text);
                                     }
-=======
-                            nextPressed = false;
-                            needHideProgress();
-                            if (error == null) {
-                                final TLRPC.TL_auth_authorization res = (TLRPC.TL_auth_authorization) response;
-                                TLRPC.TL_userSelf user = (TLRPC.TL_userSelf) res.user;
-                                UserConfig.clearConfig();
-                                MessagesController.getInstance().cleanUp();
-                                UserConfig.setCurrentUser(user);
-                                UserConfig.saveConfig(true);
-                                MessagesStorage.getInstance().cleanUp(true);
-                                ArrayList<TLRPC.User> users = new ArrayList<>();
-                                users.add(user);
-                                MessagesStorage.getInstance().putUsersAndChats(users, null, true, true);
-                                //MessagesController.getInstance().uploadAndApplyUserAvatar(avatarPhotoBig);
-                                MessagesController.getInstance().putUser(res.user, false);
-                                ContactsController.getInstance().checkAppAccount();
-                                MessagesController.getInstance().getBlockedUsers(true);
-                                needFinishActivity();
-                                ConnectionsManager.getInstance().initPushConnection();
-                                Utilities.stageQueue.postRunnable(new Runnable() {
-                                    @Override
-                                    public void run() {
-                                        ConnectionsManager.getInstance().updateDcSettings(0);
-                                    }
-                                });
-                            } else {
-                                if (error.text.contains("PHONE_NUMBER_INVALID")) {
-                                    needShowAlert(LocaleController.getString("AppName", R.string.AppName), LocaleController.getString("InvalidPhoneNumber", R.string.InvalidPhoneNumber));
-                                } else if (error.text.contains("PHONE_CODE_EMPTY") || error.text.contains("PHONE_CODE_INVALID")) {
-                                    needShowAlert(LocaleController.getString("AppName", R.string.AppName), LocaleController.getString("InvalidCode", R.string.InvalidCode));
-                                } else if (error.text.contains("PHONE_CODE_EXPIRED")) {
-                                    needShowAlert(LocaleController.getString("AppName", R.string.AppName), LocaleController.getString("CodeExpired", R.string.CodeExpired));
-                                } else if (error.text.contains("FIRSTNAME_INVALID")) {
-                                    needShowAlert(LocaleController.getString("AppName", R.string.AppName), LocaleController.getString("InvalidFirstName", R.string.InvalidFirstName));
-                                } else if (error.text.contains("LASTNAME_INVALID")) {
-                                    needShowAlert(LocaleController.getString("AppName", R.string.AppName), LocaleController.getString("InvalidLastName", R.string.InvalidLastName));
-                                } else {
-                                    needShowAlert(LocaleController.getString("AppName", R.string.AppName), error.text);
->>>>>>> f6655078
                                 }
                             } catch (Throwable ex) {
                                 Log.e(true, TAG, "Caught exception in phone reg", ex);
@@ -2431,8 +2293,8 @@
                         }
                     });
                 }
-<<<<<<< HEAD
-            }, true, RPCRequest.RPCRequestClassGeneric | RPCRequest.RPCRequestClassWithoutLogin);
+
+            }, true, RPCRequest.RPCRequestClassGeneric | RPCRequest.RPCRequestClassWithoutLogin | RPCRequest.RPCRequestClassFailOnServerErrors);
             checkConnection(startReqTime);
         }
 
@@ -2465,9 +2327,6 @@
                     }
                 }
             });
-=======
-            }, true, RPCRequest.RPCRequestClassGeneric | RPCRequest.RPCRequestClassWithoutLogin | RPCRequest.RPCRequestClassFailOnServerErrors);
->>>>>>> f6655078
         }
 
         @Override
