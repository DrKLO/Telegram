--- conflicted
+++ resolved
@@ -1286,7 +1286,6 @@
                     AndroidUtilities.runOnUIThread(new Runnable() {
                         @Override
                         public void run() {
-<<<<<<< HEAD
                             try {
                                 needHideProgress();
                                 nextPressed = false;
@@ -1299,7 +1298,7 @@
                                     UserConfig.setCurrentUser(res.user);
                                     UserConfig.saveConfig(true);
                                     MessagesStorage.getInstance().cleanUp(true);
-                                    ArrayList<TLRPC.User> users = new ArrayList<TLRPC.User>();
+                                    ArrayList<TLRPC.User> users = new ArrayList<>();
                                     users.add(res.user);
                                     MessagesStorage.getInstance().putUsersAndChats(users, null, true, true);
                                     MessagesController.getInstance().putUser(res.user, false);
@@ -1307,42 +1306,6 @@
                                     MessagesController.getInstance().getBlockedUsers(true);
                                     needFinishActivity();
                                     ConnectionsManager.getInstance().initPushConnection();
-=======
-                            needHideProgress();
-                            nextPressed = false;
-                            if (error == null) {
-                                TLRPC.TL_auth_authorization res = (TLRPC.TL_auth_authorization)response;
-                                destroyTimer();
-                                destroyCodeTimer();
-                                UserConfig.clearConfig();
-                                MessagesController.getInstance().cleanUp();
-                                UserConfig.setCurrentUser(res.user);
-                                UserConfig.saveConfig(true);
-                                MessagesStorage.getInstance().cleanUp(true);
-                                ArrayList<TLRPC.User> users = new ArrayList<>();
-                                users.add(res.user);
-                                MessagesStorage.getInstance().putUsersAndChats(users, null, true, true);
-                                MessagesController.getInstance().putUser(res.user, false);
-                                ContactsController.getInstance().checkAppAccount();
-                                MessagesController.getInstance().getBlockedUsers(true);
-                                needFinishActivity();
-                                ConnectionsManager.getInstance().initPushConnection();
-                            } else {
-                                lastError = error.text;
-
-                                if (error.text.contains("PHONE_NUMBER_UNOCCUPIED") && registered == null) {
-                                    Bundle params = new Bundle();
-                                    params.putString("phoneFormated", requestPhone);
-                                    params.putString("phoneHash", phoneHash);
-                                    params.putString("code", req.phone_code);
-                                    setPage(2, true, params, false);
-                                    destroyTimer();
-                                    destroyCodeTimer();
-                                } else if (error.text.contains("SESSION_PASSWORD_NEEDED")) {
-                                    needFinishActivity();
-                                    destroyTimer();
-                                    destroyCodeTimer();
->>>>>>> 4e03bc1a
                                 } else {
                                     lastError = error.text;
 
@@ -1354,26 +1317,40 @@
                                         setPage(2, true, params, false);
                                         destroyTimer();
                                         destroyCodeTimer();
+                                    } else if (error.text.contains("SESSION_PASSWORD_NEEDED")) {
+                                        needFinishActivity();
+                                        destroyTimer();
+                                        destroyCodeTimer();
                                     } else {
-                                        createTimer();
-                                        if (error.text.contains("PHONE_NUMBER_INVALID")) {
-                                            needShowAlert(LocaleController.getString("InvalidPhoneNumber", R.string.InvalidPhoneNumber));
-                                        } else if (error.text.contains("PHONE_CODE_EMPTY") || error.text.contains("PHONE_CODE_INVALID")) {
-                                            needShowAlert(LocaleController.getString("InvalidCode", R.string.InvalidCode));
-                                        } else if (error.text.contains("PHONE_CODE_EXPIRED")) {
-                                            needShowAlert(LocaleController.getString("CodeExpired", R.string.CodeExpired));
-                                        } else if (error.text.startsWith("FLOOD_WAIT")) {
-                                            needShowAlert(LocaleController.getString("FloodWait", R.string.FloodWait));
+                                        lastError = error.text;
+
+                                        if (error.text.contains("PHONE_NUMBER_UNOCCUPIED") && registered == null) {
+                                            Bundle params = new Bundle();
+                                            params.putString("phoneFormated", requestPhone);
+                                            params.putString("phoneHash", phoneHash);
+                                            params.putString("code", req.phone_code);
+                                            setPage(2, true, params, false);
+                                            destroyTimer();
+                                            destroyCodeTimer();
                                         } else {
-                                            needShowAlert(error.text);
+                                            createTimer();
+                                            if (error.text.contains("PHONE_NUMBER_INVALID")) {
+                                                needShowAlert(LocaleController.getString("InvalidPhoneNumber", R.string.InvalidPhoneNumber));
+                                            } else if (error.text.contains("PHONE_CODE_EMPTY") || error.text.contains("PHONE_CODE_INVALID")) {
+                                                needShowAlert(LocaleController.getString("InvalidCode", R.string.InvalidCode));
+                                            } else if (error.text.contains("PHONE_CODE_EXPIRED")) {
+                                                needShowAlert(LocaleController.getString("CodeExpired", R.string.CodeExpired));
+                                            } else if (error.text.startsWith("FLOOD_WAIT")) {
+                                                needShowAlert(LocaleController.getString("FloodWait", R.string.FloodWait));
+                                            } else {
+                                                needShowAlert(error.text);
+                                            }
                                         }
                                     }
                                 }
-                            }
-                            catch(Throwable ex) {
+                            } catch (Throwable ex) {
                                 Log.e(true, TAG, "Caught exception in phone reg", ex);
-                            }
-                            finally {
+                            } finally {
                                 requestInprogress = false;
                             }
                         }
@@ -1666,7 +1643,6 @@
                     AndroidUtilities.runOnUIThread(new Runnable() {
                         @Override
                         public void run() {
-<<<<<<< HEAD
                             try {
                                 nextPressed = false;
                                 needHideProgress();
@@ -1678,7 +1654,7 @@
                                     UserConfig.setCurrentUser(user);
                                     UserConfig.saveConfig(true);
                                     MessagesStorage.getInstance().cleanUp(true);
-                                    ArrayList<TLRPC.User> users = new ArrayList<TLRPC.User>();
+                                    ArrayList<TLRPC.User> users = new ArrayList<>();
                                     users.add(user);
                                     MessagesStorage.getInstance().putUsersAndChats(users, null, true, true);
                                     //MessagesController.getInstance().uploadAndApplyUserAvatar(avatarPhotoBig);
@@ -1687,38 +1663,6 @@
                                     MessagesController.getInstance().getBlockedUsers(true);
                                     needFinishActivity();
                                     ConnectionsManager.getInstance().initPushConnection();
-=======
-                            nextPressed = false;
-                            needHideProgress();
-                            if (error == null) {
-                                final TLRPC.TL_auth_authorization res = (TLRPC.TL_auth_authorization) response;
-                                TLRPC.TL_userSelf user = (TLRPC.TL_userSelf) res.user;
-                                UserConfig.clearConfig();
-                                MessagesController.getInstance().cleanUp();
-                                UserConfig.setCurrentUser(user);
-                                UserConfig.saveConfig(true);
-                                MessagesStorage.getInstance().cleanUp(true);
-                                ArrayList<TLRPC.User> users = new ArrayList<>();
-                                users.add(user);
-                                MessagesStorage.getInstance().putUsersAndChats(users, null, true, true);
-                                //MessagesController.getInstance().uploadAndApplyUserAvatar(avatarPhotoBig);
-                                MessagesController.getInstance().putUser(res.user, false);
-                                ContactsController.getInstance().checkAppAccount();
-                                MessagesController.getInstance().getBlockedUsers(true);
-                                needFinishActivity();
-                                ConnectionsManager.getInstance().initPushConnection();
-                            } else {
-                                if (error.text.contains("PHONE_NUMBER_INVALID")) {
-                                    needShowAlert(LocaleController.getString("InvalidPhoneNumber", R.string.InvalidPhoneNumber));
-                                } else if (error.text.contains("PHONE_CODE_EMPTY") || error.text.contains("PHONE_CODE_INVALID")) {
-                                    needShowAlert(LocaleController.getString("InvalidCode", R.string.InvalidCode));
-                                } else if (error.text.contains("PHONE_CODE_EXPIRED")) {
-                                    needShowAlert(LocaleController.getString("CodeExpired", R.string.CodeExpired));
-                                } else if (error.text.contains("FIRSTNAME_INVALID")) {
-                                    needShowAlert(LocaleController.getString("InvalidFirstName", R.string.InvalidFirstName));
-                                } else if (error.text.contains("LASTNAME_INVALID")) {
-                                    needShowAlert(LocaleController.getString("InvalidLastName", R.string.InvalidLastName));
->>>>>>> 4e03bc1a
                                 } else {
                                     if (error.text.contains("PHONE_NUMBER_INVALID")) {
                                         needShowAlert(LocaleController.getString("InvalidPhoneNumber", R.string.InvalidPhoneNumber));
@@ -1731,14 +1675,24 @@
                                     } else if (error.text.contains("LASTNAME_INVALID")) {
                                         needShowAlert(LocaleController.getString("InvalidLastName", R.string.InvalidLastName));
                                     } else {
-                                        needShowAlert(error.text);
+                                        if (error.text.contains("PHONE_NUMBER_INVALID")) {
+                                            needShowAlert(LocaleController.getString("InvalidPhoneNumber", R.string.InvalidPhoneNumber));
+                                        } else if (error.text.contains("PHONE_CODE_EMPTY") || error.text.contains("PHONE_CODE_INVALID")) {
+                                            needShowAlert(LocaleController.getString("InvalidCode", R.string.InvalidCode));
+                                        } else if (error.text.contains("PHONE_CODE_EXPIRED")) {
+                                            needShowAlert(LocaleController.getString("CodeExpired", R.string.CodeExpired));
+                                        } else if (error.text.contains("FIRSTNAME_INVALID")) {
+                                            needShowAlert(LocaleController.getString("InvalidFirstName", R.string.InvalidFirstName));
+                                        } else if (error.text.contains("LASTNAME_INVALID")) {
+                                            needShowAlert(LocaleController.getString("InvalidLastName", R.string.InvalidLastName));
+                                        } else {
+                                            needShowAlert(error.text);
+                                        }
                                     }
                                 }
-                            }
-                            catch(Throwable ex) {
+                            } catch (Throwable ex) {
                                 Log.e(true, TAG, "Caught exception in phone reg", ex);
-                            }
-                            finally {
+                            } finally {
                                 requestInprogress = false;
                             }
                         }
