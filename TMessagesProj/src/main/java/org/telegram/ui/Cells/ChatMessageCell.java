--- conflicted
+++ resolved
@@ -12,10 +12,6 @@
 import android.graphics.Canvas;
 import android.text.Spannable;
 import android.text.style.ClickableSpan;
-<<<<<<< HEAD
-import android.util.Log;
-=======
->>>>>>> ea8f9244
 import android.view.MotionEvent;
 
 import org.telegram.messenger.Utilities;
@@ -33,11 +29,8 @@
     private int firstVisibleBlockNum = 0;
     private int totalVisibleBlocksCount = 0;
 
-<<<<<<< HEAD
-=======
     private boolean wasLayout = false;
 
->>>>>>> ea8f9244
     public ChatMessageCell(Context context, boolean isChat) {
         super(context, isChat);
         drawForwardedName = true;
@@ -91,15 +84,11 @@
             pressedLink = null;
         }
         return super.onTouchEvent(event);
-<<<<<<< HEAD
     }
 
     public void setVisiblePart(int position, int height) {
         visibleY = position;
         visibleHeight = height;
-        if (visibleY < 0) {
-            Log.e("tmessages", "vis = " + visibleY);
-        }
 
         int newFirst = -1, newLast = -1, newCount = 0;
 
@@ -135,49 +124,7 @@
     @Override
     public void setMessageObject(MessageObject messageObject) {
         if (currentMessageObject != messageObject || isUserDataChanged()) {
-=======
-    }
-
-    public void setVisiblePart(int position, int height) {
-        visibleY = position;
-        visibleHeight = height;
-
-        int newFirst = -1, newLast = -1, newCount = 0;
-
-        for (int a = Math.max(0, (visibleY - textY) / currentMessageObject.blockHeight); a < currentMessageObject.textLayoutBlocks.size(); a++) {
-            MessageObject.TextLayoutBlock block = currentMessageObject.textLayoutBlocks.get(a);
-            float y = textY + block.textYOffset;
-            if (intersect(y, y + currentMessageObject.blockHeight, visibleY, visibleY + visibleHeight)) {
-                if (newFirst == -1) {
-                    newFirst = a;
-                }
-                newLast = a;
-                newCount++;
-            } else if (y > visibleY) {
-                break;
-            }
-        }
-
-        if (lastVisibleBlockNum != newLast || firstVisibleBlockNum != newFirst || totalVisibleBlocksCount != newCount) {
-            lastVisibleBlockNum = newLast;
-            firstVisibleBlockNum = newFirst;
-            totalVisibleBlocksCount = newCount;
-            invalidate();
-        }
-    }
-
-    private boolean intersect(float left1, float right1, float left2, float right2) {
-        if (left1 <= left2) {
-            return right1 >= left2;
-        }
-        return left1 <= right2;
-    }
-
-    @Override
-    public void setMessageObject(MessageObject messageObject) {
-        if (currentMessageObject != messageObject || isUserDataChanged()) {
             wasLayout = false;
->>>>>>> ea8f9244
             pressedLink = null;
             int maxWidth;
             if (chat) {
@@ -225,11 +172,7 @@
     protected void onLayout(boolean changed, int left, int top, int right, int bottom) {
         super.onLayout(changed, left, top, right, bottom);
 
-<<<<<<< HEAD
-        if (changed) {
-=======
         if (changed || !wasLayout) {
->>>>>>> ea8f9244
             if (currentMessageObject.messageOwner.out) {
                 textX = layoutWidth - backgroundWidth + Utilities.dp(10);
                 textY = Utilities.dp(10) + namesOffset;
@@ -237,10 +180,7 @@
                 textX = Utilities.dp(19) + (chat ? Utilities.dp(52) : 0);
                 textY = Utilities.dp(10) + namesOffset;
             }
-<<<<<<< HEAD
-=======
             wasLayout = true;
->>>>>>> ea8f9244
         }
     }
 
