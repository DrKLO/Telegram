--- conflicted
+++ resolved
@@ -54,11 +54,8 @@
     private final AniwaysIconInfoDisplayer mIconInfoDisplayer;
     private int textX, textY;
     private int totalHeight = 0;
-<<<<<<< HEAD
     private ClickableSpan pressedLink;
     private IAniwaysIconInfoSpan pressedIcon;
-=======
->>>>>>> 2b8304eb
     private int linkBlockNum;
 
     private int lastVisibleBlockNum = 0;
@@ -117,11 +114,7 @@
 
                             final float left = block.textLayout.getLineLeft(line);
                             if (left <= x && left + block.textLayout.getLineWidth(line) >= x) {
-<<<<<<< HEAD
                                 Spannable buffer = (Spannable)currentMessageObject.getAniwaysDecodedMessageTextBigIcons(this);
-=======
-                                Spannable buffer = (Spannable) currentMessageObject.messageText;
->>>>>>> 2b8304eb
                                 ClickableSpan[] link = buffer.getSpans(off, off, ClickableSpan.class);
                                 IAniwaysIconInfoSpan[] iconInfos = buffer.getSpans(off, off, IAniwaysIconInfoSpan.class);
                                 if (link.length != 0) {
