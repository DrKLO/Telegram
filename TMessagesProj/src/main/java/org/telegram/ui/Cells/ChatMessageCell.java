/*
 * This is the source code of Telegram for Android v. 1.3.x.
 * It is licensed under GNU GPL v. 2 or later.
 * You should have received a copy of the license in this archive (see LICENSE).
 *
 * Copyright Nikolai Kudashov, 2013.
 */

package org.telegram.ui.Cells;

import android.content.Context;
import android.graphics.Canvas;
import android.graphics.Point;
import android.text.Layout;
import android.text.Spannable;
import android.text.style.ClickableSpan;
import android.view.MotionEvent;
import android.view.View;

import com.aniways.AniwaysDynamicImageSpansContainer;
import com.aniways.AniwaysIconInfoDisplayer;
import com.aniways.AniwaysMessageListViewItemWrapperLayout;
import com.aniways.IAniwaysIconInfoSpan;
import com.aniways.IAniwaysTextContainer;
import com.aniways.IIconInfoDisplayer;
import com.aniways.Log;
import com.aniways.volley.toolbox.IResponseListener;

import org.telegram.android.AndroidUtilities;
import org.telegram.messenger.FileLog;
import org.telegram.android.MessageObject;

import java.util.HashSet;

public class ChatMessageCell extends ChatBaseCell implements IAniwaysTextContainer {

    private final AniwaysIconInfoDisplayer mIconInfoDisplayer;
    private int textX, textY;
    private int totalHeight = 0;
    private ClickableSpan pressedLink;
    private IAniwaysIconInfoSpan pressedIcon;

    private int lastVisibleBlockNum = 0;
    private int firstVisibleBlockNum = 0;
    private int totalVisibleBlocksCount = 0;
    private long clickDownEventTIme = -1;
    private AniwaysDynamicImageSpansContainer mDynamicImageSpansContainer;
    private HashSet<AniwaysMessageListViewItemWrapperLayout.OnSetTextListener> mSetTextListeners = new HashSet<AniwaysMessageListViewItemWrapperLayout.OnSetTextListener>();

    public ChatMessageCell(Context context) {
        super(context);
        drawForwardedName = true;
        mDynamicImageSpansContainer = new AniwaysDynamicImageSpansContainer(this);
        mIconInfoDisplayer = new AniwaysIconInfoDisplayer();
    }

    @Override
    public boolean onTouchEvent(MotionEvent event) {
        if (currentMessageObject != null && currentMessageObject.textLayoutBlocks != null && !currentMessageObject.textLayoutBlocks.isEmpty() && currentMessageObject.getAniwaysDecodedMessageTextBigIcons(this) instanceof Spannable && !isPressed) {
            if (event.getAction() == MotionEvent.ACTION_DOWN || (pressedLink != null || pressedIcon != null) && event.getAction() == MotionEvent.ACTION_UP) {
                int x = (int)event.getX();
                int y = (int)event.getY();
                if (x >= textX && y >= textY && x <= textX + currentMessageObject.textWidth && y <= textY + currentMessageObject.textHeight) {
                    y -= textY;
                    int blockNum = Math.max(0, y / currentMessageObject.blockHeight);
                    if (blockNum < currentMessageObject.textLayoutBlocks.size()) {
<<<<<<< HEAD
                        try {
                            MessageObject.TextLayoutBlock block = currentMessageObject.textLayoutBlocks.get(blockNum);
                            x -= textX - (int)Math.ceil(block.textXOffset);
                            y -= block.textYOffset;
                            final int line = block.textLayout.getLineForVertical(y);
                            final int off = block.textLayout.getOffsetForHorizontal(line, x) + block.charactersOffset;

                            final float left = block.textLayout.getLineLeft(line);
                            if (left <= x && left + block.textLayout.getLineWidth(line) >= x) {
                                Spannable buffer = (Spannable)currentMessageObject.messageText;
                                ClickableSpan[] link = buffer.getSpans(off, off, ClickableSpan.class);

                                if (link.length != 0) {
                                    if (event.getAction() == MotionEvent.ACTION_DOWN) {
                                        pressedLink = link[0];
=======
                        MessageObject.TextLayoutBlock block = currentMessageObject.textLayoutBlocks.get(blockNum);
                        x -= textX - (int)Math.ceil(block.textXOffset);
                        y -= block.textYOffset;
                        final int line = block.textLayout.getLineForVertical(y);
                        final int off = block.textLayout.getOffsetForHorizontal(line, x) + block.charactersOffset;

                        final float left = block.textLayout.getLineLeft(line);
                        if (left <= x && left + block.textLayout.getLineWidth(line) >= x) {
                            Spannable buffer = (Spannable)currentMessageObject.getAniwaysDecodedMessageTextBigIcons(this);
                            ClickableSpan[] link = buffer.getSpans(off, off, ClickableSpan.class);
                            IAniwaysIconInfoSpan[] iconInfos = buffer.getSpans(off, off, IAniwaysIconInfoSpan.class);

                            if (link.length != 0) {
                                if (event.getAction() == MotionEvent.ACTION_DOWN) {
                                    pressedLink = link[0];
                                    return true;
                                } else {
                                    if (link[0] == pressedLink) {
                                        try {
                                            pressedLink.onClick(this);
                                        } catch (Exception e) {
                                            FileLog.e("tmessages", e);
                                        }
>>>>>>> 5ef137c5
                                        return true;
                                    } else {
                                        if (link[0] == pressedLink) {
                                            try {
                                                pressedLink.onClick(this);
                                            } catch (Exception e) {
                                                FileLog.e("tmessages", e);
                                            }
                                            return true;
                                        }
                                    }
                                } else {
                                    pressedLink = null;
                                }
                            } else {
                                pressedLink = null;
                            }
<<<<<<< HEAD
                        } catch (Exception e) {
                            pressedLink = null;
                            FileLog.e("tmessages", e);
=======

                            if (iconInfos.length != 0) {
                                if (event.getAction() == MotionEvent.ACTION_DOWN) {
                                    clickDownEventTIme = event.getEventTime();
                                    pressedIcon = iconInfos[0];
                                    return true;
                                } else {
                                    if (iconInfos[0] == pressedIcon) {
                                        try {
                                            pressedIcon.onClick(this, clickDownEventTIme);
                                        } catch (Exception e) {
                                            FileLog.e("tmessages", e);
                                        }
                                        return true;
                                    }
                                }
                            } else {
                                pressedIcon = null;
                            }

                        } else {
                            pressedLink = null;
                            pressedIcon = null;
>>>>>>> 5ef137c5
                        }
                    } else {
                        pressedLink = null;
                        pressedIcon = null;
                    }
                } else {
                    pressedLink = null;
                    pressedIcon = null;
                }
            }
        } else {
            pressedLink = null;
            pressedIcon = null;
        }
        return super.onTouchEvent(event);
    }

    public void setVisiblePart(int position, int height) {
        if (currentMessageObject == null || currentMessageObject.textLayoutBlocks == null) {
            return;
        }
        int newFirst = -1, newLast = -1, newCount = 0;

        for (int a = Math.max(0, (position - textY) / currentMessageObject.blockHeight); a < currentMessageObject.textLayoutBlocks.size(); a++) {
            MessageObject.TextLayoutBlock block = currentMessageObject.textLayoutBlocks.get(a);
            float y = textY + block.textYOffset;
            if (intersect(y, y + currentMessageObject.blockHeight, position, position + height)) {
                if (newFirst == -1) {
                    newFirst = a;
                }
                newLast = a;
                newCount++;
            } else if (y > position) {
                break;
            }
        }

        if (lastVisibleBlockNum != newLast || firstVisibleBlockNum != newFirst || totalVisibleBlocksCount != newCount) {
            lastVisibleBlockNum = newLast;
            firstVisibleBlockNum = newFirst;
            totalVisibleBlocksCount = newCount;
            invalidate();
        }
    }

    private boolean intersect(float left1, float right1, float left2, float right2) {
        if (left1 <= left2) {
            return right1 >= left2;
        }
        return left1 <= right2;
    }

    @Override
    public void setMessageObject(MessageObject messageObject) {
        setMessageObject(messageObject, false);
    }

    private void setMessageObject(MessageObject messageObject, boolean force) {
        if(messageObject.mtextContainer == null){
            messageObject.generateLayout(this);
        }

        Spannable oldText = this.getText();
        if (currentMessageObject != messageObject || isUserDataChanged() || force) {
            if (currentMessageObject != messageObject || force) {
                firstVisibleBlockNum = 0;
                lastVisibleBlockNum = 0;
            }
            pressedLink = null;
            pressedIcon = null;
            int maxWidth;

            if (AndroidUtilities.isTablet()) {
                if (isChat && !messageObject.isOut()) {
                    maxWidth = AndroidUtilities.getMinTabletSide() - AndroidUtilities.dp(122);
                    drawName = true;
                } else {
                    maxWidth = AndroidUtilities.getMinTabletSide() - AndroidUtilities.dp(80);
                    drawName = false;
                }
            } else {
                if (isChat && !messageObject.isOut()) {
                    maxWidth = Math.min(AndroidUtilities.displaySize.x, AndroidUtilities.displaySize.y) - AndroidUtilities.dp(122);
                    drawName = true;
                } else {
                    maxWidth = Math.min(AndroidUtilities.displaySize.x, AndroidUtilities.displaySize.y) - AndroidUtilities.dp(80);
                    drawName = false;
                }
            }

            backgroundWidth = maxWidth;

            super.setMessageObject(messageObject);

            backgroundWidth = messageObject.textWidth;
            totalHeight = messageObject.textHeight + AndroidUtilities.dp(19.5f) + namesOffset;

            int maxChildWidth = Math.max(backgroundWidth, nameWidth);
            maxChildWidth = Math.max(maxChildWidth, forwardedNameWidth);

            int timeMore = timeWidth + AndroidUtilities.dp(6);
            if (messageObject.isOut()) {
                timeMore += AndroidUtilities.dp(20.5f);
            }

            if (maxWidth - messageObject.lastLineWidth < timeMore) {
                totalHeight += AndroidUtilities.dp(14);
                backgroundWidth = Math.max(maxChildWidth, messageObject.lastLineWidth) + AndroidUtilities.dp(29);
            } else {
                int diff = maxChildWidth - messageObject.lastLineWidth;
                if (diff >= 0 && diff <= timeMore) {
                    backgroundWidth = maxChildWidth + timeMore - diff + AndroidUtilities.dp(29);
                } else {
                    backgroundWidth = Math.max(maxChildWidth, messageObject.lastLineWidth + timeMore) + AndroidUtilities.dp(29);
                }
            }
        }
        this.mDynamicImageSpansContainer.onSetText(this.getText(), oldText);
        // Call liteners
        if(mSetTextListeners != null){
            for(AniwaysMessageListViewItemWrapperLayout.OnSetTextListener listener : mSetTextListeners){
                listener.onSetText(this.getText());
            }
        }
    }

    @Override
    protected void onMeasure(int widthMeasureSpec, int heightMeasureSpec) {
        setMeasuredDimension(MeasureSpec.getSize(widthMeasureSpec), totalHeight);
    }

    @Override
    protected void onLayout(boolean changed, int left, int top, int right, int bottom) {
        super.onLayout(changed, left, top, right, bottom);

<<<<<<< HEAD
        if (currentMessageObject.isOut()) {
            textX = layoutWidth - backgroundWidth + AndroidUtilities.dp(10);
            textY = AndroidUtilities.dp(10) + namesOffset;
=======
        this.mDynamicImageSpansContainer.onLayoutCalled();

        if (currentMessageObject.messageOwner.out) {
            textX = layoutWidth - backgroundWidth + Utilities.dp(10);
            textY = Utilities.dp(10) + namesOffset;
>>>>>>> 5ef137c5
        } else {
            textX = AndroidUtilities.dp(19) + (isChat ? AndroidUtilities.dp(52) : 0);
            textY = AndroidUtilities.dp(10) + namesOffset;
        }
    }

    @Override
    protected void onDraw(Canvas canvas) {
        super.onDraw(canvas);
        if (currentMessageObject == null || currentMessageObject.textLayoutBlocks == null || currentMessageObject.textLayoutBlocks.isEmpty() || firstVisibleBlockNum < 0) {
            return;
        }

        if (currentMessageObject.isOut()) {
            textX = layoutWidth - backgroundWidth + AndroidUtilities.dp(10);
            textY = AndroidUtilities.dp(10) + namesOffset;
        } else {
            textX = AndroidUtilities.dp(19) + (isChat ? AndroidUtilities.dp(52) : 0);
            textY = AndroidUtilities.dp(10) + namesOffset;
        }

        for (int a = firstVisibleBlockNum; a <= lastVisibleBlockNum; a++) {
            if (a >= currentMessageObject.textLayoutBlocks.size()) {
                break;
            }
            MessageObject.TextLayoutBlock block = currentMessageObject.textLayoutBlocks.get(a);
            canvas.save();
            canvas.translate(textX - (int)Math.ceil(block.textXOffset), textY + block.textYOffset);
            try {
                block.textLayout.draw(canvas);
            } catch (Exception e) {
                FileLog.e("tmessages", e);
            }
            canvas.restore();
        }
    }

    @Override
    public Spannable getText() {
        if(currentMessageObject == null){
            return null;
        }
        return (Spannable) this.currentMessageObject.getAniwaysDecodedMessageTextBigIcons(this);
    }

    /** Return the point (in pixels) of the received char position as it is displayed
     * relative to the upper left corner of the widget, or lower left if fromTop == false.
     * It accounts for scroll position and paddings
     * !! Be careful, it can return null!!
     **/
    @Override
    public Point getPointOfPositionInText(int position, boolean fromTop) {
        int leftPadding = this.textX;
        int topPadding = this.textY;

        // Get the text block this position is in

        MessageObject.TextLayoutBlock theBlock = null;
        for (int a = firstVisibleBlockNum; a <= lastVisibleBlockNum; a++) {
            if (a >= currentMessageObject.textLayoutBlocks.size()) {
                return null;
            }

            MessageObject.TextLayoutBlock block = currentMessageObject.textLayoutBlocks.get(a);

            if(position < block.charactersOffset){
                return null;
            }

            int blockEnd = block.charactersOffset + block.textLayout.getText().length();
            // The second condition is because if the span is at the block end then the char after it (position) is in the next block
            // and then position == blockEnd. We should regard this block as the right one only if we are looking at the
            // end of the span and not the start of the span (because then we position the span as if it is in the previous block)MessageObject
            if(position < blockEnd || (position == blockEnd && a == lastVisibleBlockNum )){
                theBlock = block;
                break;
            }
        }

        if(theBlock == null){
            return null;
        }

        // The position in the block
        position = position - theBlock.charactersOffset;

        Layout layout = theBlock.textLayout;

        if(layout == null){
            // This could happen immediately after changing modes from vertical to horizontal, for instance..
            return null;
        }

        int line = layout.getLineForOffset(position);
        int baseline = layout.getLineBaseline(line);

        //float x = theBlock.textXOffset + layout.getPrimaryHorizontal(position);
        // The above line is more correct, but it doesn't work for right to left, and the offset always seems to be '0', so I remove for now
        // TODO: fix according to above comment
        float x = layout.getPrimaryHorizontal(position) - theBlock.textXOffset;
        x += leftPadding;
        //x -= mTextView.getScrollX();

        float y = theBlock.textYOffset + baseline;
        y += topPadding;
        //y -= mTextView.getScrollY();
        if(fromTop){
            int ascent = layout.getLineAscent(line);
            y += ascent;
        }
        else{
            int viewHeight = this.getHeight();
            y = viewHeight - y;
        }


        Point point = new Point((int)Math.round(x), (int)Math.round(y));
        return point;
    }

    @Override
    public View getView() {
        return this;
    }

    @Override
    public AniwaysDynamicImageSpansContainer getDynamicImageSpansContainer() {
        return this.mDynamicImageSpansContainer;
    }

    @Override
    public void removeTextWatchers() {

    }

    @Override
    public void addBackTheTextWatchers() {
        // TODO: temp!!
        currentMessageObject.generateLayout(this);
        setMessageObject(currentMessageObject, true);
    }

    @Override
    public void onLoadedImageSuccessfuly() {
        Log.i("AniwaysChatMessageCell", "Successfully loaded image");
        currentMessageObject.generateLayout(ChatMessageCell.this);
        setMessageObject(currentMessageObject, true);
    }

    @Override
    public void onErrorLoadingImage() {

    }

    @Override
    public IIconInfoDisplayer getIconInfoDisplayer() {
        return mIconInfoDisplayer;
    }

    @Override
    protected void onDetachedFromWindow() {
        this.mDynamicImageSpansContainer.onDetachFromWindowCalled();

        super.onDetachedFromWindow();
    }

    @Override
    public void registerSetTextListener(AniwaysMessageListViewItemWrapperLayout.OnSetTextListener textChangedListener) {
        this.mSetTextListeners.add(textChangedListener);
        textChangedListener.onSetText(getText());

    }

    @Override
    public void unregisterSetTextListener(AniwaysMessageListViewItemWrapperLayout.OnSetTextListener listener) {
        this.mSetTextListeners.remove(listener);

    }

}<|MERGE_RESOLUTION|>--- conflicted
+++ resolved
@@ -64,7 +64,6 @@
                     y -= textY;
                     int blockNum = Math.max(0, y / currentMessageObject.blockHeight);
                     if (blockNum < currentMessageObject.textLayoutBlocks.size()) {
-<<<<<<< HEAD
                         try {
                             MessageObject.TextLayoutBlock block = currentMessageObject.textLayoutBlocks.get(blockNum);
                             x -= textX - (int)Math.ceil(block.textXOffset);
@@ -74,37 +73,13 @@
 
                             final float left = block.textLayout.getLineLeft(line);
                             if (left <= x && left + block.textLayout.getLineWidth(line) >= x) {
-                                Spannable buffer = (Spannable)currentMessageObject.messageText;
+                                Spannable buffer = (Spannable)currentMessageObject.getAniwaysDecodedMessageTextBigIcons(this);
                                 ClickableSpan[] link = buffer.getSpans(off, off, ClickableSpan.class);
+                                IAniwaysIconInfoSpan[] iconInfos = buffer.getSpans(off, off, IAniwaysIconInfoSpan.class);
 
                                 if (link.length != 0) {
                                     if (event.getAction() == MotionEvent.ACTION_DOWN) {
                                         pressedLink = link[0];
-=======
-                        MessageObject.TextLayoutBlock block = currentMessageObject.textLayoutBlocks.get(blockNum);
-                        x -= textX - (int)Math.ceil(block.textXOffset);
-                        y -= block.textYOffset;
-                        final int line = block.textLayout.getLineForVertical(y);
-                        final int off = block.textLayout.getOffsetForHorizontal(line, x) + block.charactersOffset;
-
-                        final float left = block.textLayout.getLineLeft(line);
-                        if (left <= x && left + block.textLayout.getLineWidth(line) >= x) {
-                            Spannable buffer = (Spannable)currentMessageObject.getAniwaysDecodedMessageTextBigIcons(this);
-                            ClickableSpan[] link = buffer.getSpans(off, off, ClickableSpan.class);
-                            IAniwaysIconInfoSpan[] iconInfos = buffer.getSpans(off, off, IAniwaysIconInfoSpan.class);
-
-                            if (link.length != 0) {
-                                if (event.getAction() == MotionEvent.ACTION_DOWN) {
-                                    pressedLink = link[0];
-                                    return true;
-                                } else {
-                                    if (link[0] == pressedLink) {
-                                        try {
-                                            pressedLink.onClick(this);
-                                        } catch (Exception e) {
-                                            FileLog.e("tmessages", e);
-                                        }
->>>>>>> 5ef137c5
                                         return true;
                                     } else {
                                         if (link[0] == pressedLink) {
@@ -119,38 +94,32 @@
                                 } else {
                                     pressedLink = null;
                                 }
+                                if (iconInfos.length != 0) {
+                                    if (event.getAction() == MotionEvent.ACTION_DOWN) {
+                                        clickDownEventTIme = event.getEventTime();
+                                        pressedIcon = iconInfos[0];
+                                        return true;
+                                    } else {
+                                        if (iconInfos[0] == pressedIcon) {
+                                            try {
+                                                pressedIcon.onClick(this, clickDownEventTIme);
+                                            } catch (Exception e) {
+                                                FileLog.e("tmessages", e);
+                                            }
+                                            return true;
+                                        }
+                                    }
+                                } else {
+                                    pressedIcon = null;
+                                }
                             } else {
                                 pressedLink = null;
+                                pressedIcon = null;
                             }
-<<<<<<< HEAD
                         } catch (Exception e) {
                             pressedLink = null;
+                            pressedIcon = null;
                             FileLog.e("tmessages", e);
-=======
-
-                            if (iconInfos.length != 0) {
-                                if (event.getAction() == MotionEvent.ACTION_DOWN) {
-                                    clickDownEventTIme = event.getEventTime();
-                                    pressedIcon = iconInfos[0];
-                                    return true;
-                                } else {
-                                    if (iconInfos[0] == pressedIcon) {
-                                        try {
-                                            pressedIcon.onClick(this, clickDownEventTIme);
-                                        } catch (Exception e) {
-                                            FileLog.e("tmessages", e);
-                                        }
-                                        return true;
-                                    }
-                                }
-                            } else {
-                                pressedIcon = null;
-                            }
-
-                        } else {
-                            pressedLink = null;
-                            pressedIcon = null;
->>>>>>> 5ef137c5
                         }
                     } else {
                         pressedLink = null;
@@ -285,18 +254,10 @@
     @Override
     protected void onLayout(boolean changed, int left, int top, int right, int bottom) {
         super.onLayout(changed, left, top, right, bottom);
-
-<<<<<<< HEAD
+        this.mDynamicImageSpansContainer.onLayoutCalled();
         if (currentMessageObject.isOut()) {
             textX = layoutWidth - backgroundWidth + AndroidUtilities.dp(10);
             textY = AndroidUtilities.dp(10) + namesOffset;
-=======
-        this.mDynamicImageSpansContainer.onLayoutCalled();
-
-        if (currentMessageObject.messageOwner.out) {
-            textX = layoutWidth - backgroundWidth + Utilities.dp(10);
-            textY = Utilities.dp(10) + namesOffset;
->>>>>>> 5ef137c5
         } else {
             textX = AndroidUtilities.dp(19) + (isChat ? AndroidUtilities.dp(52) : 0);
             textY = AndroidUtilities.dp(10) + namesOffset;
