--- conflicted
+++ resolved
@@ -11,7 +11,6 @@
 import android.content.Context;
 import android.graphics.Canvas;
 import android.graphics.RectF;
-import android.graphics.Typeface;
 import android.text.TextUtils;
 import android.util.TypedValue;
 import android.view.Gravity;
@@ -20,11 +19,6 @@
 import android.widget.TextView;
 
 import org.telegram.PhoneFormat.PhoneFormat;
-<<<<<<< HEAD
-import com.evildayz.code.telegraher.ThePenisMightierThanTheSword;
-import org.telegram.messenger.MessagesController;
-=======
->>>>>>> c3dacd28
 import org.telegram.messenger.AndroidUtilities;
 import org.telegram.messenger.ContactsController;
 import org.telegram.messenger.MessagesStorage;
@@ -61,7 +55,7 @@
         textView = new TextView(context);
         textView.setTextColor(Theme.getColor(Theme.key_chats_menuItemText));
         textView.setTextSize(TypedValue.COMPLEX_UNIT_DIP, 15);
-        textView.setTypeface(ThePenisMightierThanTheSword.getFont(MessagesController.getGlobalTelegraherUICustomFont("fonts/rmedium.ttf", "rmedium")));
+        textView.setTypeface(AndroidUtilities.getTypeface("fonts/rmedium.ttf"));
         textView.setLines(1);
         textView.setMaxLines(1);
         textView.setSingleLine(true);
@@ -86,12 +80,6 @@
         addView(checkBox, LayoutHelper.createFrame(18, 18, Gravity.LEFT | Gravity.TOP, 37, 27, 0, 0));
 
         setWillNotDraw(false);
-        setTypeface(ThePenisMightierThanTheSword.getFont(MessagesController.getGlobalTelegraherUICustomFont("fonts/rmedium.ttf", "regular")));
-    }
-
-    public void setTypeface(Typeface font) {
-        if (this.textView != null) this.textView.setTypeface(font);
-        if (this.phoneTextView != null) this.phoneTextView.setTypeface(font);
     }
 
     @Override
