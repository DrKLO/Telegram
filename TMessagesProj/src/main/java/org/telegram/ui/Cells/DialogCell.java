--- conflicted
+++ resolved
@@ -38,7 +38,6 @@
 import org.telegram.android.ImageReceiver;
 import org.telegram.ui.Components.AvatarDrawable;
 
-<<<<<<< HEAD
 import com.aniways.AniwaysDynamicImageSpansContainer;
 import com.aniways.AniwaysMessageListViewItemWrapperLayout;
 import com.aniways.IAniwaysTextContainer;
@@ -46,11 +45,7 @@
 import com.aniways.Log;
 import com.aniways.anigram.messenger.R;
 import com.aniways.data.FoursquarePlacesAssetInfo;
-=======
 import java.util.ArrayList;
-
-public class DialogCell extends BaseCell {
->>>>>>> a93d2994
 
 import java.util.HashSet;
 
@@ -401,19 +396,11 @@
                                 //mess = mess.substring(0, 150);
                             }
                             mess = mess.replace("\n", " ");
-<<<<<<< HEAD
-                            messageString = AndroidUtilities.replaceTags(String.format("<c#ff4d83b3>%s:</c> <c#ff808080>%s</c>", name, mess));
+                            messageString = AndroidUtilities.replaceTags(String.format("<c#ff4d83b3>%s:</c> <c#ff808080>%s</c>", name, mess), AndroidUtilities.FLAG_TAG_COLOR);
                         } else {
                             if (message.messageOwner.media != null && !message.isMediaEmpty()) {
                                 currentMessagePaint = messagePrintingPaint;
-                                messageString = AndroidUtilities.replaceTags(String.format("<c#ff4d83b3>%s:</c> <c#ff4d83b3>%s</c>", name, message.messageText));
-=======
-                            messageString = Emoji.replaceEmoji(AndroidUtilities.replaceTags(String.format("<c#ff4d83b3>%s:</c> <c#ff808080>%s</c>", name, mess), AndroidUtilities.FLAG_TAG_COLOR), messagePaint.getFontMetricsInt(), AndroidUtilities.dp(20));
-                        } else {
-                            if (message.messageOwner.media != null && !message.isMediaEmpty()) {
-                                currentMessagePaint = messagePrintingPaint;
-                                messageString = Emoji.replaceEmoji(AndroidUtilities.replaceTags(String.format("<c#ff4d83b3>%s:</c> <c#ff4d83b3>%s</c>", name, message.messageText), AndroidUtilities.FLAG_TAG_COLOR), messagePaint.getFontMetricsInt(), AndroidUtilities.dp(20));
->>>>>>> a93d2994
+                                messageString = AndroidUtilities.replaceTags(String.format("<c#ff4d83b3>%s:</c> <c#ff4d83b3>%s</c>", name, message.messageText), AndroidUtilities.FLAG_TAG_COLOR);
                             } else {
                                 if (message.messageOwner.message != null) {
                                     String mess = message.messageOwner.message;
@@ -421,11 +408,7 @@
                                         mess = mess.substring(0, 150);
                                     }
                                     mess = mess.replace("\n", " ");
-<<<<<<< HEAD
                                     messageString = AndroidUtilities.replaceTags(String.format("<c#ff4d83b3>%s:</c> <c#ff808080>%s</c>", name, mess));
-=======
-                                    messageString = Emoji.replaceEmoji(AndroidUtilities.replaceTags(String.format("<c#ff4d83b3>%s:</c> <c#ff808080>%s</c>", name, mess), AndroidUtilities.FLAG_TAG_COLOR), messagePaint.getFontMetricsInt(), AndroidUtilities.dp(20));
->>>>>>> a93d2994
                                 }
                             }
                         }
