/*
 * This is the source code of Telegram for Android v. 1.3.x.
 * It is licensed under GNU GPL v. 2 or later.
 * You should have received a copy of the license in this archive (see LICENSE).
 *
 * Copyright Nikolai Kudashov, 2013.
 */

package org.telegram.ui.Cells;

import android.content.Context;
import android.graphics.Canvas;
import android.graphics.Paint;
import android.graphics.Point;
import android.graphics.drawable.Drawable;
import android.text.Layout;
import android.text.Spannable;
import android.text.StaticLayout;
import android.text.TextPaint;
import android.text.TextUtils;
import android.view.View;

import org.telegram.android.AndroidUtilities;
import com.aniways.Aniways;
import com.aniways.AniwaysIconInfoDisplayer;
import org.telegram.PhoneFormat.PhoneFormat;
import org.telegram.android.LocaleController;
import org.telegram.android.MessageObject;
import org.telegram.messenger.FileLog;
import org.telegram.messenger.TLRPC;
import org.telegram.android.ContactsController;
import org.telegram.android.MessagesController;
import org.telegram.messenger.UserConfig;
import org.telegram.android.ImageReceiver;
import org.telegram.ui.Components.AvatarDrawable;

import com.aniways.AniwaysDynamicImageSpansContainer;
import com.aniways.AniwaysMessageListViewItemWrapperLayout;
import com.aniways.IAniwaysTextContainer;
import com.aniways.IIconInfoDisplayer;
import com.aniways.Log;
import com.aniways.anigram.messenger.R;

import java.util.HashSet;

public class DialogCell extends BaseCell implements IAniwaysTextContainer {
    private static final String TAG = "DialogCell";
    private static TextPaint namePaint;
    private static TextPaint nameEncryptedPaint;
    private static TextPaint nameUnknownPaint;
    private static TextPaint messagePaint;
    private static TextPaint messagePrintingPaint;
    private static TextPaint timePaint;
    private static TextPaint countPaint;

    private static Drawable checkDrawable;
    private static Drawable halfCheckDrawable;
    private static Drawable clockDrawable;
    private static Drawable errorDrawable;
    private static Drawable lockDrawable;
    private static Drawable countDrawable;
    private static Drawable groupDrawable;
    private static Drawable broadcastDrawable;
    private static Drawable muteDrawable;

    private static Paint linePaint;

    private long currentDialogId;
    private boolean isDialogCell;
    private int lastMessageDate;
    private int unreadCount;
    private boolean lastUnreadState;
    private int lastSendState;
    private boolean dialogMuted;
    private MessageObject message;
    private AniwaysIconInfoDisplayer mIconInfoDisplayer;
    private HashSet<AniwaysMessageListViewItemWrapperLayout.OnSetTextListener> mSetTextListeners = new HashSet<AniwaysMessageListViewItemWrapperLayout.OnSetTextListener>();
    private int index;
    private boolean isServerOnly;

    private ImageReceiver avatarImage;
    private AvatarDrawable avatarDrawable;

    private TLRPC.User user = null;
    private TLRPC.Chat chat = null;
    private TLRPC.EncryptedChat encryptedChat = null;
    private CharSequence lastPrintString = null;
    private AniwaysDynamicImageSpansContainer mDynamicImageSpansContainer;

    public boolean useSeparator = false;


    private int nameLeft;
    private StaticLayout nameLayout;
    private boolean drawNameLock;
    private boolean drawNameGroup;
    private boolean drawNameBroadcast;
    private int nameMuteLeft;
    private int nameLockLeft;
    private int nameLockTop;

    private int timeLeft;
    private int timeTop = AndroidUtilities.dp(17);
    private StaticLayout timeLayout;

    private boolean drawCheck1;
    private boolean drawCheck2;
    private boolean drawClock;
    private int checkDrawLeft;
    private int checkDrawTop = AndroidUtilities.dp(18);
    private int halfCheckDrawLeft;

    private int messageTop = AndroidUtilities.dp(40);
    private int messageLeft;
    private StaticLayout messageLayout;

    private boolean drawError;
    private int errorTop = AndroidUtilities.dp(39);
    private int errorLeft;

    private boolean drawCount;
    private int countTop = AndroidUtilities.dp(39);
    private int countLeft;
    private int countWidth;
    private StaticLayout countLayout;

    private int avatarTop = AndroidUtilities.dp(10);

    private void init() {
        if (namePaint == null) {
            namePaint = new TextPaint(TextPaint.ANTI_ALIAS_FLAG);
            namePaint.setTextSize(AndroidUtilities.dp(17));
            namePaint.setColor(0xff212121);
            namePaint.setTypeface(AndroidUtilities.getTypeface("fonts/rmedium.ttf"));

            nameEncryptedPaint = new TextPaint(TextPaint.ANTI_ALIAS_FLAG);
            nameEncryptedPaint.setTextSize(AndroidUtilities.dp(17));
            nameEncryptedPaint.setColor(0xff00a60e);
            nameEncryptedPaint.setTypeface(AndroidUtilities.getTypeface("fonts/rmedium.ttf"));

            nameUnknownPaint = new TextPaint(TextPaint.ANTI_ALIAS_FLAG);
            nameUnknownPaint.setTextSize(AndroidUtilities.dp(17));
            nameUnknownPaint.setColor(0xff4d83b3);
            nameUnknownPaint.setTypeface(AndroidUtilities.getTypeface("fonts/rmedium.ttf"));

            messagePaint = new TextPaint(TextPaint.ANTI_ALIAS_FLAG);
            messagePaint.setTextSize(AndroidUtilities.dp(16));
            messagePaint.setColor(0xff8f8f8f);
            messagePaint.linkColor = 0xff8f8f8f;

            linePaint = new Paint();
            linePaint.setColor(0xffdcdcdc);

            messagePrintingPaint = new TextPaint(TextPaint.ANTI_ALIAS_FLAG);
            messagePrintingPaint.setTextSize(AndroidUtilities.dp(16));
            messagePrintingPaint.setColor(0xff4d83b3);

            timePaint = new TextPaint(TextPaint.ANTI_ALIAS_FLAG);
            timePaint.setTextSize(AndroidUtilities.dp(13));
            timePaint.setColor(0xff999999);

            countPaint = new TextPaint(TextPaint.ANTI_ALIAS_FLAG);
            countPaint.setTextSize(AndroidUtilities.dp(13));
            countPaint.setColor(0xffffffff);
            countPaint.setTypeface(AndroidUtilities.getTypeface("fonts/rmedium.ttf"));

            lockDrawable = getResources().getDrawable(R.drawable.list_secret);
            checkDrawable = getResources().getDrawable(R.drawable.dialogs_check);
            halfCheckDrawable = getResources().getDrawable(R.drawable.dialogs_halfcheck);
            clockDrawable = getResources().getDrawable(R.drawable.msg_clock);
            errorDrawable = getResources().getDrawable(R.drawable.dialogs_warning);
            countDrawable = getResources().getDrawable(R.drawable.dialogs_badge);
            groupDrawable = getResources().getDrawable(R.drawable.list_group);
            broadcastDrawable = getResources().getDrawable(R.drawable.list_broadcast);
            muteDrawable = getResources().getDrawable(R.drawable.mute_grey);
        }
    }

    public DialogCell(Context context) {
        super(context);
        mDynamicImageSpansContainer = new AniwaysDynamicImageSpansContainer(this);
        mIconInfoDisplayer = new AniwaysIconInfoDisplayer();
        init();
        avatarImage = new ImageReceiver(this);
        avatarImage.setRoundRadius(AndroidUtilities.dp(26));
        avatarDrawable = new AvatarDrawable();
    }

    public void setDialog(TLRPC.TL_dialog dialog, int i, boolean server) {
        currentDialogId = dialog.id;
        isDialogCell = true;
        index = i;
        isServerOnly = server;
        update(0);
    }

    public void setDialog(long dialog_id, MessageObject messageObject, int date) {
        currentDialogId = dialog_id;
        message = messageObject;
        isDialogCell = false;
        lastMessageDate = date;
        unreadCount = 0;
        lastUnreadState = messageObject != null && messageObject.isUnread();
        if (message != null) {
            lastSendState = message.messageOwner.send_state;
        }
        update(0);
        //this.mLoadingImageSpansContainer.onSetText(this.getText(), oldText);
    }

    public long getDialogId() {
        return currentDialogId;
    }

    @Override
    protected void onDetachedFromWindow() {
        this.mDynamicImageSpansContainer.onDetachFromWindowCalled();
        super.onDetachedFromWindow();
        avatarImage.onDetachedFromWindow();
    }

    @Override
    protected void onAttachedToWindow() {
        super.onAttachedToWindow();
        avatarImage.onAttachedToWindow();
    }

    @Override
    protected void onMeasure(int widthMeasureSpec, int heightMeasureSpec) {
        setMeasuredDimension(MeasureSpec.getSize(widthMeasureSpec), AndroidUtilities.dp(72));
    }

    @Override
    protected void onLayout(boolean changed, int left, int top, int right, int bottom) {
        if (currentDialogId == 0) {
            super.onLayout(changed, left, top, right, bottom);
            return;
        }

        this.mDynamicImageSpansContainer.onLayoutCalled();

        if (changed) {
            buildLayout();
        }
    }

    public void buildLayout() {
        String nameString = "";
        String timeString = "";
        String countString = null;
        CharSequence messageString = "";
        CharSequence printingString = null;
        if (isDialogCell) {
            printingString = MessagesController.getInstance().printingStrings.get(currentDialogId);
        }
        TextPaint currentNamePaint = namePaint;
        TextPaint currentMessagePaint = messagePaint;
        boolean checkMessage = true;

        drawNameGroup = false;
        drawNameBroadcast = false;
        drawNameLock = false;

        if (encryptedChat != null) {
            drawNameLock = true;
            nameLockTop = AndroidUtilities.dp(16.5f);
            if (!LocaleController.isRTL) {
                nameLockLeft = AndroidUtilities.dp(AndroidUtilities.leftBaseline);
                nameLeft = AndroidUtilities.dp(AndroidUtilities.leftBaseline + 4) + lockDrawable.getIntrinsicWidth();
            } else {
                nameLockLeft = getMeasuredWidth() - AndroidUtilities.dp(AndroidUtilities.leftBaseline) - lockDrawable.getIntrinsicWidth();
                nameLeft = AndroidUtilities.dp(14);
            }
        } else {
            if (chat != null) {
                if (chat.id < 0) {
                    drawNameBroadcast = true;
                    nameLockTop = AndroidUtilities.dp(16.5f);
                } else {
                    drawNameGroup = true;
                    nameLockTop = AndroidUtilities.dp(17.5f);
                }

                if (!LocaleController.isRTL) {
                    nameLockLeft = AndroidUtilities.dp(AndroidUtilities.leftBaseline);
                    nameLeft = AndroidUtilities.dp(AndroidUtilities.leftBaseline + 4) + (drawNameGroup ? groupDrawable.getIntrinsicWidth() : broadcastDrawable.getIntrinsicWidth());
                } else {
                    nameLockLeft = getMeasuredWidth() - AndroidUtilities.dp(AndroidUtilities.leftBaseline) - (drawNameGroup ? groupDrawable.getIntrinsicWidth() : broadcastDrawable.getIntrinsicWidth());
                    nameLeft = AndroidUtilities.dp(14);
                }
            } else {
                if (!LocaleController.isRTL) {
                    nameLeft = AndroidUtilities.dp(AndroidUtilities.leftBaseline);
                } else {
                    nameLeft = AndroidUtilities.dp(14);
                }
            }
        }

        if (message == null) {
            if (printingString != null) {
                lastPrintString = messageString = printingString;
                currentMessagePaint = messagePrintingPaint;
            } else {
                lastPrintString = null;
                if (encryptedChat != null) {
                    currentMessagePaint = messagePrintingPaint;
                    if (encryptedChat instanceof TLRPC.TL_encryptedChatRequested) {
                        messageString = LocaleController.getString("EncryptionProcessing", R.string.EncryptionProcessing);
                    } else if (encryptedChat instanceof TLRPC.TL_encryptedChatWaiting) {
                        if (user != null && user.first_name != null) {
                            messageString = LocaleController.formatString("AwaitingEncryption", R.string.AwaitingEncryption, user.first_name);
                        } else {
                            messageString = LocaleController.formatString("AwaitingEncryption", R.string.AwaitingEncryption, "");
                        }
                    } else if (encryptedChat instanceof TLRPC.TL_encryptedChatDiscarded) {
                        messageString = LocaleController.getString("EncryptionRejected", R.string.EncryptionRejected);
                    } else if (encryptedChat instanceof TLRPC.TL_encryptedChat) {
                        if (encryptedChat.admin_id == UserConfig.getClientUserId()) {
                            if (user != null && user.first_name != null) {
                                messageString = LocaleController.formatString("EncryptedChatStartedOutgoing", R.string.EncryptedChatStartedOutgoing, user.first_name);
                            } else {
                                messageString = LocaleController.formatString("EncryptedChatStartedOutgoing", R.string.EncryptedChatStartedOutgoing, "");
                            }
                        } else {
                            messageString = LocaleController.getString("EncryptedChatStartedIncoming", R.string.EncryptedChatStartedIncoming);
                        }
                    }
                }
            }
            if (lastMessageDate != 0) {
                timeString = LocaleController.stringForMessageListDate(lastMessageDate);
            }
            drawCheck1 = false;
            drawCheck2 = false;
            drawClock = false;
            drawCount = false;
            drawError = false;
        } else {
            TLRPC.User fromUser = MessagesController.getInstance().getUser(message.messageOwner.from_id);

            if (lastMessageDate != 0) {
                timeString = LocaleController.stringForMessageListDate(lastMessageDate);
            } else {
                timeString = LocaleController.stringForMessageListDate(message.messageOwner.date);
            }
            if (printingString != null) {
                lastPrintString = messageString = printingString;
                currentMessagePaint = messagePrintingPaint;
            } else {
                lastPrintString = null;
                if (message.messageOwner instanceof TLRPC.TL_messageService) {
                    messageString = message.messageText;
                    currentMessagePaint = messagePrintingPaint;
                } else {
                    if (chat != null && chat.id > 0) {
                        String name = "";
                        if (message.isOut()) {
                            name = LocaleController.getString("FromYou", R.string.FromYou);
                        } else {
                            if (fromUser != null) {
                                if (fromUser.first_name.length() > 0) {
                                    name = fromUser.first_name;
                                } else {
                                    name = fromUser.last_name;
                                }
                            }
                        }
                        checkMessage = false;
<<<<<<< HEAD
                        if (message.messageOwner.media != null && !message.isMediaEmpty()) {
                            currentMessagePaint = messagePrintingPaint;
                            messageString = AndroidUtilities.replaceTags(String.format("<c#ff4d83b3>%s:</c> <c#ff4d83b3>%s</c>", name, message.messageText));
                        } else {
                            if (message.messageOwner.message != null) {
                                String mess = message.messageOwner.message;
                                //if (mess.length() > 150) {
                                //    mess = mess.substring(0, 150);
                                //}
                                mess = mess.replace("\n", " ");
                                messageString = AndroidUtilities.replaceTags(String.format("<c#ff4d83b3>%s:</c> <c#ff808080>%s</c>", name, mess.replace("<", "&lt;").replace(">", "&gt;")));
=======
                        if (message.caption != null) {
                            String mess = message.caption.toString();
                            if (mess.length() > 150) {
                                mess = mess.substring(0, 150);
                            }
                            mess = mess.replace("\n", " ");
                            messageString = Emoji.replaceEmoji(AndroidUtilities.replaceTags(String.format("<c#ff4d83b3>%s:</c> <c#ff808080>%s</c>", name, mess)), messagePaint.getFontMetricsInt(), AndroidUtilities.dp(20));
                        } else {
                            if (message.messageOwner.media != null && !message.isMediaEmpty()) {
                                currentMessagePaint = messagePrintingPaint;
                                messageString = Emoji.replaceEmoji(AndroidUtilities.replaceTags(String.format("<c#ff4d83b3>%s:</c> <c#ff4d83b3>%s</c>", name, message.messageText)), messagePaint.getFontMetricsInt(), AndroidUtilities.dp(20));
                            } else {
                                if (message.messageOwner.message != null) {
                                    String mess = message.messageOwner.message;
                                    if (mess.length() > 150) {
                                        mess = mess.substring(0, 150);
                                    }
                                    mess = mess.replace("\n", " ");
                                    messageString = Emoji.replaceEmoji(AndroidUtilities.replaceTags(String.format("<c#ff4d83b3>%s:</c> <c#ff808080>%s</c>", name, mess)), messagePaint.getFontMetricsInt(), AndroidUtilities.dp(20));
                                }
>>>>>>> 2b8304eb
                            }
                        }
                    } else {
                        if (message.caption != null) {
                            messageString = message.caption;
                        } else {
                            messageString = message.messageText;
                            if (message.messageOwner.media != null && !message.isMediaEmpty()) {
                                currentMessagePaint = messagePrintingPaint;
                            }
                        }
                    }
                }
            }

            if (unreadCount != 0) {
                drawCount = true;
                countString = String.format("%d", unreadCount);
            } else {
                drawCount = false;
            }

            if (message.isOut()) {
                if (message.isSending()) {
                    drawCheck1 = false;
                    drawCheck2 = false;
                    drawClock = true;
                    drawError = false;
                } else if (message.isSendError()) {
                    drawCheck1 = false;
                    drawCheck2 = false;
                    drawClock = false;
                    drawError = true;
                    drawCount = false;
                } else if (message.isSent()) {
                    if (!message.isUnread()) {
                        drawCheck1 = true;
                        drawCheck2 = true;
                    } else {
                        drawCheck1 = false;
                        drawCheck2 = true;
                    }
                    drawClock = false;
                    drawError = false;
                }
            } else {
                drawCheck1 = false;
                drawCheck2 = false;
                drawClock = false;
                drawError = false;
            }
        }

        int timeWidth = (int) Math.ceil(timePaint.measureText(timeString));
        timeLayout = new StaticLayout(timeString, timePaint, timeWidth, Layout.Alignment.ALIGN_NORMAL, 1.0f, 0.0f, false);
        if (!LocaleController.isRTL) {
            timeLeft = getMeasuredWidth() - AndroidUtilities.dp(15) - timeWidth;
        } else {
            timeLeft = AndroidUtilities.dp(15);
        }

        if (chat != null) {
            nameString = chat.title;
        } else if (user != null) {
            if (user.id / 1000 != 777 && user.id / 1000 != 333 && ContactsController.getInstance().contactsDict.get(user.id) == null) {
                if (ContactsController.getInstance().contactsDict.size() == 0 && (!ContactsController.getInstance().contactsLoaded || ContactsController.getInstance().isLoadingContacts())) {
                    nameString = ContactsController.formatName(user.first_name, user.last_name);
                } else {
                    if (user.phone != null && user.phone.length() != 0) {
                        nameString = PhoneFormat.getInstance().format("+" + user.phone);
                    } else {
                        currentNamePaint = nameUnknownPaint;
                        nameString = ContactsController.formatName(user.first_name, user.last_name);
                    }
                }
            } else {
                nameString = ContactsController.formatName(user.first_name, user.last_name);
            }
            if (encryptedChat != null) {
                currentNamePaint = nameEncryptedPaint;
            }
        }
        if (nameString.length() == 0) {
            nameString = LocaleController.getString("HiddenName", R.string.HiddenName);
        }

        int nameWidth;

        if (!LocaleController.isRTL) {
            nameWidth = getMeasuredWidth() - nameLeft - AndroidUtilities.dp(14) - timeWidth;
        } else {
            nameWidth = getMeasuredWidth() - nameLeft - AndroidUtilities.dp(AndroidUtilities.leftBaseline) - timeWidth;
            nameLeft += timeWidth;
        }
        if (drawNameLock) {
            nameWidth -= AndroidUtilities.dp(4) + lockDrawable.getIntrinsicWidth();
        } else if (drawNameGroup) {
            nameWidth -= AndroidUtilities.dp(4) + groupDrawable.getIntrinsicWidth();
        } else if (drawNameBroadcast) {
            nameWidth -= AndroidUtilities.dp(4) + broadcastDrawable.getIntrinsicWidth();
        }
        if (drawClock) {
            int w = clockDrawable.getIntrinsicWidth() + AndroidUtilities.dp(5);
            nameWidth -= w;
            if (!LocaleController.isRTL) {
                checkDrawLeft = timeLeft - w;
            } else {
                checkDrawLeft = timeLeft + timeWidth + AndroidUtilities.dp(5);
                nameLeft += w;
            }
        } else if (drawCheck2) {
            int w = checkDrawable.getIntrinsicWidth() + AndroidUtilities.dp(5);
            nameWidth -= w;
            if (drawCheck1) {
                nameWidth -= halfCheckDrawable.getIntrinsicWidth() - AndroidUtilities.dp(8);
                if (!LocaleController.isRTL) {
                    halfCheckDrawLeft = timeLeft - w;
                    checkDrawLeft = halfCheckDrawLeft - AndroidUtilities.dp(5.5f);
                } else {
                    checkDrawLeft = timeLeft + timeWidth + AndroidUtilities.dp(5);
                    halfCheckDrawLeft = checkDrawLeft + AndroidUtilities.dp(5.5f);
                    nameLeft += w + halfCheckDrawable.getIntrinsicWidth() - AndroidUtilities.dp(8);
                }
            } else {
                if (!LocaleController.isRTL) {
                    checkDrawLeft = timeLeft - w;
                } else {
                    checkDrawLeft = timeLeft + timeWidth + AndroidUtilities.dp(5);
                    nameLeft += w;
                }
            }
        }

        if (dialogMuted) {
            int w = AndroidUtilities.dp(6) + muteDrawable.getIntrinsicWidth();
            nameWidth -= w;
            if (LocaleController.isRTL) {
                nameLeft += w;
            }
        }

        nameWidth = Math.max(AndroidUtilities.dp(12), nameWidth);
        CharSequence nameStringFinal = TextUtils.ellipsize(nameString.replace("\n", " "), currentNamePaint, nameWidth - AndroidUtilities.dp(12), TextUtils.TruncateAt.END);
        try {
            nameLayout = new StaticLayout(nameStringFinal, currentNamePaint, nameWidth, Layout.Alignment.ALIGN_NORMAL, 1.0f, 0.0f, false);
        } catch (Exception e) {
            FileLog.e("tmessages", e);
        }

        int messageWidth = getMeasuredWidth() - AndroidUtilities.dp(AndroidUtilities.leftBaseline + 16);
        int avatarLeft;
        if (!LocaleController.isRTL) {
            messageLeft = AndroidUtilities.dp(AndroidUtilities.leftBaseline);
            avatarLeft = AndroidUtilities.dp(AndroidUtilities.isTablet() ? 13 : 9);
        } else {
            messageLeft = AndroidUtilities.dp(16);
            avatarLeft = getMeasuredWidth() - AndroidUtilities.dp(AndroidUtilities.isTablet() ? 65 : 61);
        }
        avatarImage.setImageCoords(avatarLeft, avatarTop, AndroidUtilities.dp(52), AndroidUtilities.dp(52));
        if (drawError) {
            int w = errorDrawable.getIntrinsicWidth() + AndroidUtilities.dp(8);
            messageWidth -= w;
            if (!LocaleController.isRTL) {
                errorLeft = getMeasuredWidth() - errorDrawable.getIntrinsicWidth() - AndroidUtilities.dp(11);
            } else {
                errorLeft = AndroidUtilities.dp(11);
                messageLeft += w;
            }
        } else if (countString != null) {
            countWidth = Math.max(AndroidUtilities.dp(12), (int)Math.ceil(countPaint.measureText(countString)));
            countLayout = new StaticLayout(countString, countPaint, countWidth, Layout.Alignment.ALIGN_CENTER, 1.0f, 0.0f, false);
            int w = countWidth + AndroidUtilities.dp(18);
            messageWidth -= w;
            if (!LocaleController.isRTL) {
                countLeft = getMeasuredWidth() - countWidth - AndroidUtilities.dp(19);
            } else {
                countLeft = AndroidUtilities.dp(19);
                messageLeft += w;
            }
            drawCount = true;
        } else {
            drawCount = false;
        }

        if (checkMessage) {
            if (messageString == null) {
                messageString = "";
            }
            String mess = messageString.toString();
            //if (mess.length() > 150) {
            //    mess = mess.substring(0, 150);
            //}
            mess = mess.replace("\n", " ");
            //messageString = Emoji.replaceEmoji(mess, messagePaint.getFontMetricsInt(), AndroidUtilities.dp(17));
            messageString = mess;
        }
        messageWidth = Math.max(AndroidUtilities.dp(12), messageWidth);
        //CharSequence messageStringFinal = TextUtils.ellipsize(messageString, currentMessagePaint, messageWidth - AndroidUtilities.dp(12), TextUtils.TruncateAt.END);
        Spannable oldText = this.getText();
        //CharSequence messageStringFinal = Aniways.decodeMessage(messageString, this.mIconInfoDisplayer, this, true);
        CharSequence messageStringFinal;

        if (message != null)
        {
            messageStringFinal = message.getAniwaysDecodedMessageTextSmallIcons(this);
        }
        else
        {
            messageStringFinal = Aniways.decodeMessage(messageString, this.mIconInfoDisplayer, this, true);
        }

        try {
            messageLayout = new StaticLayout(messageStringFinal, currentMessagePaint, messageWidth, Layout.Alignment.ALIGN_NORMAL, 1.0f, 0.0f, false);
        } catch (Exception e) {
            FileLog.e("tmessages", e);
        }

        this.getDynamicImageSpansContainer().onSetText(this.getText(), oldText);

        // Call liteners
        if(mSetTextListeners != null){
            for(AniwaysMessageListViewItemWrapperLayout.OnSetTextListener listener : mSetTextListeners){
                listener.onSetText(this.getText());
            }
        }

        double widthpx = 0;
        float left = 0;
        if (LocaleController.isRTL) {
            if (nameLayout != null && nameLayout.getLineCount() > 0) {
                left = nameLayout.getLineLeft(0);
                widthpx = Math.ceil(nameLayout.getLineWidth(0));
                if (dialogMuted) {
                    nameMuteLeft = (int) (nameLeft + (nameWidth - widthpx) - AndroidUtilities.dp(6) - muteDrawable.getIntrinsicWidth());
                }
                if (left == 0) {
                    if (widthpx < nameWidth) {
                        nameLeft += (nameWidth - widthpx);
                    }
                }
            }
            if (messageLayout != null && messageLayout.getLineCount() > 0) {
                left = messageLayout.getLineLeft(0);
                if (left == 0) {
                    widthpx = Math.ceil(messageLayout.getLineWidth(0));
                    if (widthpx < messageWidth) {
                        messageLeft += (messageWidth - widthpx);
                    }
                }
            }
        } else {
            if (nameLayout != null && nameLayout.getLineCount() > 0) {
                left = nameLayout.getLineRight(0);
                if (left == nameWidth) {
                    widthpx = Math.ceil(nameLayout.getLineWidth(0));
                    if (widthpx < nameWidth) {
                        nameLeft -= (nameWidth - widthpx);
                    }
                }
                if (dialogMuted) {
                    nameMuteLeft = (int) (nameLeft + left + AndroidUtilities.dp(6));
                }
            }
            if (messageLayout != null && messageLayout.getLineCount() > 0) {
                left = messageLayout.getLineRight(0);
                if (left == messageWidth) {
                    widthpx = Math.ceil(messageLayout.getLineWidth(0));
                    if (widthpx < messageWidth) {
                        messageLeft -= (messageWidth - widthpx);
                    }
                }
            }
        }
    }

    public void checkCurrentDialogIndex() {
        TLRPC.TL_dialog dialog = null;
        if (isServerOnly) {
            if (index < MessagesController.getInstance().dialogsServerOnly.size()) {
                dialog = MessagesController.getInstance().dialogsServerOnly.get(index);
            }
        } else {
            if (index < MessagesController.getInstance().dialogs.size()) {
                dialog = MessagesController.getInstance().dialogs.get(index);
            }
        }
        if (dialog != null) {
            if (currentDialogId != dialog.id || message != null && message.getId() != dialog.top_message || unreadCount != dialog.unread_count) {
                currentDialogId = dialog.id;
                update(0);
            }
        }
    }

    public void update(int mask) {
        if (isDialogCell) {
            TLRPC.TL_dialog dialog = MessagesController.getInstance().dialogs_dict.get(currentDialogId);
            if (dialog != null && mask == 0) {
                message = MessagesController.getInstance().dialogMessage.get(dialog.top_message);
                lastUnreadState = message != null && message.isUnread();
                unreadCount = dialog.unread_count;
                lastMessageDate = dialog.last_message_date;
                if (message != null) {
                    lastSendState = message.messageOwner.send_state;
                }
            }
        }

        if (mask != 0) {
            boolean continueUpdate = false;
            if (isDialogCell) {
                if ((mask & MessagesController.UPDATE_MASK_USER_PRINT) != 0) {
                    CharSequence printString = MessagesController.getInstance().printingStrings.get(currentDialogId);
                    if (lastPrintString != null && printString == null || lastPrintString == null && printString != null || lastPrintString != null && printString != null && !lastPrintString.equals(printString)) {
                        continueUpdate = true;
                    }
                }
            }
            if (!continueUpdate && (mask & MessagesController.UPDATE_MASK_AVATAR) != 0) {
                if (chat == null) {
                    continueUpdate = true;
                }
            }
            if (!continueUpdate && (mask & MessagesController.UPDATE_MASK_NAME) != 0) {
                if (chat == null) {
                    continueUpdate = true;
                }
            }
            if (!continueUpdate && (mask & MessagesController.UPDATE_MASK_CHAT_AVATAR) != 0) {
                if (user == null) {
                    continueUpdate = true;
                }
            }
            if (!continueUpdate && (mask & MessagesController.UPDATE_MASK_CHAT_NAME) != 0) {
                if (user == null) {
                    continueUpdate = true;
                }
            }
            if (!continueUpdate && (mask & MessagesController.UPDATE_MASK_READ_DIALOG_MESSAGE) != 0) {
                if (message != null && lastUnreadState != message.isUnread()) {
                    lastUnreadState = message.isUnread();
                    continueUpdate = true;
                } else if (isDialogCell) {
                    TLRPC.TL_dialog dialog = MessagesController.getInstance().dialogs_dict.get(currentDialogId);
                    if (dialog != null && unreadCount != dialog.unread_count) {
                        unreadCount = dialog.unread_count;
                        continueUpdate = true;
                    }
                }
            }
            if (!continueUpdate && (mask & MessagesController.UPDATE_MASK_SEND_STATE) != 0) {
                if (message != null && lastSendState != message.messageOwner.send_state) {
                    lastSendState = message.messageOwner.send_state;
                    continueUpdate = true;
                }
            }

            if (!continueUpdate) {
                return;
            }
        }

        dialogMuted = isDialogCell && MessagesController.getInstance().isDialogMuted(currentDialogId);
        user = null;
        chat = null;
        encryptedChat = null;

        int lower_id = (int)currentDialogId;
        int high_id = (int)(currentDialogId >> 32);
        if (lower_id != 0) {
            if (high_id == 1) {
                chat = MessagesController.getInstance().getChat(lower_id);
            } else {
                if (lower_id < 0) {
                    chat = MessagesController.getInstance().getChat(-lower_id);
                } else {
                    user = MessagesController.getInstance().getUser(lower_id);
                }
            }
        } else {
            encryptedChat = MessagesController.getInstance().getEncryptedChat(high_id);
            if (encryptedChat != null) {
                user = MessagesController.getInstance().getUser(encryptedChat.user_id);
            }
        }

        TLRPC.FileLocation photo = null;
        if (user != null) {
            if (user.photo != null) {
                photo = user.photo.photo_small;
            }
            avatarDrawable.setInfo(user);
        } else if (chat != null) {
            if (chat.photo != null) {
                photo = chat.photo.photo_small;
            }
            avatarDrawable.setInfo(chat);
        }
        avatarImage.setImage(photo, "50_50", avatarDrawable, false);

        if (getMeasuredWidth() != 0 || getMeasuredHeight() != 0) {
            buildLayout();
        } else {
            requestLayout();
        }

        invalidate();
    }

    @Override
    protected void onDraw(Canvas canvas) {
        if (currentDialogId == 0) {
            return;
        }

        if (drawNameLock) {
            setDrawableBounds(lockDrawable, nameLockLeft, nameLockTop);
            lockDrawable.draw(canvas);
        } else if (drawNameGroup) {
            setDrawableBounds(groupDrawable, nameLockLeft, nameLockTop);
            groupDrawable.draw(canvas);
        } else if (drawNameBroadcast) {
            setDrawableBounds(broadcastDrawable, nameLockLeft, nameLockTop);
            broadcastDrawable.draw(canvas);
        }

        if (nameLayout != null) {
            canvas.save();
            canvas.translate(nameLeft, AndroidUtilities.dp(13));
            nameLayout.draw(canvas);
            canvas.restore();
        }

        canvas.save();
        canvas.translate(timeLeft, timeTop);
        timeLayout.draw(canvas);
        canvas.restore();

        if (messageLayout != null) {
            canvas.save();
            canvas.translate(messageLeft, messageTop);
            try {
                messageLayout.draw(canvas);
            }
            catch (IndexOutOfBoundsException ex){}
            canvas.restore();
        }

        if (drawClock) {
            setDrawableBounds(clockDrawable, checkDrawLeft, checkDrawTop);
            clockDrawable.draw(canvas);
        } else if (drawCheck2) {
            if (drawCheck1) {
                setDrawableBounds(halfCheckDrawable, halfCheckDrawLeft, checkDrawTop);
                halfCheckDrawable.draw(canvas);
                setDrawableBounds(checkDrawable, checkDrawLeft, checkDrawTop);
                checkDrawable.draw(canvas);
            } else {
                setDrawableBounds(checkDrawable, checkDrawLeft, checkDrawTop);
                checkDrawable.draw(canvas);
            }
        }

        if (dialogMuted) {
            setDrawableBounds(muteDrawable, nameMuteLeft, AndroidUtilities.dp(16.5f));
            muteDrawable.draw(canvas);
        }

        if (drawError) {
            setDrawableBounds(errorDrawable, errorLeft, errorTop);
            errorDrawable.draw(canvas);
        } else if (drawCount) {
            setDrawableBounds(countDrawable, countLeft - AndroidUtilities.dp(5.5f), countTop, countWidth + AndroidUtilities.dp(11), countDrawable.getIntrinsicHeight());
            countDrawable.draw(canvas);
            canvas.save();
            canvas.translate(countLeft, countTop + AndroidUtilities.dp(4));
            countLayout.draw(canvas);
            canvas.restore();
        }

        if (useSeparator) {
            if (LocaleController.isRTL) {
                canvas.drawLine(0, getMeasuredHeight() - 1, getMeasuredWidth() - AndroidUtilities.dp(AndroidUtilities.leftBaseline), getMeasuredHeight() - 1, linePaint);
            } else {
                canvas.drawLine(AndroidUtilities.dp(AndroidUtilities.leftBaseline), getMeasuredHeight() - 1, getMeasuredWidth(), getMeasuredHeight() - 1, linePaint);
            }
        }

        avatarImage.draw(canvas);
    }

    @Override
    public Spannable getText() {
        if(message == null){
            return null;
        }
        return (Spannable) this.message.getAniwaysDecodedMessageTextSmallIcons(this);
    }

    /** Return the point (in pixels) of the received char position as it is displayed
     * relative to the upper left corner of the widget, or lower left if fromTop == false.
     * It accounts for scroll position and paddings
     * !! Be careful, it can return null!!
     **/
    @Override
    public Point getPointOfPositionInText(int position, boolean fromTop) {
        return null;
    }

    @Override
    public View getView() {
        return this;
    }

    @Override
    public AniwaysDynamicImageSpansContainer getDynamicImageSpansContainer() {
        return this.mDynamicImageSpansContainer;
    }

    @Override
    public void removeTextWatchers() {

    }

    @Override
    public void addBackTheTextWatchers() {
        message.generateLayout(this);
        setDialog(currentDialogId, message, lastMessageDate);
    }

    @Override
    public void onLoadedImageSuccessfuly() {
        Log.i("AniwaysDialogCell", "Successfully loaded image");
        message.generateLayout(this);
        setDialog(currentDialogId, message, lastMessageDate);
    }

    @Override
    public void onErrorLoadingImage() {

    }

    @Override
    public void registerSetTextListener(AniwaysMessageListViewItemWrapperLayout.OnSetTextListener textChangedListener) {
        this.mSetTextListeners.add(textChangedListener);
        textChangedListener.onSetText(getText());

    }

    @Override
    public void unregisterSetTextListener(AniwaysMessageListViewItemWrapperLayout.OnSetTextListener listener) {
        this.mSetTextListeners.remove(listener);

    }

    @Override
    public IIconInfoDisplayer getIconInfoDisplayer() {
        return mIconInfoDisplayer;
    }
}<|MERGE_RESOLUTION|>--- conflicted
+++ resolved
@@ -367,30 +367,17 @@
                             }
                         }
                         checkMessage = false;
-<<<<<<< HEAD
-                        if (message.messageOwner.media != null && !message.isMediaEmpty()) {
-                            currentMessagePaint = messagePrintingPaint;
-                            messageString = AndroidUtilities.replaceTags(String.format("<c#ff4d83b3>%s:</c> <c#ff4d83b3>%s</c>", name, message.messageText));
-                        } else {
-                            if (message.messageOwner.message != null) {
-                                String mess = message.messageOwner.message;
-                                //if (mess.length() > 150) {
-                                //    mess = mess.substring(0, 150);
-                                //}
-                                mess = mess.replace("\n", " ");
-                                messageString = AndroidUtilities.replaceTags(String.format("<c#ff4d83b3>%s:</c> <c#ff808080>%s</c>", name, mess.replace("<", "&lt;").replace(">", "&gt;")));
-=======
                         if (message.caption != null) {
                             String mess = message.caption.toString();
                             if (mess.length() > 150) {
-                                mess = mess.substring(0, 150);
+                                //mess = mess.substring(0, 150);
                             }
                             mess = mess.replace("\n", " ");
-                            messageString = Emoji.replaceEmoji(AndroidUtilities.replaceTags(String.format("<c#ff4d83b3>%s:</c> <c#ff808080>%s</c>", name, mess)), messagePaint.getFontMetricsInt(), AndroidUtilities.dp(20));
+                            messageString = AndroidUtilities.replaceTags(String.format("<c#ff4d83b3>%s:</c> <c#ff808080>%s</c>", name, mess));
                         } else {
                             if (message.messageOwner.media != null && !message.isMediaEmpty()) {
                                 currentMessagePaint = messagePrintingPaint;
-                                messageString = Emoji.replaceEmoji(AndroidUtilities.replaceTags(String.format("<c#ff4d83b3>%s:</c> <c#ff4d83b3>%s</c>", name, message.messageText)), messagePaint.getFontMetricsInt(), AndroidUtilities.dp(20));
+                                messageString = AndroidUtilities.replaceTags(String.format("<c#ff4d83b3>%s:</c> <c#ff4d83b3>%s</c>", name, message.messageText));
                             } else {
                                 if (message.messageOwner.message != null) {
                                     String mess = message.messageOwner.message;
@@ -398,9 +385,8 @@
                                         mess = mess.substring(0, 150);
                                     }
                                     mess = mess.replace("\n", " ");
-                                    messageString = Emoji.replaceEmoji(AndroidUtilities.replaceTags(String.format("<c#ff4d83b3>%s:</c> <c#ff808080>%s</c>", name, mess)), messagePaint.getFontMetricsInt(), AndroidUtilities.dp(20));
+                                    messageString = AndroidUtilities.replaceTags(String.format("<c#ff4d83b3>%s:</c> <c#ff808080>%s</c>", name, mess));
                                 }
->>>>>>> 2b8304eb
                             }
                         }
                     } else {
