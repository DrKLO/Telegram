/*
 * This is the source code of Telegram for Android v. 1.3.x.
 * It is licensed under GNU GPL v. 2 or later.
 * You should have received a copy of the license in this archive (see LICENSE).
 *
 * Copyright Nikolai Kudashov, 2013.
 */

package org.telegram.ui.Cells;

import android.content.Context;
import android.graphics.Canvas;
import android.graphics.Paint;
import android.graphics.Point;
import android.graphics.drawable.Drawable;
import android.os.Build;
import android.text.Layout;
import android.text.Spannable;
import android.text.StaticLayout;
import android.text.TextPaint;
import android.text.TextUtils;
<<<<<<< HEAD
import android.view.View;
=======
import android.view.MotionEvent;
>>>>>>> f8e8d089

import org.telegram.android.AndroidUtilities;
import com.aniways.Aniways;
import com.aniways.AniwaysIconInfoDisplayer;
import org.telegram.PhoneFormat.PhoneFormat;
import org.telegram.android.LocaleController;
import org.telegram.android.MessageObject;
import org.telegram.messenger.FileLog;
import org.telegram.messenger.TLRPC;
import org.telegram.android.ContactsController;
import org.telegram.android.MessagesController;
import org.telegram.messenger.UserConfig;
import org.telegram.android.ImageReceiver;
import org.telegram.ui.Components.AvatarDrawable;

import com.aniways.AniwaysDynamicImageSpansContainer;
import com.aniways.AniwaysMessageListViewItemWrapperLayout;
import com.aniways.IAniwaysTextContainer;
import com.aniways.IIconInfoDisplayer;
import com.aniways.Log;
import com.aniways.anigram.messenger.R;

import java.util.HashSet;

public class DialogCell extends BaseCell implements IAniwaysTextContainer {
    private static final String TAG = "DialogCell";
    private static TextPaint namePaint;
    private static TextPaint nameEncryptedPaint;
    private static TextPaint nameUnknownPaint;
    private static TextPaint messagePaint;
    private static TextPaint messagePrintingPaint;
    private static TextPaint timePaint;
    private static TextPaint countPaint;

    private static Drawable checkDrawable;
    private static Drawable halfCheckDrawable;
    private static Drawable clockDrawable;
    private static Drawable errorDrawable;
    private static Drawable lockDrawable;
    private static Drawable countDrawable;
    private static Drawable groupDrawable;
    private static Drawable broadcastDrawable;
    private static Drawable muteDrawable;

    private static Paint linePaint;
    private static Paint backPaint;

    private long currentDialogId;
    private boolean isDialogCell;
    private int lastMessageDate;
    private int unreadCount;
    private boolean lastUnreadState;
    private int lastSendState;
    private boolean dialogMuted;
    private MessageObject message;
    private AniwaysIconInfoDisplayer mIconInfoDisplayer;
    private HashSet<AniwaysMessageListViewItemWrapperLayout.OnSetTextListener> mSetTextListeners = new HashSet<AniwaysMessageListViewItemWrapperLayout.OnSetTextListener>();
    private int index;
    private boolean isServerOnly;

    private ImageReceiver avatarImage;
    private AvatarDrawable avatarDrawable;

    private TLRPC.User user = null;
    private TLRPC.Chat chat = null;
    private TLRPC.EncryptedChat encryptedChat = null;
    private CharSequence lastPrintString = null;
    private AniwaysDynamicImageSpansContainer mDynamicImageSpansContainer;

    public boolean useSeparator = false;

    private int nameLeft;
    private StaticLayout nameLayout;
    private boolean drawNameLock;
    private boolean drawNameGroup;
    private boolean drawNameBroadcast;
    private int nameMuteLeft;
    private int nameLockLeft;
    private int nameLockTop;

    private int timeLeft;
    private int timeTop = AndroidUtilities.dp(17);
    private StaticLayout timeLayout;

    private boolean drawCheck1;
    private boolean drawCheck2;
    private boolean drawClock;
    private int checkDrawLeft;
    private int checkDrawTop = AndroidUtilities.dp(18);
    private int halfCheckDrawLeft;

    private int messageTop = AndroidUtilities.dp(40);
    private int messageLeft;
    private StaticLayout messageLayout;

    private boolean drawError;
    private int errorTop = AndroidUtilities.dp(39);
    private int errorLeft;

    private boolean drawCount;
    private int countTop = AndroidUtilities.dp(39);
    private int countLeft;
    private int countWidth;
    private StaticLayout countLayout;

    private int avatarTop = AndroidUtilities.dp(10);

    private boolean isSelected;

    public DialogCell(Context context) {
        super(context);

        if (namePaint == null) {
            namePaint = new TextPaint(TextPaint.ANTI_ALIAS_FLAG);
            namePaint.setTextSize(AndroidUtilities.dp(17));
            namePaint.setColor(0xff212121);
            namePaint.setTypeface(AndroidUtilities.getTypeface("fonts/rmedium.ttf"));

            nameEncryptedPaint = new TextPaint(TextPaint.ANTI_ALIAS_FLAG);
            nameEncryptedPaint.setTextSize(AndroidUtilities.dp(17));
            nameEncryptedPaint.setColor(0xff00a60e);
            nameEncryptedPaint.setTypeface(AndroidUtilities.getTypeface("fonts/rmedium.ttf"));

            nameUnknownPaint = new TextPaint(TextPaint.ANTI_ALIAS_FLAG);
            nameUnknownPaint.setTextSize(AndroidUtilities.dp(17));
            nameUnknownPaint.setColor(0xff4d83b3);
            nameUnknownPaint.setTypeface(AndroidUtilities.getTypeface("fonts/rmedium.ttf"));

            messagePaint = new TextPaint(TextPaint.ANTI_ALIAS_FLAG);
            messagePaint.setTextSize(AndroidUtilities.dp(16));
            messagePaint.setColor(0xff8f8f8f);
            messagePaint.linkColor = 0xff8f8f8f;

            linePaint = new Paint();
            linePaint.setColor(0xffdcdcdc);

            backPaint = new Paint();
            backPaint.setColor(0x0f000000);

            messagePrintingPaint = new TextPaint(TextPaint.ANTI_ALIAS_FLAG);
            messagePrintingPaint.setTextSize(AndroidUtilities.dp(16));
            messagePrintingPaint.setColor(0xff4d83b3);

            timePaint = new TextPaint(TextPaint.ANTI_ALIAS_FLAG);
            timePaint.setTextSize(AndroidUtilities.dp(13));
            timePaint.setColor(0xff999999);

            countPaint = new TextPaint(TextPaint.ANTI_ALIAS_FLAG);
            countPaint.setTextSize(AndroidUtilities.dp(13));
            countPaint.setColor(0xffffffff);
            countPaint.setTypeface(AndroidUtilities.getTypeface("fonts/rmedium.ttf"));

            lockDrawable = getResources().getDrawable(R.drawable.list_secret);
            checkDrawable = getResources().getDrawable(R.drawable.dialogs_check);
            halfCheckDrawable = getResources().getDrawable(R.drawable.dialogs_halfcheck);
            clockDrawable = getResources().getDrawable(R.drawable.msg_clock);
            errorDrawable = getResources().getDrawable(R.drawable.dialogs_warning);
            countDrawable = getResources().getDrawable(R.drawable.dialogs_badge);
            groupDrawable = getResources().getDrawable(R.drawable.list_group);
            broadcastDrawable = getResources().getDrawable(R.drawable.list_broadcast);
            muteDrawable = getResources().getDrawable(R.drawable.mute_grey);
        }

<<<<<<< HEAD
    public DialogCell(Context context) {
        super(context);
        mDynamicImageSpansContainer = new AniwaysDynamicImageSpansContainer(this);
        mIconInfoDisplayer = new AniwaysIconInfoDisplayer();
        init();
=======
        setBackgroundResource(R.drawable.list_selector);

>>>>>>> f8e8d089
        avatarImage = new ImageReceiver(this);
        avatarImage.setRoundRadius(AndroidUtilities.dp(26));
        avatarDrawable = new AvatarDrawable();
    }

    public void setDialog(TLRPC.TL_dialog dialog, int i, boolean server) {
        currentDialogId = dialog.id;
        isDialogCell = true;
        index = i;
        isServerOnly = server;
        update(0);
    }

    public void setDialog(long dialog_id, MessageObject messageObject, int date) {
        currentDialogId = dialog_id;
        message = messageObject;
        isDialogCell = false;
        lastMessageDate = date;
        unreadCount = 0;
        lastUnreadState = messageObject != null && messageObject.isUnread();
        if (message != null) {
            lastSendState = message.messageOwner.send_state;
        }
        update(0);
        //this.mLoadingImageSpansContainer.onSetText(this.getText(), oldText);
    }

    public long getDialogId() {
        return currentDialogId;
    }

    @Override
    protected void onDetachedFromWindow() {
        this.mDynamicImageSpansContainer.onDetachFromWindowCalled();
        super.onDetachedFromWindow();
        avatarImage.onDetachedFromWindow();
    }

    @Override
    protected void onAttachedToWindow() {
        super.onAttachedToWindow();
        avatarImage.onAttachedToWindow();
    }

    @Override
    protected void onMeasure(int widthMeasureSpec, int heightMeasureSpec) {
        setMeasuredDimension(MeasureSpec.getSize(widthMeasureSpec), AndroidUtilities.dp(72) + (useSeparator ? 1 : 0));
    }

    @Override
    protected void onLayout(boolean changed, int left, int top, int right, int bottom) {
        if (currentDialogId == 0) {
            super.onLayout(changed, left, top, right, bottom);
            return;
        }

        this.mDynamicImageSpansContainer.onLayoutCalled();

        if (changed) {
            buildLayout();
        }
    }

    @Override
    public boolean onTouchEvent(MotionEvent event) {
        if (Build.VERSION.SDK_INT >= 21 && getBackground() != null) {
            if (event.getAction() == MotionEvent.ACTION_DOWN || event.getAction() == MotionEvent.ACTION_MOVE) {
                getBackground().setHotspot(event.getX(), event.getY());
            }
        }
        return super.onTouchEvent(event);
    }

    public void buildLayout() {
        String nameString = "";
        String timeString = "";
        String countString = null;
        CharSequence messageString = "";
        CharSequence printingString = null;
        if (isDialogCell) {
            printingString = MessagesController.getInstance().printingStrings.get(currentDialogId);
        }
        TextPaint currentNamePaint = namePaint;
        TextPaint currentMessagePaint = messagePaint;
        boolean checkMessage = true;

        drawNameGroup = false;
        drawNameBroadcast = false;
        drawNameLock = false;

        if (encryptedChat != null) {
            drawNameLock = true;
            nameLockTop = AndroidUtilities.dp(16.5f);
            if (!LocaleController.isRTL) {
                nameLockLeft = AndroidUtilities.dp(AndroidUtilities.leftBaseline);
                nameLeft = AndroidUtilities.dp(AndroidUtilities.leftBaseline + 4) + lockDrawable.getIntrinsicWidth();
            } else {
                nameLockLeft = getMeasuredWidth() - AndroidUtilities.dp(AndroidUtilities.leftBaseline) - lockDrawable.getIntrinsicWidth();
                nameLeft = AndroidUtilities.dp(14);
            }
        } else {
            if (chat != null) {
                if (chat.id < 0) {
                    drawNameBroadcast = true;
                    nameLockTop = AndroidUtilities.dp(16.5f);
                } else {
                    drawNameGroup = true;
                    nameLockTop = AndroidUtilities.dp(17.5f);
                }

                if (!LocaleController.isRTL) {
                    nameLockLeft = AndroidUtilities.dp(AndroidUtilities.leftBaseline);
                    nameLeft = AndroidUtilities.dp(AndroidUtilities.leftBaseline + 4) + (drawNameGroup ? groupDrawable.getIntrinsicWidth() : broadcastDrawable.getIntrinsicWidth());
                } else {
                    nameLockLeft = getMeasuredWidth() - AndroidUtilities.dp(AndroidUtilities.leftBaseline) - (drawNameGroup ? groupDrawable.getIntrinsicWidth() : broadcastDrawable.getIntrinsicWidth());
                    nameLeft = AndroidUtilities.dp(14);
                }
            } else {
                if (!LocaleController.isRTL) {
                    nameLeft = AndroidUtilities.dp(AndroidUtilities.leftBaseline);
                } else {
                    nameLeft = AndroidUtilities.dp(14);
                }
            }
        }

        if (message == null) {
            if (printingString != null) {
                lastPrintString = messageString = printingString;
                currentMessagePaint = messagePrintingPaint;
            } else {
                lastPrintString = null;
                if (encryptedChat != null) {
                    currentMessagePaint = messagePrintingPaint;
                    if (encryptedChat instanceof TLRPC.TL_encryptedChatRequested) {
                        messageString = LocaleController.getString("EncryptionProcessing", R.string.EncryptionProcessing);
                    } else if (encryptedChat instanceof TLRPC.TL_encryptedChatWaiting) {
                        if (user != null && user.first_name != null) {
                            messageString = LocaleController.formatString("AwaitingEncryption", R.string.AwaitingEncryption, user.first_name);
                        } else {
                            messageString = LocaleController.formatString("AwaitingEncryption", R.string.AwaitingEncryption, "");
                        }
                    } else if (encryptedChat instanceof TLRPC.TL_encryptedChatDiscarded) {
                        messageString = LocaleController.getString("EncryptionRejected", R.string.EncryptionRejected);
                    } else if (encryptedChat instanceof TLRPC.TL_encryptedChat) {
                        if (encryptedChat.admin_id == UserConfig.getClientUserId()) {
                            if (user != null && user.first_name != null) {
                                messageString = LocaleController.formatString("EncryptedChatStartedOutgoing", R.string.EncryptedChatStartedOutgoing, user.first_name);
                            } else {
                                messageString = LocaleController.formatString("EncryptedChatStartedOutgoing", R.string.EncryptedChatStartedOutgoing, "");
                            }
                        } else {
                            messageString = LocaleController.getString("EncryptedChatStartedIncoming", R.string.EncryptedChatStartedIncoming);
                        }
                    }
                }
            }
            if (lastMessageDate != 0) {
                timeString = LocaleController.stringForMessageListDate(lastMessageDate);
            }
            drawCheck1 = false;
            drawCheck2 = false;
            drawClock = false;
            drawCount = false;
            drawError = false;
        } else {
            TLRPC.User fromUser = MessagesController.getInstance().getUser(message.messageOwner.from_id);

            if (lastMessageDate != 0) {
                timeString = LocaleController.stringForMessageListDate(lastMessageDate);
            } else {
                timeString = LocaleController.stringForMessageListDate(message.messageOwner.date);
            }
            if (printingString != null) {
                lastPrintString = messageString = printingString;
                currentMessagePaint = messagePrintingPaint;
            } else {
                lastPrintString = null;
                if (message.messageOwner instanceof TLRPC.TL_messageService) {
                    messageString = message.messageText;
                    currentMessagePaint = messagePrintingPaint;
                } else {
                    if (chat != null && chat.id > 0) {
                        String name = "";
                        if (message.isOut()) {
                            name = LocaleController.getString("FromYou", R.string.FromYou);
                        } else {
                            if (fromUser != null) {
                                if (fromUser.first_name.length() > 0) {
                                    name = fromUser.first_name;
                                } else {
                                    name = fromUser.last_name;
                                }
                            }
                        }
                        checkMessage = false;
                        if (message.caption != null) {
                            String mess = message.caption.toString();
                            if (mess.length() > 150) {
                                //mess = mess.substring(0, 150);
                            }
                            mess = mess.replace("\n", " ");
                            messageString = AndroidUtilities.replaceTags(String.format("<c#ff4d83b3>%s:</c> <c#ff808080>%s</c>", name, mess));
                        } else {
                            if (message.messageOwner.media != null && !message.isMediaEmpty()) {
                                currentMessagePaint = messagePrintingPaint;
                                messageString = AndroidUtilities.replaceTags(String.format("<c#ff4d83b3>%s:</c> <c#ff4d83b3>%s</c>", name, message.messageText));
                            } else {
                                if (message.messageOwner.message != null) {
                                    String mess = message.messageOwner.message;
                                    if (mess.length() > 150) {
                                        mess = mess.substring(0, 150);
                                    }
                                    mess = mess.replace("\n", " ");
                                    messageString = AndroidUtilities.replaceTags(String.format("<c#ff4d83b3>%s:</c> <c#ff808080>%s</c>", name, mess));
                                }
                            }
                        }
                    } else {
                        if (message.caption != null) {
                            messageString = message.caption;
                        } else {
                            messageString = message.messageText;
                            if (message.messageOwner.media != null && !message.isMediaEmpty()) {
                                currentMessagePaint = messagePrintingPaint;
                            }
                        }
                    }
                }
            }

            if (unreadCount != 0) {
                drawCount = true;
                countString = String.format("%d", unreadCount);
            } else {
                drawCount = false;
            }

            if (message.isOut()) {
                if (message.isSending()) {
                    drawCheck1 = false;
                    drawCheck2 = false;
                    drawClock = true;
                    drawError = false;
                } else if (message.isSendError()) {
                    drawCheck1 = false;
                    drawCheck2 = false;
                    drawClock = false;
                    drawError = true;
                    drawCount = false;
                } else if (message.isSent()) {
                    if (!message.isUnread()) {
                        drawCheck1 = true;
                        drawCheck2 = true;
                    } else {
                        drawCheck1 = false;
                        drawCheck2 = true;
                    }
                    drawClock = false;
                    drawError = false;
                }
            } else {
                drawCheck1 = false;
                drawCheck2 = false;
                drawClock = false;
                drawError = false;
            }
        }

        int timeWidth = (int) Math.ceil(timePaint.measureText(timeString));
        timeLayout = new StaticLayout(timeString, timePaint, timeWidth, Layout.Alignment.ALIGN_NORMAL, 1.0f, 0.0f, false);
        if (!LocaleController.isRTL) {
            timeLeft = getMeasuredWidth() - AndroidUtilities.dp(15) - timeWidth;
        } else {
            timeLeft = AndroidUtilities.dp(15);
        }

        if (chat != null) {
            nameString = chat.title;
        } else if (user != null) {
            if (user.id / 1000 != 777 && user.id / 1000 != 333 && ContactsController.getInstance().contactsDict.get(user.id) == null) {
                if (ContactsController.getInstance().contactsDict.size() == 0 && (!ContactsController.getInstance().contactsLoaded || ContactsController.getInstance().isLoadingContacts())) {
                    nameString = ContactsController.formatName(user.first_name, user.last_name);
                } else {
                    if (user.phone != null && user.phone.length() != 0) {
                        nameString = PhoneFormat.getInstance().format("+" + user.phone);
                    } else {
                        currentNamePaint = nameUnknownPaint;
                        nameString = ContactsController.formatName(user.first_name, user.last_name);
                    }
                }
            } else {
                nameString = ContactsController.formatName(user.first_name, user.last_name);
            }
            if (encryptedChat != null) {
                currentNamePaint = nameEncryptedPaint;
            }
        }
        if (nameString.length() == 0) {
            nameString = LocaleController.getString("HiddenName", R.string.HiddenName);
        }

        int nameWidth;

        if (!LocaleController.isRTL) {
            nameWidth = getMeasuredWidth() - nameLeft - AndroidUtilities.dp(14) - timeWidth;
        } else {
            nameWidth = getMeasuredWidth() - nameLeft - AndroidUtilities.dp(AndroidUtilities.leftBaseline) - timeWidth;
            nameLeft += timeWidth;
        }
        if (drawNameLock) {
            nameWidth -= AndroidUtilities.dp(4) + lockDrawable.getIntrinsicWidth();
        } else if (drawNameGroup) {
            nameWidth -= AndroidUtilities.dp(4) + groupDrawable.getIntrinsicWidth();
        } else if (drawNameBroadcast) {
            nameWidth -= AndroidUtilities.dp(4) + broadcastDrawable.getIntrinsicWidth();
        }
        if (drawClock) {
            int w = clockDrawable.getIntrinsicWidth() + AndroidUtilities.dp(5);
            nameWidth -= w;
            if (!LocaleController.isRTL) {
                checkDrawLeft = timeLeft - w;
            } else {
                checkDrawLeft = timeLeft + timeWidth + AndroidUtilities.dp(5);
                nameLeft += w;
            }
        } else if (drawCheck2) {
            int w = checkDrawable.getIntrinsicWidth() + AndroidUtilities.dp(5);
            nameWidth -= w;
            if (drawCheck1) {
                nameWidth -= halfCheckDrawable.getIntrinsicWidth() - AndroidUtilities.dp(8);
                if (!LocaleController.isRTL) {
                    halfCheckDrawLeft = timeLeft - w;
                    checkDrawLeft = halfCheckDrawLeft - AndroidUtilities.dp(5.5f);
                } else {
                    checkDrawLeft = timeLeft + timeWidth + AndroidUtilities.dp(5);
                    halfCheckDrawLeft = checkDrawLeft + AndroidUtilities.dp(5.5f);
                    nameLeft += w + halfCheckDrawable.getIntrinsicWidth() - AndroidUtilities.dp(8);
                }
            } else {
                if (!LocaleController.isRTL) {
                    checkDrawLeft = timeLeft - w;
                } else {
                    checkDrawLeft = timeLeft + timeWidth + AndroidUtilities.dp(5);
                    nameLeft += w;
                }
            }
        }

        if (dialogMuted) {
            int w = AndroidUtilities.dp(6) + muteDrawable.getIntrinsicWidth();
            nameWidth -= w;
            if (LocaleController.isRTL) {
                nameLeft += w;
            }
        }

        nameWidth = Math.max(AndroidUtilities.dp(12), nameWidth);
        CharSequence nameStringFinal = TextUtils.ellipsize(nameString.replace("\n", " "), currentNamePaint, nameWidth - AndroidUtilities.dp(12), TextUtils.TruncateAt.END);
        try {
            nameLayout = new StaticLayout(nameStringFinal, currentNamePaint, nameWidth, Layout.Alignment.ALIGN_NORMAL, 1.0f, 0.0f, false);
        } catch (Exception e) {
            FileLog.e("tmessages", e);
        }

        int messageWidth = getMeasuredWidth() - AndroidUtilities.dp(AndroidUtilities.leftBaseline + 16);
        int avatarLeft;
        if (!LocaleController.isRTL) {
            messageLeft = AndroidUtilities.dp(AndroidUtilities.leftBaseline);
            avatarLeft = AndroidUtilities.dp(AndroidUtilities.isTablet() ? 13 : 9);
        } else {
            messageLeft = AndroidUtilities.dp(16);
            avatarLeft = getMeasuredWidth() - AndroidUtilities.dp(AndroidUtilities.isTablet() ? 65 : 61);
        }
        avatarImage.setImageCoords(avatarLeft, avatarTop, AndroidUtilities.dp(52), AndroidUtilities.dp(52));
        if (drawError) {
            int w = errorDrawable.getIntrinsicWidth() + AndroidUtilities.dp(8);
            messageWidth -= w;
            if (!LocaleController.isRTL) {
                errorLeft = getMeasuredWidth() - errorDrawable.getIntrinsicWidth() - AndroidUtilities.dp(11);
            } else {
                errorLeft = AndroidUtilities.dp(11);
                messageLeft += w;
            }
        } else if (countString != null) {
            countWidth = Math.max(AndroidUtilities.dp(12), (int)Math.ceil(countPaint.measureText(countString)));
            countLayout = new StaticLayout(countString, countPaint, countWidth, Layout.Alignment.ALIGN_CENTER, 1.0f, 0.0f, false);
            int w = countWidth + AndroidUtilities.dp(18);
            messageWidth -= w;
            if (!LocaleController.isRTL) {
                countLeft = getMeasuredWidth() - countWidth - AndroidUtilities.dp(19);
            } else {
                countLeft = AndroidUtilities.dp(19);
                messageLeft += w;
            }
            drawCount = true;
        } else {
            drawCount = false;
        }

        if (checkMessage) {
            if (messageString == null) {
                messageString = "";
            }
            String mess = messageString.toString();
            //if (mess.length() > 150) {
            //    mess = mess.substring(0, 150);
            //}
            mess = mess.replace("\n", " ");
            //messageString = Emoji.replaceEmoji(mess, messagePaint.getFontMetricsInt(), AndroidUtilities.dp(17));
            messageString = mess;
        }
        messageWidth = Math.max(AndroidUtilities.dp(12), messageWidth);
        //CharSequence messageStringFinal = TextUtils.ellipsize(messageString, currentMessagePaint, messageWidth - AndroidUtilities.dp(12), TextUtils.TruncateAt.END);
        Spannable oldText = this.getText();
        //CharSequence messageStringFinal = Aniways.decodeMessage(messageString, this.mIconInfoDisplayer, this, true);
        CharSequence messageStringFinal;

        if (message != null)
        {
            messageStringFinal = message.getAniwaysDecodedMessageTextSmallIcons(this);
        }
        else
        {
            messageStringFinal = Aniways.decodeMessage(messageString, this.mIconInfoDisplayer, this, true);
        }

        try {
            messageLayout = new StaticLayout(messageStringFinal, currentMessagePaint, messageWidth, Layout.Alignment.ALIGN_NORMAL, 1.0f, 0.0f, false);
        } catch (Exception e) {
            FileLog.e("tmessages", e);
        }

<<<<<<< HEAD
        this.getDynamicImageSpansContainer().onSetText(this.getText(), oldText);

        // Call liteners
        if(mSetTextListeners != null){
            for(AniwaysMessageListViewItemWrapperLayout.OnSetTextListener listener : mSetTextListeners){
                listener.onSetText(this.getText());
            }
        }

        double widthpx = 0;
        float left = 0;
=======
        double widthpx;
        float left;
>>>>>>> f8e8d089
        if (LocaleController.isRTL) {
            if (nameLayout != null && nameLayout.getLineCount() > 0) {
                left = nameLayout.getLineLeft(0);
                widthpx = Math.ceil(nameLayout.getLineWidth(0));
                if (dialogMuted) {
                    nameMuteLeft = (int) (nameLeft + (nameWidth - widthpx) - AndroidUtilities.dp(6) - muteDrawable.getIntrinsicWidth());
                }
                if (left == 0) {
                    if (widthpx < nameWidth) {
                        nameLeft += (nameWidth - widthpx);
                    }
                }
            }
            if (messageLayout != null && messageLayout.getLineCount() > 0) {
                left = messageLayout.getLineLeft(0);
                if (left == 0) {
                    widthpx = Math.ceil(messageLayout.getLineWidth(0));
                    if (widthpx < messageWidth) {
                        messageLeft += (messageWidth - widthpx);
                    }
                }
            }
        } else {
            if (nameLayout != null && nameLayout.getLineCount() > 0) {
                left = nameLayout.getLineRight(0);
                if (left == nameWidth) {
                    widthpx = Math.ceil(nameLayout.getLineWidth(0));
                    if (widthpx < nameWidth) {
                        nameLeft -= (nameWidth - widthpx);
                    }
                }
                if (dialogMuted) {
                    nameMuteLeft = (int) (nameLeft + left + AndroidUtilities.dp(6));
                }
            }
            if (messageLayout != null && messageLayout.getLineCount() > 0) {
                left = messageLayout.getLineRight(0);
                if (left == messageWidth) {
                    widthpx = Math.ceil(messageLayout.getLineWidth(0));
                    if (widthpx < messageWidth) {
                        messageLeft -= (messageWidth - widthpx);
                    }
                }
            }
        }
    }

    public void setDialogSelected(boolean value) {
        if (isSelected != value) {
            invalidate();
        }
        isSelected = value;
    }

    public void checkCurrentDialogIndex() {
        TLRPC.TL_dialog dialog = null;
        if (isServerOnly) {
            if (index < MessagesController.getInstance().dialogsServerOnly.size()) {
                dialog = MessagesController.getInstance().dialogsServerOnly.get(index);
            }
        } else {
            if (index < MessagesController.getInstance().dialogs.size()) {
                dialog = MessagesController.getInstance().dialogs.get(index);
            }
        }
        if (dialog != null) {
            if (currentDialogId != dialog.id || message != null && message.getId() != dialog.top_message || unreadCount != dialog.unread_count) {
                currentDialogId = dialog.id;
                update(0);
            }
        }
    }

    public void update(int mask) {
        if (isDialogCell) {
            TLRPC.TL_dialog dialog = MessagesController.getInstance().dialogs_dict.get(currentDialogId);
            if (dialog != null && mask == 0) {
                message = MessagesController.getInstance().dialogMessage.get(dialog.top_message);
                lastUnreadState = message != null && message.isUnread();
                unreadCount = dialog.unread_count;
                lastMessageDate = dialog.last_message_date;
                if (message != null) {
                    lastSendState = message.messageOwner.send_state;
                }
            }
        }

        if (mask != 0) {
            boolean continueUpdate = false;
            if (isDialogCell) {
                if ((mask & MessagesController.UPDATE_MASK_USER_PRINT) != 0) {
                    CharSequence printString = MessagesController.getInstance().printingStrings.get(currentDialogId);
                    if (lastPrintString != null && printString == null || lastPrintString == null && printString != null || lastPrintString != null && printString != null && !lastPrintString.equals(printString)) {
                        continueUpdate = true;
                    }
                }
            }
            if (!continueUpdate && (mask & MessagesController.UPDATE_MASK_AVATAR) != 0) {
                if (chat == null) {
                    continueUpdate = true;
                }
            }
            if (!continueUpdate && (mask & MessagesController.UPDATE_MASK_NAME) != 0) {
                if (chat == null) {
                    continueUpdate = true;
                }
            }
            if (!continueUpdate && (mask & MessagesController.UPDATE_MASK_CHAT_AVATAR) != 0) {
                if (user == null) {
                    continueUpdate = true;
                }
            }
            if (!continueUpdate && (mask & MessagesController.UPDATE_MASK_CHAT_NAME) != 0) {
                if (user == null) {
                    continueUpdate = true;
                }
            }
            if (!continueUpdate && (mask & MessagesController.UPDATE_MASK_READ_DIALOG_MESSAGE) != 0) {
                if (message != null && lastUnreadState != message.isUnread()) {
                    lastUnreadState = message.isUnread();
                    continueUpdate = true;
                } else if (isDialogCell) {
                    TLRPC.TL_dialog dialog = MessagesController.getInstance().dialogs_dict.get(currentDialogId);
                    if (dialog != null && unreadCount != dialog.unread_count) {
                        unreadCount = dialog.unread_count;
                        continueUpdate = true;
                    }
                }
            }
            if (!continueUpdate && (mask & MessagesController.UPDATE_MASK_SEND_STATE) != 0) {
                if (message != null && lastSendState != message.messageOwner.send_state) {
                    lastSendState = message.messageOwner.send_state;
                    continueUpdate = true;
                }
            }

            if (!continueUpdate) {
                return;
            }
        }

        dialogMuted = isDialogCell && MessagesController.getInstance().isDialogMuted(currentDialogId);
        user = null;
        chat = null;
        encryptedChat = null;

        int lower_id = (int)currentDialogId;
        int high_id = (int)(currentDialogId >> 32);
        if (lower_id != 0) {
            if (high_id == 1) {
                chat = MessagesController.getInstance().getChat(lower_id);
            } else {
                if (lower_id < 0) {
                    chat = MessagesController.getInstance().getChat(-lower_id);
                } else {
                    user = MessagesController.getInstance().getUser(lower_id);
                }
            }
        } else {
            encryptedChat = MessagesController.getInstance().getEncryptedChat(high_id);
            if (encryptedChat != null) {
                user = MessagesController.getInstance().getUser(encryptedChat.user_id);
            }
        }

        TLRPC.FileLocation photo = null;
        if (user != null) {
            if (user.photo != null) {
                photo = user.photo.photo_small;
            }
            avatarDrawable.setInfo(user);
        } else if (chat != null) {
            if (chat.photo != null) {
                photo = chat.photo.photo_small;
            }
            avatarDrawable.setInfo(chat);
        }
        avatarImage.setImage(photo, "50_50", avatarDrawable, null, false);

        if (getMeasuredWidth() != 0 || getMeasuredHeight() != 0) {
            buildLayout();
        } else {
            requestLayout();
        }

        invalidate();
    }

    @Override
    protected void onDraw(Canvas canvas) {
        if (currentDialogId == 0) {
            return;
        }

        if (isSelected) {
            canvas.drawRect(0, 0, getMeasuredWidth(), getMeasuredHeight(), backPaint);
        }

        if (drawNameLock) {
            setDrawableBounds(lockDrawable, nameLockLeft, nameLockTop);
            lockDrawable.draw(canvas);
        } else if (drawNameGroup) {
            setDrawableBounds(groupDrawable, nameLockLeft, nameLockTop);
            groupDrawable.draw(canvas);
        } else if (drawNameBroadcast) {
            setDrawableBounds(broadcastDrawable, nameLockLeft, nameLockTop);
            broadcastDrawable.draw(canvas);
        }

        if (nameLayout != null) {
            canvas.save();
            canvas.translate(nameLeft, AndroidUtilities.dp(13));
            nameLayout.draw(canvas);
            canvas.restore();
        }

        canvas.save();
        canvas.translate(timeLeft, timeTop);
        timeLayout.draw(canvas);
        canvas.restore();

        if (messageLayout != null) {
            canvas.save();
            canvas.translate(messageLeft, messageTop);
            try {
                messageLayout.draw(canvas);
            }
            catch (IndexOutOfBoundsException ex){}
            canvas.restore();
        }

        if (drawClock) {
            setDrawableBounds(clockDrawable, checkDrawLeft, checkDrawTop);
            clockDrawable.draw(canvas);
        } else if (drawCheck2) {
            if (drawCheck1) {
                setDrawableBounds(halfCheckDrawable, halfCheckDrawLeft, checkDrawTop);
                halfCheckDrawable.draw(canvas);
                setDrawableBounds(checkDrawable, checkDrawLeft, checkDrawTop);
                checkDrawable.draw(canvas);
            } else {
                setDrawableBounds(checkDrawable, checkDrawLeft, checkDrawTop);
                checkDrawable.draw(canvas);
            }
        }

        if (dialogMuted) {
            setDrawableBounds(muteDrawable, nameMuteLeft, AndroidUtilities.dp(16.5f));
            muteDrawable.draw(canvas);
        }

        if (drawError) {
            setDrawableBounds(errorDrawable, errorLeft, errorTop);
            errorDrawable.draw(canvas);
        } else if (drawCount) {
            setDrawableBounds(countDrawable, countLeft - AndroidUtilities.dp(5.5f), countTop, countWidth + AndroidUtilities.dp(11), countDrawable.getIntrinsicHeight());
            countDrawable.draw(canvas);
            canvas.save();
            canvas.translate(countLeft, countTop + AndroidUtilities.dp(4));
            countLayout.draw(canvas);
            canvas.restore();
        }

        if (useSeparator) {
            if (LocaleController.isRTL) {
                canvas.drawLine(0, getMeasuredHeight() - 1, getMeasuredWidth() - AndroidUtilities.dp(AndroidUtilities.leftBaseline), getMeasuredHeight() - 1, linePaint);
            } else {
                canvas.drawLine(AndroidUtilities.dp(AndroidUtilities.leftBaseline), getMeasuredHeight() - 1, getMeasuredWidth(), getMeasuredHeight() - 1, linePaint);
            }
        }

        avatarImage.draw(canvas);
    }

    @Override
    public Spannable getText() {
        if(message == null){
            return null;
        }
        return (Spannable) this.message.getAniwaysDecodedMessageTextSmallIcons(this);
    }

    /** Return the point (in pixels) of the received char position as it is displayed
     * relative to the upper left corner of the widget, or lower left if fromTop == false.
     * It accounts for scroll position and paddings
     * !! Be careful, it can return null!!
     **/
    @Override
    public Point getPointOfPositionInText(int position, boolean fromTop) {
        return null;
    }

    @Override
    public View getView() {
        return this;
    }

    @Override
    public AniwaysDynamicImageSpansContainer getDynamicImageSpansContainer() {
        return this.mDynamicImageSpansContainer;
    }

    @Override
    public void removeTextWatchers() {

    }

    @Override
    public void addBackTheTextWatchers() {
        message.generateLayout(this);
        setDialog(currentDialogId, message, lastMessageDate);
    }

    @Override
    public void onLoadedImageSuccessfuly() {
        Log.i("AniwaysDialogCell", "Successfully loaded image");
        message.generateLayout(this);
        setDialog(currentDialogId, message, lastMessageDate);
    }

    @Override
    public void onErrorLoadingImage() {

    }

    @Override
    public void registerSetTextListener(AniwaysMessageListViewItemWrapperLayout.OnSetTextListener textChangedListener) {
        this.mSetTextListeners.add(textChangedListener);
        textChangedListener.onSetText(getText());

    }

    @Override
    public void unregisterSetTextListener(AniwaysMessageListViewItemWrapperLayout.OnSetTextListener listener) {
        this.mSetTextListeners.remove(listener);

    }

    @Override
    public IIconInfoDisplayer getIconInfoDisplayer() {
        return mIconInfoDisplayer;
    }
}<|MERGE_RESOLUTION|>--- conflicted
+++ resolved
@@ -19,11 +19,8 @@
 import android.text.StaticLayout;
 import android.text.TextPaint;
 import android.text.TextUtils;
-<<<<<<< HEAD
 import android.view.View;
-=======
 import android.view.MotionEvent;
->>>>>>> f8e8d089
 
 import org.telegram.android.AndroidUtilities;
 import com.aniways.Aniways;
@@ -135,6 +132,8 @@
 
     public DialogCell(Context context) {
         super(context);
+        mDynamicImageSpansContainer = new AniwaysDynamicImageSpansContainer(this);
+        mIconInfoDisplayer = new AniwaysIconInfoDisplayer();
 
         if (namePaint == null) {
             namePaint = new TextPaint(TextPaint.ANTI_ALIAS_FLAG);
@@ -187,16 +186,8 @@
             muteDrawable = getResources().getDrawable(R.drawable.mute_grey);
         }
 
-<<<<<<< HEAD
-    public DialogCell(Context context) {
-        super(context);
-        mDynamicImageSpansContainer = new AniwaysDynamicImageSpansContainer(this);
-        mIconInfoDisplayer = new AniwaysIconInfoDisplayer();
-        init();
-=======
         setBackgroundResource(R.drawable.list_selector);
 
->>>>>>> f8e8d089
         avatarImage = new ImageReceiver(this);
         avatarImage.setRoundRadius(AndroidUtilities.dp(26));
         avatarDrawable = new AvatarDrawable();
@@ -630,7 +621,6 @@
             FileLog.e("tmessages", e);
         }
 
-<<<<<<< HEAD
         this.getDynamicImageSpansContainer().onSetText(this.getText(), oldText);
 
         // Call liteners
@@ -640,12 +630,8 @@
             }
         }
 
-        double widthpx = 0;
-        float left = 0;
-=======
         double widthpx;
         float left;
->>>>>>> f8e8d089
         if (LocaleController.isRTL) {
             if (nameLayout != null && nameLayout.getLineCount() > 0) {
                 left = nameLayout.getLineLeft(0);
