/*
 * This is the source code of Telegram for Android v. 1.3.x.
 * It is licensed under GNU GPL v. 2 or later.
 * You should have received a copy of the license in this archive (see LICENSE).
 *
 * Copyright Nikolai Kudashov, 2013.
 */

package org.telegram.ui.Cells;

import android.content.Context;
import android.graphics.Canvas;
<<<<<<< HEAD
import android.graphics.Paint;
=======
import android.graphics.Point;
>>>>>>> 5ef137c5
import android.graphics.drawable.Drawable;
import android.text.Html;
import android.text.Layout;
import android.text.Spannable;
import android.text.StaticLayout;
import android.text.TextPaint;
import android.text.TextUtils;

<<<<<<< HEAD
import org.telegram.android.AndroidUtilities;
=======
import com.aniways.Aniways;
import com.aniways.AniwaysIconInfoDisplayer;

>>>>>>> 5ef137c5
import org.telegram.PhoneFormat.PhoneFormat;
import org.telegram.android.LocaleController;
import org.telegram.android.MessageObject;
import org.telegram.messenger.FileLog;
import org.telegram.messenger.TLRPC;
<<<<<<< HEAD
import org.telegram.android.ContactsController;
import org.telegram.android.Emoji;
import org.telegram.android.MessagesController;
import org.telegram.messenger.R;
import org.telegram.messenger.UserConfig;
import org.telegram.android.ImageReceiver;
import org.telegram.ui.Components.AvatarDrawable;

public class DialogCell extends BaseCell {

=======
import org.telegram.messenger.ContactsController;
import org.telegram.messenger.MessagesController;

import com.aniways.AniwaysLoadingImageSpan;
import com.aniways.AniwaysDynamicImageSpansContainer;
import com.aniways.AniwaysMessageListViewItemWrapperLayout;
import com.aniways.IAniwaysTextContainer;
import com.aniways.IIconInfoDisplayer;
import com.aniways.Log;
import com.aniways.anigram.messenger.R;
import com.aniways.volley.toolbox.IResponseListener;

import org.telegram.messenger.UserConfig;
import org.telegram.messenger.Utilities;
import org.telegram.objects.MessageObject;
import org.telegram.ui.Views.ImageReceiver;

import java.lang.ref.WeakReference;
import java.util.HashSet;

public class DialogCell extends BaseCell implements IAniwaysTextContainer {
    private static final String TAG = "DialogCell";
>>>>>>> 5ef137c5
    private static TextPaint namePaint;
    private static TextPaint nameEncryptedPaint;
    private static TextPaint nameUnknownPaint;
    private static TextPaint messagePaint;
    private static TextPaint messagePrintingPaint;
    private static TextPaint timePaint;
    private static TextPaint countPaint;

    private static Drawable checkDrawable;
    private static Drawable halfCheckDrawable;
    private static Drawable clockDrawable;
    private static Drawable errorDrawable;
    private static Drawable lockDrawable;
    private static Drawable countDrawable;
    private static Drawable groupDrawable;
<<<<<<< HEAD
    private static Drawable broadcastDrawable;

    private static Paint linePaint;

    private long currentDialogId;
    private boolean allowPrintStrings;
    private int lastMessageDate;
    private int unreadCount;
    private boolean lastUnreadState;
    private MessageObject message;
=======
    private final AniwaysIconInfoDisplayer mIconInfoDisplayer;
    private HashSet<AniwaysMessageListViewItemWrapperLayout.OnSetTextListener> mSetTextListeners = new HashSet<AniwaysMessageListViewItemWrapperLayout.OnSetTextListener>();
>>>>>>> 5ef137c5

    private ImageReceiver avatarImage;
    private AvatarDrawable avatarDrawable;

    private TLRPC.User user = null;
    private TLRPC.Chat chat = null;
    private TLRPC.EncryptedChat encryptedChat = null;
    private CharSequence lastPrintString = null;
    private AniwaysDynamicImageSpansContainer mLoadingImageSpansContainer;

    public boolean useSeparator = false;


    private int nameLeft;
    private StaticLayout nameLayout;
    private boolean drawNameLock;
    private boolean drawNameGroup;
    private boolean drawNameBroadcast;
    private int nameLockLeft;
    private int nameLockTop;

    private int timeLeft;
    private int timeTop = AndroidUtilities.dp(17);
    private StaticLayout timeLayout;

    private boolean drawCheck1;
    private boolean drawCheck2;
    private boolean drawClock;
    private int checkDrawLeft;
    private int checkDrawTop = AndroidUtilities.dp(18);
    private int halfCheckDrawLeft;

    private int messageTop = AndroidUtilities.dp(40);
    private int messageLeft;
    private StaticLayout messageLayout;

    private boolean drawError;
    private int errorTop = AndroidUtilities.dp(39);
    private int errorLeft;

    private boolean drawCount;
    private int countTop = AndroidUtilities.dp(39);
    private int countLeft;
    private int countWidth;
    private StaticLayout countLayout;

    private int avatarTop = AndroidUtilities.dp(10);

    private void init() {
        if (namePaint == null) {
            namePaint = new TextPaint(TextPaint.ANTI_ALIAS_FLAG);
            namePaint.setTextSize(AndroidUtilities.dp(17));
            namePaint.setColor(0xff212121);
            namePaint.setTypeface(AndroidUtilities.getTypeface("fonts/rmedium.ttf"));

            nameEncryptedPaint = new TextPaint(TextPaint.ANTI_ALIAS_FLAG);
            nameEncryptedPaint.setTextSize(AndroidUtilities.dp(17));
            nameEncryptedPaint.setColor(0xff00a60e);
            nameEncryptedPaint.setTypeface(AndroidUtilities.getTypeface("fonts/rmedium.ttf"));

            nameUnknownPaint = new TextPaint(TextPaint.ANTI_ALIAS_FLAG);
            nameUnknownPaint.setTextSize(AndroidUtilities.dp(17));
            nameUnknownPaint.setColor(0xff4d83b3);
            nameUnknownPaint.setTypeface(AndroidUtilities.getTypeface("fonts/rmedium.ttf"));

            messagePaint = new TextPaint(TextPaint.ANTI_ALIAS_FLAG);
            messagePaint.setTextSize(AndroidUtilities.dp(16));
            messagePaint.setColor(0xff8f8f8f);

            linePaint = new Paint();
            linePaint.setColor(0xffdcdcdc);

            messagePrintingPaint = new TextPaint(TextPaint.ANTI_ALIAS_FLAG);
            messagePrintingPaint.setTextSize(AndroidUtilities.dp(16));
            messagePrintingPaint.setColor(0xff4d83b3);

            timePaint = new TextPaint(TextPaint.ANTI_ALIAS_FLAG);
            timePaint.setTextSize(AndroidUtilities.dp(13));
            timePaint.setColor(0xff999999);

            countPaint = new TextPaint(TextPaint.ANTI_ALIAS_FLAG);
            countPaint.setTextSize(AndroidUtilities.dp(13));
            countPaint.setColor(0xffffffff);
            countPaint.setTypeface(AndroidUtilities.getTypeface("fonts/rmedium.ttf"));

            lockDrawable = getResources().getDrawable(R.drawable.list_secret);
            checkDrawable = getResources().getDrawable(R.drawable.dialogs_check);
            halfCheckDrawable = getResources().getDrawable(R.drawable.dialogs_halfcheck);
            clockDrawable = getResources().getDrawable(R.drawable.msg_clock);
            errorDrawable = getResources().getDrawable(R.drawable.dialogs_warning);
            countDrawable = getResources().getDrawable(R.drawable.dialogs_badge);
<<<<<<< HEAD
            groupDrawable = getResources().getDrawable(R.drawable.list_group);
            broadcastDrawable = getResources().getDrawable(R.drawable.list_broadcast);
=======
        }

        if (groupDrawable == null) {
            groupDrawable = getResources().getDrawable(R.drawable.grouplist);
        }

        if (avatarImage == null) {
            avatarImage = new ImageReceiver();
            avatarImage.parentView = new WeakReference<View>(this);
        }

        if (cellLayout == null) {
            cellLayout = new DialogCellLayout(this);
>>>>>>> 5ef137c5
        }
    }

    public DialogCell(Context context) {
        super(context);
        init();
<<<<<<< HEAD
        avatarImage = new ImageReceiver(this);
        avatarImage.setRoundRadius(AndroidUtilities.dp(26));
        avatarDrawable = new AvatarDrawable();
    }

    public void setDialog(long dialog_id, MessageObject messageObject, boolean usePrintStrings, int date, int unread) {
        currentDialogId = dialog_id;
        message = messageObject;
        allowPrintStrings = usePrintStrings;
        lastMessageDate = date;
        unreadCount = unread;
        lastUnreadState = messageObject != null && messageObject.isUnread();
=======
        mLoadingImageSpansContainer = new AniwaysDynamicImageSpansContainer(this);
        mIconInfoDisplayer = new AniwaysIconInfoDisplayer();
    }

    public void setDialog(TLRPC.TL_dialog dialog) {
        Spannable oldText = this.getText();
        currentDialog = dialog;
>>>>>>> 5ef137c5
        update(0);
        //this.mLoadingImageSpansContainer.onSetText(this.getText(), oldText);
    }

    public long getDialogId() {
        return currentDialogId;
    }

    @Override
    protected void onDetachedFromWindow() {
        super.onDetachedFromWindow();
        if (avatarImage != null) {
            avatarImage.clearImage();
        }
    }

    @Override
    protected void onMeasure(int widthMeasureSpec, int heightMeasureSpec) {
        setMeasuredDimension(MeasureSpec.getSize(widthMeasureSpec), AndroidUtilities.dp(72));
    }

    @Override
    protected void onLayout(boolean changed, int left, int top, int right, int bottom) {
        if (currentDialogId == 0) {
            super.onLayout(changed, left, top, right, bottom);
            return;
        }

        this.mLoadingImageSpansContainer.onLayoutCalled();

        if (changed) {
            buildLayout();
        }
    }

    public void buildLayout() {
        String nameString = "";
        String timeString = "";
        String countString = null;
        CharSequence messageString = "";
        CharSequence printingString = null;
        if (allowPrintStrings) {
            printingString = MessagesController.getInstance().printingStrings.get(currentDialogId);
        }
        TextPaint currentNamePaint = namePaint;
        TextPaint currentMessagePaint = messagePaint;
        boolean checkMessage = true;

        drawNameGroup = false;
        drawNameBroadcast = false;
        drawNameLock = false;

        if (encryptedChat != null) {
            drawNameLock = true;
            nameLockTop = AndroidUtilities.dp(16.5f);
            if (!LocaleController.isRTL) {
                nameLockLeft = AndroidUtilities.dp(72);
                nameLeft = AndroidUtilities.dp(76) + lockDrawable.getIntrinsicWidth();
            } else {
                nameLockLeft = getMeasuredWidth() - AndroidUtilities.dp(72) - lockDrawable.getIntrinsicWidth();
                nameLeft = AndroidUtilities.dp(14);
            }
        } else {
            if (chat != null) {
                if (chat.id < 0) {
                    drawNameBroadcast = true;
                    nameLockTop = AndroidUtilities.dp(16.5f);
                } else {
                    drawNameGroup = true;
                    nameLockTop = AndroidUtilities.dp(17.5f);
                }

                if (!LocaleController.isRTL) {
                    nameLockLeft = AndroidUtilities.dp(72);
                    nameLeft = AndroidUtilities.dp(76) + (drawNameGroup ? groupDrawable.getIntrinsicWidth() : broadcastDrawable.getIntrinsicWidth());
                } else {
                    nameLockLeft = getMeasuredWidth() - AndroidUtilities.dp(72) - (drawNameGroup ? groupDrawable.getIntrinsicWidth() : broadcastDrawable.getIntrinsicWidth());
                    nameLeft = AndroidUtilities.dp(14);
                }
            } else {
                if (!LocaleController.isRTL) {
                    nameLeft = AndroidUtilities.dp(72);
                } else {
                    nameLeft = AndroidUtilities.dp(14);
                }
            }
        }

        if (message == null) {
            if (printingString != null) {
                lastPrintString = messageString = printingString;
                currentMessagePaint = messagePrintingPaint;
            } else {
                lastPrintString = null;
                if (encryptedChat != null) {
                    currentMessagePaint = messagePrintingPaint;
                    if (encryptedChat instanceof TLRPC.TL_encryptedChatRequested) {
                        messageString = LocaleController.getString("EncryptionProcessing", R.string.EncryptionProcessing);
                    } else if (encryptedChat instanceof TLRPC.TL_encryptedChatWaiting) {
                        if (user != null && user.first_name != null) {
                            messageString = LocaleController.formatString("AwaitingEncryption", R.string.AwaitingEncryption, user.first_name);
                        } else {
                            messageString = LocaleController.formatString("AwaitingEncryption", R.string.AwaitingEncryption, "");
                        }
                    } else if (encryptedChat instanceof TLRPC.TL_encryptedChatDiscarded) {
                        messageString = LocaleController.getString("EncryptionRejected", R.string.EncryptionRejected);
                    } else if (encryptedChat instanceof TLRPC.TL_encryptedChat) {
                        if (encryptedChat.admin_id == UserConfig.getClientUserId()) {
                            if (user != null && user.first_name != null) {
                                messageString = LocaleController.formatString("EncryptedChatStartedOutgoing", R.string.EncryptedChatStartedOutgoing, user.first_name);
                            } else {
                                messageString = LocaleController.formatString("EncryptedChatStartedOutgoing", R.string.EncryptedChatStartedOutgoing, "");
                            }
                        } else {
                            messageString = LocaleController.getString("EncryptedChatStartedIncoming", R.string.EncryptedChatStartedIncoming);
                        }
                    }
                }
            }
            if (lastMessageDate != 0) {
                timeString = LocaleController.stringForMessageListDate(lastMessageDate);
            }
            drawCheck1 = false;
            drawCheck2 = false;
            drawClock = false;
            drawCount = false;
            drawError = false;
        } else {
            TLRPC.User fromUser = MessagesController.getInstance().getUser(message.messageOwner.from_id);

            if (lastMessageDate != 0) {
                timeString = LocaleController.stringForMessageListDate(lastMessageDate);
            } else {
                timeString = LocaleController.stringForMessageListDate(message.messageOwner.date);
            }
            if (printingString != null) {
                lastPrintString = messageString = printingString;
                currentMessagePaint = messagePrintingPaint;
            } else {
                lastPrintString = null;
                if (message.messageOwner instanceof TLRPC.TL_messageService) {
                    messageString = message.messageText;
                    currentMessagePaint = messagePrintingPaint;
                } else {
                    if (chat != null && chat.id > 0) {
                        String name = "";
                        if (message.isFromMe()) {
                            name = LocaleController.getString("FromYou", R.string.FromYou);
                        } else {
                            if (fromUser != null) {
                                if (fromUser.first_name.length() > 0) {
                                    name = fromUser.first_name;
                                } else {
                                    name = fromUser.last_name;
                                }
                            }
                        }
                        checkMessage = false;
                        if (message.messageOwner.media != null && !(message.messageOwner.media instanceof TLRPC.TL_messageMediaEmpty)) {
                            currentMessagePaint = messagePrintingPaint;
                            messageString = Emoji.replaceEmoji(Html.fromHtml(String.format("<font color=#4d83b3>%s:</font> <font color=#4d83b3>%s</font>", name, message.messageText)), messagePaint.getFontMetricsInt(), AndroidUtilities.dp(20));
                        } else {
                            if (message.messageOwner.message != null) {
                                String mess = message.messageOwner.message;
                                if (mess.length() > 150) {
                                    mess = mess.substring(0, 150);
                                }
                                mess = mess.replace("\n", " ");
                                messageString = Emoji.replaceEmoji(Html.fromHtml(String.format("<font color=#4d83b3>%s:</font> <font color=#808080>%s</font>", name, mess.replace("<", "&lt;").replace(">", "&gt;"))), messagePaint.getFontMetricsInt(), AndroidUtilities.dp(20));
                            }
                        }
                    } else {
                        messageString = message.messageText;
                        if (message.messageOwner.media != null && !(message.messageOwner.media instanceof TLRPC.TL_messageMediaEmpty)) {
                            currentMessagePaint = messagePrintingPaint;
                        }
                    }
                }
            }

            if (unreadCount != 0) {
                drawCount = true;
                countString = String.format("%d", unreadCount);
            } else {
                drawCount = false;
            }

            if (message.isFromMe() && message.isOut()) {
                if (message.isSending()) {
                    drawCheck1 = false;
                    drawCheck2 = false;
                    drawClock = true;
                    drawError = false;
                } else if (message.isSendError()) {
                    drawCheck1 = false;
                    drawCheck2 = false;
                    drawClock = false;
                    drawError = true;
                    drawCount = false;
                } else if (message.isSent()) {
                    if (!message.isUnread()) {
                        drawCheck1 = true;
                        drawCheck2 = true;
                    } else {
                        drawCheck1 = false;
                        drawCheck2 = true;
                    }
                    drawClock = false;
                    drawError = false;
                }
            } else {
                drawCheck1 = false;
                drawCheck2 = false;
                drawClock = false;
                drawError = false;
            }
        }

        int timeWidth = (int) Math.ceil(timePaint.measureText(timeString));
        timeLayout = new StaticLayout(timeString, timePaint, timeWidth, Layout.Alignment.ALIGN_NORMAL, 1.0f, 0.0f, false);
        if (!LocaleController.isRTL) {
            timeLeft = getMeasuredWidth() - AndroidUtilities.dp(15) - timeWidth;
        } else {
            timeLeft = AndroidUtilities.dp(15);
        }

        if (chat != null) {
            nameString = chat.title;
        } else if (user != null) {
            if (user.id / 1000 != 777 && user.id / 1000 != 333 && ContactsController.getInstance().contactsDict.get(user.id) == null) {
                if (ContactsController.getInstance().contactsDict.size() == 0 && (!ContactsController.getInstance().contactsLoaded || ContactsController.getInstance().isLoadingContacts())) {
                    nameString = ContactsController.formatName(user.first_name, user.last_name);
                } else {
                    if (user.phone != null && user.phone.length() != 0) {
                        nameString = PhoneFormat.getInstance().format("+" + user.phone);
                    } else {
                        currentNamePaint = nameUnknownPaint;
                        nameString = ContactsController.formatName(user.first_name, user.last_name);
                    }
                }
            } else {
                nameString = ContactsController.formatName(user.first_name, user.last_name);
            }
            if (encryptedChat != null) {
                currentNamePaint = nameEncryptedPaint;
            }
        }
        if (nameString.length() == 0) {
            nameString = LocaleController.getString("HiddenName", R.string.HiddenName);
        }

        int nameWidth;

        if (!LocaleController.isRTL) {
            nameWidth = getMeasuredWidth() - nameLeft - AndroidUtilities.dp(14) - timeWidth;
        } else {
            nameWidth = getMeasuredWidth() - nameLeft - AndroidUtilities.dp(72) - timeWidth;
            nameLeft += timeWidth;
        }
        if (drawNameLock) {
            nameWidth -= AndroidUtilities.dp(4) + lockDrawable.getIntrinsicWidth();
        } else if (drawNameGroup) {
            nameWidth -= AndroidUtilities.dp(4) + groupDrawable.getIntrinsicWidth();
        } else if (drawNameBroadcast) {
            nameWidth -= AndroidUtilities.dp(4) + broadcastDrawable.getIntrinsicWidth();
        }
        if (drawClock) {
            int w = clockDrawable.getIntrinsicWidth() + AndroidUtilities.dp(5);
            nameWidth -= w;
            if (!LocaleController.isRTL) {
                checkDrawLeft = timeLeft - w;
            } else {
                checkDrawLeft = timeLeft + timeWidth + AndroidUtilities.dp(5);
                nameLeft += w;
            }
        } else if (drawCheck2) {
            int w = checkDrawable.getIntrinsicWidth() + AndroidUtilities.dp(5);
            nameWidth -= w;
            if (drawCheck1) {
                nameWidth -= halfCheckDrawable.getIntrinsicWidth() - AndroidUtilities.dp(8);
                if (!LocaleController.isRTL) {
                    halfCheckDrawLeft = timeLeft - w;
                    checkDrawLeft = halfCheckDrawLeft - AndroidUtilities.dp(5.5f);
                } else {
                    checkDrawLeft = timeLeft + timeWidth + AndroidUtilities.dp(5);
                    halfCheckDrawLeft = checkDrawLeft + AndroidUtilities.dp(5.5f);
                    nameLeft += w + halfCheckDrawable.getIntrinsicWidth() - AndroidUtilities.dp(8);
                }
            } else {
                if (!LocaleController.isRTL) {
                    checkDrawLeft = timeLeft - w;
                } else {
                    checkDrawLeft = timeLeft + timeWidth + AndroidUtilities.dp(5);
                    nameLeft += w;
                }
            }
        }

        nameWidth = Math.max(AndroidUtilities.dp(12), nameWidth);
        CharSequence nameStringFinal = TextUtils.ellipsize(nameString.replace("\n", " "), currentNamePaint, nameWidth - AndroidUtilities.dp(12), TextUtils.TruncateAt.END);
        try {
            nameLayout = new StaticLayout(nameStringFinal, currentNamePaint, nameWidth, Layout.Alignment.ALIGN_NORMAL, 1.0f, 0.0f, false);
        } catch (Exception e) {
            FileLog.e("tmessages", e);
        }

        int messageWidth = getMeasuredWidth() - AndroidUtilities.dp(88);
        int avatarLeft;
        if (!LocaleController.isRTL) {
            messageLeft = AndroidUtilities.dp(72);
            avatarLeft = AndroidUtilities.dp(9);
        } else {
            messageLeft = AndroidUtilities.dp(16);
            avatarLeft = getMeasuredWidth() - AndroidUtilities.dp(61);
        }
        avatarImage.setImageCoords(avatarLeft, avatarTop, AndroidUtilities.dp(52), AndroidUtilities.dp(52));
        if (drawError) {
            int w = errorDrawable.getIntrinsicWidth() + AndroidUtilities.dp(8);
            messageWidth -= w;
            if (!LocaleController.isRTL) {
                errorLeft = getMeasuredWidth() - errorDrawable.getIntrinsicWidth() - AndroidUtilities.dp(11);
            } else {
                errorLeft = AndroidUtilities.dp(11);
                messageLeft += w;
            }
        } else if (countString != null) {
            countWidth = Math.max(AndroidUtilities.dp(12), (int)Math.ceil(countPaint.measureText(countString)));
            countLayout = new StaticLayout(countString, countPaint, countWidth, Layout.Alignment.ALIGN_CENTER, 1.0f, 0.0f, false);
            int w = countWidth + AndroidUtilities.dp(18);
            messageWidth -= w;
            if (!LocaleController.isRTL) {
                countLeft = getMeasuredWidth() - countWidth - AndroidUtilities.dp(19);
            } else {
                countLeft = AndroidUtilities.dp(19);
                messageLeft += w;
            }
            drawCount = true;
        } else {
            drawCount = false;
        }

        if (checkMessage) {
            if (messageString == null) {
                messageString = "";
            }
            String mess = messageString.toString();
            if (mess.length() > 150) {
                mess = mess.substring(0, 150);
            }
            mess = mess.replace("\n", " ");
            messageString = Emoji.replaceEmoji(mess, messagePaint.getFontMetricsInt(), AndroidUtilities.dp(17));
        }
        messageWidth = Math.max(AndroidUtilities.dp(12), messageWidth);
        CharSequence messageStringFinal = TextUtils.ellipsize(messageString, currentMessagePaint, messageWidth - AndroidUtilities.dp(12), TextUtils.TruncateAt.END);
        try {
            messageLayout = new StaticLayout(messageStringFinal, currentMessagePaint, messageWidth, Layout.Alignment.ALIGN_NORMAL, 1.0f, 0.0f, false);
        } catch (Exception e) {
            FileLog.e("tmessages", e);
        }

        double widthpx = 0;
        float left = 0;
        if (LocaleController.isRTL) {
            if (nameLayout != null && nameLayout.getLineCount() > 0) {
                left = nameLayout.getLineLeft(0);
                if (left == 0) {
                    widthpx = Math.ceil(nameLayout.getLineWidth(0));
                    if (widthpx < nameWidth) {
                        nameLeft += (nameWidth - widthpx);
                    }
                }
            }
            if (messageLayout != null && messageLayout.getLineCount() > 0) {
                left = messageLayout.getLineLeft(0);
                if (left == 0) {
                    widthpx = Math.ceil(messageLayout.getLineWidth(0));
                    if (widthpx < messageWidth) {
                        messageLeft += (messageWidth - widthpx);
                    }
                }
            }
        } else {
            if (nameLayout != null && nameLayout.getLineCount() > 0) {
                left = nameLayout.getLineRight(0);
                if (left == nameWidth) {
                    widthpx = Math.ceil(nameLayout.getLineWidth(0));
                    if (widthpx < nameWidth) {
                        nameLeft -= (nameWidth - widthpx);
                    }
                }
            }
            if (messageLayout != null && messageLayout.getLineCount() > 0) {
                left = messageLayout.getLineRight(0);
                if (left == messageWidth) {
                    widthpx = Math.ceil(messageLayout.getLineWidth(0));
                    if (widthpx < messageWidth) {
                        messageLeft -= (messageWidth - widthpx);
                    }
                }
            }
        }
    }

    public void update(int mask) {
        if (mask != 0) {
            boolean continueUpdate = false;
            if (allowPrintStrings && (mask & MessagesController.UPDATE_MASK_USER_PRINT) != 0) {
                CharSequence printString = MessagesController.getInstance().printingStrings.get(currentDialogId);
                if (lastPrintString != null && printString == null || lastPrintString == null && printString != null || lastPrintString != null && printString != null && !lastPrintString.equals(printString)) {
                    continueUpdate = true;
                }
            }
            if (!continueUpdate && (mask & MessagesController.UPDATE_MASK_AVATAR) != 0) {
                if (chat == null) {
                    continueUpdate = true;
                }
            }
            if (!continueUpdate && (mask & MessagesController.UPDATE_MASK_NAME) != 0) {
                if (chat == null) {
                    continueUpdate = true;
                }
            }
            if (!continueUpdate && (mask & MessagesController.UPDATE_MASK_CHAT_AVATAR) != 0) {
                if (user == null) {
                    continueUpdate = true;
                }
            }
            if (!continueUpdate && (mask & MessagesController.UPDATE_MASK_CHAT_NAME) != 0) {
                if (user == null) {
                    continueUpdate = true;
                }
            }
            if (!continueUpdate && (mask & MessagesController.UPDATE_MASK_READ_DIALOG_MESSAGE) != 0) {
                if (message != null && lastUnreadState != message.isUnread()) {
                    continueUpdate = true;
                } else if (allowPrintStrings) {
                    TLRPC.TL_dialog dialog = MessagesController.getInstance().dialogs_dict.get(currentDialogId);
                    if (dialog != null && unreadCount != dialog.unread_count) {
                        unreadCount = dialog.unread_count;
                        continueUpdate = true;
                    }
                }
            }

            if (!continueUpdate) {
                return;
            }
        }
        user = null;
        chat = null;
        encryptedChat = null;

        int lower_id = (int)currentDialogId;
        int high_id = (int)(currentDialogId >> 32);
        if (lower_id != 0) {
            if (high_id == 1) {
                chat = MessagesController.getInstance().getChat(lower_id);
            } else {
                if (lower_id < 0) {
                    chat = MessagesController.getInstance().getChat(-lower_id);
                } else {
                    user = MessagesController.getInstance().getUser(lower_id);
                }
            }
        } else {
            encryptedChat = MessagesController.getInstance().getEncryptedChat(high_id);
            if (encryptedChat != null) {
                user = MessagesController.getInstance().getUser(encryptedChat.user_id);
            }
        }

        TLRPC.FileLocation photo = null;
        if (user != null) {
            if (user.photo != null) {
                photo = user.photo.photo_small;
            }
            avatarDrawable.setInfo(user);
        } else if (chat != null) {
            if (chat.photo != null) {
                photo = chat.photo.photo_small;
            }
            avatarDrawable.setInfo(chat);
        }
        avatarImage.setImage(photo, "50_50", avatarDrawable, false);

        if (getMeasuredWidth() != 0 || getMeasuredHeight() != 0) {
            buildLayout();
        } else {
            requestLayout();
        }

        invalidate();
    }

    @Override
    protected void onDraw(Canvas canvas) {
        if (currentDialogId == 0) {
            return;
        }

        if (drawNameLock) {
            setDrawableBounds(lockDrawable, nameLockLeft, nameLockTop);
            lockDrawable.draw(canvas);
        } else if (drawNameGroup) {
            setDrawableBounds(groupDrawable, nameLockLeft, nameLockTop);
            groupDrawable.draw(canvas);
        } else if (drawNameBroadcast) {
            setDrawableBounds(broadcastDrawable, nameLockLeft, nameLockTop);
            broadcastDrawable.draw(canvas);
        }

        if (nameLayout != null) {
            canvas.save();
            canvas.translate(nameLeft, AndroidUtilities.dp(13));
            nameLayout.draw(canvas);
            canvas.restore();
        }

        canvas.save();
        canvas.translate(timeLeft, timeTop);
        timeLayout.draw(canvas);
        canvas.restore();

        if (messageLayout != null) {
            canvas.save();
            canvas.translate(messageLeft, messageTop);
            messageLayout.draw(canvas);
            canvas.restore();
        }

        if (drawClock) {
            setDrawableBounds(clockDrawable, checkDrawLeft, checkDrawTop);
            clockDrawable.draw(canvas);
        } else if (drawCheck2) {
            if (drawCheck1) {
                setDrawableBounds(halfCheckDrawable, halfCheckDrawLeft, checkDrawTop);
                halfCheckDrawable.draw(canvas);
                setDrawableBounds(checkDrawable, checkDrawLeft, checkDrawTop);
                checkDrawable.draw(canvas);
            } else {
                setDrawableBounds(checkDrawable, checkDrawLeft, checkDrawTop);
                checkDrawable.draw(canvas);
            }
        }

        if (drawError) {
            setDrawableBounds(errorDrawable, errorLeft, errorTop);
            errorDrawable.draw(canvas);
        } else if (drawCount) {
            setDrawableBounds(countDrawable, countLeft - AndroidUtilities.dp(5.5f), countTop, countWidth + AndroidUtilities.dp(11), countDrawable.getIntrinsicHeight());
            countDrawable.draw(canvas);
            canvas.save();
            canvas.translate(countLeft, countTop + AndroidUtilities.dp(4));
            countLayout.draw(canvas);
            canvas.restore();
        }

<<<<<<< HEAD
        if (useSeparator) {
=======
        avatarImage.draw(canvas, cellLayout.avatarLeft, cellLayout.avatarTop, Utilities.dp(54), Utilities.dp(54));
    }

    @Override
    public Spannable getText() {
        return this.cellLayout.getText();
    }

    /** Return the point (in pixels) of the received char position as it is displayed
     * relative to the upper left corner of the widget, or lower left if fromTop == false.
     * It accounts for scroll position and paddings
     * !! Be careful, it can return null!!
     **/
    @Override
    public Point getPointOfPositionInText(int position, boolean fromTop) {
        return null;
    }

    @Override
    public View getView() {
        return this;
    }

    @Override
    public AniwaysDynamicImageSpansContainer getDynamicImageSpansContainer() {
        return this.mLoadingImageSpansContainer;
    }

    @Override
    public void removeTextWatchers() {

    }

    @Override
    public void addBackTheTextWatchers() {
        //TODO: temp!!
        setDialog(currentDialog);
    }

    @Override
    public void onLoadedImageSuccessfuly() {
        Log.i("AniwaysDialogCell", "Successfully loaded image");
        setDialog(currentDialog);
    }

    @Override
    public void onErrorLoadingImage() {

    }

    @Override
    public void registerSetTextListener(AniwaysMessageListViewItemWrapperLayout.OnSetTextListener textChangedListener) {
        this.mSetTextListeners.add(textChangedListener);

    }

    @Override
    public void unregisterSetTextListener(AniwaysMessageListViewItemWrapperLayout.OnSetTextListener listener) {
        this.mSetTextListeners.remove(listener);

    }

    @Override
    public IIconInfoDisplayer getIconInfoDisplayer() {
        return mIconInfoDisplayer;
    }

    @Override
    protected void onDetachedFromWindow() {
        this.mLoadingImageSpansContainer.onDetachFromWindowCalled();

        super.onDetachedFromWindow();
    }

    private class DialogCellLayout {
        private final IAniwaysTextContainer mTextContainer;
        private int nameLeft;
        private int nameTop = Utilities.dp(10);
        private int nameWidth;
        private StaticLayout nameLayout;
        private boolean drawNameLock;
        private boolean drawNameGroup;
        private int nameLockLeft;
        private int nameLockTop;

        private int timeLeft;
        private int timeTop = Utilities.dp(13);
        private int timeWidth;
        private StaticLayout timeLayout;

        private boolean drawCheck1;
        private boolean drawCheck2;
        private boolean drawClock;
        private int checkDrawLeft;
        private int checkDrawTop = Utilities.dp(15);
        private int halfCheckDrawLeft;

        private int messageTop = Utilities.dp(40);
        private int messageLeft;
        private int messageWidth;
        private StaticLayout messageLayout;

        private boolean drawError;
        private int errorTop = Utilities.dp(37);
        private int errorLeft;

        private boolean drawCount;
        private int countTop = Utilities.dp(37);
        private int countLeft;
        private int countWidth;
        private StaticLayout countLayout;

        private int avatarTop = Utilities.dp(8);
        private int avatarLeft;

        Spannable getText(){
            if(messageLayout == null){
                return null;
            }
            return (Spannable) messageLayout.getText();
        }

        public DialogCellLayout(IAniwaysTextContainer textContainer){
            mTextContainer = textContainer;
        }

        public void build(int width, int height) {

            MessageObject message = MessagesController.getInstance().dialogMessage.get(currentDialog.top_message);
            String nameString = "";
            String timeString = "";
            String countString = null;
            CharSequence messageString = "";
            CharSequence printingString = MessagesController.getInstance().printingStrings.get(currentDialog.id);
            TextPaint currentNamePaint = namePaint;
            TextPaint currentMessagePaint = messagePaint;
            boolean checkMessage = true;

            if (encryptedChat != null) {
                drawNameLock = true;
                drawNameGroup = false;
                nameLockTop = Utilities.dp(13);
                if (!LocaleController.isRTL) {
                    nameLockLeft = Utilities.dp(77);
                    nameLeft = Utilities.dp(81) + lockDrawable.getIntrinsicWidth();
                } else {
                    nameLockLeft = width - Utilities.dp(77) - lockDrawable.getIntrinsicWidth();
                    nameLeft = Utilities.dp(14);
                }
            } else {
                drawNameLock = false;
                if (chat != null) {
                    drawNameGroup = true;
                    nameLockTop = Utilities.dp(14);
                    if (!LocaleController.isRTL) {
                        nameLockLeft = Utilities.dp(77);
                        nameLeft = Utilities.dp(81) + groupDrawable.getIntrinsicWidth();
                    } else {
                        nameLockLeft = width - Utilities.dp(77) - groupDrawable.getIntrinsicWidth();
                        nameLeft = Utilities.dp(14);
                    }
                } else {
                    drawNameGroup = false;
                    if (!LocaleController.isRTL) {
                        nameLeft = Utilities.dp(77);
                    } else {
                        nameLeft = Utilities.dp(14);
                    }
                }
            }

            if (message == null) {
                if (printingString != null) {
                    lastPrintString = messageString = printingString;
                    currentMessagePaint = messagePrintingPaint;
                } else {
                    lastPrintString = null;
                    if (encryptedChat != null) {
                        currentMessagePaint = messagePrintingPaint;
                        if (encryptedChat instanceof TLRPC.TL_encryptedChatRequested) {
                            messageString = LocaleController.getString("EncryptionProcessing", R.string.EncryptionProcessing);
                        } else if (encryptedChat instanceof TLRPC.TL_encryptedChatWaiting) {
                            if (user != null && user.first_name != null) {
                                messageString = LocaleController.formatString("AwaitingEncryption", R.string.AwaitingEncryption, user.first_name);
                            } else {
                                messageString = LocaleController.formatString("AwaitingEncryption", R.string.AwaitingEncryption, "");
                            }
                        } else if (encryptedChat instanceof TLRPC.TL_encryptedChatDiscarded) {
                            messageString = LocaleController.getString("EncryptionRejected", R.string.EncryptionRejected);
                        } else if (encryptedChat instanceof TLRPC.TL_encryptedChat) {
                            if (encryptedChat.admin_id == UserConfig.clientUserId) {
                                if (user != null && user.first_name != null) {
                                    messageString = LocaleController.formatString("EncryptedChatStartedOutgoing", R.string.EncryptedChatStartedOutgoing, user.first_name);
                                } else {
                                    messageString = LocaleController.formatString("EncryptedChatStartedOutgoing", R.string.EncryptedChatStartedOutgoing, "");
                                }
                            } else {
                                messageString = LocaleController.getString("EncryptedChatStartedIncoming", R.string.EncryptedChatStartedIncoming);
                            }
                        }
                    }
                }
                if (currentDialog.last_message_date != 0) {
                    timeString = LocaleController.stringForMessageListDate(currentDialog.last_message_date);
                }
                drawCheck1 = false;
                drawCheck2 = false;
                drawClock = false;
                drawCount = false;
                drawError = false;
            } else {
                TLRPC.User fromUser = MessagesController.getInstance().users.get(message.messageOwner.from_id);

                if (currentDialog.last_message_date != 0) {
                    timeString = LocaleController.stringForMessageListDate(currentDialog.last_message_date);
                } else {
                    timeString = LocaleController.stringForMessageListDate(message.messageOwner.date);
                }
                if (printingString != null) {
                    lastPrintString = messageString = printingString;
                    currentMessagePaint = messagePrintingPaint;
                } else {
                    lastPrintString = null;
                    if (message.messageOwner instanceof TLRPC.TL_messageService) {
                        messageString = message.messageText;
                        currentMessagePaint = messagePrintingPaint;
                    } else {
                        if (chat != null) {
                            String name = "";
                            if (message.messageOwner.from_id == UserConfig.clientUserId) {
                                name = LocaleController.getString("FromYou", R.string.FromYou);
                            } else {
                                if (fromUser != null) {
                                    if (fromUser.first_name.length() > 0) {
                                        name = fromUser.first_name;
                                    } else {
                                        name = fromUser.last_name;
                                    }
                                }
                            }
                            if (message.messageOwner.media != null && !(message.messageOwner.media instanceof TLRPC.TL_messageMediaEmpty)) {
                                messageString = message.messageText;
                                currentMessagePaint = messagePrintingPaint;
                            } else {
                                checkMessage = false;
                                if (message.messageOwner.message != null) {
                                    messageString = Html.fromHtml(String.format("<font color=#316f9f>%s:</font> <font color=#808080>%s</font>", name, message.messageOwner.message.replace("\n", " ")));
                                }
                            }
                        } else {
                            messageString = message.messageText;
                            if (message.messageOwner.media != null && !(message.messageOwner.media instanceof TLRPC.TL_messageMediaEmpty)) {
                                currentMessagePaint = messagePrintingPaint;
                            }
                        }
                    }
                }

                if (currentDialog.unread_count != 0) {
                    drawCount = true;
                    countString = String.format("%d", currentDialog.unread_count);
                } else {
                    drawCount = false;
                }

                if (message.messageOwner.id < 0 && message.messageOwner.send_state != MessagesController.MESSAGE_SEND_STATE_SENT) {
                    if (MessagesController.getInstance().sendingMessages.get(message.messageOwner.id) == null) {
                        message.messageOwner.send_state = MessagesController.MESSAGE_SEND_STATE_SEND_ERROR;
                    }
                }

                if (message.messageOwner.from_id == UserConfig.clientUserId) {
                    if (message.messageOwner.send_state == MessagesController.MESSAGE_SEND_STATE_SENDING) {
                        drawCheck1 = false;
                        drawCheck2 = false;
                        drawClock = true;
                        drawError = false;
                    } else if (message.messageOwner.send_state == MessagesController.MESSAGE_SEND_STATE_SEND_ERROR) {
                        drawCheck1 = false;
                        drawCheck2 = false;
                        drawClock = false;
                        drawError = true;
                        drawCount = false;
                    } else if (message.messageOwner.send_state == MessagesController.MESSAGE_SEND_STATE_SENT) {
                        if (!message.messageOwner.unread) {
                            drawCheck1 = true;
                            drawCheck2 = true;
                        } else {
                            drawCheck1 = false;
                            drawCheck2 = true;
                        }
                        drawClock = false;
                        drawError = false;
                    }
                } else {
                    drawCheck1 = false;
                    drawCheck2 = false;
                    drawClock = false;
                    drawError = false;
                }
            }

            timeWidth = (int)Math.ceil(timePaint.measureText(timeString));
            timeLayout = new StaticLayout(timeString, timePaint, timeWidth, Layout.Alignment.ALIGN_NORMAL, 1.0f, 0.0f, false);
            if (!LocaleController.isRTL) {
                timeLeft = width - Utilities.dp(11) - timeWidth;
            } else {
                timeLeft = Utilities.dp(11);
            }

            if (chat != null) {
                nameString = chat.title;
            } else if (user != null) {
                if (user.id / 1000 != 333 && ContactsController.getInstance().contactsDict.get(user.id) == null) {
                    if (ContactsController.getInstance().contactsDict.size() == 0 && (!ContactsController.getInstance().contactsLoaded || ContactsController.getInstance().loadingContacts)) {
                        nameString = Utilities.formatName(user.first_name, user.last_name);
                    } else {
                        if (user.phone != null && user.phone.length() != 0) {
                            nameString = PhoneFormat.getInstance().format("+" + user.phone);
                        } else {
                            currentNamePaint = nameUnknownPaint;
                            nameString = Utilities.formatName(user.first_name, user.last_name);
                        }
                    }
                } else {
                    nameString = Utilities.formatName(user.first_name, user.last_name);
                }
                if (encryptedChat != null) {
                    currentNamePaint = nameEncryptedPaint;
                }
            }
            if (nameString.length() == 0) {
                nameString = LocaleController.getString("HiddenName", R.string.HiddenName);
            }

            if (!LocaleController.isRTL) {
                nameWidth = width - nameLeft - Utilities.dp(14) - timeWidth;
            } else {
                nameWidth = width - nameLeft - Utilities.dp(77) - timeWidth;
                nameLeft += timeWidth;
            }
            if (drawNameLock) {
                nameWidth -= Utilities.dp(4) + lockDrawable.getIntrinsicWidth();
            } else if (drawNameGroup) {
                nameWidth -= Utilities.dp(4) + groupDrawable.getIntrinsicWidth();
            }
            if (drawClock) {
                int w = clockDrawable.getIntrinsicWidth() + Utilities.dp(2);
                nameWidth -= w;
                if (!LocaleController.isRTL) {
                    checkDrawLeft = timeLeft - w;
                } else {
                    checkDrawLeft = timeLeft + timeWidth + Utilities.dp(2);
                    nameLeft += w;
                }
            } else if (drawCheck2) {
                int w = checkDrawable.getIntrinsicWidth() + Utilities.dp(2);
                nameWidth -= w;
                if (drawCheck1) {
                    nameWidth -= halfCheckDrawable.getIntrinsicWidth() - Utilities.dp(5);
                    if (!LocaleController.isRTL) {
                        halfCheckDrawLeft = timeLeft - w;
                        checkDrawLeft = halfCheckDrawLeft - Utilities.dp(5);
                    } else {
                        checkDrawLeft = timeLeft + timeWidth + Utilities.dp(2);
                        halfCheckDrawLeft = checkDrawLeft + Utilities.dp(5);
                        nameLeft += w + halfCheckDrawable.getIntrinsicWidth() - Utilities.dp(5);
                    }
                } else {
                    if (!LocaleController.isRTL) {
                        checkDrawLeft = timeLeft - w;
                    } else {
                        checkDrawLeft = timeLeft + timeWidth + Utilities.dp(2);
                        nameLeft += w;
                    }
                }
            }

            CharSequence nameStringFinal = TextUtils.ellipsize(nameString.replace("\n", " "), currentNamePaint, nameWidth - Utilities.dp(12), TextUtils.TruncateAt.END);
            nameLayout = new StaticLayout(nameStringFinal, currentNamePaint, nameWidth, Layout.Alignment.ALIGN_NORMAL, 1.0f, 0.0f, false);

            messageWidth = width - Utilities.dp(88);
            if (!LocaleController.isRTL) {
                messageLeft = Utilities.dp(77);
                avatarLeft = Utilities.dp(11);
            } else {
                messageLeft = Utilities.dp(11);
                avatarLeft = width - Utilities.dp(65);
            }
            avatarImage.imageX = avatarLeft;
            avatarImage.imageY = avatarTop;
            avatarImage.imageW = Utilities.dp(54);
            avatarImage.imageH = Utilities.dp(54);
            if (drawError) {
                int w = errorDrawable.getIntrinsicWidth() + Utilities.dp(8);
                messageWidth -= w;
                if (!LocaleController.isRTL) {
                    errorLeft = width - errorDrawable.getIntrinsicWidth() - Utilities.dp(11);
                } else {
                    errorLeft = Utilities.dp(11);
                    messageLeft += w;
                }
            } else if (countString != null) {
                countWidth = Math.max(Utilities.dp(12), (int)Math.ceil(countPaint.measureText(countString)));
                countLayout = new StaticLayout(countString, countPaint, countWidth, Layout.Alignment.ALIGN_CENTER, 1.0f, 0.0f, false);
                int w = countWidth + Utilities.dp(18);
                messageWidth -= w;
                if (!LocaleController.isRTL) {
                    countLeft = width - countWidth - Utilities.dp(16);
                } else {
                    countLeft = Utilities.dp(16);
                    messageLeft += w;
                }
                drawCount = true;
            } else {
                drawCount = false;
            }

            //if (checkMessage) {
            //    if (messageString == null) {
            //        messageString = "";
            //    }
            //    String mess = messageString.toString().replace("\n", " ");
            //    if (mess.length() > 150) {
            //        mess = mess.substring(0, 150);
            //    }
            //    messageString = mess;
            //}

            // TODO: need to put a textcontainer there, make this a text container
            messageString = Aniways.decodeMessage(messageString, mIconInfoDisplayer, this.mTextContainer, true);
            CharSequence messageStringFinal = TextUtils.ellipsize(messageString, currentMessagePaint, messageWidth - Utilities.dp(12), TextUtils.TruncateAt.END);
            Spannable oldText = this.getText();
            messageLayout = new StaticLayout(messageStringFinal, currentMessagePaint, messageWidth, Layout.Alignment.ALIGN_NORMAL, 1.0f, 0.0f, false);
            mLoadingImageSpansContainer.onSetText(this.getText(), oldText);
            // Call liteners
            if(mSetTextListeners != null){
                for(AniwaysMessageListViewItemWrapperLayout.OnSetTextListener listener : mSetTextListeners){
                    listener.onSetText(this.getText());
                }
            }

            double widthpx = 0;
            float left = 0;
>>>>>>> 5ef137c5
            if (LocaleController.isRTL) {
                canvas.drawLine(0, getMeasuredHeight() - 1, getMeasuredWidth() - AndroidUtilities.dp(72), getMeasuredHeight() - 1, linePaint);
            } else {
                canvas.drawLine(AndroidUtilities.dp(72), getMeasuredHeight() - 1, getMeasuredWidth(), getMeasuredHeight() - 1, linePaint);
            }
        }

        avatarImage.draw(canvas);
    }
}<|MERGE_RESOLUTION|>--- conflicted
+++ resolved
@@ -10,11 +10,8 @@
 
 import android.content.Context;
 import android.graphics.Canvas;
-<<<<<<< HEAD
 import android.graphics.Paint;
-=======
 import android.graphics.Point;
->>>>>>> 5ef137c5
 import android.graphics.drawable.Drawable;
 import android.text.Html;
 import android.text.Layout;
@@ -22,33 +19,22 @@
 import android.text.StaticLayout;
 import android.text.TextPaint;
 import android.text.TextUtils;
-
-<<<<<<< HEAD
+import android.view.View;
+
 import org.telegram.android.AndroidUtilities;
-=======
 import com.aniways.Aniways;
 import com.aniways.AniwaysIconInfoDisplayer;
-
->>>>>>> 5ef137c5
 import org.telegram.PhoneFormat.PhoneFormat;
 import org.telegram.android.LocaleController;
 import org.telegram.android.MessageObject;
 import org.telegram.messenger.FileLog;
 import org.telegram.messenger.TLRPC;
-<<<<<<< HEAD
 import org.telegram.android.ContactsController;
 import org.telegram.android.Emoji;
 import org.telegram.android.MessagesController;
-import org.telegram.messenger.R;
 import org.telegram.messenger.UserConfig;
 import org.telegram.android.ImageReceiver;
 import org.telegram.ui.Components.AvatarDrawable;
-
-public class DialogCell extends BaseCell {
-
-=======
-import org.telegram.messenger.ContactsController;
-import org.telegram.messenger.MessagesController;
 
 import com.aniways.AniwaysLoadingImageSpan;
 import com.aniways.AniwaysDynamicImageSpansContainer;
@@ -59,17 +45,10 @@
 import com.aniways.anigram.messenger.R;
 import com.aniways.volley.toolbox.IResponseListener;
 
-import org.telegram.messenger.UserConfig;
-import org.telegram.messenger.Utilities;
-import org.telegram.objects.MessageObject;
-import org.telegram.ui.Views.ImageReceiver;
-
-import java.lang.ref.WeakReference;
 import java.util.HashSet;
 
 public class DialogCell extends BaseCell implements IAniwaysTextContainer {
     private static final String TAG = "DialogCell";
->>>>>>> 5ef137c5
     private static TextPaint namePaint;
     private static TextPaint nameEncryptedPaint;
     private static TextPaint nameUnknownPaint;
@@ -85,7 +64,6 @@
     private static Drawable lockDrawable;
     private static Drawable countDrawable;
     private static Drawable groupDrawable;
-<<<<<<< HEAD
     private static Drawable broadcastDrawable;
 
     private static Paint linePaint;
@@ -96,10 +74,8 @@
     private int unreadCount;
     private boolean lastUnreadState;
     private MessageObject message;
-=======
-    private final AniwaysIconInfoDisplayer mIconInfoDisplayer;
+    private AniwaysIconInfoDisplayer mIconInfoDisplayer;
     private HashSet<AniwaysMessageListViewItemWrapperLayout.OnSetTextListener> mSetTextListeners = new HashSet<AniwaysMessageListViewItemWrapperLayout.OnSetTextListener>();
->>>>>>> 5ef137c5
 
     private ImageReceiver avatarImage;
     private AvatarDrawable avatarDrawable;
@@ -108,7 +84,7 @@
     private TLRPC.Chat chat = null;
     private TLRPC.EncryptedChat encryptedChat = null;
     private CharSequence lastPrintString = null;
-    private AniwaysDynamicImageSpansContainer mLoadingImageSpansContainer;
+    private AniwaysDynamicImageSpansContainer mDynamicImageSpansContainer;
 
     public boolean useSeparator = false;
 
@@ -191,31 +167,15 @@
             clockDrawable = getResources().getDrawable(R.drawable.msg_clock);
             errorDrawable = getResources().getDrawable(R.drawable.dialogs_warning);
             countDrawable = getResources().getDrawable(R.drawable.dialogs_badge);
-<<<<<<< HEAD
             groupDrawable = getResources().getDrawable(R.drawable.list_group);
             broadcastDrawable = getResources().getDrawable(R.drawable.list_broadcast);
-=======
-        }
-
-        if (groupDrawable == null) {
-            groupDrawable = getResources().getDrawable(R.drawable.grouplist);
-        }
-
-        if (avatarImage == null) {
-            avatarImage = new ImageReceiver();
-            avatarImage.parentView = new WeakReference<View>(this);
-        }
-
-        if (cellLayout == null) {
-            cellLayout = new DialogCellLayout(this);
->>>>>>> 5ef137c5
         }
     }
 
     public DialogCell(Context context) {
         super(context);
+        mDynamicImageSpansContainer = new AniwaysDynamicImageSpansContainer(this);
         init();
-<<<<<<< HEAD
         avatarImage = new ImageReceiver(this);
         avatarImage.setRoundRadius(AndroidUtilities.dp(26));
         avatarDrawable = new AvatarDrawable();
@@ -228,15 +188,6 @@
         lastMessageDate = date;
         unreadCount = unread;
         lastUnreadState = messageObject != null && messageObject.isUnread();
-=======
-        mLoadingImageSpansContainer = new AniwaysDynamicImageSpansContainer(this);
-        mIconInfoDisplayer = new AniwaysIconInfoDisplayer();
-    }
-
-    public void setDialog(TLRPC.TL_dialog dialog) {
-        Spannable oldText = this.getText();
-        currentDialog = dialog;
->>>>>>> 5ef137c5
         update(0);
         //this.mLoadingImageSpansContainer.onSetText(this.getText(), oldText);
     }
@@ -247,6 +198,7 @@
 
     @Override
     protected void onDetachedFromWindow() {
+        this.mDynamicImageSpansContainer.onDetachFromWindowCalled();
         super.onDetachedFromWindow();
         if (avatarImage != null) {
             avatarImage.clearImage();
@@ -265,7 +217,7 @@
             return;
         }
 
-        this.mLoadingImageSpansContainer.onLayoutCalled();
+        this.mDynamicImageSpansContainer.onLayoutCalled();
 
         if (changed) {
             buildLayout();
@@ -794,15 +746,23 @@
             canvas.restore();
         }
 
-<<<<<<< HEAD
         if (useSeparator) {
-=======
-        avatarImage.draw(canvas, cellLayout.avatarLeft, cellLayout.avatarTop, Utilities.dp(54), Utilities.dp(54));
+            if (LocaleController.isRTL) {
+                canvas.drawLine(0, getMeasuredHeight() - 1, getMeasuredWidth() - AndroidUtilities.dp(72), getMeasuredHeight() - 1, linePaint);
+            } else {
+                canvas.drawLine(AndroidUtilities.dp(72), getMeasuredHeight() - 1, getMeasuredWidth(), getMeasuredHeight() - 1, linePaint);
+            }
+        }
+
+        avatarImage.draw(canvas);
     }
 
     @Override
     public Spannable getText() {
-        return this.cellLayout.getText();
+        if(message == null){
+            return null;
+        }
+        return (Spannable) this.message.getAniwaysDecodedMessageTextBigIcons(this);
     }
 
     /** Return the point (in pixels) of the received char position as it is displayed
@@ -822,7 +782,7 @@
 
     @Override
     public AniwaysDynamicImageSpansContainer getDynamicImageSpansContainer() {
-        return this.mLoadingImageSpansContainer;
+        return this.mDynamicImageSpansContainer;
     }
 
     @Override
@@ -833,13 +793,18 @@
     @Override
     public void addBackTheTextWatchers() {
         //TODO: temp!!
-        setDialog(currentDialog);
+        //setDialog(currentDialog);
+        message.generateLayout(this);
+        //setMessageObject(currentMessageObject, true);
     }
 
     @Override
     public void onLoadedImageSuccessfuly() {
         Log.i("AniwaysDialogCell", "Successfully loaded image");
-        setDialog(currentDialog);
+        //setDialog(currentDialog);
+
+        message.generateLayout(DialogCell.this);
+        //setMessageObject(message, true);
     }
 
     @Override
@@ -863,392 +828,4 @@
     public IIconInfoDisplayer getIconInfoDisplayer() {
         return mIconInfoDisplayer;
     }
-
-    @Override
-    protected void onDetachedFromWindow() {
-        this.mLoadingImageSpansContainer.onDetachFromWindowCalled();
-
-        super.onDetachedFromWindow();
-    }
-
-    private class DialogCellLayout {
-        private final IAniwaysTextContainer mTextContainer;
-        private int nameLeft;
-        private int nameTop = Utilities.dp(10);
-        private int nameWidth;
-        private StaticLayout nameLayout;
-        private boolean drawNameLock;
-        private boolean drawNameGroup;
-        private int nameLockLeft;
-        private int nameLockTop;
-
-        private int timeLeft;
-        private int timeTop = Utilities.dp(13);
-        private int timeWidth;
-        private StaticLayout timeLayout;
-
-        private boolean drawCheck1;
-        private boolean drawCheck2;
-        private boolean drawClock;
-        private int checkDrawLeft;
-        private int checkDrawTop = Utilities.dp(15);
-        private int halfCheckDrawLeft;
-
-        private int messageTop = Utilities.dp(40);
-        private int messageLeft;
-        private int messageWidth;
-        private StaticLayout messageLayout;
-
-        private boolean drawError;
-        private int errorTop = Utilities.dp(37);
-        private int errorLeft;
-
-        private boolean drawCount;
-        private int countTop = Utilities.dp(37);
-        private int countLeft;
-        private int countWidth;
-        private StaticLayout countLayout;
-
-        private int avatarTop = Utilities.dp(8);
-        private int avatarLeft;
-
-        Spannable getText(){
-            if(messageLayout == null){
-                return null;
-            }
-            return (Spannable) messageLayout.getText();
-        }
-
-        public DialogCellLayout(IAniwaysTextContainer textContainer){
-            mTextContainer = textContainer;
-        }
-
-        public void build(int width, int height) {
-
-            MessageObject message = MessagesController.getInstance().dialogMessage.get(currentDialog.top_message);
-            String nameString = "";
-            String timeString = "";
-            String countString = null;
-            CharSequence messageString = "";
-            CharSequence printingString = MessagesController.getInstance().printingStrings.get(currentDialog.id);
-            TextPaint currentNamePaint = namePaint;
-            TextPaint currentMessagePaint = messagePaint;
-            boolean checkMessage = true;
-
-            if (encryptedChat != null) {
-                drawNameLock = true;
-                drawNameGroup = false;
-                nameLockTop = Utilities.dp(13);
-                if (!LocaleController.isRTL) {
-                    nameLockLeft = Utilities.dp(77);
-                    nameLeft = Utilities.dp(81) + lockDrawable.getIntrinsicWidth();
-                } else {
-                    nameLockLeft = width - Utilities.dp(77) - lockDrawable.getIntrinsicWidth();
-                    nameLeft = Utilities.dp(14);
-                }
-            } else {
-                drawNameLock = false;
-                if (chat != null) {
-                    drawNameGroup = true;
-                    nameLockTop = Utilities.dp(14);
-                    if (!LocaleController.isRTL) {
-                        nameLockLeft = Utilities.dp(77);
-                        nameLeft = Utilities.dp(81) + groupDrawable.getIntrinsicWidth();
-                    } else {
-                        nameLockLeft = width - Utilities.dp(77) - groupDrawable.getIntrinsicWidth();
-                        nameLeft = Utilities.dp(14);
-                    }
-                } else {
-                    drawNameGroup = false;
-                    if (!LocaleController.isRTL) {
-                        nameLeft = Utilities.dp(77);
-                    } else {
-                        nameLeft = Utilities.dp(14);
-                    }
-                }
-            }
-
-            if (message == null) {
-                if (printingString != null) {
-                    lastPrintString = messageString = printingString;
-                    currentMessagePaint = messagePrintingPaint;
-                } else {
-                    lastPrintString = null;
-                    if (encryptedChat != null) {
-                        currentMessagePaint = messagePrintingPaint;
-                        if (encryptedChat instanceof TLRPC.TL_encryptedChatRequested) {
-                            messageString = LocaleController.getString("EncryptionProcessing", R.string.EncryptionProcessing);
-                        } else if (encryptedChat instanceof TLRPC.TL_encryptedChatWaiting) {
-                            if (user != null && user.first_name != null) {
-                                messageString = LocaleController.formatString("AwaitingEncryption", R.string.AwaitingEncryption, user.first_name);
-                            } else {
-                                messageString = LocaleController.formatString("AwaitingEncryption", R.string.AwaitingEncryption, "");
-                            }
-                        } else if (encryptedChat instanceof TLRPC.TL_encryptedChatDiscarded) {
-                            messageString = LocaleController.getString("EncryptionRejected", R.string.EncryptionRejected);
-                        } else if (encryptedChat instanceof TLRPC.TL_encryptedChat) {
-                            if (encryptedChat.admin_id == UserConfig.clientUserId) {
-                                if (user != null && user.first_name != null) {
-                                    messageString = LocaleController.formatString("EncryptedChatStartedOutgoing", R.string.EncryptedChatStartedOutgoing, user.first_name);
-                                } else {
-                                    messageString = LocaleController.formatString("EncryptedChatStartedOutgoing", R.string.EncryptedChatStartedOutgoing, "");
-                                }
-                            } else {
-                                messageString = LocaleController.getString("EncryptedChatStartedIncoming", R.string.EncryptedChatStartedIncoming);
-                            }
-                        }
-                    }
-                }
-                if (currentDialog.last_message_date != 0) {
-                    timeString = LocaleController.stringForMessageListDate(currentDialog.last_message_date);
-                }
-                drawCheck1 = false;
-                drawCheck2 = false;
-                drawClock = false;
-                drawCount = false;
-                drawError = false;
-            } else {
-                TLRPC.User fromUser = MessagesController.getInstance().users.get(message.messageOwner.from_id);
-
-                if (currentDialog.last_message_date != 0) {
-                    timeString = LocaleController.stringForMessageListDate(currentDialog.last_message_date);
-                } else {
-                    timeString = LocaleController.stringForMessageListDate(message.messageOwner.date);
-                }
-                if (printingString != null) {
-                    lastPrintString = messageString = printingString;
-                    currentMessagePaint = messagePrintingPaint;
-                } else {
-                    lastPrintString = null;
-                    if (message.messageOwner instanceof TLRPC.TL_messageService) {
-                        messageString = message.messageText;
-                        currentMessagePaint = messagePrintingPaint;
-                    } else {
-                        if (chat != null) {
-                            String name = "";
-                            if (message.messageOwner.from_id == UserConfig.clientUserId) {
-                                name = LocaleController.getString("FromYou", R.string.FromYou);
-                            } else {
-                                if (fromUser != null) {
-                                    if (fromUser.first_name.length() > 0) {
-                                        name = fromUser.first_name;
-                                    } else {
-                                        name = fromUser.last_name;
-                                    }
-                                }
-                            }
-                            if (message.messageOwner.media != null && !(message.messageOwner.media instanceof TLRPC.TL_messageMediaEmpty)) {
-                                messageString = message.messageText;
-                                currentMessagePaint = messagePrintingPaint;
-                            } else {
-                                checkMessage = false;
-                                if (message.messageOwner.message != null) {
-                                    messageString = Html.fromHtml(String.format("<font color=#316f9f>%s:</font> <font color=#808080>%s</font>", name, message.messageOwner.message.replace("\n", " ")));
-                                }
-                            }
-                        } else {
-                            messageString = message.messageText;
-                            if (message.messageOwner.media != null && !(message.messageOwner.media instanceof TLRPC.TL_messageMediaEmpty)) {
-                                currentMessagePaint = messagePrintingPaint;
-                            }
-                        }
-                    }
-                }
-
-                if (currentDialog.unread_count != 0) {
-                    drawCount = true;
-                    countString = String.format("%d", currentDialog.unread_count);
-                } else {
-                    drawCount = false;
-                }
-
-                if (message.messageOwner.id < 0 && message.messageOwner.send_state != MessagesController.MESSAGE_SEND_STATE_SENT) {
-                    if (MessagesController.getInstance().sendingMessages.get(message.messageOwner.id) == null) {
-                        message.messageOwner.send_state = MessagesController.MESSAGE_SEND_STATE_SEND_ERROR;
-                    }
-                }
-
-                if (message.messageOwner.from_id == UserConfig.clientUserId) {
-                    if (message.messageOwner.send_state == MessagesController.MESSAGE_SEND_STATE_SENDING) {
-                        drawCheck1 = false;
-                        drawCheck2 = false;
-                        drawClock = true;
-                        drawError = false;
-                    } else if (message.messageOwner.send_state == MessagesController.MESSAGE_SEND_STATE_SEND_ERROR) {
-                        drawCheck1 = false;
-                        drawCheck2 = false;
-                        drawClock = false;
-                        drawError = true;
-                        drawCount = false;
-                    } else if (message.messageOwner.send_state == MessagesController.MESSAGE_SEND_STATE_SENT) {
-                        if (!message.messageOwner.unread) {
-                            drawCheck1 = true;
-                            drawCheck2 = true;
-                        } else {
-                            drawCheck1 = false;
-                            drawCheck2 = true;
-                        }
-                        drawClock = false;
-                        drawError = false;
-                    }
-                } else {
-                    drawCheck1 = false;
-                    drawCheck2 = false;
-                    drawClock = false;
-                    drawError = false;
-                }
-            }
-
-            timeWidth = (int)Math.ceil(timePaint.measureText(timeString));
-            timeLayout = new StaticLayout(timeString, timePaint, timeWidth, Layout.Alignment.ALIGN_NORMAL, 1.0f, 0.0f, false);
-            if (!LocaleController.isRTL) {
-                timeLeft = width - Utilities.dp(11) - timeWidth;
-            } else {
-                timeLeft = Utilities.dp(11);
-            }
-
-            if (chat != null) {
-                nameString = chat.title;
-            } else if (user != null) {
-                if (user.id / 1000 != 333 && ContactsController.getInstance().contactsDict.get(user.id) == null) {
-                    if (ContactsController.getInstance().contactsDict.size() == 0 && (!ContactsController.getInstance().contactsLoaded || ContactsController.getInstance().loadingContacts)) {
-                        nameString = Utilities.formatName(user.first_name, user.last_name);
-                    } else {
-                        if (user.phone != null && user.phone.length() != 0) {
-                            nameString = PhoneFormat.getInstance().format("+" + user.phone);
-                        } else {
-                            currentNamePaint = nameUnknownPaint;
-                            nameString = Utilities.formatName(user.first_name, user.last_name);
-                        }
-                    }
-                } else {
-                    nameString = Utilities.formatName(user.first_name, user.last_name);
-                }
-                if (encryptedChat != null) {
-                    currentNamePaint = nameEncryptedPaint;
-                }
-            }
-            if (nameString.length() == 0) {
-                nameString = LocaleController.getString("HiddenName", R.string.HiddenName);
-            }
-
-            if (!LocaleController.isRTL) {
-                nameWidth = width - nameLeft - Utilities.dp(14) - timeWidth;
-            } else {
-                nameWidth = width - nameLeft - Utilities.dp(77) - timeWidth;
-                nameLeft += timeWidth;
-            }
-            if (drawNameLock) {
-                nameWidth -= Utilities.dp(4) + lockDrawable.getIntrinsicWidth();
-            } else if (drawNameGroup) {
-                nameWidth -= Utilities.dp(4) + groupDrawable.getIntrinsicWidth();
-            }
-            if (drawClock) {
-                int w = clockDrawable.getIntrinsicWidth() + Utilities.dp(2);
-                nameWidth -= w;
-                if (!LocaleController.isRTL) {
-                    checkDrawLeft = timeLeft - w;
-                } else {
-                    checkDrawLeft = timeLeft + timeWidth + Utilities.dp(2);
-                    nameLeft += w;
-                }
-            } else if (drawCheck2) {
-                int w = checkDrawable.getIntrinsicWidth() + Utilities.dp(2);
-                nameWidth -= w;
-                if (drawCheck1) {
-                    nameWidth -= halfCheckDrawable.getIntrinsicWidth() - Utilities.dp(5);
-                    if (!LocaleController.isRTL) {
-                        halfCheckDrawLeft = timeLeft - w;
-                        checkDrawLeft = halfCheckDrawLeft - Utilities.dp(5);
-                    } else {
-                        checkDrawLeft = timeLeft + timeWidth + Utilities.dp(2);
-                        halfCheckDrawLeft = checkDrawLeft + Utilities.dp(5);
-                        nameLeft += w + halfCheckDrawable.getIntrinsicWidth() - Utilities.dp(5);
-                    }
-                } else {
-                    if (!LocaleController.isRTL) {
-                        checkDrawLeft = timeLeft - w;
-                    } else {
-                        checkDrawLeft = timeLeft + timeWidth + Utilities.dp(2);
-                        nameLeft += w;
-                    }
-                }
-            }
-
-            CharSequence nameStringFinal = TextUtils.ellipsize(nameString.replace("\n", " "), currentNamePaint, nameWidth - Utilities.dp(12), TextUtils.TruncateAt.END);
-            nameLayout = new StaticLayout(nameStringFinal, currentNamePaint, nameWidth, Layout.Alignment.ALIGN_NORMAL, 1.0f, 0.0f, false);
-
-            messageWidth = width - Utilities.dp(88);
-            if (!LocaleController.isRTL) {
-                messageLeft = Utilities.dp(77);
-                avatarLeft = Utilities.dp(11);
-            } else {
-                messageLeft = Utilities.dp(11);
-                avatarLeft = width - Utilities.dp(65);
-            }
-            avatarImage.imageX = avatarLeft;
-            avatarImage.imageY = avatarTop;
-            avatarImage.imageW = Utilities.dp(54);
-            avatarImage.imageH = Utilities.dp(54);
-            if (drawError) {
-                int w = errorDrawable.getIntrinsicWidth() + Utilities.dp(8);
-                messageWidth -= w;
-                if (!LocaleController.isRTL) {
-                    errorLeft = width - errorDrawable.getIntrinsicWidth() - Utilities.dp(11);
-                } else {
-                    errorLeft = Utilities.dp(11);
-                    messageLeft += w;
-                }
-            } else if (countString != null) {
-                countWidth = Math.max(Utilities.dp(12), (int)Math.ceil(countPaint.measureText(countString)));
-                countLayout = new StaticLayout(countString, countPaint, countWidth, Layout.Alignment.ALIGN_CENTER, 1.0f, 0.0f, false);
-                int w = countWidth + Utilities.dp(18);
-                messageWidth -= w;
-                if (!LocaleController.isRTL) {
-                    countLeft = width - countWidth - Utilities.dp(16);
-                } else {
-                    countLeft = Utilities.dp(16);
-                    messageLeft += w;
-                }
-                drawCount = true;
-            } else {
-                drawCount = false;
-            }
-
-            //if (checkMessage) {
-            //    if (messageString == null) {
-            //        messageString = "";
-            //    }
-            //    String mess = messageString.toString().replace("\n", " ");
-            //    if (mess.length() > 150) {
-            //        mess = mess.substring(0, 150);
-            //    }
-            //    messageString = mess;
-            //}
-
-            // TODO: need to put a textcontainer there, make this a text container
-            messageString = Aniways.decodeMessage(messageString, mIconInfoDisplayer, this.mTextContainer, true);
-            CharSequence messageStringFinal = TextUtils.ellipsize(messageString, currentMessagePaint, messageWidth - Utilities.dp(12), TextUtils.TruncateAt.END);
-            Spannable oldText = this.getText();
-            messageLayout = new StaticLayout(messageStringFinal, currentMessagePaint, messageWidth, Layout.Alignment.ALIGN_NORMAL, 1.0f, 0.0f, false);
-            mLoadingImageSpansContainer.onSetText(this.getText(), oldText);
-            // Call liteners
-            if(mSetTextListeners != null){
-                for(AniwaysMessageListViewItemWrapperLayout.OnSetTextListener listener : mSetTextListeners){
-                    listener.onSetText(this.getText());
-                }
-            }
-
-            double widthpx = 0;
-            float left = 0;
->>>>>>> 5ef137c5
-            if (LocaleController.isRTL) {
-                canvas.drawLine(0, getMeasuredHeight() - 1, getMeasuredWidth() - AndroidUtilities.dp(72), getMeasuredHeight() - 1, linePaint);
-            } else {
-                canvas.drawLine(AndroidUtilities.dp(72), getMeasuredHeight() - 1, getMeasuredWidth(), getMeasuredHeight() - 1, linePaint);
-            }
-        }
-
-        avatarImage.draw(canvas);
-    }
 }