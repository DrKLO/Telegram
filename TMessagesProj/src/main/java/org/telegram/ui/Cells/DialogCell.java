/*
 * This is the source code of Telegram for Android v. 1.3.x.
 * It is licensed under GNU GPL v. 2 or later.
 * You should have received a copy of the license in this archive (see LICENSE).
 *
 * Copyright Nikolai Kudashov, 2013.
 */

package org.telegram.ui.Cells;

import android.content.Context;
import android.graphics.Canvas;
import android.graphics.Paint;
import android.graphics.Point;
import android.graphics.drawable.Drawable;
import android.text.Html;
import android.text.Layout;
import android.text.Spannable;
import android.text.StaticLayout;
import android.text.TextPaint;
import android.text.TextUtils;
import android.view.View;

import org.telegram.android.AndroidUtilities;
import com.aniways.Aniways;
import com.aniways.AniwaysIconInfoDisplayer;
import org.telegram.PhoneFormat.PhoneFormat;
import org.telegram.android.LocaleController;
import org.telegram.android.MessageObject;
import org.telegram.messenger.FileLog;
import org.telegram.messenger.TLRPC;
import org.telegram.android.ContactsController;
import org.telegram.android.Emoji;
import org.telegram.android.MessagesController;
import org.telegram.messenger.UserConfig;
import org.telegram.android.ImageReceiver;
import org.telegram.ui.Components.AvatarDrawable;

import com.aniways.AniwaysLoadingImageSpan;
import com.aniways.AniwaysDynamicImageSpansContainer;
import com.aniways.AniwaysMessageListViewItemWrapperLayout;
import com.aniways.IAniwaysTextContainer;
import com.aniways.IIconInfoDisplayer;
import com.aniways.Log;
import com.aniways.anigram.messenger.R;
import com.aniways.volley.toolbox.IResponseListener;

import java.util.HashSet;

public class DialogCell extends BaseCell implements IAniwaysTextContainer {
    private static final String TAG = "DialogCell";
    private static TextPaint namePaint;
    private static TextPaint nameEncryptedPaint;
    private static TextPaint nameUnknownPaint;
    private static TextPaint messagePaint;
    private static TextPaint messagePrintingPaint;
    private static TextPaint timePaint;
    private static TextPaint countPaint;

    private static Drawable checkDrawable;
    private static Drawable halfCheckDrawable;
    private static Drawable clockDrawable;
    private static Drawable errorDrawable;
    private static Drawable lockDrawable;
    private static Drawable countDrawable;
    private static Drawable groupDrawable;
    private static Drawable broadcastDrawable;
    private static Drawable muteDrawable;

    private static Paint linePaint;

    private long currentDialogId;
    private boolean isDialogCell;
    private int lastMessageDate;
    private int unreadCount;
    private boolean lastUnreadState;
    private int lastSendState;
    private boolean dialogMuted;
    private MessageObject message;
<<<<<<< HEAD
    private AniwaysIconInfoDisplayer mIconInfoDisplayer;
    private HashSet<AniwaysMessageListViewItemWrapperLayout.OnSetTextListener> mSetTextListeners = new HashSet<AniwaysMessageListViewItemWrapperLayout.OnSetTextListener>();
=======
    private int index;
    private boolean isServerOnly;
>>>>>>> f63c8b20

    private ImageReceiver avatarImage;
    private AvatarDrawable avatarDrawable;

    private TLRPC.User user = null;
    private TLRPC.Chat chat = null;
    private TLRPC.EncryptedChat encryptedChat = null;
    private CharSequence lastPrintString = null;
    private AniwaysDynamicImageSpansContainer mDynamicImageSpansContainer;

    public boolean useSeparator = false;


    private int nameLeft;
    private StaticLayout nameLayout;
    private boolean drawNameLock;
    private boolean drawNameGroup;
    private boolean drawNameBroadcast;
    private int nameMuteLeft;
    private int nameLockLeft;
    private int nameLockTop;

    private int timeLeft;
    private int timeTop = AndroidUtilities.dp(17);
    private StaticLayout timeLayout;

    private boolean drawCheck1;
    private boolean drawCheck2;
    private boolean drawClock;
    private int checkDrawLeft;
    private int checkDrawTop = AndroidUtilities.dp(18);
    private int halfCheckDrawLeft;

    private int messageTop = AndroidUtilities.dp(40);
    private int messageLeft;
    private StaticLayout messageLayout;

    private boolean drawError;
    private int errorTop = AndroidUtilities.dp(39);
    private int errorLeft;

    private boolean drawCount;
    private int countTop = AndroidUtilities.dp(39);
    private int countLeft;
    private int countWidth;
    private StaticLayout countLayout;

    private int avatarTop = AndroidUtilities.dp(10);

    private void init() {
        if (namePaint == null) {
            namePaint = new TextPaint(TextPaint.ANTI_ALIAS_FLAG);
            namePaint.setTextSize(AndroidUtilities.dp(17));
            namePaint.setColor(0xff212121);
            namePaint.setTypeface(AndroidUtilities.getTypeface("fonts/rmedium.ttf"));

            nameEncryptedPaint = new TextPaint(TextPaint.ANTI_ALIAS_FLAG);
            nameEncryptedPaint.setTextSize(AndroidUtilities.dp(17));
            nameEncryptedPaint.setColor(0xff00a60e);
            nameEncryptedPaint.setTypeface(AndroidUtilities.getTypeface("fonts/rmedium.ttf"));

            nameUnknownPaint = new TextPaint(TextPaint.ANTI_ALIAS_FLAG);
            nameUnknownPaint.setTextSize(AndroidUtilities.dp(17));
            nameUnknownPaint.setColor(0xff4d83b3);
            nameUnknownPaint.setTypeface(AndroidUtilities.getTypeface("fonts/rmedium.ttf"));

            messagePaint = new TextPaint(TextPaint.ANTI_ALIAS_FLAG);
            messagePaint.setTextSize(AndroidUtilities.dp(16));
            messagePaint.setColor(0xff8f8f8f);

            linePaint = new Paint();
            linePaint.setColor(0xffdcdcdc);

            messagePrintingPaint = new TextPaint(TextPaint.ANTI_ALIAS_FLAG);
            messagePrintingPaint.setTextSize(AndroidUtilities.dp(16));
            messagePrintingPaint.setColor(0xff4d83b3);

            timePaint = new TextPaint(TextPaint.ANTI_ALIAS_FLAG);
            timePaint.setTextSize(AndroidUtilities.dp(13));
            timePaint.setColor(0xff999999);

            countPaint = new TextPaint(TextPaint.ANTI_ALIAS_FLAG);
            countPaint.setTextSize(AndroidUtilities.dp(13));
            countPaint.setColor(0xffffffff);
            countPaint.setTypeface(AndroidUtilities.getTypeface("fonts/rmedium.ttf"));

            lockDrawable = getResources().getDrawable(R.drawable.list_secret);
            checkDrawable = getResources().getDrawable(R.drawable.dialogs_check);
            halfCheckDrawable = getResources().getDrawable(R.drawable.dialogs_halfcheck);
            clockDrawable = getResources().getDrawable(R.drawable.msg_clock);
            errorDrawable = getResources().getDrawable(R.drawable.dialogs_warning);
            countDrawable = getResources().getDrawable(R.drawable.dialogs_badge);
            groupDrawable = getResources().getDrawable(R.drawable.list_group);
            broadcastDrawable = getResources().getDrawable(R.drawable.list_broadcast);
            muteDrawable = getResources().getDrawable(R.drawable.mute_grey);
        }
    }

    public DialogCell(Context context) {
        super(context);
        mDynamicImageSpansContainer = new AniwaysDynamicImageSpansContainer(this);
        mIconInfoDisplayer = new AniwaysIconInfoDisplayer();
        init();
        avatarImage = new ImageReceiver(this);
        avatarImage.setRoundRadius(AndroidUtilities.dp(26));
        avatarDrawable = new AvatarDrawable();
    }

    public void setDialog(TLRPC.TL_dialog dialog, int i, boolean server) {
        currentDialogId = dialog.id;
        isDialogCell = true;
        index = i;
        isServerOnly = server;
        update(0);
    }

    public void setDialog(long dialog_id, MessageObject messageObject, int date) {
        currentDialogId = dialog_id;
        message = messageObject;
        isDialogCell = false;
        lastMessageDate = date;
        unreadCount = 0;
        lastUnreadState = messageObject != null && messageObject.isUnread();
        if (message != null) {
            lastSendState = message.messageOwner.send_state;
        }
        update(0);
        //this.mLoadingImageSpansContainer.onSetText(this.getText(), oldText);
    }

    public long getDialogId() {
        return currentDialogId;
    }

    @Override
    protected void onDetachedFromWindow() {
        this.mDynamicImageSpansContainer.onDetachFromWindowCalled();
        super.onDetachedFromWindow();
        if (avatarImage != null) {
            avatarImage.clearImage();
        }
    }

    @Override
    protected void onMeasure(int widthMeasureSpec, int heightMeasureSpec) {
        setMeasuredDimension(MeasureSpec.getSize(widthMeasureSpec), AndroidUtilities.dp(72));
    }

    @Override
    protected void onLayout(boolean changed, int left, int top, int right, int bottom) {
        if (currentDialogId == 0) {
            super.onLayout(changed, left, top, right, bottom);
            return;
        }

        this.mDynamicImageSpansContainer.onLayoutCalled();

        if (changed) {
            buildLayout();
        }
    }

    public void buildLayout() {
        String nameString = "";
        String timeString = "";
        String countString = null;
        CharSequence messageString = "";
        CharSequence printingString = null;
        if (isDialogCell) {
            printingString = MessagesController.getInstance().printingStrings.get(currentDialogId);
        }
        TextPaint currentNamePaint = namePaint;
        TextPaint currentMessagePaint = messagePaint;
        boolean checkMessage = true;

        drawNameGroup = false;
        drawNameBroadcast = false;
        drawNameLock = false;

        if (encryptedChat != null) {
            drawNameLock = true;
            nameLockTop = AndroidUtilities.dp(16.5f);
            if (!LocaleController.isRTL) {
                nameLockLeft = AndroidUtilities.dp(72);
                nameLeft = AndroidUtilities.dp(76) + lockDrawable.getIntrinsicWidth();
            } else {
                nameLockLeft = getMeasuredWidth() - AndroidUtilities.dp(72) - lockDrawable.getIntrinsicWidth();
                nameLeft = AndroidUtilities.dp(14);
            }
        } else {
            if (chat != null) {
                if (chat.id < 0) {
                    drawNameBroadcast = true;
                    nameLockTop = AndroidUtilities.dp(16.5f);
                } else {
                    drawNameGroup = true;
                    nameLockTop = AndroidUtilities.dp(17.5f);
                }

                if (!LocaleController.isRTL) {
                    nameLockLeft = AndroidUtilities.dp(72);
                    nameLeft = AndroidUtilities.dp(76) + (drawNameGroup ? groupDrawable.getIntrinsicWidth() : broadcastDrawable.getIntrinsicWidth());
                } else {
                    nameLockLeft = getMeasuredWidth() - AndroidUtilities.dp(72) - (drawNameGroup ? groupDrawable.getIntrinsicWidth() : broadcastDrawable.getIntrinsicWidth());
                    nameLeft = AndroidUtilities.dp(14);
                }
            } else {
                if (!LocaleController.isRTL) {
                    nameLeft = AndroidUtilities.dp(72);
                } else {
                    nameLeft = AndroidUtilities.dp(14);
                }
            }
        }

        if (message == null) {
            if (printingString != null) {
                lastPrintString = messageString = printingString;
                currentMessagePaint = messagePrintingPaint;
            } else {
                lastPrintString = null;
                if (encryptedChat != null) {
                    currentMessagePaint = messagePrintingPaint;
                    if (encryptedChat instanceof TLRPC.TL_encryptedChatRequested) {
                        messageString = LocaleController.getString("EncryptionProcessing", R.string.EncryptionProcessing);
                    } else if (encryptedChat instanceof TLRPC.TL_encryptedChatWaiting) {
                        if (user != null && user.first_name != null) {
                            messageString = LocaleController.formatString("AwaitingEncryption", R.string.AwaitingEncryption, user.first_name);
                        } else {
                            messageString = LocaleController.formatString("AwaitingEncryption", R.string.AwaitingEncryption, "");
                        }
                    } else if (encryptedChat instanceof TLRPC.TL_encryptedChatDiscarded) {
                        messageString = LocaleController.getString("EncryptionRejected", R.string.EncryptionRejected);
                    } else if (encryptedChat instanceof TLRPC.TL_encryptedChat) {
                        if (encryptedChat.admin_id == UserConfig.getClientUserId()) {
                            if (user != null && user.first_name != null) {
                                messageString = LocaleController.formatString("EncryptedChatStartedOutgoing", R.string.EncryptedChatStartedOutgoing, user.first_name);
                            } else {
                                messageString = LocaleController.formatString("EncryptedChatStartedOutgoing", R.string.EncryptedChatStartedOutgoing, "");
                            }
                        } else {
                            messageString = LocaleController.getString("EncryptedChatStartedIncoming", R.string.EncryptedChatStartedIncoming);
                        }
                    }
                }
            }
            if (lastMessageDate != 0) {
                timeString = LocaleController.stringForMessageListDate(lastMessageDate);
            }
            drawCheck1 = false;
            drawCheck2 = false;
            drawClock = false;
            drawCount = false;
            drawError = false;
        } else {
            TLRPC.User fromUser = MessagesController.getInstance().getUser(message.messageOwner.from_id);

            if (lastMessageDate != 0) {
                timeString = LocaleController.stringForMessageListDate(lastMessageDate);
            } else {
                timeString = LocaleController.stringForMessageListDate(message.messageOwner.date);
            }
            if (printingString != null) {
                lastPrintString = messageString = printingString;
                currentMessagePaint = messagePrintingPaint;
            } else {
                lastPrintString = null;
                if (message.messageOwner instanceof TLRPC.TL_messageService) {
                    messageString = message.messageText;
                    currentMessagePaint = messagePrintingPaint;
                } else {
                    if (chat != null && chat.id > 0) {
                        String name = "";
                        if (message.isFromMe()) {
                            name = LocaleController.getString("FromYou", R.string.FromYou);
                        } else {
                            if (fromUser != null) {
                                if (fromUser.first_name.length() > 0) {
                                    name = fromUser.first_name;
                                } else {
                                    name = fromUser.last_name;
                                }
                            }
                        }
                        checkMessage = false;
                        if (message.messageOwner.media != null && !(message.messageOwner.media instanceof TLRPC.TL_messageMediaEmpty)) {
                            currentMessagePaint = messagePrintingPaint;
                            messageString = Html.fromHtml(String.format("<font color=#4d83b3>%s:</font> <font color=#4d83b3>%s</font>", name, message.messageText));
                        } else {
                            if (message.messageOwner.message != null) {
                                String mess = message.messageOwner.message;
                                //if (mess.length() > 150) {
                                //    mess = mess.substring(0, 150);
                                //}
                                mess = mess.replace("\n", " ");
                                messageString = Html.fromHtml(String.format("<font color=#4d83b3>%s:</font> <font color=#808080>%s</font>", name, mess.replace("<", "&lt;").replace(">", "&gt;")));
                            }
                        }
                    } else {
                        messageString = message.messageText;
                        if (message.messageOwner.media != null && !(message.messageOwner.media instanceof TLRPC.TL_messageMediaEmpty)) {
                            currentMessagePaint = messagePrintingPaint;
                        }
                    }
                }
            }

            if (unreadCount != 0) {
                drawCount = true;
                countString = String.format("%d", unreadCount);
            } else {
                drawCount = false;
            }

            if (message.isFromMe() && message.isOut()) {
                if (message.isSending()) {
                    drawCheck1 = false;
                    drawCheck2 = false;
                    drawClock = true;
                    drawError = false;
                } else if (message.isSendError()) {
                    drawCheck1 = false;
                    drawCheck2 = false;
                    drawClock = false;
                    drawError = true;
                    drawCount = false;
                } else if (message.isSent()) {
                    if (!message.isUnread()) {
                        drawCheck1 = true;
                        drawCheck2 = true;
                    } else {
                        drawCheck1 = false;
                        drawCheck2 = true;
                    }
                    drawClock = false;
                    drawError = false;
                }
            } else {
                drawCheck1 = false;
                drawCheck2 = false;
                drawClock = false;
                drawError = false;
            }
        }

        int timeWidth = (int) Math.ceil(timePaint.measureText(timeString));
        timeLayout = new StaticLayout(timeString, timePaint, timeWidth, Layout.Alignment.ALIGN_NORMAL, 1.0f, 0.0f, false);
        if (!LocaleController.isRTL) {
            timeLeft = getMeasuredWidth() - AndroidUtilities.dp(15) - timeWidth;
        } else {
            timeLeft = AndroidUtilities.dp(15);
        }

        if (chat != null) {
            nameString = chat.title;
        } else if (user != null) {
            if (user.id / 1000 != 777 && user.id / 1000 != 333 && ContactsController.getInstance().contactsDict.get(user.id) == null) {
                if (ContactsController.getInstance().contactsDict.size() == 0 && (!ContactsController.getInstance().contactsLoaded || ContactsController.getInstance().isLoadingContacts())) {
                    nameString = ContactsController.formatName(user.first_name, user.last_name);
                } else {
                    if (user.phone != null && user.phone.length() != 0) {
                        nameString = PhoneFormat.getInstance().format("+" + user.phone);
                    } else {
                        currentNamePaint = nameUnknownPaint;
                        nameString = ContactsController.formatName(user.first_name, user.last_name);
                    }
                }
            } else {
                nameString = ContactsController.formatName(user.first_name, user.last_name);
            }
            if (encryptedChat != null) {
                currentNamePaint = nameEncryptedPaint;
            }
        }
        if (nameString.length() == 0) {
            nameString = LocaleController.getString("HiddenName", R.string.HiddenName);
        }

        int nameWidth;

        if (!LocaleController.isRTL) {
            nameWidth = getMeasuredWidth() - nameLeft - AndroidUtilities.dp(14) - timeWidth;
        } else {
            nameWidth = getMeasuredWidth() - nameLeft - AndroidUtilities.dp(72) - timeWidth;
            nameLeft += timeWidth;
        }
        if (drawNameLock) {
            nameWidth -= AndroidUtilities.dp(4) + lockDrawable.getIntrinsicWidth();
        } else if (drawNameGroup) {
            nameWidth -= AndroidUtilities.dp(4) + groupDrawable.getIntrinsicWidth();
        } else if (drawNameBroadcast) {
            nameWidth -= AndroidUtilities.dp(4) + broadcastDrawable.getIntrinsicWidth();
        }
        if (drawClock) {
            int w = clockDrawable.getIntrinsicWidth() + AndroidUtilities.dp(5);
            nameWidth -= w;
            if (!LocaleController.isRTL) {
                checkDrawLeft = timeLeft - w;
            } else {
                checkDrawLeft = timeLeft + timeWidth + AndroidUtilities.dp(5);
                nameLeft += w;
            }
        } else if (drawCheck2) {
            int w = checkDrawable.getIntrinsicWidth() + AndroidUtilities.dp(5);
            nameWidth -= w;
            if (drawCheck1) {
                nameWidth -= halfCheckDrawable.getIntrinsicWidth() - AndroidUtilities.dp(8);
                if (!LocaleController.isRTL) {
                    halfCheckDrawLeft = timeLeft - w;
                    checkDrawLeft = halfCheckDrawLeft - AndroidUtilities.dp(5.5f);
                } else {
                    checkDrawLeft = timeLeft + timeWidth + AndroidUtilities.dp(5);
                    halfCheckDrawLeft = checkDrawLeft + AndroidUtilities.dp(5.5f);
                    nameLeft += w + halfCheckDrawable.getIntrinsicWidth() - AndroidUtilities.dp(8);
                }
            } else {
                if (!LocaleController.isRTL) {
                    checkDrawLeft = timeLeft - w;
                } else {
                    checkDrawLeft = timeLeft + timeWidth + AndroidUtilities.dp(5);
                    nameLeft += w;
                }
            }
        }

        if (dialogMuted) {
            int w = AndroidUtilities.dp(6) + muteDrawable.getIntrinsicWidth();
            nameWidth -= w;
            if (LocaleController.isRTL) {
                nameLeft += w;
            }
        }

        nameWidth = Math.max(AndroidUtilities.dp(12), nameWidth);
        CharSequence nameStringFinal = TextUtils.ellipsize(nameString.replace("\n", " "), currentNamePaint, nameWidth - AndroidUtilities.dp(12), TextUtils.TruncateAt.END);
        try {
            nameLayout = new StaticLayout(nameStringFinal, currentNamePaint, nameWidth, Layout.Alignment.ALIGN_NORMAL, 1.0f, 0.0f, false);
        } catch (Exception e) {
            FileLog.e("tmessages", e);
        }

        int messageWidth = getMeasuredWidth() - AndroidUtilities.dp(88);
        int avatarLeft;
        if (!LocaleController.isRTL) {
            messageLeft = AndroidUtilities.dp(72);
            avatarLeft = AndroidUtilities.dp(9);
        } else {
            messageLeft = AndroidUtilities.dp(16);
            avatarLeft = getMeasuredWidth() - AndroidUtilities.dp(61);
        }
        avatarImage.setImageCoords(avatarLeft, avatarTop, AndroidUtilities.dp(52), AndroidUtilities.dp(52));
        if (drawError) {
            int w = errorDrawable.getIntrinsicWidth() + AndroidUtilities.dp(8);
            messageWidth -= w;
            if (!LocaleController.isRTL) {
                errorLeft = getMeasuredWidth() - errorDrawable.getIntrinsicWidth() - AndroidUtilities.dp(11);
            } else {
                errorLeft = AndroidUtilities.dp(11);
                messageLeft += w;
            }
        } else if (countString != null) {
            countWidth = Math.max(AndroidUtilities.dp(12), (int)Math.ceil(countPaint.measureText(countString)));
            countLayout = new StaticLayout(countString, countPaint, countWidth, Layout.Alignment.ALIGN_CENTER, 1.0f, 0.0f, false);
            int w = countWidth + AndroidUtilities.dp(18);
            messageWidth -= w;
            if (!LocaleController.isRTL) {
                countLeft = getMeasuredWidth() - countWidth - AndroidUtilities.dp(19);
            } else {
                countLeft = AndroidUtilities.dp(19);
                messageLeft += w;
            }
            drawCount = true;
        } else {
            drawCount = false;
        }

        if (checkMessage) {
            if (messageString == null) {
                messageString = "";
            }
            String mess = messageString.toString();
            //if (mess.length() > 150) {
            //    mess = mess.substring(0, 150);
            //}
            mess = mess.replace("\n", " ");
            //messageString = Emoji.replaceEmoji(mess, messagePaint.getFontMetricsInt(), AndroidUtilities.dp(17));
            messageString = mess;
        }
        messageWidth = Math.max(AndroidUtilities.dp(12), messageWidth);
        //CharSequence messageStringFinal = TextUtils.ellipsize(messageString, currentMessagePaint, messageWidth - AndroidUtilities.dp(12), TextUtils.TruncateAt.END);
        Spannable oldText = this.getText();
        //CharSequence messageStringFinal = Aniways.decodeMessage(messageString, this.mIconInfoDisplayer, this, true);
        CharSequence messageStringFinal;

        if (message != null)
        {
            messageStringFinal = message.getAniwaysDecodedMessageTextSmallIcons(this);
        }
        else
        {
            messageStringFinal = Aniways.decodeMessage(messageString, this.mIconInfoDisplayer, this, true);
        }

        try {
            messageLayout = new StaticLayout(messageStringFinal, currentMessagePaint, messageWidth, Layout.Alignment.ALIGN_NORMAL, 1.0f, 0.0f, false);
        } catch (Exception e) {
            FileLog.e("tmessages", e);
        }

        this.getDynamicImageSpansContainer().onSetText(this.getText(), oldText);

        // Call liteners
        if(mSetTextListeners != null){
            for(AniwaysMessageListViewItemWrapperLayout.OnSetTextListener listener : mSetTextListeners){
                listener.onSetText(this.getText());
            }
        }

        double widthpx = 0;
        float left = 0;
        if (LocaleController.isRTL) {
            if (nameLayout != null && nameLayout.getLineCount() > 0) {
                left = nameLayout.getLineLeft(0);
                widthpx = Math.ceil(nameLayout.getLineWidth(0));
                if (dialogMuted) {
                    nameMuteLeft = (int) (nameLeft + (nameWidth - widthpx) - AndroidUtilities.dp(6) - muteDrawable.getIntrinsicWidth());
                }
                if (left == 0) {
                    if (widthpx < nameWidth) {
                        nameLeft += (nameWidth - widthpx);
                    }
                }
            }
            if (messageLayout != null && messageLayout.getLineCount() > 0) {
                left = messageLayout.getLineLeft(0);
                if (left == 0) {
                    widthpx = Math.ceil(messageLayout.getLineWidth(0));
                    if (widthpx < messageWidth) {
                        messageLeft += (messageWidth - widthpx);
                    }
                }
            }
        } else {
            if (nameLayout != null && nameLayout.getLineCount() > 0) {
                left = nameLayout.getLineRight(0);
                if (left == nameWidth) {
                    widthpx = Math.ceil(nameLayout.getLineWidth(0));
                    if (widthpx < nameWidth) {
                        nameLeft -= (nameWidth - widthpx);
                    }
                }
                if (dialogMuted) {
                    nameMuteLeft = (int) (nameLeft + left + AndroidUtilities.dp(6));
                }
            }
            if (messageLayout != null && messageLayout.getLineCount() > 0) {
                left = messageLayout.getLineRight(0);
                if (left == messageWidth) {
                    widthpx = Math.ceil(messageLayout.getLineWidth(0));
                    if (widthpx < messageWidth) {
                        messageLeft -= (messageWidth - widthpx);
                    }
                }
            }
        }
    }

    public void checkCurrentDialogIndex() {
        TLRPC.TL_dialog dialog = null;
        if (isServerOnly) {
            dialog = MessagesController.getInstance().dialogsServerOnly.get(index);
        } else {
            dialog = MessagesController.getInstance().dialogs.get(index);
        }
        boolean update = true;
        if (currentDialogId != dialog.id || message != null && message.messageOwner.id != dialog.top_message || unreadCount != dialog.unread_count) {
            currentDialogId = dialog.id;
            update(0);
        }
    }

    public void update(int mask) {
        if (isDialogCell) {
            TLRPC.TL_dialog dialog = MessagesController.getInstance().dialogs_dict.get(currentDialogId);
            if (dialog != null && mask == 0) {
                message = MessagesController.getInstance().dialogMessage.get(dialog.top_message);
                lastUnreadState = message != null && message.isUnread();
                unreadCount = dialog.unread_count;
                lastMessageDate = dialog.last_message_date;
                if (message != null) {
                    lastSendState = message.messageOwner.send_state;
                }
            }
        }

        if (mask != 0) {
            boolean continueUpdate = false;
            if (isDialogCell && (mask & MessagesController.UPDATE_MASK_USER_PRINT) != 0) {
                CharSequence printString = MessagesController.getInstance().printingStrings.get(currentDialogId);
                if (lastPrintString != null && printString == null || lastPrintString == null && printString != null || lastPrintString != null && printString != null && !lastPrintString.equals(printString)) {
                    continueUpdate = true;
                }
            }
            if (!continueUpdate && (mask & MessagesController.UPDATE_MASK_AVATAR) != 0) {
                if (chat == null) {
                    continueUpdate = true;
                }
            }
            if (!continueUpdate && (mask & MessagesController.UPDATE_MASK_NAME) != 0) {
                if (chat == null) {
                    continueUpdate = true;
                }
            }
            if (!continueUpdate && (mask & MessagesController.UPDATE_MASK_CHAT_AVATAR) != 0) {
                if (user == null) {
                    continueUpdate = true;
                }
            }
            if (!continueUpdate && (mask & MessagesController.UPDATE_MASK_CHAT_NAME) != 0) {
                if (user == null) {
                    continueUpdate = true;
                }
            }
            if (!continueUpdate && (mask & MessagesController.UPDATE_MASK_READ_DIALOG_MESSAGE) != 0) {
                if (message != null && lastUnreadState != message.isUnread()) {
                    lastUnreadState = message.isUnread();
                    continueUpdate = true;
                } else if (isDialogCell) {
                    TLRPC.TL_dialog dialog = MessagesController.getInstance().dialogs_dict.get(currentDialogId);
                    if (dialog != null && unreadCount != dialog.unread_count) {
                        unreadCount = dialog.unread_count;
                        continueUpdate = true;
                    }
                }
            }
            if (!continueUpdate && (mask & MessagesController.UPDATE_MASK_SEND_STATE) != 0) {
                if (message != null && lastSendState != message.messageOwner.send_state) {
                    lastSendState = message.messageOwner.send_state;
                    continueUpdate = true;
                }
            }

            if (!continueUpdate) {
                return;
            }
        }

        dialogMuted = isDialogCell && MessagesController.getInstance().isDialogMuted(currentDialogId);
        user = null;
        chat = null;
        encryptedChat = null;

        int lower_id = (int)currentDialogId;
        int high_id = (int)(currentDialogId >> 32);
        if (lower_id != 0) {
            if (high_id == 1) {
                chat = MessagesController.getInstance().getChat(lower_id);
            } else {
                if (lower_id < 0) {
                    chat = MessagesController.getInstance().getChat(-lower_id);
                } else {
                    user = MessagesController.getInstance().getUser(lower_id);
                }
            }
        } else {
            encryptedChat = MessagesController.getInstance().getEncryptedChat(high_id);
            if (encryptedChat != null) {
                user = MessagesController.getInstance().getUser(encryptedChat.user_id);
            }
        }

        TLRPC.FileLocation photo = null;
        if (user != null) {
            if (user.photo != null) {
                photo = user.photo.photo_small;
            }
            avatarDrawable.setInfo(user);
        } else if (chat != null) {
            if (chat.photo != null) {
                photo = chat.photo.photo_small;
            }
            avatarDrawable.setInfo(chat);
        }
        avatarImage.setImage(photo, "50_50", avatarDrawable, false);

        if (getMeasuredWidth() != 0 || getMeasuredHeight() != 0) {
            buildLayout();
        } else {
            requestLayout();
        }

        invalidate();
    }

    @Override
    protected void onDraw(Canvas canvas) {
        if (currentDialogId == 0) {
            return;
        }

        if (drawNameLock) {
            setDrawableBounds(lockDrawable, nameLockLeft, nameLockTop);
            lockDrawable.draw(canvas);
        } else if (drawNameGroup) {
            setDrawableBounds(groupDrawable, nameLockLeft, nameLockTop);
            groupDrawable.draw(canvas);
        } else if (drawNameBroadcast) {
            setDrawableBounds(broadcastDrawable, nameLockLeft, nameLockTop);
            broadcastDrawable.draw(canvas);
        }

        if (nameLayout != null) {
            canvas.save();
            canvas.translate(nameLeft, AndroidUtilities.dp(13));
            nameLayout.draw(canvas);
            canvas.restore();
        }

        canvas.save();
        canvas.translate(timeLeft, timeTop);
        timeLayout.draw(canvas);
        canvas.restore();

        if (messageLayout != null) {
            canvas.save();
            canvas.translate(messageLeft, messageTop);
            try {
                messageLayout.draw(canvas);
            }
            catch (IndexOutOfBoundsException ex){}
            canvas.restore();
        }

        if (drawClock) {
            setDrawableBounds(clockDrawable, checkDrawLeft, checkDrawTop);
            clockDrawable.draw(canvas);
        } else if (drawCheck2) {
            if (drawCheck1) {
                setDrawableBounds(halfCheckDrawable, halfCheckDrawLeft, checkDrawTop);
                halfCheckDrawable.draw(canvas);
                setDrawableBounds(checkDrawable, checkDrawLeft, checkDrawTop);
                checkDrawable.draw(canvas);
            } else {
                setDrawableBounds(checkDrawable, checkDrawLeft, checkDrawTop);
                checkDrawable.draw(canvas);
            }
        }

        if (dialogMuted) {
            setDrawableBounds(muteDrawable, nameMuteLeft, AndroidUtilities.dp(16.5f));
            muteDrawable.draw(canvas);
        }

        if (drawError) {
            setDrawableBounds(errorDrawable, errorLeft, errorTop);
            errorDrawable.draw(canvas);
        } else if (drawCount) {
            setDrawableBounds(countDrawable, countLeft - AndroidUtilities.dp(5.5f), countTop, countWidth + AndroidUtilities.dp(11), countDrawable.getIntrinsicHeight());
            countDrawable.draw(canvas);
            canvas.save();
            canvas.translate(countLeft, countTop + AndroidUtilities.dp(4));
            countLayout.draw(canvas);
            canvas.restore();
        }

        if (useSeparator) {
            if (LocaleController.isRTL) {
                canvas.drawLine(0, getMeasuredHeight() - 1, getMeasuredWidth() - AndroidUtilities.dp(72), getMeasuredHeight() - 1, linePaint);
            } else {
                canvas.drawLine(AndroidUtilities.dp(72), getMeasuredHeight() - 1, getMeasuredWidth(), getMeasuredHeight() - 1, linePaint);
            }
        }

        avatarImage.draw(canvas);
    }

    @Override
    public Spannable getText() {
        if(message == null){
            return null;
        }
        return (Spannable) this.message.getAniwaysDecodedMessageTextSmallIcons(this);
    }

    /** Return the point (in pixels) of the received char position as it is displayed
     * relative to the upper left corner of the widget, or lower left if fromTop == false.
     * It accounts for scroll position and paddings
     * !! Be careful, it can return null!!
     **/
    @Override
    public Point getPointOfPositionInText(int position, boolean fromTop) {
        return null;
    }

    @Override
    public View getView() {
        return this;
    }

    @Override
    public AniwaysDynamicImageSpansContainer getDynamicImageSpansContainer() {
        return this.mDynamicImageSpansContainer;
    }

    @Override
    public void removeTextWatchers() {

    }

    @Override
    public void addBackTheTextWatchers() {
        message.generateLayout(this);
        setDialog(currentDialogId, message, allowPrintStrings, lastMessageDate, unreadCount, dialogMuted);
    }

    @Override
    public void onLoadedImageSuccessfuly() {
        Log.i("AniwaysDialogCell", "Successfully loaded image");
        message.generateLayout(this);
        setDialog(currentDialogId, message, allowPrintStrings, lastMessageDate, unreadCount, dialogMuted);
    }

    @Override
    public void onErrorLoadingImage() {

    }

    @Override
    public void registerSetTextListener(AniwaysMessageListViewItemWrapperLayout.OnSetTextListener textChangedListener) {
        this.mSetTextListeners.add(textChangedListener);
        textChangedListener.onSetText(getText());

    }

    @Override
    public void unregisterSetTextListener(AniwaysMessageListViewItemWrapperLayout.OnSetTextListener listener) {
        this.mSetTextListeners.remove(listener);

    }

    @Override
    public IIconInfoDisplayer getIconInfoDisplayer() {
        return mIconInfoDisplayer;
    }
}<|MERGE_RESOLUTION|>--- conflicted
+++ resolved
@@ -77,13 +77,10 @@
     private int lastSendState;
     private boolean dialogMuted;
     private MessageObject message;
-<<<<<<< HEAD
     private AniwaysIconInfoDisplayer mIconInfoDisplayer;
     private HashSet<AniwaysMessageListViewItemWrapperLayout.OnSetTextListener> mSetTextListeners = new HashSet<AniwaysMessageListViewItemWrapperLayout.OnSetTextListener>();
-=======
     private int index;
     private boolean isServerOnly;
->>>>>>> f63c8b20
 
     private ImageReceiver avatarImage;
     private AvatarDrawable avatarDrawable;
@@ -896,14 +893,14 @@
     @Override
     public void addBackTheTextWatchers() {
         message.generateLayout(this);
-        setDialog(currentDialogId, message, allowPrintStrings, lastMessageDate, unreadCount, dialogMuted);
+        setDialog(currentDialogId, message, lastMessageDate);
     }
 
     @Override
     public void onLoadedImageSuccessfuly() {
         Log.i("AniwaysDialogCell", "Successfully loaded image");
         message.generateLayout(this);
-        setDialog(currentDialogId, message, allowPrintStrings, lastMessageDate, unreadCount, dialogMuted);
+        setDialog(currentDialogId, message, lastMessageDate);
     }
 
     @Override
