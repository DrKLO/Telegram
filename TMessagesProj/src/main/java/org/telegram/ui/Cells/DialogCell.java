--- conflicted
+++ resolved
@@ -365,11 +365,7 @@
                         checkMessage = false;
                         if (message.messageOwner.media != null && !message.isMediaEmpty()) {
                             currentMessagePaint = messagePrintingPaint;
-<<<<<<< HEAD
-                            messageString = Html.fromHtml(String.format("<font color=#4d83b3>%s:</font> <font color=#4d83b3>%s</font>", name, message.messageText));
-=======
-                            messageString = Emoji.replaceEmoji(AndroidUtilities.replaceTags(String.format("<c#ff4d83b3>%s:</c> <c#ff4d83b3>%s</c>", name, message.messageText)), messagePaint.getFontMetricsInt(), AndroidUtilities.dp(20));
->>>>>>> f6655078
+                            messageString = AndroidUtilities.replaceTags(String.format("<c#ff4d83b3>%s:</c> <c#ff4d83b3>%s</c>", name, message.messageText));
                         } else {
                             if (message.messageOwner.message != null) {
                                 String mess = message.messageOwner.message;
@@ -377,11 +373,7 @@
                                 //    mess = mess.substring(0, 150);
                                 //}
                                 mess = mess.replace("\n", " ");
-<<<<<<< HEAD
-                                messageString = Html.fromHtml(String.format("<font color=#4d83b3>%s:</font> <font color=#808080>%s</font>", name, mess.replace("<", "&lt;").replace(">", "&gt;")));
-=======
-                                messageString = Emoji.replaceEmoji(AndroidUtilities.replaceTags(String.format("<c#ff4d83b3>%s:</c> <c#ff808080>%s</c>", name, mess.replace("<", "&lt;").replace(">", "&gt;"))), messagePaint.getFontMetricsInt(), AndroidUtilities.dp(20));
->>>>>>> f6655078
+                                messageString = AndroidUtilities.replaceTags(String.format("<c#ff4d83b3>%s:</c> <c#ff808080>%s</c>", name, mess.replace("<", "&lt;").replace(">", "&gt;")));
                             }
                         }
                     } else {
