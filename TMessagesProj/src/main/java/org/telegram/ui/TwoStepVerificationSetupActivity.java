--- conflicted
+++ resolved
@@ -51,13 +51,8 @@
 import android.widget.TextView;
 import android.widget.Toast;
 
-<<<<<<< HEAD
-import com.evildayz.code.telegraher.ThePenisMightierThanTheSword;
-import org.telegram.messenger.MessagesController;
-=======
 import androidx.core.graphics.ColorUtils;
 
->>>>>>> c3dacd28
 import org.telegram.messenger.AndroidUtilities;
 import org.telegram.messenger.FileLog;
 import org.telegram.messenger.LocaleController;
@@ -451,7 +446,7 @@
         buttonTextView.setGravity(Gravity.CENTER);
         buttonTextView.setTextColor(Theme.getColor(Theme.key_featuredStickers_buttonText));
         buttonTextView.setTextSize(TypedValue.COMPLEX_UNIT_DIP, 15);
-        buttonTextView.setTypeface(ThePenisMightierThanTheSword.getFont(MessagesController.getGlobalTelegraherUICustomFont("fonts/rmedium.ttf", "rmedium")));
+        buttonTextView.setTypeface(AndroidUtilities.getTypeface("fonts/rmedium.ttf"));
         buttonTextView.setBackground(Theme.createSimpleSelectorRoundRectDrawable(AndroidUtilities.dp(6), Theme.getColor(Theme.key_featuredStickers_addButton), Theme.getColor(Theme.key_featuredStickers_addButtonPressed)));
         buttonTextView.setOnClickListener(v -> processNext());
 
@@ -463,7 +458,7 @@
                 titleTextView.setTextSize(TypedValue.COMPLEX_UNIT_DIP, 24);
                 break;
             default:
-                titleTextView.setTypeface(ThePenisMightierThanTheSword.getFont(MessagesController.getGlobalTelegraherUICustomFont("fonts/rmedium.ttf", "rmedium")));
+                titleTextView.setTypeface(AndroidUtilities.getTypeface("fonts/rmedium.ttf"));
                 titleTextView.setTextSize(TypedValue.COMPLEX_UNIT_DIP, 18);
                 break;
         }
