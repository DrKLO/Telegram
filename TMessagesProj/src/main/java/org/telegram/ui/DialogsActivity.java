--- conflicted
+++ resolved
@@ -2087,11 +2087,7 @@
 
                 @Override
                 public void setTranslationY(float translationY) {
-<<<<<<< HEAD
-                    if(translationY != getTranslationY()) {
-=======
                     if (getTranslationY() != translationY) {
->>>>>>> ca13bc97
                         super.setTranslationY(translationY);
                         updateContextViewPosition();
                         if (fragmentView != null) {
