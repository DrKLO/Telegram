/*
 * This is the source code of Telegram for Android v. 5.x.x.
 * It is licensed under GNU GPL v. 2 or later.
 * You should have received a copy of the license in this archive (see LICENSE).
 *
 * Copyright Nikolai Kudashov, 2013-2018.
 */

package org.telegram.ui;

import android.Manifest;
import android.animation.Animator;
import android.animation.AnimatorListenerAdapter;
import android.animation.AnimatorSet;
import android.animation.ObjectAnimator;
import android.animation.StateListAnimator;
import android.animation.ValueAnimator;
import android.annotation.SuppressLint;
import android.annotation.TargetApi;
import android.app.Activity;
import android.app.Dialog;
import android.content.Context;
import android.content.DialogInterface;
import android.content.Intent;
import android.content.SharedPreferences;
import android.content.pm.PackageManager;
import android.content.res.Configuration;
import android.graphics.Bitmap;
import android.graphics.Canvas;
import android.graphics.Color;
import android.graphics.LinearGradient;
import android.graphics.Matrix;
import android.graphics.Outline;
import android.graphics.Paint;
import android.graphics.PorterDuff;
import android.graphics.PorterDuffColorFilter;
import android.graphics.Rect;
import android.graphics.RectF;
import android.graphics.Shader;
import android.graphics.drawable.BitmapDrawable;
import android.graphics.drawable.ColorDrawable;
import android.graphics.drawable.Drawable;
import android.net.Uri;
import android.os.Build;
import android.os.Bundle;
import android.text.TextPaint;
import android.text.TextUtils;
import android.util.Property;
import android.util.StateSet;
import android.util.TypedValue;
import android.view.Gravity;
import android.view.HapticFeedbackConstants;
import android.view.KeyEvent;
import android.view.MotionEvent;
import android.view.VelocityTracker;
import android.view.View;
import android.view.ViewConfiguration;
import android.view.ViewGroup;
import android.view.ViewOutlineProvider;
import android.view.ViewParent;
import android.view.ViewTreeObserver;
import android.view.WindowManager;
import android.view.accessibility.AccessibilityNodeInfo;
import android.view.animation.AccelerateDecelerateInterpolator;
import android.view.animation.DecelerateInterpolator;
import android.view.animation.Interpolator;
import android.widget.Button;
import android.widget.EditText;
import android.widget.FrameLayout;
import android.widget.ImageView;
import android.widget.LinearLayout;
import android.widget.ScrollView;
import android.widget.TextView;

import androidx.annotation.NonNull;
import androidx.core.content.ContextCompat;
import androidx.core.graphics.ColorUtils;
import androidx.recyclerview.widget.ItemTouchHelper;
import androidx.recyclerview.widget.LinearLayoutManager;
import androidx.recyclerview.widget.LinearSmoothScrollerCustom;
import androidx.recyclerview.widget.RecyclerView;
import androidx.viewpager.widget.ViewPager;

import org.telegram.messenger.AccountInstance;
import org.telegram.messenger.AndroidUtilities;
import org.telegram.messenger.ApplicationLoader;
import org.telegram.messenger.BuildVars;
import org.telegram.messenger.ChatObject;
import org.telegram.messenger.ContactsController;
import org.telegram.messenger.DialogObject;
import org.telegram.messenger.FileLoader;
import org.telegram.messenger.FileLog;
import org.telegram.messenger.FilesMigrationService;
import org.telegram.messenger.ImageLoader;
import org.telegram.messenger.ImageLocation;
import org.telegram.messenger.LocaleController;
import org.telegram.messenger.MediaDataController;
import org.telegram.messenger.MessageObject;
import org.telegram.messenger.MessagesController;
import org.telegram.messenger.NotificationCenter;
import org.telegram.messenger.NotificationsController;
import org.telegram.messenger.R;
import org.telegram.messenger.SharedConfig;
import org.telegram.messenger.UserConfig;
import org.telegram.messenger.UserObject;
import org.telegram.messenger.Utilities;
import org.telegram.messenger.XiaomiUtilities;
import org.telegram.tgnet.ConnectionsManager;
import org.telegram.tgnet.TLObject;
import org.telegram.tgnet.TLRPC;
import org.telegram.ui.ActionBar.ActionBar;
import org.telegram.ui.ActionBar.ActionBarMenu;
import org.telegram.ui.ActionBar.ActionBarMenuItem;
import org.telegram.ui.ActionBar.ActionBarMenuSubItem;
import org.telegram.ui.ActionBar.ActionBarPopupWindow;
import org.telegram.ui.ActionBar.AdjustPanLayoutHelper;
import org.telegram.ui.ActionBar.AlertDialog;
import org.telegram.ui.ActionBar.BackDrawable;
import org.telegram.ui.ActionBar.BaseFragment;
import org.telegram.ui.ActionBar.BottomSheet;
import org.telegram.ui.ActionBar.MenuDrawable;
import org.telegram.ui.ActionBar.SimpleTextView;
import org.telegram.ui.ActionBar.Theme;
import org.telegram.ui.ActionBar.ThemeDescription;
import org.telegram.ui.Adapters.DialogsAdapter;
import org.telegram.ui.Adapters.DialogsSearchAdapter;
import org.telegram.ui.Adapters.FiltersView;
import org.telegram.ui.Cells.AccountSelectCell;
import org.telegram.ui.Cells.ArchiveHintInnerCell;
import org.telegram.ui.Cells.DialogCell;
import org.telegram.ui.Cells.DialogsEmptyCell;
import org.telegram.ui.Cells.DividerCell;
import org.telegram.ui.Cells.DrawerActionCell;
import org.telegram.ui.Cells.DrawerAddCell;
import org.telegram.ui.Cells.DrawerProfileCell;
import org.telegram.ui.Cells.DrawerUserCell;
import org.telegram.ui.Cells.GraySectionCell;
import org.telegram.ui.Cells.HashtagSearchCell;
import org.telegram.ui.Cells.HeaderCell;
import org.telegram.ui.Cells.HintDialogCell;
import org.telegram.ui.Cells.LoadingCell;
import org.telegram.ui.Cells.ProfileSearchCell;
import org.telegram.ui.Cells.ShadowSectionCell;
import org.telegram.ui.Cells.TextCell;
import org.telegram.ui.Cells.TextInfoPrivacyCell;
import org.telegram.ui.Cells.UserCell;
import org.telegram.ui.Components.AlertsCreator;
import org.telegram.ui.Components.AnimatedEmojiDrawable;
import org.telegram.ui.Components.AnimationProperties;
import org.telegram.ui.Components.AvatarDrawable;
import org.telegram.ui.Components.BackupImageView;
import org.telegram.ui.Components.BlurredRecyclerView;
import org.telegram.ui.Components.Bulletin;
import org.telegram.ui.Components.BulletinFactory;
import org.telegram.ui.Components.ChatActivityEnterView;
import org.telegram.ui.Components.ChatAvatarContainer;
import org.telegram.ui.Components.CombinedDrawable;
import org.telegram.ui.Components.CubicBezierInterpolator;
import org.telegram.ui.Components.DialogsItemAnimator;
import org.telegram.ui.Components.EditTextBoldCursor;
import org.telegram.ui.Components.FilterTabsView;
import org.telegram.ui.Components.FiltersListBottomSheet;
import org.telegram.ui.Components.FlickerLoadingView;
import org.telegram.ui.Components.FragmentContextView;
import org.telegram.ui.Components.JoinGroupAlert;
import org.telegram.ui.Components.LayoutHelper;
import org.telegram.ui.Components.MediaActionDrawable;
import org.telegram.ui.Components.NumberTextView;
import org.telegram.ui.Components.PacmanAnimation;
import org.telegram.ui.Components.Premium.LimitReachedBottomSheet;
import org.telegram.ui.Components.ProxyDrawable;
import org.telegram.ui.Components.PullForegroundDrawable;
import org.telegram.ui.Components.RLottieDrawable;
import org.telegram.ui.Components.RLottieImageView;
import org.telegram.ui.Components.RadialProgress2;
import org.telegram.ui.Components.RadialProgressView;
import org.telegram.ui.Components.Reactions.ReactionsLayoutInBubble;
import org.telegram.ui.Components.RecyclerAnimationScrollHelper;
import org.telegram.ui.Components.RecyclerItemsEnterAnimator;
import org.telegram.ui.Components.RecyclerListView;
import org.telegram.ui.Components.SearchViewPager;
import org.telegram.ui.Components.SizeNotifierFrameLayout;
import org.telegram.ui.Components.StickersAlert;
import org.telegram.ui.Components.SwipeGestureSettingsView;
import org.telegram.ui.Components.UndoView;
import org.telegram.ui.Components.ViewPagerFixed;

import java.io.File;
import java.util.ArrayList;

public class DialogsActivity extends BaseFragment implements NotificationCenter.NotificationCenterDelegate {
    public final static int DIALOGS_TYPE_START_ATTACH_BOT = 14;

    private boolean canShowFilterTabsView;
    private boolean filterTabsViewIsVisible;
    private int initialSearchType = -1;

    private final String ACTION_MODE_SEARCH_DIALOGS_TAG = "search_dialogs_action_mode";

    private static class ViewPage extends FrameLayout {
        private DialogsRecyclerView listView;
        private LinearLayoutManager layoutManager;
        private DialogsAdapter dialogsAdapter;
        private ItemTouchHelper itemTouchhelper;
        private SwipeController swipeController;
        private int selectedType;
        private PullForegroundDrawable pullForegroundDrawable;
        private RecyclerAnimationScrollHelper scrollHelper;
        private int dialogsType;
        private int archivePullViewState;
        private FlickerLoadingView progressView;
        private int lastItemsCount;
        private DialogsItemAnimator dialogsItemAnimator;
        private RecyclerItemsEnterAnimator recyclerItemsEnterAnimator;
        private boolean isLocked;

        public ViewPage(Context context) {
            super(context);
        }

        public boolean isDefaultDialogType() {
            return dialogsType == 0 || dialogsType == 7 || dialogsType == 8;
        }
    }

    private ViewPagerFixed.TabsView searchTabsView;
    private float contactsAlpha = 1f;
    private ValueAnimator contactsAlphaAnimator;
    private ViewPage[] viewPages;
    private FiltersView filtersView;
    private ActionBarMenuItem passcodeItem;
    private ActionBarMenuItem downloadsItem;
    private boolean passcodeItemVisible;
    private boolean downloadsItemVisible;
    private ActionBarMenuItem proxyItem;
    private boolean proxyItemVisible;
    private ActionBarMenuItem searchItem;
    private ActionBarMenuItem doneItem;
    private ProxyDrawable proxyDrawable;
    private RLottieImageView floatingButton;
    private RadialProgressView floatingProgressView;
    private FrameLayout floatingButtonContainer;
    private ChatAvatarContainer avatarContainer;
    private UndoView[] undoView = new UndoView[2];
    private FilterTabsView filterTabsView;
    private boolean askingForPermissions;
    private RLottieDrawable passcodeDrawable;
    private SearchViewPager searchViewPager;

    private View blurredView;

    private Paint scrimPaint;
    private Drawable scrimViewBackground;
    private View scrimView;
    private boolean scrimViewSelected;
    private int[] scrimViewLocation = new int[2];
    private boolean scrimViewAppearing;
    private AnimatorSet scrimAnimatorSet;
    private ActionBarPopupWindow scrimPopupWindow;
    private ActionBarMenuSubItem[] scrimPopupWindowItems;

    private SelectAnimatedEmojiDialog.SelectAnimatedEmojiDialogWindow selectAnimatedEmojiDialog;

    private int initialDialogsType;

    private boolean checkingImportDialog;

    private int messagesCount;
    private int hasPoll;
    private boolean hasInvoice;

    private PacmanAnimation pacmanAnimation;

    private DialogCell slidingView;
    private DialogCell movingView;
    private boolean allowMoving;
    private boolean movingWas;
    private ArrayList<MessagesController.DialogFilter> movingDialogFilters = new ArrayList<>();
    private boolean waitingForScrollFinished;
    private boolean allowSwipeDuringCurrentTouch;
    private boolean updatePullAfterScroll;

    private MenuDrawable menuDrawable;
    private BackDrawable backDrawable;

    private Paint actionBarDefaultPaint = new Paint();

    private NumberTextView selectedDialogsCountTextView;
    private ArrayList<View> actionModeViews = new ArrayList<>();
    private ActionBarMenuItem deleteItem;
    private ActionBarMenuItem pinItem;
    private ActionBarMenuItem muteItem;
    private ActionBarMenuItem archive2Item;
    private ActionBarMenuSubItem pin2Item;
    private ActionBarMenuSubItem addToFolderItem;
    private ActionBarMenuSubItem removeFromFolderItem;
    private ActionBarMenuSubItem archiveItem;
    private ActionBarMenuSubItem clearItem;
    private ActionBarMenuSubItem readItem;
    private ActionBarMenuSubItem blockItem;

    private float additionalFloatingTranslation;
    private float additionalFloatingTranslation2;
    private float floatingButtonTranslation;
    private float floatingButtonHideProgress;

    private AnimatorSet searchAnimator;
    private Animator tabsAlphaAnimator;
    private float searchAnimationProgress;
    private boolean searchAnimationTabsDelayedCrossfade;

    private RecyclerView sideMenu;
    private ChatActivityEnterView commentView;
    private View commentViewBg;
    private final boolean commentViewAnimated = false;
    private ImageView[] writeButton;
    private FrameLayout writeButtonContainer;
    private View selectedCountView;
    private ActionBarMenuItem switchItem;

    private RectF rect = new RectF();
    private Paint paint = new Paint(Paint.ANTI_ALIAS_FLAG);
    private TextPaint textPaint = new TextPaint(Paint.ANTI_ALIAS_FLAG);

    private FragmentContextView fragmentLocationContextView;
    private FragmentContextView fragmentContextView;

    private ArrayList<TLRPC.Dialog> frozenDialogsList;
    private boolean dialogsListFrozen;
    private int dialogRemoveFinished;
    private int dialogInsertFinished;
    private int dialogChangeFinished;

    private AlertDialog permissionDialog;
    private boolean askAboutContacts = true;

    private boolean closeSearchFieldOnHide;
    private long searchDialogId;
    private TLObject searchObject;

    private int prevPosition;
    private int prevTop;
    private boolean scrollUpdated;
    private boolean floatingHidden;
    private boolean floatingForceVisible;
    private boolean floatingProgressVisible;
    private AnimatorSet floatingProgressAnimator;
    private final AccelerateDecelerateInterpolator floatingInterpolator = new AccelerateDecelerateInterpolator();

    private boolean checkPermission = true;

    private int currentConnectionState;

    private boolean disableActionBarScrolling;

    private String selectAlertString;
    private String selectAlertStringGroup;
    private String addToGroupAlertString;
    private boolean resetDelegate = true;

    public static boolean[] dialogsLoaded = new boolean[UserConfig.MAX_ACCOUNT_COUNT];
    private boolean searching;
    private boolean searchWas;
    private boolean onlySelect;
    private String searchString;
    private String initialSearchString;
    private long openedDialogId;
    private boolean cantSendToChannels;
    private boolean allowSwitchAccount;
    private boolean checkCanWrite;
    private boolean afterSignup;
    private boolean showSetPasswordConfirm;
    private int otherwiseReloginDays;
    private boolean allowGroups;
    private boolean allowChannels;
    private boolean allowUsers;
    private boolean allowBots;
    private boolean closeFragment;

    private FrameLayout updateLayout;
    private AnimatorSet updateLayoutAnimator;
    private RadialProgress2 updateLayoutIcon;
    private TextView updateTextView;

    private DialogsActivityDelegate delegate;

    private ArrayList<Long> selectedDialogs = new ArrayList<>();
    public boolean notify = true;

    private int canReadCount;
    private int canPinCount;
    private int canMuteCount;
    private int canUnmuteCount;
    private int canClearCacheCount;
    private int canReportSpamCount;
    private int canUnarchiveCount;
    private boolean canDeletePsaSelected;

    private int topPadding;
    private int lastMeasuredTopPadding;

    private int folderId;

    private final static int pin = 100;
    private final static int read = 101;
    private final static int delete = 102;
    private final static int clear = 103;
    private final static int mute = 104;
    private final static int archive = 105;
    private final static int block = 106;
    private final static int archive2 = 107;
    private final static int pin2 = 108;
    private final static int add_to_folder = 109;
    private final static int remove_from_folder = 110;

    private final static int ARCHIVE_ITEM_STATE_PINNED = 0;
    private final static int ARCHIVE_ITEM_STATE_SHOWED = 1;
    private final static int ARCHIVE_ITEM_STATE_HIDDEN = 2;

    private long startArchivePullingTime;
    private boolean scrollingManually;
    private boolean canShowHiddenArchive;

    private AnimatorSet tabsAnimation;
    private boolean tabsAnimationInProgress;
    private boolean animatingForward;
    private float additionalOffset;
    private boolean backAnimation;
    private int maximumVelocity;
    private boolean startedTracking;
    private boolean maybeStartTracking;
    private static final Interpolator interpolator = t -> {
        --t;
        return t * t * t * t * t + 1.0F;
    };

    private int animationIndex = -1;
    private boolean searchIsShowed;
    private boolean searchWasFullyShowed;
    private boolean whiteActionBar;
    private boolean searchFiltersWasShowed;
    private float progressToActionMode;
    private ValueAnimator actionBarColorAnimator;

    private ValueAnimator filtersTabAnimator;
    private float filterTabsProgress;
    private float filterTabsMoveFrom;
    private float tabsYOffset;
    private float scrollAdditionalOffset;

    private int debugLastUpdateAction = -1;
    private boolean slowedReloadAfterDialogClick;

    private AnimatedEmojiDrawable.SwapAnimatedEmojiDrawable statusDrawable;
    private DrawerProfileCell.AnimatedStatusView animatedStatusView;

    public final Property<DialogsActivity, Float> SCROLL_Y = new AnimationProperties.FloatProperty<DialogsActivity>("animationValue") {
        @Override
        public void setValue(DialogsActivity object, float value) {
            object.setScrollY(value);
        }

        @Override
        public Float get(DialogsActivity object) {
            return actionBar.getTranslationY();
        }
    };

    private class ContentView extends SizeNotifierFrameLayout {

        private Paint actionBarSearchPaint = new Paint(Paint.ANTI_ALIAS_FLAG);
        private Paint windowBackgroundPaint = new Paint();
        private int inputFieldHeight;

        public ContentView(Context context) {
            super(context);
            needBlur = true;
            blurBehindViews.add(this);
        }

        private int startedTrackingPointerId;
        private int startedTrackingX;
        private int startedTrackingY;
        private VelocityTracker velocityTracker;
        private boolean globalIgnoreLayout;
        private int[] pos = new int[2];

        private boolean prepareForMoving(MotionEvent ev, boolean forward) {
            int id = filterTabsView.getNextPageId(forward);
            if (id < 0) {
                return false;
            }
            getParent().requestDisallowInterceptTouchEvent(true);
            maybeStartTracking = false;
            startedTracking = true;
            startedTrackingX = (int) (ev.getX() + additionalOffset);
            actionBar.setEnabled(false);
            filterTabsView.setEnabled(false);
            viewPages[1].selectedType = id;
            viewPages[1].setVisibility(View.VISIBLE);
            animatingForward = forward;
            showScrollbars(false);
            switchToCurrentSelectedMode(true);
            if (forward) {
                viewPages[1].setTranslationX(viewPages[0].getMeasuredWidth());
            } else {
                viewPages[1].setTranslationX(-viewPages[0].getMeasuredWidth());
            }
            return true;
        }

        @Override
        public void setPadding(int left, int top, int right, int bottom) {
            topPadding = top;
            updateContextViewPosition();
            if (whiteActionBar && searchViewPager != null) {
                searchViewPager.setTranslationY(topPadding - lastMeasuredTopPadding);
            } else {
                requestLayout();
            }
        }

        public boolean checkTabsAnimationInProgress() {
            if (tabsAnimationInProgress) {
                boolean cancel = false;
                if (backAnimation) {
                    if (Math.abs(viewPages[0].getTranslationX()) < 1) {
                        viewPages[0].setTranslationX(0);
                        viewPages[1].setTranslationX(viewPages[0].getMeasuredWidth() * (animatingForward ? 1 : -1));
                        cancel = true;
                    }
                } else if (Math.abs(viewPages[1].getTranslationX()) < 1) {
                    viewPages[0].setTranslationX(viewPages[0].getMeasuredWidth() * (animatingForward ? -1 : 1));
                    viewPages[1].setTranslationX(0);
                    cancel = true;
                }
                if (cancel) {
                    showScrollbars(true);
                    if (tabsAnimation != null) {
                        tabsAnimation.cancel();
                        tabsAnimation = null;
                    }
                    tabsAnimationInProgress = false;
                }
                return tabsAnimationInProgress;
            }
            return false;
        }

        public int getActionBarFullHeight() {
            float h = actionBar.getHeight();
            float filtersTabsHeight = 0;
            if (filterTabsView != null && filterTabsView.getVisibility() != GONE) {
                filtersTabsHeight = filterTabsView.getMeasuredHeight() - (1f - filterTabsProgress) * filterTabsView.getMeasuredHeight();
            }
            float searchTabsHeight = 0;
            if (searchTabsView != null && searchTabsView.getVisibility() != View.GONE) {
                searchTabsHeight = searchTabsView.getMeasuredHeight();
            }
            h += filtersTabsHeight * (1f - searchAnimationProgress) + searchTabsHeight * searchAnimationProgress;
            return (int) h;
        }

        @Override
        protected boolean drawChild(Canvas canvas, View child, long drawingTime) {
            if (child == fragmentContextView && fragmentContextView.isCallStyle()) {
                return true;
            }
            if (child == blurredView) {
                return true;
            }
            boolean result;
            if (child == viewPages[0] || (viewPages.length > 1 && child == viewPages[1]) || child == fragmentContextView || child == fragmentLocationContextView || child == searchViewPager) {
                canvas.save();
                canvas.clipRect(0, -getY() + actionBar.getY() + getActionBarFullHeight(), getMeasuredWidth(), getMeasuredHeight());
                if (slideFragmentProgress != 1f) {
                    float s = 1f - 0.05f * (1f - slideFragmentProgress);
                    canvas.translate((isDrawerTransition ? AndroidUtilities.dp(4) : -AndroidUtilities.dp(4)) * (1f - slideFragmentProgress), 0);
                    canvas.scale(s, s, isDrawerTransition ? getMeasuredWidth() : 0, -getY() + actionBar.getY() + getActionBarFullHeight());
                }

                result = super.drawChild(canvas, child, drawingTime);
                canvas.restore();
            } else if (child == actionBar && slideFragmentProgress != 1f) {
                canvas.save();
                float s = 1f - 0.05f * (1f - slideFragmentProgress);
                canvas.translate((isDrawerTransition ? AndroidUtilities.dp(4) : -AndroidUtilities.dp(4)) * (1f - slideFragmentProgress), 0);
                canvas.scale(s, s, isDrawerTransition ? getMeasuredWidth() : 0, (actionBar.getOccupyStatusBar() ? AndroidUtilities.statusBarHeight : 0) + ActionBar.getCurrentActionBarHeight() / 2f);
                result = super.drawChild(canvas, child, drawingTime);
                canvas.restore();
            } else {
                result = super.drawChild(canvas, child, drawingTime);
            }
            if (child == actionBar && parentLayout != null) {
                int y = (int) (actionBar.getY() + getActionBarFullHeight());
                parentLayout.drawHeaderShadow(canvas, (int) (255 * (1f - searchAnimationProgress)), y);
                if (searchAnimationProgress > 0) {
                    if (searchAnimationProgress < 1) {
                        int a = Theme.dividerPaint.getAlpha();
                        Theme.dividerPaint.setAlpha((int) (a * searchAnimationProgress));
                        canvas.drawLine(0, y, getMeasuredWidth(), y, Theme.dividerPaint);
                        Theme.dividerPaint.setAlpha(a);
                    } else {
                        canvas.drawLine(0, y, getMeasuredWidth(), y, Theme.dividerPaint);
                    }
                }
            }
            return result;
        }

        @Override
        protected void dispatchDraw(Canvas canvas) {
            int actionBarHeight = getActionBarFullHeight();
            int top;
            if (inPreviewMode) {
                top = AndroidUtilities.statusBarHeight;
            } else {
                top = (int) (-getY() + actionBar.getY());
            }
            if (whiteActionBar) {
                if (searchAnimationProgress == 1f) {
                    actionBarSearchPaint.setColor(Theme.getColor(Theme.key_windowBackgroundWhite));
                    if (searchTabsView != null) {
                        searchTabsView.setTranslationY(0);
                        searchTabsView.setAlpha(1f);
                        if (filtersView != null) {
                            filtersView.setTranslationY(0);
                            filtersView.setAlpha(1f);
                        }
                    }
                } else if (searchAnimationProgress == 0) {
                    if (filterTabsView != null && filterTabsView.getVisibility() == View.VISIBLE) {
                        filterTabsView.setTranslationY(actionBar.getTranslationY());
                    }
                }
                AndroidUtilities.rectTmp2.set(0, top, getMeasuredWidth(), top + actionBarHeight);
                drawBlurRect(canvas, 0, AndroidUtilities.rectTmp2, searchAnimationProgress == 1f ? actionBarSearchPaint : actionBarDefaultPaint, true);
                if (searchAnimationProgress > 0 && searchAnimationProgress < 1f) {
                    actionBarSearchPaint.setColor(ColorUtils.blendARGB(Theme.getColor(folderId == 0 ? Theme.key_actionBarDefault : Theme.key_actionBarDefaultArchived), Theme.getColor(Theme.key_windowBackgroundWhite), searchAnimationProgress));
                    if (searchIsShowed || !searchWasFullyShowed) {
                        canvas.save();
                        canvas.clipRect(0, top, getMeasuredWidth(), top + actionBarHeight);
                        float cX = getMeasuredWidth() - AndroidUtilities.dp(24);
                        int statusBarH = actionBar.getOccupyStatusBar() ? AndroidUtilities.statusBarHeight : 0;
                        float cY = statusBarH + (actionBar.getMeasuredHeight() - statusBarH) / 2f;
                        drawBlurCircle(canvas, 0, cX, cY, getMeasuredWidth() * 1.3f * searchAnimationProgress, actionBarSearchPaint, true);
                        canvas.restore();
                    } else {
                        AndroidUtilities.rectTmp2.set(0, top, getMeasuredWidth(), top + actionBarHeight);
                        drawBlurRect(canvas, 0, AndroidUtilities.rectTmp2, actionBarSearchPaint, true);
                    }
                    if (filterTabsView != null && filterTabsView.getVisibility() == View.VISIBLE) {
                        filterTabsView.setTranslationY(actionBarHeight - (actionBar.getHeight() + filterTabsView.getMeasuredHeight()));
                    }
                    if (searchTabsView != null) {
                        float y = actionBarHeight - (actionBar.getHeight() + searchTabsView.getMeasuredHeight());
                        float alpha;
                        if (searchAnimationTabsDelayedCrossfade) {
                            alpha = searchAnimationProgress < 0.5f ? 0 : (searchAnimationProgress - 0.5f) / 0.5f;
                        } else {
                            alpha = searchAnimationProgress;
                        }

                        searchTabsView.setTranslationY(y);
                        searchTabsView.setAlpha(alpha);
                        if (filtersView != null) {
                            filtersView.setTranslationY(y);
                            filtersView.setAlpha(alpha);
                        }
                    }
                }
            } else if (!inPreviewMode) {
                if (progressToActionMode > 0) {
                    actionBarSearchPaint.setColor(ColorUtils.blendARGB(Theme.getColor(folderId == 0 ? Theme.key_actionBarDefault : Theme.key_actionBarDefaultArchived), Theme.getColor(Theme.key_windowBackgroundWhite), progressToActionMode));
                    AndroidUtilities.rectTmp2.set(0, top, getMeasuredWidth(), top + actionBarHeight);
                    drawBlurRect(canvas, 0, AndroidUtilities.rectTmp2, actionBarSearchPaint, true);
                } else {
                    AndroidUtilities.rectTmp2.set(0, top, getMeasuredWidth(), top + actionBarHeight);
                    drawBlurRect(canvas, 0, AndroidUtilities.rectTmp2, actionBarDefaultPaint, true);
                }
            }
            tabsYOffset = 0;
            if (filtersTabAnimator != null && filterTabsView != null && filterTabsView.getVisibility() == View.VISIBLE) {
                tabsYOffset = -(1f - filterTabsProgress) * filterTabsView.getMeasuredHeight();
                filterTabsView.setTranslationY(actionBar.getTranslationY() + tabsYOffset);
                filterTabsView.setAlpha(filterTabsProgress);
                viewPages[0].setTranslationY(-(1f - filterTabsProgress) * filterTabsMoveFrom);
            } else if (filterTabsView != null && filterTabsView.getVisibility() == View.VISIBLE) {
                filterTabsView.setTranslationY(actionBar.getTranslationY());
                filterTabsView.setAlpha(1f);
            }
            updateContextViewPosition();
            super.dispatchDraw(canvas);
            if (whiteActionBar && searchAnimationProgress > 0 && searchAnimationProgress < 1f && searchTabsView != null) {
                windowBackgroundPaint.setColor(Theme.getColor(Theme.key_windowBackgroundWhite));
                windowBackgroundPaint.setAlpha((int) (windowBackgroundPaint.getAlpha() * searchAnimationProgress));
                canvas.drawRect(0, top + actionBarHeight, getMeasuredWidth(), top + actionBar.getMeasuredHeight() + searchTabsView.getMeasuredHeight(), windowBackgroundPaint);
            }
            if (fragmentContextView != null && fragmentContextView.isCallStyle()) {
                canvas.save();
                canvas.translate(fragmentContextView.getX(), fragmentContextView.getY());
                if (slideFragmentProgress != 1f) {
                    float s = 1f - 0.05f * (1f - slideFragmentProgress);
                    canvas.translate((isDrawerTransition ? AndroidUtilities.dp(4) : -AndroidUtilities.dp(4)) * (1f - slideFragmentProgress), 0);
                    canvas.scale(s, 1f, isDrawerTransition ? getMeasuredWidth() : 0, fragmentContextView.getY());
                }
                fragmentContextView.setDrawOverlay(true);
                fragmentContextView.draw(canvas);
                fragmentContextView.setDrawOverlay(false);
                canvas.restore();
            }
            if (blurredView != null && blurredView.getVisibility() == View.VISIBLE) {
                if (blurredView.getAlpha() != 1f) {
                    if (blurredView.getAlpha() != 0) {
                        canvas.saveLayerAlpha(blurredView.getLeft(), blurredView.getTop(), blurredView.getRight(), blurredView.getBottom(), (int) (255 * blurredView.getAlpha()), Canvas.ALL_SAVE_FLAG);
                        canvas.translate(blurredView.getLeft(), blurredView.getTop());
                        blurredView.draw(canvas);
                        canvas.restore();
                    }
                } else {
                    blurredView.draw(canvas);
                }
            }
            if (scrimView != null) {
                canvas.drawRect(0, 0, getMeasuredWidth(), getMeasuredHeight(), scrimPaint);
                canvas.save();
                getLocationInWindow(pos);
                canvas.translate(scrimViewLocation[0] - pos[0], scrimViewLocation[1] - (Build.VERSION.SDK_INT < 21 ? AndroidUtilities.statusBarHeight : 0));
                if (scrimViewBackground != null) {
                    scrimViewBackground.setAlpha(scrimViewAppearing ? 255 : (int) (scrimPaint.getAlpha() / 50f * 255f));
                    scrimViewBackground.setBounds(0, 0, scrimView.getWidth(), scrimView.getHeight());
                    scrimViewBackground.draw(canvas);
                }
                Drawable selectorDrawable = filterTabsView.getListView().getSelectorDrawable();
                if (scrimViewAppearing && selectorDrawable != null) {
                    canvas.save();
                    Rect selectorBounds = selectorDrawable.getBounds();
                    canvas.translate(-selectorBounds.left, -selectorBounds.top);
                    selectorDrawable.draw(canvas);
                    canvas.restore();
                }
                scrimView.draw(canvas);
                if (scrimViewSelected) {
                    Drawable drawable = filterTabsView.getSelectorDrawable();
                    canvas.translate(-scrimViewLocation[0], -drawable.getIntrinsicHeight() - 1);
                    drawable.draw(canvas);
                }
                canvas.restore();
            }
        }

        private boolean wasPortrait;

        @Override
        protected void onMeasure(int widthMeasureSpec, int heightMeasureSpec) {
            int widthSize = View.MeasureSpec.getSize(widthMeasureSpec);
            int heightSize = View.MeasureSpec.getSize(heightMeasureSpec);
            boolean portrait = heightSize > widthSize;

            setMeasuredDimension(widthSize, heightSize);
            heightSize -= getPaddingTop();

            if (doneItem != null) {
                LayoutParams layoutParams = (LayoutParams) doneItem.getLayoutParams();
                layoutParams.topMargin = actionBar.getOccupyStatusBar() ? AndroidUtilities.statusBarHeight : 0;
                layoutParams.height = ActionBar.getCurrentActionBarHeight();
            }

            measureChildWithMargins(actionBar, widthMeasureSpec, 0, heightMeasureSpec, 0);

            int keyboardSize = measureKeyboardHeight();
            int childCount = getChildCount();

            if (commentView != null) {
                measureChildWithMargins(commentView, widthMeasureSpec, 0, heightMeasureSpec, 0);
                Object tag = commentView.getTag();
                if (tag != null && tag.equals(2)) {
                    if (keyboardSize <= AndroidUtilities.dp(20) && !AndroidUtilities.isInMultiwindow) {
                        heightSize -= commentView.getEmojiPadding();
                    }
                    inputFieldHeight = commentView.getMeasuredHeight();
                } else {
                    inputFieldHeight = 0;
                }

                if (SharedConfig.smoothKeyboard && commentView.isPopupShowing()) {
                    fragmentView.setTranslationY(0);
                    for (int a = 0; a < viewPages.length; a++) {
                        if (viewPages[a] != null) {
                            viewPages[a].setTranslationY(0);
                        }
                    }
                    if (!onlySelect) {
                        actionBar.setTranslationY(0);
                    }
                    searchViewPager.setTranslationY(0);
                }
            }

            for (int i = 0; i < childCount; i++) {
                View child = getChildAt(i);
                if (child == null || child.getVisibility() == GONE || child == commentView || child == actionBar) {
                    continue;
                }
                if (child instanceof DatabaseMigrationHint) {
                    int contentWidthSpec = View.MeasureSpec.makeMeasureSpec(widthSize, View.MeasureSpec.EXACTLY);
                    int h = View.MeasureSpec.getSize(heightMeasureSpec) + keyboardSize;
                    int contentHeightSpec = View.MeasureSpec.makeMeasureSpec(Math.max(AndroidUtilities.dp(10), h - inputFieldHeight + AndroidUtilities.dp(2) - actionBar.getMeasuredHeight()), View.MeasureSpec.EXACTLY);
                    child.measure(contentWidthSpec, contentHeightSpec);
                } else if (child instanceof ViewPage) {
                    int contentWidthSpec = View.MeasureSpec.makeMeasureSpec(widthSize, View.MeasureSpec.EXACTLY);
                    int h;
                    if (filterTabsView != null && filterTabsView.getVisibility() == VISIBLE) {
                        h = heightSize - inputFieldHeight + AndroidUtilities.dp(2) - AndroidUtilities.dp(44) - topPadding;
                    } else {
                        h = heightSize - inputFieldHeight + AndroidUtilities.dp(2) - (onlySelect ? 0 : actionBar.getMeasuredHeight()) - topPadding;
                    }

                    if (filtersTabAnimator != null && filterTabsView != null && filterTabsView.getVisibility() == VISIBLE) {
                        h += filterTabsMoveFrom;
                    } else {
                        child.setTranslationY(0);
                    }
                    int transitionPadding = ((isSlideBackTransition || isDrawerTransition) ? (int) (h * 0.05f) : 0);
                    h += transitionPadding;
                    child.setPadding(child.getPaddingLeft(), child.getPaddingTop(), child.getPaddingRight(), transitionPadding);
                    child.measure(contentWidthSpec, View.MeasureSpec.makeMeasureSpec(Math.max(AndroidUtilities.dp(10), h), View.MeasureSpec.EXACTLY));
                    child.setPivotX(child.getMeasuredWidth() / 2);
                } else if (child == searchViewPager) {
                    searchViewPager.setTranslationY(0);
                    int contentWidthSpec = View.MeasureSpec.makeMeasureSpec(widthSize, View.MeasureSpec.EXACTLY);
                    int h = View.MeasureSpec.getSize(heightMeasureSpec) + keyboardSize;
                    int contentHeightSpec = View.MeasureSpec.makeMeasureSpec(Math.max(AndroidUtilities.dp(10), h - inputFieldHeight + AndroidUtilities.dp(2) - (onlySelect ? 0 : actionBar.getMeasuredHeight()) - topPadding) - (searchTabsView == null ? 0 : AndroidUtilities.dp(44)), View.MeasureSpec.EXACTLY);
                    child.measure(contentWidthSpec, contentHeightSpec);
                    child.setPivotX(child.getMeasuredWidth() / 2);
                } else if (commentView != null && commentView.isPopupView(child)) {
                    if (AndroidUtilities.isInMultiwindow) {
                        if (AndroidUtilities.isTablet()) {
                            child.measure(View.MeasureSpec.makeMeasureSpec(widthSize, View.MeasureSpec.EXACTLY), View.MeasureSpec.makeMeasureSpec(Math.min(AndroidUtilities.dp(320), heightSize - inputFieldHeight - AndroidUtilities.statusBarHeight + getPaddingTop()), View.MeasureSpec.EXACTLY));
                        } else {
                            child.measure(View.MeasureSpec.makeMeasureSpec(widthSize, View.MeasureSpec.EXACTLY), View.MeasureSpec.makeMeasureSpec(heightSize - inputFieldHeight - AndroidUtilities.statusBarHeight + getPaddingTop(), View.MeasureSpec.EXACTLY));
                        }
                    } else {
                        child.measure(View.MeasureSpec.makeMeasureSpec(widthSize, View.MeasureSpec.EXACTLY), View.MeasureSpec.makeMeasureSpec(child.getLayoutParams().height, View.MeasureSpec.EXACTLY));
                    }
                } else {
                    measureChildWithMargins(child, widthMeasureSpec, 0, heightMeasureSpec, 0);
                }
            }

            if (portrait != wasPortrait) {
                post(() -> {
                    if (selectAnimatedEmojiDialog != null) {
                        selectAnimatedEmojiDialog.dismiss();
                        selectAnimatedEmojiDialog = null;
                    }
                });
                wasPortrait = portrait;
            }
        }

        @Override
        protected void onLayout(boolean changed, int l, int t, int r, int b) {
            final int count = getChildCount();

            int paddingBottom;
            Object tag = commentView != null ? commentView.getTag() : null;
            int keyboardSize = measureKeyboardHeight();
            if (tag != null && tag.equals(2)) {
                paddingBottom = keyboardSize <= AndroidUtilities.dp(20) && !AndroidUtilities.isInMultiwindow ? commentView.getEmojiPadding() : 0;
            } else {
                paddingBottom = 0;
            }

            setBottomClip(paddingBottom);
            lastMeasuredTopPadding = topPadding;

            for (int i = -1; i < count; i++) {
                final View child = i == -1 ? commentView : getChildAt(i);
                if (child == null || child.getVisibility() == GONE) {
                    continue;
                }
                final FrameLayout.LayoutParams lp = (FrameLayout.LayoutParams) child.getLayoutParams();

                final int width = child.getMeasuredWidth();
                final int height = child.getMeasuredHeight();

                int childLeft;
                int childTop;

                int gravity = lp.gravity;
                if (gravity == -1) {
                    gravity = Gravity.TOP | Gravity.LEFT;
                }

                final int absoluteGravity = gravity & Gravity.HORIZONTAL_GRAVITY_MASK;
                final int verticalGravity = gravity & Gravity.VERTICAL_GRAVITY_MASK;

                switch (absoluteGravity & Gravity.HORIZONTAL_GRAVITY_MASK) {
                    case Gravity.CENTER_HORIZONTAL:
                        childLeft = (r - l - width) / 2 + lp.leftMargin - lp.rightMargin;
                        break;
                    case Gravity.RIGHT:
                        childLeft = r - width - lp.rightMargin;
                        break;
                    case Gravity.LEFT:
                    default:
                        childLeft = lp.leftMargin;
                }

                switch (verticalGravity) {
                    case Gravity.TOP:
                        childTop = lp.topMargin + getPaddingTop();
                        break;
                    case Gravity.CENTER_VERTICAL:
                        childTop = ((b - paddingBottom) - t - height) / 2 + lp.topMargin - lp.bottomMargin;
                        break;
                    case Gravity.BOTTOM:
                        childTop = ((b - paddingBottom) - t) - height - lp.bottomMargin;
                        break;
                    default:
                        childTop = lp.topMargin;
                }

                if (commentView != null && commentView.isPopupView(child)) {
                    if (AndroidUtilities.isInMultiwindow) {
                        childTop = commentView.getTop() - child.getMeasuredHeight() + AndroidUtilities.dp(1);
                    } else {
                        childTop = commentView.getBottom();
                    }
                } else if (child == filterTabsView || child == searchTabsView || child == filtersView) {
                    childTop = actionBar.getMeasuredHeight();
                } else if (child == searchViewPager) {
                    childTop = (onlySelect ? 0 : actionBar.getMeasuredHeight()) + topPadding + (searchTabsView == null ? 0 : AndroidUtilities.dp(44));
                } else if (child instanceof DatabaseMigrationHint) {
                    childTop = actionBar.getMeasuredHeight();
                } else if (child instanceof ViewPage) {
                    if (!onlySelect) {
                        if (filterTabsView != null && filterTabsView.getVisibility() == VISIBLE) {
                            childTop = AndroidUtilities.dp(44);
                        } else {
                            childTop = actionBar.getMeasuredHeight();
                        }
                    }
                    childTop += topPadding;
                } else if (child instanceof FragmentContextView) {
                    childTop += actionBar.getMeasuredHeight();
                }
                child.layout(childLeft, childTop, childLeft + width, childTop + height);
            }

            searchViewPager.setKeyboardHeight(keyboardSize);
            notifyHeightChanged();
            updateContextViewPosition();
            updateCommentView();
        }

        @Override
        public boolean onInterceptTouchEvent(MotionEvent ev) {
            int action = ev.getActionMasked();
            if (action == MotionEvent.ACTION_UP || action == MotionEvent.ACTION_CANCEL) {
                if (actionBar.isActionModeShowed()) {
                    allowMoving = true;
                }
            }
            return checkTabsAnimationInProgress() || filterTabsView != null && filterTabsView.isAnimatingIndicator() || onTouchEvent(ev);
        }

        @Override
        public void requestDisallowInterceptTouchEvent(boolean disallowIntercept) {
            if (maybeStartTracking && !startedTracking) {
                onTouchEvent(null);
            }
            super.requestDisallowInterceptTouchEvent(disallowIntercept);
        }

        @Override
        public boolean onTouchEvent(MotionEvent ev) {
            if (parentLayout != null && filterTabsView != null && !filterTabsView.isEditing() && !searching &&
                    !parentLayout.checkTransitionAnimation() && !parentLayout.isInPreviewMode() && !parentLayout.isPreviewOpenAnimationInProgress() && !parentLayout.getDrawerLayoutContainer().isDrawerOpened() &&
                    (ev == null || startedTracking || ev.getY() > actionBar.getMeasuredHeight() + actionBar.getTranslationY()) && SharedConfig.getChatSwipeAction(currentAccount) == SwipeGestureSettingsView.SWIPE_GESTURE_FOLDERS) {
                if (ev != null) {
                    if (velocityTracker == null) {
                        velocityTracker = VelocityTracker.obtain();
                    }
                    velocityTracker.addMovement(ev);
                }
                if (ev != null && ev.getAction() == MotionEvent.ACTION_DOWN && checkTabsAnimationInProgress()) {
                    startedTracking = true;
                    startedTrackingPointerId = ev.getPointerId(0);
                    startedTrackingX = (int) ev.getX();
                    parentLayout.getDrawerLayoutContainer().setAllowOpenDrawerBySwipe(false);
                    if (animatingForward) {
                        if (startedTrackingX < viewPages[0].getMeasuredWidth() + viewPages[0].getTranslationX()) {
                            additionalOffset = viewPages[0].getTranslationX();
                        } else {
                            ViewPage page = viewPages[0];
                            viewPages[0] = viewPages[1];
                            viewPages[1] = page;
                            animatingForward = false;
                            additionalOffset = viewPages[0].getTranslationX();
                            filterTabsView.selectTabWithId(viewPages[0].selectedType, 1f);
                            filterTabsView.selectTabWithId(viewPages[1].selectedType, additionalOffset / viewPages[0].getMeasuredWidth());
                            switchToCurrentSelectedMode(true);
                            viewPages[0].dialogsAdapter.resume();
                            viewPages[1].dialogsAdapter.pause();
                        }
                    } else {
                        if (startedTrackingX < viewPages[1].getMeasuredWidth() + viewPages[1].getTranslationX()) {
                            ViewPage page = viewPages[0];
                            viewPages[0] = viewPages[1];
                            viewPages[1] = page;
                            animatingForward = true;
                            additionalOffset = viewPages[0].getTranslationX();
                            filterTabsView.selectTabWithId(viewPages[0].selectedType, 1f);
                            filterTabsView.selectTabWithId(viewPages[1].selectedType, -additionalOffset / viewPages[0].getMeasuredWidth());
                            switchToCurrentSelectedMode(true);
                            viewPages[0].dialogsAdapter.resume();
                            viewPages[1].dialogsAdapter.pause();
                        } else {
                            additionalOffset = viewPages[0].getTranslationX();
                        }
                    }
                    tabsAnimation.removeAllListeners();
                    tabsAnimation.cancel();
                    tabsAnimationInProgress = false;
                } else if (ev != null && ev.getAction() == MotionEvent.ACTION_DOWN) {
                    additionalOffset = 0;
                }
                if (ev != null && ev.getAction() == MotionEvent.ACTION_DOWN && !startedTracking && !maybeStartTracking && filterTabsView.getVisibility() == VISIBLE) {
                    startedTrackingPointerId = ev.getPointerId(0);
                    maybeStartTracking = true;
                    startedTrackingX = (int) ev.getX();
                    startedTrackingY = (int) ev.getY();
                    velocityTracker.clear();
                } else if (ev != null && ev.getAction() == MotionEvent.ACTION_MOVE && ev.getPointerId(0) == startedTrackingPointerId) {
                    int dx = (int) (ev.getX() - startedTrackingX + additionalOffset);
                    int dy = Math.abs((int) ev.getY() - startedTrackingY);
                    if (startedTracking && (animatingForward && dx > 0 || !animatingForward && dx < 0)) {
                        if (!prepareForMoving(ev, dx < 0)) {
                            maybeStartTracking = true;
                            startedTracking = false;
                            viewPages[0].setTranslationX(0);
                            viewPages[1].setTranslationX(animatingForward ? viewPages[0].getMeasuredWidth() : -viewPages[0].getMeasuredWidth());
                            filterTabsView.selectTabWithId(viewPages[1].selectedType, 0);
                        }
                    }
                    if (maybeStartTracking && !startedTracking) {
                        float touchSlop = AndroidUtilities.getPixelsInCM(0.3f, true);
                        int dxLocal = (int) (ev.getX() - startedTrackingX);
                        if (Math.abs(dxLocal) >= touchSlop && Math.abs(dxLocal) > dy) {
                            prepareForMoving(ev, dx < 0);
                        }
                    } else if (startedTracking) {
                        viewPages[0].setTranslationX(dx);
                        if (animatingForward) {
                            viewPages[1].setTranslationX(viewPages[0].getMeasuredWidth() + dx);
                        } else {
                            viewPages[1].setTranslationX(dx - viewPages[0].getMeasuredWidth());
                        }
                        float scrollProgress = Math.abs(dx) / (float) viewPages[0].getMeasuredWidth();
                        if (viewPages[1].isLocked && scrollProgress > 0.3f) {
                            dispatchTouchEvent(MotionEvent.obtain(0, 0, MotionEvent.ACTION_CANCEL, 0, 0, 0));
                            filterTabsView.shakeLock(viewPages[1].selectedType);
                            AndroidUtilities.runOnUIThread(() -> {
                                showDialog(new LimitReachedBottomSheet(DialogsActivity.this, getContext(), LimitReachedBottomSheet.TYPE_FOLDERS, currentAccount));
                            }, 200);
                            return false;
                        } else {
                            filterTabsView.selectTabWithId(viewPages[1].selectedType, scrollProgress);
                        }
                    }
                } else if (ev == null || ev.getPointerId(0) == startedTrackingPointerId && (ev.getAction() == MotionEvent.ACTION_CANCEL || ev.getAction() == MotionEvent.ACTION_UP || ev.getAction() == MotionEvent.ACTION_POINTER_UP)) {
                    velocityTracker.computeCurrentVelocity(1000, maximumVelocity);
                    float velX;
                    float velY;
                    if (ev != null && ev.getAction() != MotionEvent.ACTION_CANCEL) {
                        velX = velocityTracker.getXVelocity();
                        velY = velocityTracker.getYVelocity();
                        if (!startedTracking) {
                            if (Math.abs(velX) >= 3000 && Math.abs(velX) > Math.abs(velY)) {
                                prepareForMoving(ev, velX < 0);
                            }
                        }
                    } else {
                        velX = 0;
                        velY = 0;
                    }
                    if (startedTracking) {
                        float x = viewPages[0].getX();
                        tabsAnimation = new AnimatorSet();
                        if (viewPages[1].isLocked) {
                            backAnimation = true;
                        } else {
                            if (additionalOffset != 0) {
                                if (Math.abs(velX) > 1500) {
                                    backAnimation = animatingForward ? velX > 0 : velX < 0;
                                } else {
                                    if (animatingForward) {
                                        backAnimation = (viewPages[1].getX() > (viewPages[0].getMeasuredWidth() >> 1));
                                    } else {
                                        backAnimation = (viewPages[0].getX() < (viewPages[0].getMeasuredWidth() >> 1));
                                    }
                                }
                            } else {
                                backAnimation = Math.abs(x) < viewPages[0].getMeasuredWidth() / 3.0f && (Math.abs(velX) < 3500 || Math.abs(velX) < Math.abs(velY));
                            }
                        }
                        float dx;
                        if (backAnimation) {
                            dx = Math.abs(x);
                            if (animatingForward) {
                                tabsAnimation.playTogether(
                                        ObjectAnimator.ofFloat(viewPages[0], View.TRANSLATION_X, 0),
                                        ObjectAnimator.ofFloat(viewPages[1], View.TRANSLATION_X, viewPages[1].getMeasuredWidth())
                                );
                            } else {
                                tabsAnimation.playTogether(
                                        ObjectAnimator.ofFloat(viewPages[0], View.TRANSLATION_X, 0),
                                        ObjectAnimator.ofFloat(viewPages[1], View.TRANSLATION_X, -viewPages[1].getMeasuredWidth())
                                );
                            }
                        } else {
                            dx = viewPages[0].getMeasuredWidth() - Math.abs(x);
                            if (animatingForward) {
                                tabsAnimation.playTogether(
                                        ObjectAnimator.ofFloat(viewPages[0], View.TRANSLATION_X, -viewPages[0].getMeasuredWidth()),
                                        ObjectAnimator.ofFloat(viewPages[1], View.TRANSLATION_X, 0)
                                );
                            } else {
                                tabsAnimation.playTogether(
                                        ObjectAnimator.ofFloat(viewPages[0], View.TRANSLATION_X, viewPages[0].getMeasuredWidth()),
                                        ObjectAnimator.ofFloat(viewPages[1], View.TRANSLATION_X, 0)
                                );
                            }
                        }
                        tabsAnimation.setInterpolator(interpolator);

                        int width = getMeasuredWidth();
                        int halfWidth = width / 2;
                        float distanceRatio = Math.min(1.0f, 1.0f * dx / (float) width);
                        float distance = (float) halfWidth + (float) halfWidth * AndroidUtilities.distanceInfluenceForSnapDuration(distanceRatio);
                        velX = Math.abs(velX);
                        int duration;
                        if (velX > 0) {
                            duration = 4 * Math.round(1000.0f * Math.abs(distance / velX));
                        } else {
                            float pageDelta = dx / getMeasuredWidth();
                            duration = (int) ((pageDelta + 1.0f) * 100.0f);
                        }
                        duration = Math.max(150, Math.min(duration, 600));

                        tabsAnimation.setDuration(duration);
                        tabsAnimation.addListener(new AnimatorListenerAdapter() {
                            @Override
                            public void onAnimationEnd(Animator animator) {
                                tabsAnimation = null;
                                if (!backAnimation) {
                                    ViewPage tempPage = viewPages[0];
                                    viewPages[0] = viewPages[1];
                                    viewPages[1] = tempPage;
                                    filterTabsView.selectTabWithId(viewPages[0].selectedType, 1.0f);
                                    updateCounters(false);
                                    viewPages[0].dialogsAdapter.resume();
                                    viewPages[1].dialogsAdapter.pause();
                                }
                                if (parentLayout != null) {
                                    parentLayout.getDrawerLayoutContainer().setAllowOpenDrawerBySwipe(viewPages[0].selectedType == filterTabsView.getFirstTabId() || searchIsShowed || SharedConfig.getChatSwipeAction(currentAccount) != SwipeGestureSettingsView.SWIPE_GESTURE_FOLDERS);
                                }
                                viewPages[1].setVisibility(View.GONE);
                                showScrollbars(true);
                                tabsAnimationInProgress = false;
                                maybeStartTracking = false;
                                actionBar.setEnabled(true);
                                filterTabsView.setEnabled(true);
                                checkListLoad(viewPages[0]);
                            }
                        });
                        tabsAnimation.start();
                        tabsAnimationInProgress = true;
                        startedTracking = false;
                    } else {
                        parentLayout.getDrawerLayoutContainer().setAllowOpenDrawerBySwipe(viewPages[0].selectedType == filterTabsView.getFirstTabId() || searchIsShowed || SharedConfig.getChatSwipeAction(currentAccount) != SwipeGestureSettingsView.SWIPE_GESTURE_FOLDERS);
                        maybeStartTracking = false;
                        actionBar.setEnabled(true);
                        filterTabsView.setEnabled(true);
                    }
                    if (velocityTracker != null) {
                        velocityTracker.recycle();
                        velocityTracker = null;
                    }
                }
                return startedTracking;
            }
            return false;
        }

        @Override
        public boolean hasOverlappingRendering() {
            return false;
        }

        @Override
        protected void drawList(Canvas blurCanvas, boolean top) {
            if (searchIsShowed) {
                if (searchViewPager != null && searchViewPager.getVisibility() == View.VISIBLE) {
                    searchViewPager.drawForBlur(blurCanvas);
                }
            } else {
                for (int i = 0; i < viewPages.length; i++) {
                    if (viewPages[i] != null && viewPages[i].getVisibility() == View.VISIBLE) {
                        for (int j = 0; j < viewPages[i].listView.getChildCount(); j++) {
                            View child = viewPages[i].listView.getChildAt(j);
                            if (child.getY() < viewPages[i].listView.blurTopPadding + AndroidUtilities.dp(100)) {
                                int restore = blurCanvas.save();
                                blurCanvas.translate(viewPages[i].getX(), viewPages[i].getY() + viewPages[i].listView.getY() + child.getY());
                                if (child instanceof DialogCell) {
                                    DialogCell cell = (DialogCell) child;
                                    cell.drawingForBlur = true;
                                    cell.draw(blurCanvas);
                                    cell.drawingForBlur = false;
                                } else {
                                    child.draw(blurCanvas);
                                }
                                blurCanvas.restoreToCount(restore);
                            }
                        }
                    }
                }
            }
        }
    }

    public static float viewOffset = 0.0f;

    public class DialogsRecyclerView extends BlurredRecyclerView {

        private boolean firstLayout = true;
        private boolean ignoreLayout;
        private final ViewPage parentPage;
        private int appliedPaddingTop;
        private int lastTop;
        private int lastListPadding;

        Paint paint = new Paint();
        RectF rectF = new RectF();

        public DialogsRecyclerView(Context context, ViewPage page) {
            super(context);
            parentPage = page;
            additionalClipBottom = AndroidUtilities.dp(200);
        }

        @Override
        protected boolean updateEmptyViewAnimated() {
            return true;
        }

        public void setViewsOffset(float viewOffset) {
            DialogsActivity.viewOffset = viewOffset;
            int n = getChildCount();
            for (int i = 0; i < n; i++) {
                getChildAt(i).setTranslationY(viewOffset);
            }

            if (selectorPosition != NO_POSITION) {
                View v = getLayoutManager().findViewByPosition(selectorPosition);
                if (v != null) {
                    selectorRect.set(v.getLeft(), (int) (v.getTop() + viewOffset), v.getRight(), (int) (v.getBottom() + viewOffset));
                    selectorDrawable.setBounds(selectorRect);
                }
            }
            invalidate();
        }

        public float getViewOffset() {
            return viewOffset;
        }

        @Override
        public void addView(View child, int index, ViewGroup.LayoutParams params) {
            super.addView(child, index, params);
            child.setTranslationY(viewOffset);
            child.setTranslationX(0);
            child.setAlpha(1f);
        }

        @Override
        public void removeView(View view) {
            super.removeView(view);
            view.setTranslationY(0);
            view.setTranslationX(0);
            view.setAlpha(1f);
        }

        @Override
        public void onDraw(Canvas canvas) {
            if (parentPage.pullForegroundDrawable != null && viewOffset != 0) {
                int pTop = getPaddingTop();
                if (pTop != 0) {
                    canvas.save();
                    canvas.translate(0, pTop);
                }
                parentPage.pullForegroundDrawable.drawOverScroll(canvas);
                if (pTop != 0) {
                    canvas.restore();
                }
            }
            super.onDraw(canvas);
        }

        @Override
        protected void dispatchDraw(Canvas canvas) {
            super.dispatchDraw(canvas);
            if (drawMovingViewsOverlayed()) {
                paint.setColor(Theme.getColor(Theme.key_windowBackgroundWhite));
                for (int i = 0; i < getChildCount(); i++) {
                    View view = getChildAt(i);

                    if ((view instanceof DialogCell && ((DialogCell) view).isMoving()) || (view instanceof DialogsAdapter.LastEmptyView && ((DialogsAdapter.LastEmptyView) view).moving)) {
                        if (view.getAlpha() != 1f) {
                            rectF.set(view.getX(), view.getY(), view.getX() + view.getMeasuredWidth(), view.getY() + view.getMeasuredHeight());
                            canvas.saveLayerAlpha(rectF, (int) (255 * view.getAlpha()), Canvas.ALL_SAVE_FLAG);
                        } else {
                            canvas.save();
                        }
                        canvas.translate(view.getX(), view.getY());
                        canvas.drawRect(0, 0, view.getMeasuredWidth(), view.getMeasuredHeight(), paint);
                        view.draw(canvas);
                        canvas.restore();
                    }
                }
                invalidate();
            }
            if (slidingView != null && pacmanAnimation != null) {
                pacmanAnimation.draw(canvas, slidingView.getTop() + slidingView.getMeasuredHeight() / 2);
            }
        }

        private boolean drawMovingViewsOverlayed() {
            return getItemAnimator() != null && getItemAnimator().isRunning() && (dialogRemoveFinished != 0 || dialogInsertFinished != 0 || dialogChangeFinished != 0);
        }

        @Override
        public boolean drawChild(Canvas canvas, View child, long drawingTime) {
            if (drawMovingViewsOverlayed() && child instanceof DialogCell && ((DialogCell) child).isMoving()) {
                return true;
            }
            return super.drawChild(canvas, child, drawingTime);
        }

        @Override
        protected void onDetachedFromWindow() {
            super.onDetachedFromWindow();
        }

        @Override
        public void setAdapter(RecyclerView.Adapter adapter) {
            super.setAdapter(adapter);
            firstLayout = true;
        }

        private void checkIfAdapterValid() {
            RecyclerView.Adapter adapter = getAdapter();
            if (parentPage.lastItemsCount != adapter.getItemCount() && !dialogsListFrozen) {
                ignoreLayout = true;
                adapter.notifyDataSetChanged();
                ignoreLayout = false;
            }
        }

        @Override
        protected void onMeasure(int widthSpec, int heightSpec) {
            int t = 0;
            if (!onlySelect) {
                if (filterTabsView != null && filterTabsView.getVisibility() == VISIBLE) {
                    t = AndroidUtilities.dp(44);
                } else {
                    t = actionBar.getMeasuredHeight();
                }
            }

            int pos = parentPage.layoutManager.findFirstVisibleItemPosition();
            if (pos != RecyclerView.NO_POSITION && !dialogsListFrozen && parentPage.itemTouchhelper.isIdle()) {
                RecyclerView.ViewHolder holder = parentPage.listView.findViewHolderForAdapterPosition(pos);
                if (holder != null) {
                    int top = holder.itemView.getTop();

                    ignoreLayout = true;
                    parentPage.layoutManager.scrollToPositionWithOffset(pos, (int) (top - lastListPadding + scrollAdditionalOffset));
                    ignoreLayout = false;
                }
            }
            if (!onlySelect) {
                ignoreLayout = true;
                if (filterTabsView != null && filterTabsView.getVisibility() == VISIBLE) {
                    t = ActionBar.getCurrentActionBarHeight() + (actionBar.getOccupyStatusBar() ? AndroidUtilities.statusBarHeight : 0);
                } else {
                    t = inPreviewMode && Build.VERSION.SDK_INT >= 21 ? AndroidUtilities.statusBarHeight : 0;
                }
                setTopGlowOffset(t);
                setPadding(0, t, 0, 0);
                parentPage.progressView.setPaddingTop(t);
                ignoreLayout = false;
            }

            if (firstLayout && getMessagesController().dialogsLoaded) {
                if (parentPage.dialogsType == 0 && hasHiddenArchive()) {
                    ignoreLayout = true;
                    LinearLayoutManager layoutManager = (LinearLayoutManager) getLayoutManager();
                    layoutManager.scrollToPositionWithOffset(1, (int) actionBar.getTranslationY());
                    ignoreLayout = false;
                }
                firstLayout = false;
            }
            checkIfAdapterValid();
            super.onMeasure(widthSpec, heightSpec);
            if (!onlySelect) {
                if (appliedPaddingTop != t && viewPages != null && viewPages.length > 1) {
                    viewPages[1].setTranslationX(viewPages[0].getMeasuredWidth());
                }
            }
        }

        @Override
        protected void onLayout(boolean changed, int l, int t, int r, int b) {
            super.onLayout(changed, l, t, r, b);
            lastListPadding = getPaddingTop();
            lastTop = t;
            scrollAdditionalOffset = 0;

            if ((dialogRemoveFinished != 0 || dialogInsertFinished != 0 || dialogChangeFinished != 0) && !parentPage.dialogsItemAnimator.isRunning()) {
                onDialogAnimationFinished();
            }
        }

        @Override
        public void requestLayout() {
            if (ignoreLayout) {
                return;
            }
            super.requestLayout();
        }

        private void toggleArchiveHidden(boolean action, DialogCell dialogCell) {
            SharedConfig.toggleArchiveHidden();
            if (SharedConfig.archiveHidden) {
                if (dialogCell != null) {
                    disableActionBarScrolling = true;
                    waitingForScrollFinished = true;
                    smoothScrollBy(0, (dialogCell.getMeasuredHeight() + (dialogCell.getTop() - getPaddingTop())), CubicBezierInterpolator.EASE_OUT);
                    if (action) {
                        updatePullAfterScroll = true;
                    } else {
                        updatePullState();
                    }
                }
                getUndoView().showWithAction(0, UndoView.ACTION_ARCHIVE_HIDDEN, null, null);
            } else {
                getUndoView().showWithAction(0, UndoView.ACTION_ARCHIVE_PINNED, null, null);
                updatePullState();
                if (action && dialogCell != null) {
                    dialogCell.resetPinnedArchiveState();
                    dialogCell.invalidate();
                }
            }
        }

        private void updatePullState() {
            parentPage.archivePullViewState = SharedConfig.archiveHidden ? ARCHIVE_ITEM_STATE_HIDDEN : ARCHIVE_ITEM_STATE_PINNED;
            if (parentPage.pullForegroundDrawable != null) {
                parentPage.pullForegroundDrawable.setWillDraw(parentPage.archivePullViewState != ARCHIVE_ITEM_STATE_PINNED);
            }
        }

        @Override
        public boolean onTouchEvent(MotionEvent e) {
            if (fastScrollAnimationRunning || waitingForScrollFinished || dialogRemoveFinished != 0 || dialogInsertFinished != 0 || dialogChangeFinished != 0) {
                return false;
            }
            int action = e.getAction();
            if (action == MotionEvent.ACTION_DOWN) {
                setOverScrollMode(View.OVER_SCROLL_ALWAYS);
            }
            if (action == MotionEvent.ACTION_UP || action == MotionEvent.ACTION_CANCEL) {
                if (!parentPage.itemTouchhelper.isIdle() && parentPage.swipeController.swipingFolder) {
                    parentPage.swipeController.swipeFolderBack = true;
                    if (parentPage.itemTouchhelper.checkHorizontalSwipe(null, ItemTouchHelper.LEFT) != 0) {
                        if (parentPage.swipeController.currentItemViewHolder != null) {
                            ViewHolder viewHolder = parentPage.swipeController.currentItemViewHolder;
                            if (viewHolder.itemView instanceof DialogCell) {
                                DialogCell dialogCell = (DialogCell) viewHolder.itemView;
                                long dialogId = dialogCell.getDialogId();
                                if (DialogObject.isFolderDialogId(dialogId)) {
                                    toggleArchiveHidden(false, dialogCell);
                                } else {
                                    ArrayList<TLRPC.Dialog> dialogs = getDialogsArray(currentAccount, parentPage.dialogsType, folderId, false);
                                    TLRPC.Dialog dialog = dialogs.get(dialogCell.getDialogIndex());
                                    if (SharedConfig.getChatSwipeAction(currentAccount) == SwipeGestureSettingsView.SWIPE_GESTURE_READ) {
                                        ArrayList<Long> selectedDialogs = new ArrayList<>();
                                        selectedDialogs.add(dialogId);
                                        canReadCount = dialog.unread_count > 0 || dialog.unread_mark ? 1 : 0;
                                        performSelectedDialogsAction(selectedDialogs, read, true);
                                    } else if (SharedConfig.getChatSwipeAction(currentAccount) == SwipeGestureSettingsView.SWIPE_GESTURE_MUTE) {
                                        if (!getMessagesController().isDialogMuted(dialogId)) {
                                            NotificationsController.getInstance(UserConfig.selectedAccount).setDialogNotificationsSettings(dialogId, NotificationsController.SETTING_MUTE_FOREVER);
                                            if (BulletinFactory.canShowBulletin(DialogsActivity.this)) {
                                                BulletinFactory.createMuteBulletin(DialogsActivity.this, NotificationsController.SETTING_MUTE_FOREVER).show();
                                            }
                                        } else {
                                            ArrayList<Long> selectedDialogs = new ArrayList<>();
                                            selectedDialogs.add(dialogId);
                                            canMuteCount = MessagesController.getInstance(currentAccount).isDialogMuted(dialogId) ? 0 : 1;
                                            canUnmuteCount = canMuteCount > 0 ? 0 : 1;
                                            performSelectedDialogsAction(selectedDialogs, mute, true);
                                        }
                                    } else if (SharedConfig.getChatSwipeAction(currentAccount) == SwipeGestureSettingsView.SWIPE_GESTURE_PIN) {
                                        ArrayList<Long> selectedDialogs = new ArrayList<>();
                                        selectedDialogs.add(dialogId);
                                        boolean pinned = isDialogPinned(dialog);
                                        canPinCount = pinned ? 0 : 1;
                                        performSelectedDialogsAction(selectedDialogs, pin, true);
                                    } else if (SharedConfig.getChatSwipeAction(currentAccount) == SwipeGestureSettingsView.SWIPE_GESTURE_DELETE) {
                                        ArrayList<Long> selectedDialogs = new ArrayList<>();
                                        selectedDialogs.add(dialogId);
                                        performSelectedDialogsAction(selectedDialogs, delete, true);
                                    }
                                }
                            }
                        }

                    }
                }
            }
            boolean result = super.onTouchEvent(e);
            if (parentPage.dialogsType == 0 && (action == MotionEvent.ACTION_UP || action == MotionEvent.ACTION_CANCEL) && parentPage.archivePullViewState == ARCHIVE_ITEM_STATE_HIDDEN && hasHiddenArchive()) {
                LinearLayoutManager layoutManager = (LinearLayoutManager) getLayoutManager();
                int currentPosition = layoutManager.findFirstVisibleItemPosition();
                if (currentPosition == 0) {
                    int pTop = getPaddingTop();
                    View view = layoutManager.findViewByPosition(currentPosition);
                    int height = (int) (AndroidUtilities.dp(SharedConfig.useThreeLinesLayout ? 78 : 72) * PullForegroundDrawable.SNAP_HEIGHT);
                    int diff = (view.getTop() - pTop) + view.getMeasuredHeight();
                    if (view != null) {
                        long pullingTime = System.currentTimeMillis() - startArchivePullingTime;
                        if (diff < height || pullingTime < PullForegroundDrawable.minPullingTime) {
                            disableActionBarScrolling = true;
                            smoothScrollBy(0, diff, CubicBezierInterpolator.EASE_OUT_QUINT);
                            parentPage.archivePullViewState = ARCHIVE_ITEM_STATE_HIDDEN;
                        } else {
                            if (parentPage.archivePullViewState != ARCHIVE_ITEM_STATE_SHOWED) {
                                if (getViewOffset() == 0) {
                                    disableActionBarScrolling = true;
                                    smoothScrollBy(0, (view.getTop() - pTop), CubicBezierInterpolator.EASE_OUT_QUINT);
                                }
                                if (!canShowHiddenArchive) {
                                    canShowHiddenArchive = true;
                                    performHapticFeedback(HapticFeedbackConstants.KEYBOARD_TAP, HapticFeedbackConstants.FLAG_IGNORE_GLOBAL_SETTING);
                                    if (parentPage.pullForegroundDrawable != null) {
                                        parentPage.pullForegroundDrawable.colorize(true);
                                    }
                                }
                                ((DialogCell) view).startOutAnimation();
                                parentPage.archivePullViewState = ARCHIVE_ITEM_STATE_SHOWED;
                            }
                        }

                        if (getViewOffset() != 0) {
                            ValueAnimator valueAnimator = ValueAnimator.ofFloat(getViewOffset(), 0f);
                            valueAnimator.addUpdateListener(animation -> setViewsOffset((float) animation.getAnimatedValue()));

                            valueAnimator.setDuration(Math.max(100, (long) (350f - 120f * (getViewOffset() / PullForegroundDrawable.getMaxOverscroll()))));
                            valueAnimator.setInterpolator(CubicBezierInterpolator.EASE_OUT_QUINT);
                            setScrollEnabled(false);
                            valueAnimator.addListener(new AnimatorListenerAdapter() {
                                @Override
                                public void onAnimationEnd(Animator animation) {
                                    super.onAnimationEnd(animation);
                                    setScrollEnabled(true);
                                }
                            });
                            valueAnimator.start();
                        }
                    }
                }
            }
            return result;
        }

        @Override
        public boolean onInterceptTouchEvent(MotionEvent e) {
            if (fastScrollAnimationRunning || waitingForScrollFinished || dialogRemoveFinished != 0 || dialogInsertFinished != 0 || dialogChangeFinished != 0) {
                return false;
            }
            if (e.getAction() == MotionEvent.ACTION_DOWN) {
                allowSwipeDuringCurrentTouch = !actionBar.isActionModeShowed();
                checkIfAdapterValid();
            }
            return super.onInterceptTouchEvent(e);
        }

        @Override
        protected boolean allowSelectChildAtPosition(View child) {
            if (child instanceof HeaderCell && !child.isClickable()) {
                return false;
            }
            return true;
        }
    }

    private class SwipeController extends ItemTouchHelper.Callback {

        private RectF buttonInstance;
        private RecyclerView.ViewHolder currentItemViewHolder;
        private boolean swipingFolder;
        private boolean swipeFolderBack;
        private ViewPage parentPage;

        public SwipeController(ViewPage page) {
            parentPage = page;
        }

        @Override
        public int getMovementFlags(RecyclerView recyclerView, RecyclerView.ViewHolder viewHolder) {
            if (waitingForDialogsAnimationEnd(parentPage) || parentLayout != null && parentLayout.isInPreviewMode()) {
                return 0;
            }
            if (swipingFolder && swipeFolderBack) {
                if (viewHolder.itemView instanceof DialogCell) {
                    ((DialogCell) viewHolder.itemView).swipeCanceled = true;
                }
                swipingFolder = false;
                return 0;
            }
            if (!onlySelect && parentPage.isDefaultDialogType() && slidingView == null && viewHolder.itemView instanceof DialogCell) {
                DialogCell dialogCell = (DialogCell) viewHolder.itemView;
                long dialogId = dialogCell.getDialogId();
                if (actionBar.isActionModeShowed(null)) {
                    TLRPC.Dialog dialog = getMessagesController().dialogs_dict.get(dialogId);
                    if (!allowMoving || dialog == null || !isDialogPinned(dialog) || DialogObject.isFolderDialogId(dialogId)) {
                        return 0;
                    }
                    movingView = (DialogCell) viewHolder.itemView;
                    movingView.setBackgroundColor(Theme.getColor(Theme.key_windowBackgroundWhite));
                    swipeFolderBack = false;
                    return makeMovementFlags(ItemTouchHelper.UP | ItemTouchHelper.DOWN, 0);
                } else {
                    if ((filterTabsView != null && filterTabsView.getVisibility() == View.VISIBLE && SharedConfig.getChatSwipeAction(currentAccount) == SwipeGestureSettingsView.SWIPE_GESTURE_FOLDERS) || !allowSwipeDuringCurrentTouch || ((dialogId == getUserConfig().clientUserId || dialogId == 777000) && SharedConfig.getChatSwipeAction(currentAccount) == SwipeGestureSettingsView.SWIPE_GESTURE_ARCHIVE) || getMessagesController().isPromoDialog(dialogId, false) && getMessagesController().promoDialogType != MessagesController.PROMO_TYPE_PSA) {
                        return 0;
                    }
                    boolean canSwipeBack = folderId == 0 && (SharedConfig.getChatSwipeAction(currentAccount) == SwipeGestureSettingsView.SWIPE_GESTURE_MUTE || SharedConfig.getChatSwipeAction(currentAccount) == SwipeGestureSettingsView.SWIPE_GESTURE_READ || SharedConfig.getChatSwipeAction(currentAccount) == SwipeGestureSettingsView.SWIPE_GESTURE_PIN || SharedConfig.getChatSwipeAction(currentAccount) == SwipeGestureSettingsView.SWIPE_GESTURE_DELETE);
                    if (SharedConfig.getChatSwipeAction(currentAccount) == SwipeGestureSettingsView.SWIPE_GESTURE_READ) {
                        MessagesController.DialogFilter filter = null;
                        if (viewPages[0].dialogsType == 7 || viewPages[0].dialogsType == 8) {
                            filter = getMessagesController().selectedDialogFilter[viewPages[0].dialogsType == 8 ? 1 : 0];
                        }
                        if (filter != null && (filter.flags & MessagesController.DIALOG_FILTER_FLAG_EXCLUDE_READ) != 0) {
                            TLRPC.Dialog dialog = getMessagesController().dialogs_dict.get(dialogId);
                            if (dialog != null && !filter.alwaysShow(currentAccount, dialog) && (dialog.unread_count > 0 || dialog.unread_mark)) {
                                canSwipeBack = false;
                            }
                        }
                    }
                    swipeFolderBack = false;
                    swipingFolder = (canSwipeBack && !DialogObject.isFolderDialogId(dialogCell.getDialogId())) || (SharedConfig.archiveHidden && DialogObject.isFolderDialogId(dialogCell.getDialogId()));
                    dialogCell.setSliding(true);
                    return makeMovementFlags(0, ItemTouchHelper.LEFT);
                }
            }
            return 0;
        }

        @Override
        public boolean onMove(RecyclerView recyclerView, RecyclerView.ViewHolder source, RecyclerView.ViewHolder target) {
            if (!(target.itemView instanceof DialogCell)) {
                return false;
            }
            DialogCell dialogCell = (DialogCell) target.itemView;
            long dialogId = dialogCell.getDialogId();
            TLRPC.Dialog dialog = getMessagesController().dialogs_dict.get(dialogId);
            if (dialog == null || !isDialogPinned(dialog) || DialogObject.isFolderDialogId(dialogId)) {
                return false;
            }
            int fromIndex = source.getAdapterPosition();
            int toIndex = target.getAdapterPosition();
            parentPage.dialogsAdapter.notifyItemMoved(fromIndex, toIndex);
            updateDialogIndices();
            if (viewPages[0].dialogsType == 7 || viewPages[0].dialogsType == 8) {
                MessagesController.DialogFilter filter = getMessagesController().selectedDialogFilter[viewPages[0].dialogsType == 8 ? 1 : 0];
                if (!movingDialogFilters.contains(filter)) {
                    movingDialogFilters.add(filter);
                }
            } else {
                movingWas = true;
            }
            return true;
        }

        @Override
        public int convertToAbsoluteDirection(int flags, int layoutDirection) {
            if (swipeFolderBack) {
                return 0;
            }
            return super.convertToAbsoluteDirection(flags, layoutDirection);
        }

        @Override
        public void onSwiped(RecyclerView.ViewHolder viewHolder, int direction) {
            if (viewHolder != null) {
                DialogCell dialogCell = (DialogCell) viewHolder.itemView;
                long dialogId = dialogCell.getDialogId();
                if (DialogObject.isFolderDialogId(dialogId)) {
                    parentPage.listView.toggleArchiveHidden(false, dialogCell);
                    return;
                }
                TLRPC.Dialog dialog = getMessagesController().dialogs_dict.get(dialogId);
                if (dialog == null) {
                    return;
                }

                if (!getMessagesController().isPromoDialog(dialogId, false) && folderId == 0 && SharedConfig.getChatSwipeAction(currentAccount) == SwipeGestureSettingsView.SWIPE_GESTURE_READ) {
                    ArrayList<Long> selectedDialogs = new ArrayList<>();
                    selectedDialogs.add(dialogId);
                    canReadCount = dialog.unread_count > 0 || dialog.unread_mark ? 1 : 0;
                    performSelectedDialogsAction(selectedDialogs, read, true);
                    return;
                }

                slidingView = dialogCell;
                int position = viewHolder.getAdapterPosition();
                int count = parentPage.dialogsAdapter.getItemCount();
                Runnable finishRunnable = () -> {
                    if (frozenDialogsList == null) {
                        return;
                    }
                    frozenDialogsList.remove(dialog);
                    int pinnedNum = dialog.pinnedNum;
                    slidingView = null;
                    parentPage.listView.invalidate();
                    int lastItemPosition = parentPage.layoutManager.findLastVisibleItemPosition();
                    if (lastItemPosition == count - 1) {
                        parentPage.layoutManager.findViewByPosition(lastItemPosition).requestLayout();
                    }
                    if (getMessagesController().isPromoDialog(dialog.id, false)) {
                        getMessagesController().hidePromoDialog();
                        parentPage.dialogsItemAnimator.prepareForRemove();
                        parentPage.lastItemsCount--;
                        parentPage.dialogsAdapter.notifyItemRemoved(position);
                        dialogRemoveFinished = 2;
                    } else {
                        int added = getMessagesController().addDialogToFolder(dialog.id, folderId == 0 ? 1 : 0, -1, 0);
                        if (added != 2 || position != 0) {
                            parentPage.dialogsItemAnimator.prepareForRemove();
                            parentPage.lastItemsCount--;
                            parentPage.dialogsAdapter.notifyItemRemoved(position);
                            dialogRemoveFinished = 2;
                        }
                        if (folderId == 0) {
                            if (added == 2) {
                                parentPage.dialogsItemAnimator.prepareForRemove();
                                if (position == 0) {
                                    dialogChangeFinished = 2;
                                    setDialogsListFrozen(true);
                                    parentPage.dialogsAdapter.notifyItemChanged(0);
                                } else {
                                    parentPage.lastItemsCount++;
                                    parentPage.dialogsAdapter.notifyItemInserted(0);
                                    if (!SharedConfig.archiveHidden && parentPage.layoutManager.findFirstVisibleItemPosition() == 0) {
                                        disableActionBarScrolling = true;
                                        parentPage.listView.smoothScrollBy(0, -AndroidUtilities.dp(SharedConfig.useThreeLinesLayout ? 78 : 72));
                                    }
                                }
                                ArrayList<TLRPC.Dialog> dialogs = getDialogsArray(currentAccount, parentPage.dialogsType, folderId, false);
                                frozenDialogsList.add(0, dialogs.get(0));
                            } else if (added == 1) {
                                RecyclerView.ViewHolder holder = parentPage.listView.findViewHolderForAdapterPosition(0);
                                if (holder != null && holder.itemView instanceof DialogCell) {
                                    DialogCell cell = (DialogCell) holder.itemView;
                                    cell.checkCurrentDialogIndex(true);
                                    cell.animateArchiveAvatar();
                                }
                            }
                            SharedPreferences preferences = MessagesController.getGlobalMainSettings();
                            boolean hintShowed = preferences.getBoolean("archivehint_l", false) || SharedConfig.archiveHidden;
                            if (!hintShowed) {
                                preferences.edit().putBoolean("archivehint_l", true).commit();
                            }
                            getUndoView().showWithAction(dialog.id, hintShowed ? UndoView.ACTION_ARCHIVE : UndoView.ACTION_ARCHIVE_HINT, null, () -> {
                                dialogsListFrozen = true;
                                getMessagesController().addDialogToFolder(dialog.id, 0, pinnedNum, 0);
                                dialogsListFrozen = false;
                                ArrayList<TLRPC.Dialog> dialogs = getMessagesController().getDialogs(0);
                                int index = dialogs.indexOf(dialog);
                                if (index >= 0) {
                                    ArrayList<TLRPC.Dialog> archivedDialogs = getMessagesController().getDialogs(1);
                                    if (!archivedDialogs.isEmpty() || index != 1) {
                                        dialogInsertFinished = 2;
                                        setDialogsListFrozen(true);
                                        parentPage.dialogsItemAnimator.prepareForRemove();
                                        parentPage.lastItemsCount++;
                                        parentPage.dialogsAdapter.notifyItemInserted(index);
                                    }
                                    if (archivedDialogs.isEmpty()) {
                                        dialogs.remove(0);
                                        if (index == 1) {
                                            dialogChangeFinished = 2;
                                            setDialogsListFrozen(true);
                                            parentPage.dialogsAdapter.notifyItemChanged(0);
                                        } else {
                                            frozenDialogsList.remove(0);
                                            parentPage.dialogsItemAnimator.prepareForRemove();
                                            parentPage.lastItemsCount--;
                                            parentPage.dialogsAdapter.notifyItemRemoved(0);
                                        }
                                    }
                                } else {
                                    parentPage.dialogsAdapter.notifyDataSetChanged();
                                }
                            });
                        }
                        if (folderId != 0 && frozenDialogsList.isEmpty()) {
                            parentPage.listView.setEmptyView(null);
                            parentPage.progressView.setVisibility(View.INVISIBLE);
                        }
                    }
                };
                setDialogsListFrozen(true);
                if (Utilities.random.nextInt(1000) == 1) {
                    if (pacmanAnimation == null) {
                        pacmanAnimation = new PacmanAnimation(parentPage.listView);
                    }
                    pacmanAnimation.setFinishRunnable(finishRunnable);
                    pacmanAnimation.start();
                } else {
                    finishRunnable.run();
                }
            } else {
                slidingView = null;
            }
        }

        @Override
        public void onSelectedChanged(RecyclerView.ViewHolder viewHolder, int actionState) {
            if (viewHolder != null) {
                parentPage.listView.hideSelector(false);
            }
            currentItemViewHolder = viewHolder;
            if (viewHolder != null && viewHolder.itemView instanceof DialogCell) {
                ((DialogCell) viewHolder.itemView).swipeCanceled = false;
            }
            super.onSelectedChanged(viewHolder, actionState);
        }

        @Override
        public long getAnimationDuration(RecyclerView recyclerView, int animationType, float animateDx, float animateDy) {
            if (animationType == ItemTouchHelper.ANIMATION_TYPE_SWIPE_CANCEL) {
                return 200;
            } else if (animationType == ItemTouchHelper.ANIMATION_TYPE_DRAG) {
                if (movingView != null) {
                    View view = movingView;
                    AndroidUtilities.runOnUIThread(() -> view.setBackgroundDrawable(null), parentPage.dialogsItemAnimator.getMoveDuration());
                    movingView = null;
                }
            }
            return super.getAnimationDuration(recyclerView, animationType, animateDx, animateDy);
        }

        @Override
        public float getSwipeThreshold(RecyclerView.ViewHolder viewHolder) {
            return 0.45f;
        }

        @Override
        public float getSwipeEscapeVelocity(float defaultValue) {
            return 3500;
        }

        @Override
        public float getSwipeVelocityThreshold(float defaultValue) {
            return Float.MAX_VALUE;
        }
    }

    public interface DialogsActivityDelegate {
        void didSelectDialogs(DialogsActivity fragment, ArrayList<Long> dids, CharSequence message, boolean param);
    }

    public DialogsActivity(Bundle args) {
        super(args);
    }

    @Override
    public boolean onFragmentCreate() {
        super.onFragmentCreate();

        if (getArguments() != null) {
            onlySelect = arguments.getBoolean("onlySelect", false);
            cantSendToChannels = arguments.getBoolean("cantSendToChannels", false);
            initialDialogsType = arguments.getInt("dialogsType", 0);
            selectAlertString = arguments.getString("selectAlertString");
            selectAlertStringGroup = arguments.getString("selectAlertStringGroup");
            addToGroupAlertString = arguments.getString("addToGroupAlertString");
            allowSwitchAccount = arguments.getBoolean("allowSwitchAccount");
            checkCanWrite = arguments.getBoolean("checkCanWrite", true);
            afterSignup = arguments.getBoolean("afterSignup", false);
            folderId = arguments.getInt("folderId", 0);
            resetDelegate = arguments.getBoolean("resetDelegate", true);
            messagesCount = arguments.getInt("messagesCount", 0);
            hasPoll = arguments.getInt("hasPoll", 0);
            hasInvoice = arguments.getBoolean("hasInvoice", false);
            showSetPasswordConfirm = arguments.getBoolean("showSetPasswordConfirm", showSetPasswordConfirm);
            otherwiseReloginDays = arguments.getInt("otherwiseRelogin");
            allowGroups = arguments.getBoolean("allowGroups", true);
            allowChannels = arguments.getBoolean("allowChannels", true);
            allowUsers = arguments.getBoolean("allowUsers", true);
            allowBots = arguments.getBoolean("allowBots", true);
            closeFragment = arguments.getBoolean("closeFragment", true);
        }

        if (initialDialogsType == 0) {
            askAboutContacts = MessagesController.getGlobalNotificationsSettings().getBoolean("askAboutContacts", true);
            SharedConfig.loadProxyList();
        }

        if (searchString == null) {
            currentConnectionState = getConnectionsManager().getConnectionState();

            getNotificationCenter().addObserver(this, NotificationCenter.dialogsNeedReload);
            NotificationCenter.getGlobalInstance().addObserver(this, NotificationCenter.emojiLoaded);
            if (!onlySelect) {
                NotificationCenter.getGlobalInstance().addObserver(this, NotificationCenter.closeSearchByActiveAction);
                NotificationCenter.getGlobalInstance().addObserver(this, NotificationCenter.proxySettingsChanged);
                getNotificationCenter().addObserver(this, NotificationCenter.filterSettingsUpdated);
                getNotificationCenter().addObserver(this, NotificationCenter.dialogFiltersUpdated);
                getNotificationCenter().addObserver(this, NotificationCenter.dialogsUnreadCounterChanged);
            }
            getNotificationCenter().addObserver(this, NotificationCenter.updateInterfaces);
            getNotificationCenter().addObserver(this, NotificationCenter.encryptedChatUpdated);
            getNotificationCenter().addObserver(this, NotificationCenter.contactsDidLoad);
            getNotificationCenter().addObserver(this, NotificationCenter.appDidLogout);
            getNotificationCenter().addObserver(this, NotificationCenter.openedChatChanged);
            getNotificationCenter().addObserver(this, NotificationCenter.notificationsSettingsUpdated);
            getNotificationCenter().addObserver(this, NotificationCenter.messageReceivedByAck);
            getNotificationCenter().addObserver(this, NotificationCenter.messageReceivedByServer);
            getNotificationCenter().addObserver(this, NotificationCenter.messageSendError);
            getNotificationCenter().addObserver(this, NotificationCenter.needReloadRecentDialogsSearch);
            getNotificationCenter().addObserver(this, NotificationCenter.replyMessagesDidLoad);
            getNotificationCenter().addObserver(this, NotificationCenter.reloadHints);
            getNotificationCenter().addObserver(this, NotificationCenter.didUpdateConnectionState);
            getNotificationCenter().addObserver(this, NotificationCenter.onDownloadingFilesChanged);
            getNotificationCenter().addObserver(this, NotificationCenter.needDeleteDialog);
            getNotificationCenter().addObserver(this, NotificationCenter.folderBecomeEmpty);
            getNotificationCenter().addObserver(this, NotificationCenter.newSuggestionsAvailable);
            getNotificationCenter().addObserver(this, NotificationCenter.fileLoaded);
            getNotificationCenter().addObserver(this, NotificationCenter.fileLoadFailed);
            getNotificationCenter().addObserver(this, NotificationCenter.fileLoadProgressChanged);
            getNotificationCenter().addObserver(this, NotificationCenter.dialogsUnreadReactionsCounterChanged);
            getNotificationCenter().addObserver(this, NotificationCenter.forceImportContactsStart);
            getNotificationCenter().addObserver(this, NotificationCenter.userEmojiStatusUpdated);
            getNotificationCenter().addObserver(this, NotificationCenter.currentUserPremiumStatusChanged);

            NotificationCenter.getGlobalInstance().addObserver(this, NotificationCenter.didSetPasscode);
            NotificationCenter.getGlobalInstance().addObserver(this, NotificationCenter.appUpdateAvailable);
        }
        getNotificationCenter().addObserver(this, NotificationCenter.messagesDeleted);

        getNotificationCenter().addObserver(this, NotificationCenter.onDatabaseMigration);
        getNotificationCenter().addObserver(this, NotificationCenter.onDatabaseOpened);
        getNotificationCenter().addObserver(this, NotificationCenter.didClearDatabase);

        loadDialogs(getAccountInstance());
        getMessagesController().loadPinnedDialogs(folderId, 0, null);
        if (databaseMigrationHint != null && !getMessagesStorage().isDatabaseMigrationInProgress()) {
            View localView = databaseMigrationHint;
            if (localView.getParent() != null) {
                ((ViewGroup) localView.getParent()).removeView(localView);
            }
            databaseMigrationHint = null;
        }
        return true;
    }

    public static void loadDialogs(AccountInstance accountInstance) {
        int currentAccount = accountInstance.getCurrentAccount();
        if (!dialogsLoaded[currentAccount]) {
            MessagesController messagesController = accountInstance.getMessagesController();
            messagesController.loadGlobalNotificationsSettings();
            messagesController.loadDialogs(0, 0, 100, true);
            messagesController.loadHintDialogs();
            messagesController.loadUserInfo(accountInstance.getUserConfig().getCurrentUser(), false, 0);
            accountInstance.getContactsController().checkInviteText();
            accountInstance.getMediaDataController().chekAllMedia(false);
            AndroidUtilities.runOnUIThread(() -> accountInstance.getDownloadController().loadDownloadingFiles(), 200);
            for (String emoji : messagesController.diceEmojies) {
                accountInstance.getMediaDataController().loadStickersByEmojiOrName(emoji, true, true);
            }
            dialogsLoaded[currentAccount] = true;
        }
    }

    private Drawable premiumStar;
    public void updateStatus(TLRPC.User user, boolean animated) {
        if (statusDrawable == null || actionBar == null) {
            return;
        }
        if (user != null && user.emoji_status instanceof TLRPC.TL_emojiStatusUntil && ((TLRPC.TL_emojiStatusUntil) user.emoji_status).until > (int) (System.currentTimeMillis() / 1000)) {
            statusDrawable.set(((TLRPC.TL_emojiStatusUntil) user.emoji_status).document_id, animated);
            actionBar.setRightDrawableOnClick(e -> showSelectStatusDialog());
            SelectAnimatedEmojiDialog.preload(currentAccount);
        } else if (user != null && user.emoji_status instanceof TLRPC.TL_emojiStatus) {
            statusDrawable.set(((TLRPC.TL_emojiStatus) user.emoji_status).document_id, animated);
            actionBar.setRightDrawableOnClick(e -> showSelectStatusDialog());
            SelectAnimatedEmojiDialog.preload(currentAccount);
        } else if (user != null && MessagesController.getInstance(currentAccount).isPremiumUser(user)) {
            if (premiumStar == null) {
                premiumStar = getContext().getResources().getDrawable(R.drawable.msg_premium_liststar).mutate();
                premiumStar = new AnimatedEmojiDrawable.WrapSizeDrawable(premiumStar, AndroidUtilities.dp(18), AndroidUtilities.dp(18)) {
                    @Override
                    public void draw(@NonNull Canvas canvas) {
                        canvas.save();
                        canvas.translate(AndroidUtilities.dp(-2), AndroidUtilities.dp(1));
                        super.draw(canvas);
                        canvas.restore();
                    }
                };
            }
            premiumStar.setColorFilter(new PorterDuffColorFilter(Theme.getColor(Theme.key_profile_verifiedBackground), PorterDuff.Mode.MULTIPLY));
            statusDrawable.set(premiumStar, animated);
            actionBar.setRightDrawableOnClick(e -> showSelectStatusDialog());
            SelectAnimatedEmojiDialog.preload(currentAccount);
        } else {
            statusDrawable.set((Drawable) null, animated);
            actionBar.setRightDrawableOnClick(null);
        }
        statusDrawable.setColor(Theme.getColor(Theme.key_profile_verifiedBackground));
        if (animatedStatusView != null) {
            animatedStatusView.setColor(Theme.getColor(Theme.key_profile_verifiedBackground));
        }
        if (selectAnimatedEmojiDialog != null && selectAnimatedEmojiDialog.getContentView() instanceof SelectAnimatedEmojiDialog) {
            SimpleTextView textView = actionBar.getTitleTextView();
            ((SelectAnimatedEmojiDialog) selectAnimatedEmojiDialog.getContentView()).setScrimDrawable(textView != null && textView.getRightDrawable() == statusDrawable ? statusDrawable : null, textView);
        }
    }

    @Override
    public void onFragmentDestroy() {
        super.onFragmentDestroy();
        if (searchString == null) {
            getNotificationCenter().removeObserver(this, NotificationCenter.dialogsNeedReload);
            NotificationCenter.getGlobalInstance().removeObserver(this, NotificationCenter.emojiLoaded);
            if (!onlySelect) {
                NotificationCenter.getGlobalInstance().removeObserver(this, NotificationCenter.closeSearchByActiveAction);
                NotificationCenter.getGlobalInstance().removeObserver(this, NotificationCenter.proxySettingsChanged);
                getNotificationCenter().removeObserver(this, NotificationCenter.filterSettingsUpdated);
                getNotificationCenter().removeObserver(this, NotificationCenter.dialogFiltersUpdated);
                getNotificationCenter().removeObserver(this, NotificationCenter.dialogsUnreadCounterChanged);
            }
            getNotificationCenter().removeObserver(this, NotificationCenter.updateInterfaces);
            getNotificationCenter().removeObserver(this, NotificationCenter.encryptedChatUpdated);
            getNotificationCenter().removeObserver(this, NotificationCenter.contactsDidLoad);
            getNotificationCenter().removeObserver(this, NotificationCenter.appDidLogout);
            getNotificationCenter().removeObserver(this, NotificationCenter.openedChatChanged);
            getNotificationCenter().removeObserver(this, NotificationCenter.notificationsSettingsUpdated);
            getNotificationCenter().removeObserver(this, NotificationCenter.messageReceivedByAck);
            getNotificationCenter().removeObserver(this, NotificationCenter.messageReceivedByServer);
            getNotificationCenter().removeObserver(this, NotificationCenter.messageSendError);
            getNotificationCenter().removeObserver(this, NotificationCenter.needReloadRecentDialogsSearch);
            getNotificationCenter().removeObserver(this, NotificationCenter.replyMessagesDidLoad);
            getNotificationCenter().removeObserver(this, NotificationCenter.reloadHints);
            getNotificationCenter().removeObserver(this, NotificationCenter.didUpdateConnectionState);
            getNotificationCenter().removeObserver(this, NotificationCenter.onDownloadingFilesChanged);
            getNotificationCenter().removeObserver(this, NotificationCenter.needDeleteDialog);
            getNotificationCenter().removeObserver(this, NotificationCenter.folderBecomeEmpty);
            getNotificationCenter().removeObserver(this, NotificationCenter.newSuggestionsAvailable);
            getNotificationCenter().removeObserver(this, NotificationCenter.fileLoaded);
            getNotificationCenter().removeObserver(this, NotificationCenter.fileLoadFailed);
            getNotificationCenter().removeObserver(this, NotificationCenter.fileLoadProgressChanged);
            getNotificationCenter().removeObserver(this, NotificationCenter.dialogsUnreadReactionsCounterChanged);
            getNotificationCenter().removeObserver(this, NotificationCenter.forceImportContactsStart);
            getNotificationCenter().removeObserver(this, NotificationCenter.userEmojiStatusUpdated);
            getNotificationCenter().removeObserver(this, NotificationCenter.currentUserPremiumStatusChanged);

            NotificationCenter.getGlobalInstance().removeObserver(this, NotificationCenter.didSetPasscode);
            NotificationCenter.getGlobalInstance().removeObserver(this, NotificationCenter.appUpdateAvailable);
        }
        getNotificationCenter().removeObserver(this, NotificationCenter.messagesDeleted);

        getNotificationCenter().removeObserver(this, NotificationCenter.onDatabaseMigration);
        getNotificationCenter().removeObserver(this, NotificationCenter.onDatabaseOpened);
        getNotificationCenter().removeObserver(this, NotificationCenter.didClearDatabase);
        if (commentView != null) {
            commentView.onDestroy();
        }
        if (undoView[0] != null) {
            undoView[0].hide(true, 0);
        }
        getNotificationCenter().onAnimationFinish(animationIndex);
        delegate = null;
        SuggestClearDatabaseBottomSheet.dismissDialog();
    }

    @Override
    protected ActionBar createActionBar(Context context) {
        ActionBar actionBar = new ActionBar(context) {

            @Override
            public void setTranslationY(float translationY) {
                if (translationY != getTranslationY() && fragmentView != null) {
                    fragmentView.invalidate();
                }
                super.setTranslationY(translationY);
            }

            @Override
            protected boolean shouldClipChild(View child) {
                return super.shouldClipChild(child) || child == doneItem;
            }

            @Override
            protected boolean drawChild(Canvas canvas, View child, long drawingTime) {
                if (inPreviewMode && avatarContainer != null && child != avatarContainer) {
                    return false;
                }
                return super.drawChild(canvas, child, drawingTime);
            }

            @Override
            public void setTitleOverlayText(String title, int titleId, Runnable action) {
                super.setTitleOverlayText(title, titleId, action);
                if (selectAnimatedEmojiDialog != null && selectAnimatedEmojiDialog.getContentView() instanceof SelectAnimatedEmojiDialog) {
                    SimpleTextView textView = getTitleTextView();
                    ((SelectAnimatedEmojiDialog) selectAnimatedEmojiDialog.getContentView()).setScrimDrawable(textView != null && textView.getRightDrawable() == statusDrawable ? statusDrawable : null, textView);
                }
            }
        };
        actionBar.setItemsBackgroundColor(Theme.getColor(Theme.key_actionBarDefaultSelector), false);
        actionBar.setItemsBackgroundColor(Theme.getColor(Theme.key_actionBarActionModeDefaultSelector), true);
        actionBar.setItemsColor(Theme.getColor(Theme.key_actionBarDefaultIcon), false);
        actionBar.setItemsColor(Theme.getColor(Theme.key_actionBarActionModeDefaultIcon), true);
        if (inPreviewMode || AndroidUtilities.isTablet() && folderId != 0) {
            actionBar.setOccupyStatusBar(false);
        }
        return actionBar;
    }

    @Override
    public View createView(final Context context) {
        searching = false;
        searchWas = false;
        pacmanAnimation = null;
        selectedDialogs.clear();

        maximumVelocity = ViewConfiguration.get(context).getScaledMaximumFlingVelocity();

        AndroidUtilities.runOnUIThread(() -> Theme.createChatResources(context, false));

        ActionBarMenu menu = actionBar.createMenu();
        if (!onlySelect && searchString == null && folderId == 0) {
            doneItem = new ActionBarMenuItem(context, null, Theme.getColor(Theme.key_actionBarDefaultSelector), Theme.getColor(Theme.key_actionBarDefaultIcon), true);
            doneItem.setText(LocaleController.getString("Done", R.string.Done).toUpperCase());
            actionBar.addView(doneItem, LayoutHelper.createFrame(LayoutHelper.WRAP_CONTENT, LayoutHelper.WRAP_CONTENT, Gravity.TOP | Gravity.RIGHT, 0, 0, 10, 0));
            doneItem.setOnClickListener(v -> {
                filterTabsView.setIsEditing(false);
                showDoneItem(false);
            });
            doneItem.setAlpha(0.0f);
            doneItem.setVisibility(View.GONE);
            proxyDrawable = new ProxyDrawable(context);
            proxyItem = menu.addItem(2, proxyDrawable);
            proxyItem.setContentDescription(LocaleController.getString("ProxySettings", R.string.ProxySettings));

            passcodeDrawable = new RLottieDrawable(R.raw.passcode_lock_close, "passcode_lock_close", AndroidUtilities.dp(28), AndroidUtilities.dp(28), true, null);
            passcodeItem = menu.addItem(1, passcodeDrawable);
            passcodeItem.setContentDescription(LocaleController.getString("AccDescrPasscodeLock", R.string.AccDescrPasscodeLock));

            downloadsItem = menu.addItem(3, new ColorDrawable(Color.TRANSPARENT));
            downloadsItem.addView(new DownloadProgressIcon(currentAccount, context));
            downloadsItem.setContentDescription(LocaleController.getString("DownloadsTabs", R.string.DownloadsTabs));
            downloadsItem.setVisibility(View.GONE);

            updatePasscodeButton();
            updateProxyButton(false, false);
        }
        searchItem = menu.addItem(0, R.drawable.ic_ab_search).setIsSearchField(true, true).setActionBarMenuItemSearchListener(new ActionBarMenuItem.ActionBarMenuItemSearchListener() {
            @Override
            public void onSearchExpand() {
                searching = true;
                if (switchItem != null) {
                    switchItem.setVisibility(View.GONE);
                }
                if (proxyItem != null && proxyItemVisible) {
                    proxyItem.setVisibility(View.GONE);
                }
                if (downloadsItem != null && downloadsItemVisible) {
                    downloadsItem.setVisibility(View.GONE);
                }
                if (viewPages[0] != null) {
                    if (searchString != null) {
                        viewPages[0].listView.hide();
                        if (searchViewPager != null) {
                            searchViewPager.searchListView.show();
                        }
                    }
                    if (!onlySelect) {
                        floatingButtonContainer.setVisibility(View.GONE);
                    }
                }
                setScrollY(0);
                updatePasscodeButton();
                updateProxyButton(false, false);
                actionBar.setBackButtonContentDescription(LocaleController.getString("AccDescrGoBack", R.string.AccDescrGoBack));
                NotificationCenter.getGlobalInstance().postNotificationName(NotificationCenter.needCheckSystemBarColors);
                ((SizeNotifierFrameLayout) fragmentView).invalidateBlur();
            }

            @Override
            public boolean canCollapseSearch() {
                if (switchItem != null) {
                    switchItem.setVisibility(View.VISIBLE);
                }
                if (proxyItem != null && proxyItemVisible) {
                    proxyItem.setVisibility(View.VISIBLE);
                }
                if (downloadsItem != null && downloadsItemVisible) {
                    downloadsItem.setVisibility(View.VISIBLE);
                }
                if (searchString != null) {
                    finishFragment();
                    return false;
                }
                return true;
            }

            @Override
            public void onSearchCollapse() {
                searching = false;
                searchWas = false;
                if (viewPages[0] != null) {
                    viewPages[0].listView.setEmptyView(folderId == 0 ? viewPages[0].progressView : null);
                    if (!onlySelect) {
                        floatingButtonContainer.setVisibility(View.VISIBLE);
                        floatingHidden = true;
                        floatingButtonTranslation = AndroidUtilities.dp(100);
                        floatingButtonHideProgress = 1f;
                        updateFloatingButtonOffset();
                    }
                    showSearch(false, false, true);
                }
                updateProxyButton(false, false);
                updatePasscodeButton();
                if (menuDrawable != null) {
                    if (actionBar.getBackButton().getDrawable() != menuDrawable) {
                        actionBar.setBackButtonDrawable(menuDrawable);
                        menuDrawable.setRotation(0, true);
                    }
                    actionBar.setBackButtonContentDescription(LocaleController.getString("AccDescrOpenMenu", R.string.AccDescrOpenMenu));
                }
                NotificationCenter.getGlobalInstance().postNotificationName(NotificationCenter.needCheckSystemBarColors, true);
                ((SizeNotifierFrameLayout) fragmentView).invalidateBlur();
            }

            @Override
            public void onTextChanged(EditText editText) {
                String text = editText.getText().toString();
                if (text.length() != 0 || (searchViewPager.dialogsSearchAdapter != null && searchViewPager.dialogsSearchAdapter.hasRecentSearch()) || searchFiltersWasShowed) {
                    searchWas = true;
                    if (!searchIsShowed) {
                        showSearch(true, false, true);
                    }
                }
                searchViewPager.onTextChanged(text);
            }

            @Override
            public void onSearchFilterCleared(FiltersView.MediaFilterData filterData) {
                if (!searchIsShowed) {
                    return;
                }
                searchViewPager.removeSearchFilter(filterData);
                searchViewPager.onTextChanged(searchItem.getSearchField().getText().toString());

                updateFiltersView(true, null, null, false, true);
            }

            @Override
            public boolean canToggleSearch() {
                return !actionBar.isActionModeShowed() && databaseMigrationHint == null;
            }
        });
        if (initialDialogsType == 2 || initialDialogsType == DIALOGS_TYPE_START_ATTACH_BOT) {
            searchItem.setVisibility(View.GONE);
        }
        searchItem.setSearchFieldHint(LocaleController.getString("Search", R.string.Search));
        searchItem.setContentDescription(LocaleController.getString("Search", R.string.Search));
        if (onlySelect) {
            actionBar.setBackButtonImage(R.drawable.ic_ab_back);
            if (initialDialogsType == 3 && selectAlertString == null) {
                actionBar.setTitle(LocaleController.getString("ForwardTo", R.string.ForwardTo));
            } else if (initialDialogsType == 10) {
                actionBar.setTitle(LocaleController.getString("SelectChats", R.string.SelectChats));
            } else {
                actionBar.setTitle(LocaleController.getString("SelectChat", R.string.SelectChat));
            }
            actionBar.setBackgroundColor(Theme.getColor(Theme.key_actionBarDefault));
        } else {
            if (searchString != null || folderId != 0) {
                actionBar.setBackButtonDrawable(backDrawable = new BackDrawable(false));
            } else {
                actionBar.setBackButtonDrawable(menuDrawable = new MenuDrawable());
                menuDrawable.setRoundCap();
                actionBar.setBackButtonContentDescription(LocaleController.getString("AccDescrOpenMenu", R.string.AccDescrOpenMenu));
            }
            if (folderId != 0) {
                actionBar.setTitle(LocaleController.getString("ArchivedChats", R.string.ArchivedChats));
            } else {
<<<<<<< HEAD
                actionBar.setTitle(LocaleController.getString("AppName", R.string.AppName));
=======
                statusDrawable = new AnimatedEmojiDrawable.SwapAnimatedEmojiDrawable(null, AndroidUtilities.dp(26));
                statusDrawable.center = true;
                if (BuildVars.DEBUG_VERSION) {
                    actionBar.setTitle(LocaleController.getString("AppNameBeta", R.string.AppNameBeta), statusDrawable);
                } else {
                    actionBar.setTitle(LocaleController.getString("AppName", R.string.AppName), statusDrawable);
                }
                updateStatus(UserConfig.getInstance(currentAccount).getCurrentUser(), false);
>>>>>>> 11edd5ee
            }
            if (folderId == 0) {
                actionBar.setSupportsHolidayImage(true);
            }
        }
        if (!onlySelect) {
            actionBar.setAddToContainer(false);
            actionBar.setCastShadows(false);
            actionBar.setClipContent(true);
        }
        actionBar.setTitleActionRunnable(() -> {
            if (initialDialogsType != 10) {
                hideFloatingButton(false);
            }
            scrollToTop();
        });

        if (initialDialogsType == 0 && folderId == 0 && !onlySelect && TextUtils.isEmpty(searchString)) {
            scrimPaint = new Paint() {
                @Override
                public void setAlpha(int a) {
                    super.setAlpha(a);
                    if (fragmentView != null) {
                        fragmentView.invalidate();
                    }
                }
            };

            filterTabsView = new FilterTabsView(context) {
                @Override
                public boolean onInterceptTouchEvent(MotionEvent ev) {
                    getParent().requestDisallowInterceptTouchEvent(true);
                    maybeStartTracking = false;
                    return super.onInterceptTouchEvent(ev);
                }

                @Override
                public void setTranslationY(float translationY) {
                    if (getTranslationY() != translationY) {
                        super.setTranslationY(translationY);
                        updateContextViewPosition();
                        if (fragmentView != null) {
                            fragmentView.invalidate();
                        }
                    }
                }

                @Override
                protected void onLayout(boolean changed, int l, int t, int r, int b) {
                    super.onLayout(changed, l, t, r, b);
                    if (scrimView != null) {
                        scrimView.getLocationInWindow(scrimViewLocation);
                        fragmentView.invalidate();
                    }
                }
            };

            filterTabsView.setVisibility(View.GONE);
            canShowFilterTabsView = false;
            filterTabsView.setDelegate(new FilterTabsView.FilterTabsViewDelegate() {

                private void showDeleteAlert(MessagesController.DialogFilter dialogFilter) {
                    AlertDialog.Builder builder = new AlertDialog.Builder(getParentActivity());
                    builder.setTitle(LocaleController.getString("FilterDelete", R.string.FilterDelete));
                    builder.setMessage(LocaleController.getString("FilterDeleteAlert", R.string.FilterDeleteAlert));
                    builder.setNegativeButton(LocaleController.getString("Cancel", R.string.Cancel), null);
                    builder.setPositiveButton(LocaleController.getString("Delete", R.string.Delete), (dialog2, which2) -> {
                        TLRPC.TL_messages_updateDialogFilter req = new TLRPC.TL_messages_updateDialogFilter();
                        req.id = dialogFilter.id;
                        getConnectionsManager().sendRequest(req, (response, error) -> AndroidUtilities.runOnUIThread(() -> {

                        }));
                        getMessagesController().removeFilter(dialogFilter);
                        getMessagesStorage().deleteDialogFilter(dialogFilter);
                    });
                    AlertDialog alertDialog = builder.create();
                    showDialog(alertDialog);
                    TextView button = (TextView) alertDialog.getButton(DialogInterface.BUTTON_POSITIVE);
                    if (button != null) {
                        button.setTextColor(Theme.getColor(Theme.key_dialogTextRed2));
                    }
                }

                @Override
                public void onSamePageSelected() {
                    scrollToTop();
                }

                @Override
                public void onPageReorder(int fromId, int toId) {
                    for (int a = 0; a < viewPages.length; a++) {
                        if (viewPages[a].selectedType == fromId) {
                            viewPages[a].selectedType = toId;
                        } else if (viewPages[a].selectedType == toId) {
                            viewPages[a].selectedType = fromId;
                        }
                    }
                }

                @Override
                public void onPageSelected(FilterTabsView.Tab tab, boolean forward) {
                    if (viewPages[0].selectedType == tab.id) {
                        return;
                    }
                    if (tab.isLocked) {
                        filterTabsView.shakeLock(tab.id);
                        showDialog(new LimitReachedBottomSheet(DialogsActivity.this, context, LimitReachedBottomSheet.TYPE_FOLDERS, currentAccount));
                        return;
                    }

                    ArrayList<MessagesController.DialogFilter> dialogFilters = getMessagesController().dialogFilters;
                    if (!tab.isDefault && (tab.id < 0 || tab.id >= dialogFilters.size())) {
                        return;
                    }
                    if (parentLayout != null) {
                        parentLayout.getDrawerLayoutContainer().setAllowOpenDrawerBySwipe(tab.id == filterTabsView.getFirstTabId() || SharedConfig.getChatSwipeAction(currentAccount) != SwipeGestureSettingsView.SWIPE_GESTURE_FOLDERS);
                    }
                    viewPages[1].selectedType = tab.id;
                    viewPages[1].setVisibility(View.VISIBLE);
                    viewPages[1].setTranslationX(viewPages[0].getMeasuredWidth());
                    showScrollbars(false);
                    switchToCurrentSelectedMode(true);
                    animatingForward = forward;
                }

                @Override
                public boolean canPerformActions() {
                    return !searching;
                }

                @Override
                public void onPageScrolled(float progress) {
                    if (progress == 1 && viewPages[1].getVisibility() != View.VISIBLE && !searching) {
                        return;
                    }
                    if (animatingForward) {
                        viewPages[0].setTranslationX(-progress * viewPages[0].getMeasuredWidth());
                        viewPages[1].setTranslationX(viewPages[0].getMeasuredWidth() - progress * viewPages[0].getMeasuredWidth());
                    } else {
                        viewPages[0].setTranslationX(progress * viewPages[0].getMeasuredWidth());
                        viewPages[1].setTranslationX(progress * viewPages[0].getMeasuredWidth() - viewPages[0].getMeasuredWidth());
                    }
                    if (progress == 1) {
                        ViewPage tempPage = viewPages[0];
                        viewPages[0] = viewPages[1];
                        viewPages[1] = tempPage;
                        viewPages[1].setVisibility(View.GONE);
                        showScrollbars(true);
                        updateCounters(false);
                        checkListLoad(viewPages[0]);
                        viewPages[0].dialogsAdapter.resume();
                        viewPages[1].dialogsAdapter.pause();
                    }
                }

                @Override
                public int getTabCounter(int tabId) {
                    if (tabId == filterTabsView.getDefaultTabId()) {
                        return getMessagesStorage().getMainUnreadCount();
                    }
                    ArrayList<MessagesController.DialogFilter> dialogFilters = getMessagesController().dialogFilters;
                    if (tabId < 0 || tabId >= dialogFilters.size()) {
                        return 0;
                    }
                    return getMessagesController().dialogFilters.get(tabId).unreadCount;
                }

                @Override
                public boolean didSelectTab(FilterTabsView.TabView tabView, boolean selected) {
                    if (actionBar.isActionModeShowed()) {
                        return false;
                    }
                    if (scrimPopupWindow != null) {
                        scrimPopupWindow.dismiss();
                        scrimPopupWindow = null;
                        scrimPopupWindowItems = null;
                        return false;
                    }

                    Rect rect = new Rect();
                    MessagesController.DialogFilter dialogFilter;
                    if (tabView.getId() == filterTabsView.getDefaultTabId()) {
                        dialogFilter = null;
                    } else {
                        dialogFilter = getMessagesController().dialogFilters.get(tabView.getId());
                    }

                    ActionBarPopupWindow.ActionBarPopupWindowLayout popupLayout = new ActionBarPopupWindow.ActionBarPopupWindowLayout(getParentActivity());
                    popupLayout.setOnTouchListener(new View.OnTouchListener() {

                        private int[] pos = new int[2];

                        @Override
                        public boolean onTouch(View v, MotionEvent event) {
                            if (event.getActionMasked() == MotionEvent.ACTION_DOWN) {
                                if (scrimPopupWindow != null && scrimPopupWindow.isShowing()) {
                                    View contentView = scrimPopupWindow.getContentView();
                                    contentView.getLocationInWindow(pos);
                                    rect.set(pos[0], pos[1], pos[0] + contentView.getMeasuredWidth(), pos[1] + contentView.getMeasuredHeight());
                                    if (!rect.contains((int) event.getX(), (int) event.getY())) {
                                        scrimPopupWindow.dismiss();
                                    }
                                }
                            } else if (event.getActionMasked() == MotionEvent.ACTION_OUTSIDE) {
                                if (scrimPopupWindow != null && scrimPopupWindow.isShowing()) {
                                    scrimPopupWindow.dismiss();
                                }
                            }
                            return false;
                        }
                    });
                    popupLayout.setDispatchKeyEventListener(keyEvent -> {
                        if (keyEvent.getKeyCode() == KeyEvent.KEYCODE_BACK && keyEvent.getRepeatCount() == 0 && scrimPopupWindow != null && scrimPopupWindow.isShowing()) {
                            scrimPopupWindow.dismiss();
                        }
                    });
                    Rect backgroundPaddings = new Rect();
                    Drawable shadowDrawable = getParentActivity().getResources().getDrawable(R.drawable.popup_fixed_alert).mutate();
                    shadowDrawable.getPadding(backgroundPaddings);
                    popupLayout.setBackgroundDrawable(shadowDrawable);
                    popupLayout.setBackgroundColor(Theme.getColor(Theme.key_actionBarDefaultSubmenuBackground));

                    LinearLayout linearLayout = new LinearLayout(getParentActivity());
                    ScrollView scrollView;
                    if (Build.VERSION.SDK_INT >= 21) {
                        scrollView = new ScrollView(getParentActivity(), null, 0, R.style.scrollbarShapeStyle) {
                            @Override
                            protected void onMeasure(int widthMeasureSpec, int heightMeasureSpec) {
                                super.onMeasure(widthMeasureSpec, heightMeasureSpec);
                                setMeasuredDimension(linearLayout.getMeasuredWidth(), getMeasuredHeight());
                            }
                        };
                    } else {
                        scrollView = new ScrollView(getParentActivity());
                    }
                    scrollView.setClipToPadding(false);
                    popupLayout.addView(scrollView, LayoutHelper.createFrame(LayoutHelper.WRAP_CONTENT, LayoutHelper.WRAP_CONTENT));

                    linearLayout.setMinimumWidth(AndroidUtilities.dp(200));
                    linearLayout.setOrientation(LinearLayout.VERTICAL);
                    scrimPopupWindowItems = new ActionBarMenuSubItem[3];
                    for (int a = 0, N = (tabView.getId() == filterTabsView.getDefaultTabId() ? 2 : 3); a < N; a++) {
                        ActionBarMenuSubItem cell = new ActionBarMenuSubItem(getParentActivity(), a == 0, a == N - 1);
                        if (a == 0) {
                            if (getMessagesController().dialogFilters.size() <= 1) {
                                continue;
                            }
                            cell.setTextAndIcon(LocaleController.getString("FilterReorder", R.string.FilterReorder), R.drawable.tabs_reorder);
                        } else if (a == 1) {
                            if (N == 2) {
                                cell.setTextAndIcon(LocaleController.getString("FilterEditAll", R.string.FilterEditAll), R.drawable.msg_edit);
                            } else {
                                cell.setTextAndIcon(LocaleController.getString("FilterEdit", R.string.FilterEdit), R.drawable.msg_edit);
                            }
                        } else {
                            cell.setTextAndIcon(LocaleController.getString("FilterDeleteItem", R.string.FilterDeleteItem), R.drawable.msg_delete);
                        }
                        scrimPopupWindowItems[a] = cell;
                        linearLayout.addView(cell);
                        final int i = a;
                        cell.setOnClickListener(v1 -> {
                            if (i == 0) {
                                resetScroll();
                                filterTabsView.setIsEditing(true);
                                showDoneItem(true);
                            } else if (i == 1) {
                                if (N == 2) {
                                    presentFragment(new FiltersSetupActivity());
                                } else {
                                    presentFragment(new FilterCreateActivity(dialogFilter));
                                }
                            } else if (i == 2) {
                                showDeleteAlert(dialogFilter);
                            }
                            if (scrimPopupWindow != null) {
                                scrimPopupWindow.dismiss();
                            }
                        });
                    }
                    scrollView.addView(linearLayout, LayoutHelper.createScroll(LayoutHelper.WRAP_CONTENT, LayoutHelper.WRAP_CONTENT, Gravity.LEFT | Gravity.TOP));
                    scrimPopupWindow = new ActionBarPopupWindow(popupLayout, LayoutHelper.WRAP_CONTENT, LayoutHelper.WRAP_CONTENT) {
                        @Override
                        public void dismiss() {
                            super.dismiss();
                            if (scrimPopupWindow != this) {
                                return;
                            }
                            scrimPopupWindow = null;
                            scrimPopupWindowItems = null;
                            if (scrimAnimatorSet != null) {
                                scrimAnimatorSet.cancel();
                                scrimAnimatorSet = null;
                            }
                            scrimAnimatorSet = new AnimatorSet();
                            scrimViewAppearing = false;
                            ArrayList<Animator> animators = new ArrayList<>();
                            animators.add(ObjectAnimator.ofInt(scrimPaint, AnimationProperties.PAINT_ALPHA, 0));
                            scrimAnimatorSet.playTogether(animators);
                            scrimAnimatorSet.setDuration(220);
                            scrimAnimatorSet.addListener(new AnimatorListenerAdapter() {
                                @Override
                                public void onAnimationEnd(Animator animation) {
                                    if (scrimView != null) {
                                        scrimView.setBackground(null);
                                        scrimView = null;
                                    }
                                    if (fragmentView != null) {
                                        fragmentView.invalidate();
                                    }
                                }
                            });
                            scrimAnimatorSet.start();
                            if (Build.VERSION.SDK_INT >= Build.VERSION_CODES.KITKAT) {
                                getParentActivity().getWindow().getDecorView().setImportantForAccessibility(View.IMPORTANT_FOR_ACCESSIBILITY_AUTO);
                            }
                        }
                    };
                    scrimViewBackground = Theme.createRoundRectDrawable(AndroidUtilities.dp(6), 0, Theme.getColor(Theme.key_actionBarDefault));
                    scrimPopupWindow.setDismissAnimationDuration(220);
                    scrimPopupWindow.setOutsideTouchable(true);
                    scrimPopupWindow.setClippingEnabled(true);
                    scrimPopupWindow.setAnimationStyle(R.style.PopupContextAnimation);
                    scrimPopupWindow.setFocusable(true);
                    popupLayout.measure(View.MeasureSpec.makeMeasureSpec(AndroidUtilities.dp(1000), View.MeasureSpec.AT_MOST), View.MeasureSpec.makeMeasureSpec(AndroidUtilities.dp(1000), View.MeasureSpec.AT_MOST));
                    scrimPopupWindow.setInputMethodMode(ActionBarPopupWindow.INPUT_METHOD_NOT_NEEDED);
                    scrimPopupWindow.setSoftInputMode(WindowManager.LayoutParams.SOFT_INPUT_STATE_UNSPECIFIED);
                    scrimPopupWindow.getContentView().setFocusableInTouchMode(true);
                    tabView.getLocationInWindow(scrimViewLocation);
                    int popupX = scrimViewLocation[0] + backgroundPaddings.left - AndroidUtilities.dp(16);
                    if (popupX < AndroidUtilities.dp(6)) {
                        popupX = AndroidUtilities.dp(6);
                    } else if (popupX > fragmentView.getMeasuredWidth() - AndroidUtilities.dp(6) - popupLayout.getMeasuredWidth()) {
                        popupX = fragmentView.getMeasuredWidth() - AndroidUtilities.dp(6) - popupLayout.getMeasuredWidth();
                    }
                    int popupY = scrimViewLocation[1] + tabView.getMeasuredHeight() - AndroidUtilities.dp(12);

                    scrimPopupWindow.showAtLocation(fragmentView, Gravity.LEFT | Gravity.TOP, popupX, popupY);
                    scrimView = tabView;
                    scrimViewSelected = selected;
                    fragmentView.invalidate();
                    if (scrimAnimatorSet != null) {
                        scrimAnimatorSet.cancel();
                    }
                    scrimAnimatorSet = new AnimatorSet();
                    scrimViewAppearing = true;
                    ArrayList<Animator> animators = new ArrayList<>();
                    animators.add(ObjectAnimator.ofInt(scrimPaint, AnimationProperties.PAINT_ALPHA, 0, 50));
                    scrimAnimatorSet.playTogether(animators);
                    scrimAnimatorSet.setDuration(150);
                    scrimAnimatorSet.start();

                    return true;
                }

                @Override
                public boolean isTabMenuVisible() {
                    return scrimPopupWindow != null && scrimPopupWindow.isShowing();
                }

                @Override
                public void onDeletePressed(int id) {
                    showDeleteAlert(getMessagesController().dialogFilters.get(id));
                }
            });
        }

        if (allowSwitchAccount && UserConfig.getActivatedAccountsCount() > 1) {
            switchItem = menu.addItemWithWidth(1, 0, AndroidUtilities.dp(56));
            AvatarDrawable avatarDrawable = new AvatarDrawable();
            avatarDrawable.setTextSize(AndroidUtilities.dp(12));

            BackupImageView imageView = new BackupImageView(context);
            imageView.setRoundRadius(AndroidUtilities.dp(18));
            switchItem.addView(imageView, LayoutHelper.createFrame(36, 36, Gravity.CENTER));

            TLRPC.User user = getUserConfig().getCurrentUser();
            avatarDrawable.setInfo(user);
            imageView.getImageReceiver().setCurrentAccount(currentAccount);
            Drawable thumb = user != null && user.photo != null && user.photo.strippedBitmap != null ? user.photo.strippedBitmap : avatarDrawable;
            imageView.setImage(ImageLocation.getForUserOrChat(user, ImageLocation.TYPE_SMALL), "50_50", ImageLocation.getForUserOrChat(user, ImageLocation.TYPE_STRIPPED), "50_50", thumb, user);

            for (int a = 0; a < UserConfig.MAX_ACCOUNT_COUNT; a++) {
                TLRPC.User u = AccountInstance.getInstance(a).getUserConfig().getCurrentUser();
                if (u != null) {
                    AccountSelectCell cell = new AccountSelectCell(context, false);
                    cell.setAccount(a, true);
                    switchItem.addSubItem(10 + a, cell, AndroidUtilities.dp(230), AndroidUtilities.dp(48));
                }
            }
        }
        actionBar.setAllowOverlayTitle(true);

        if (sideMenu != null) {
            sideMenu.setBackgroundColor(Theme.getColor(Theme.key_chats_menuBackground));
            sideMenu.setGlowColor(Theme.getColor(Theme.key_chats_menuBackground));
            sideMenu.getAdapter().notifyDataSetChanged();
        }

        createActionMode(null);

        ContentView contentView = new ContentView(context);
        fragmentView = contentView;

        int pagesCount = folderId == 0 && initialDialogsType == 0 && !onlySelect ? 2 : 1;
        viewPages = new ViewPage[pagesCount];
        for (int a = 0; a < pagesCount; a++) {
            final ViewPage viewPage = new ViewPage(context) {
                @Override
                public void setTranslationX(float translationX) {
                    if (getTranslationX() != translationX) {
                        super.setTranslationX(translationX);
                        if (tabsAnimationInProgress) {
                            if (viewPages[0] == this) {
                                float scrollProgress = Math.abs(viewPages[0].getTranslationX()) / (float) viewPages[0].getMeasuredWidth();
                                filterTabsView.selectTabWithId(viewPages[1].selectedType, scrollProgress);
                            }
                        }
                        contentView.invalidateBlur();
                    }
                }
            };
            contentView.addView(viewPage, LayoutHelper.createFrame(LayoutHelper.MATCH_PARENT, LayoutHelper.MATCH_PARENT));
            viewPage.dialogsType = initialDialogsType;
            viewPages[a] = viewPage;

            viewPage.progressView = new FlickerLoadingView(context);
            viewPage.progressView.setViewType(FlickerLoadingView.DIALOG_CELL_TYPE);
            viewPage.progressView.setVisibility(View.GONE);
            viewPage.addView(viewPage.progressView, LayoutHelper.createFrame(LayoutHelper.WRAP_CONTENT, LayoutHelper.WRAP_CONTENT, Gravity.CENTER));

            viewPage.listView = new DialogsRecyclerView(context, viewPage);
            viewPage.listView.setAccessibilityEnabled(false);
            viewPage.listView.setAnimateEmptyView(true, 0);
            viewPage.listView.setClipToPadding(false);
            viewPage.listView.setPivotY(0);
            viewPage.dialogsItemAnimator = new DialogsItemAnimator(viewPage.listView) {
                @Override
                public void onRemoveStarting(RecyclerView.ViewHolder item) {
                    super.onRemoveStarting(item);
                    if (viewPage.layoutManager.findFirstVisibleItemPosition() == 0) {
                        View v = viewPage.layoutManager.findViewByPosition(0);
                        if (v != null) {
                            v.invalidate();
                        }
                        if (viewPage.archivePullViewState == ARCHIVE_ITEM_STATE_HIDDEN) {
                            viewPage.archivePullViewState = ARCHIVE_ITEM_STATE_SHOWED;
                        }
                        if (viewPage.pullForegroundDrawable != null) {
                            viewPage.pullForegroundDrawable.doNotShow();
                        }
                    }
                }

                @Override
                public void onRemoveFinished(RecyclerView.ViewHolder item) {
                    if (dialogRemoveFinished == 2) {
                        dialogRemoveFinished = 1;
                    }
                }

                @Override
                public void onAddFinished(RecyclerView.ViewHolder item) {
                    if (dialogInsertFinished == 2) {
                        dialogInsertFinished = 1;
                    }
                }

                @Override
                public void onChangeFinished(RecyclerView.ViewHolder item, boolean oldItem) {
                    if (dialogChangeFinished == 2) {
                        dialogChangeFinished = 1;
                    }
                }

                @Override
                protected void onAllAnimationsDone() {
                    if (dialogRemoveFinished == 1 || dialogInsertFinished == 1 || dialogChangeFinished == 1) {
                        onDialogAnimationFinished();
                    }
                }
            };
            viewPage.listView.setItemAnimator(viewPage.dialogsItemAnimator);
            viewPage.listView.setVerticalScrollBarEnabled(true);
            viewPage.listView.setInstantClick(true);
            viewPage.layoutManager = new LinearLayoutManager(context) {

                private boolean fixOffset;

                @Override
                public void scrollToPositionWithOffset(int position, int offset) {
                    if (fixOffset) {
                        offset -= viewPage.listView.getPaddingTop();
                    }
                    super.scrollToPositionWithOffset(position, offset);
                }

                @Override
                public void prepareForDrop(@NonNull View view, @NonNull View target, int x, int y) {
                    fixOffset = true;
                    super.prepareForDrop(view, target, x, y);
                    fixOffset = false;
                }

                @Override
                public void smoothScrollToPosition(RecyclerView recyclerView, RecyclerView.State state, int position) {
                    if (hasHiddenArchive() && position == 1) {
                        super.smoothScrollToPosition(recyclerView, state, position);
                    } else {
                        LinearSmoothScrollerCustom linearSmoothScroller = new LinearSmoothScrollerCustom(recyclerView.getContext(), LinearSmoothScrollerCustom.POSITION_MIDDLE);
                        linearSmoothScroller.setTargetPosition(position);
                        startSmoothScroll(linearSmoothScroller);
                    }
                }

                @Override
                public int scrollVerticallyBy(int dy, RecyclerView.Recycler recycler, RecyclerView.State state) {
                    if (viewPage.listView.fastScrollAnimationRunning) {
                        return 0;
                    }
                    boolean isDragging = viewPage.listView.getScrollState() == RecyclerView.SCROLL_STATE_DRAGGING;

                    int measuredDy = dy;
                    int pTop = viewPage.listView.getPaddingTop();
                    if (viewPage.dialogsType == 0 && !onlySelect && folderId == 0 && dy < 0 && getMessagesController().hasHiddenArchive() && viewPage.archivePullViewState == ARCHIVE_ITEM_STATE_HIDDEN) {
                        viewPage.listView.setOverScrollMode(View.OVER_SCROLL_ALWAYS);
                        int currentPosition = viewPage.layoutManager.findFirstVisibleItemPosition();
                        if (currentPosition == 0) {
                            View view = viewPage.layoutManager.findViewByPosition(currentPosition);
                            if (view != null && (view.getBottom() - pTop) <= AndroidUtilities.dp(1)) {
                                currentPosition = 1;
                            }
                        }
                        if (!isDragging) {
                            View view = viewPage.layoutManager.findViewByPosition(currentPosition);
                            if (view != null) {
                                int dialogHeight = AndroidUtilities.dp(SharedConfig.useThreeLinesLayout ? 78 : 72) + 1;
                                int canScrollDy = -(view.getTop() - pTop) + (currentPosition - 1) * dialogHeight;
                                int positiveDy = Math.abs(dy);
                                if (canScrollDy < positiveDy) {
                                    measuredDy = -canScrollDy;
                                }
                            }
                        } else if (currentPosition == 0) {
                            View v = viewPage.layoutManager.findViewByPosition(currentPosition);
                            float k = 1f + ((v.getTop() - pTop) / (float) v.getMeasuredHeight());
                            if (k > 1f) {
                                k = 1f;
                            }
                            viewPage.listView.setOverScrollMode(View.OVER_SCROLL_NEVER);
                            measuredDy *= PullForegroundDrawable.startPullParallax - PullForegroundDrawable.endPullParallax * k;
                            if (measuredDy > -1) {
                                measuredDy = -1;
                            }
                            if (undoView[0].getVisibility() == View.VISIBLE) {
                                undoView[0].hide(true, 1);
                            }
                        }
                    }

                    if (viewPage.dialogsType == 0 && viewPage.listView.getViewOffset() != 0 && dy > 0 && isDragging) {
                        float ty = (int) viewPage.listView.getViewOffset();
                        ty -= dy;
                        if (ty < 0) {
                            measuredDy = (int) ty;
                            ty = 0;
                        } else {
                            measuredDy = 0;
                        }
                        viewPage.listView.setViewsOffset(ty);
                    }

                    if (viewPage.dialogsType == 0 && viewPage.archivePullViewState != ARCHIVE_ITEM_STATE_PINNED && hasHiddenArchive()) {
                        int usedDy = super.scrollVerticallyBy(measuredDy, recycler, state);
                        if (viewPage.pullForegroundDrawable != null) {
                            viewPage.pullForegroundDrawable.scrollDy = usedDy;
                        }
                        int currentPosition = viewPage.layoutManager.findFirstVisibleItemPosition();
                        View firstView = null;
                        if (currentPosition == 0) {
                            firstView = viewPage.layoutManager.findViewByPosition(currentPosition);
                        }
                        if (currentPosition == 0 && firstView != null && (firstView.getBottom() - pTop) >= AndroidUtilities.dp(4)) {
                            if (startArchivePullingTime == 0) {
                                startArchivePullingTime = System.currentTimeMillis();
                            }
                            if (viewPage.archivePullViewState == ARCHIVE_ITEM_STATE_HIDDEN) {
                                if (viewPage.pullForegroundDrawable != null) {
                                    viewPage.pullForegroundDrawable.showHidden();
                                }
                            }
                            float k = 1f + ((firstView.getTop() - pTop) / (float) firstView.getMeasuredHeight());
                            if (k > 1f) {
                                k = 1f;
                            }
                            long pullingTime = System.currentTimeMillis() - startArchivePullingTime;
                            boolean canShowInternal = k > PullForegroundDrawable.SNAP_HEIGHT && pullingTime > PullForegroundDrawable.minPullingTime + 20;
                            if (canShowHiddenArchive != canShowInternal) {
                                canShowHiddenArchive = canShowInternal;
                                if (viewPage.archivePullViewState == ARCHIVE_ITEM_STATE_HIDDEN) {
                                    viewPage.listView.performHapticFeedback(HapticFeedbackConstants.KEYBOARD_TAP, HapticFeedbackConstants.FLAG_IGNORE_GLOBAL_SETTING);
                                    if (viewPage.pullForegroundDrawable != null) {
                                        viewPage.pullForegroundDrawable.colorize(canShowInternal);
                                    }
                                }
                            }
                            if (viewPage.archivePullViewState == ARCHIVE_ITEM_STATE_HIDDEN && measuredDy - usedDy != 0 && dy < 0 && isDragging) {
                                float ty;
                                float tk = (viewPage.listView.getViewOffset() / PullForegroundDrawable.getMaxOverscroll());
                                tk = 1f - tk;
                                ty = (viewPage.listView.getViewOffset() - dy * PullForegroundDrawable.startPullOverScroll * tk);
                                viewPage.listView.setViewsOffset(ty);
                            }
                            if (viewPage.pullForegroundDrawable != null) {
                                viewPage.pullForegroundDrawable.pullProgress = k;
                                viewPage.pullForegroundDrawable.setListView(viewPage.listView);
                            }
                        } else {
                            startArchivePullingTime = 0;
                            canShowHiddenArchive = false;
                            viewPage.archivePullViewState = ARCHIVE_ITEM_STATE_HIDDEN;
                            if (viewPage.pullForegroundDrawable != null) {
                                viewPage.pullForegroundDrawable.resetText();
                                viewPage.pullForegroundDrawable.pullProgress = 0f;
                                viewPage.pullForegroundDrawable.setListView(viewPage.listView);
                            }
                        }
                        if (firstView != null) {
                            firstView.invalidate();
                        }
                        return usedDy;
                    }
                    return super.scrollVerticallyBy(measuredDy, recycler, state);
                }

                @Override
                public void onLayoutChildren(RecyclerView.Recycler recycler, RecyclerView.State state) {
                    if (BuildVars.DEBUG_PRIVATE_VERSION) {
                        try {
                            super.onLayoutChildren(recycler, state);
                        } catch (IndexOutOfBoundsException e) {
                            throw new RuntimeException("Inconsistency detected. " + "dialogsListIsFrozen=" + dialogsListFrozen + " lastUpdateAction=" + debugLastUpdateAction);
                        }
                    } else {
                        try {
                            super.onLayoutChildren(recycler, state);
                        } catch (IndexOutOfBoundsException e) {
                            FileLog.e(e);
                            AndroidUtilities.runOnUIThread(() -> viewPage.dialogsAdapter.notifyDataSetChanged());
                        }
                    }
                }
            };
            viewPage.layoutManager.setOrientation(LinearLayoutManager.VERTICAL);
            viewPage.listView.setLayoutManager(viewPage.layoutManager);
            viewPage.listView.setVerticalScrollbarPosition(LocaleController.isRTL ? RecyclerListView.SCROLLBAR_POSITION_LEFT : RecyclerListView.SCROLLBAR_POSITION_RIGHT);
            viewPage.addView(viewPage.listView, LayoutHelper.createFrame(LayoutHelper.MATCH_PARENT, LayoutHelper.MATCH_PARENT));
            viewPage.listView.setOnItemClickListener((view, position) -> {
                if (initialDialogsType == 10) {
                    onItemLongClick(viewPage.listView, view, position, 0, 0, viewPage.dialogsType, viewPage.dialogsAdapter);
                    return;
                } else if ((initialDialogsType == 11 || initialDialogsType == 13) && position == 1) {
                    Bundle args = new Bundle();
                    args.putBoolean("forImport", true);
                    long[] array = new long[]{getUserConfig().getClientUserId()};
                    args.putLongArray("result", array);
                    args.putInt("chatType", ChatObject.CHAT_TYPE_MEGAGROUP);
                    String title = arguments.getString("importTitle");
                    if (title != null) {
                        args.putString("title", title);
                    }
                    GroupCreateFinalActivity activity = new GroupCreateFinalActivity(args);
                    activity.setDelegate(new GroupCreateFinalActivity.GroupCreateFinalActivityDelegate() {
                        @Override
                        public void didStartChatCreation() {

                        }

                        @Override
                        public void didFinishChatCreation(GroupCreateFinalActivity fragment, long chatId) {
                            ArrayList<Long> arrayList = new ArrayList<>();
                            arrayList.add(-chatId);
                            DialogsActivityDelegate dialogsActivityDelegate = delegate;
                            if (closeFragment) {
                                removeSelfFromStack();
                            }
                            dialogsActivityDelegate.didSelectDialogs(DialogsActivity.this, arrayList, null, true);
                        }

                        @Override
                        public void didFailChatCreation() {

                        }
                    });
                    presentFragment(activity);
                    return;
                }
                onItemClick(view, position, viewPage.dialogsAdapter);
            });
            viewPage.listView.setOnItemLongClickListener(new RecyclerListView.OnItemLongClickListenerExtended() {
                @Override
                public boolean onItemClick(View view, int position, float x, float y) {
                    if (filterTabsView != null && filterTabsView.getVisibility() == View.VISIBLE && filterTabsView.isEditing()) {
                        return false;
                    }
                    return onItemLongClick(viewPage.listView, view, position, x, y, viewPage.dialogsType, viewPage.dialogsAdapter);
                }

                @Override
                public void onMove(float dx, float dy) {
                    if (AndroidUtilities.displaySize.x > AndroidUtilities.displaySize.y) {
                        movePreviewFragment(dy);
                    }
                }

                @Override
                public void onLongClickRelease() {
                    if (AndroidUtilities.displaySize.x > AndroidUtilities.displaySize.y) {
                        finishPreviewFragment();
                    }
                }
            });
            viewPage.swipeController = new SwipeController(viewPage);
            viewPage.recyclerItemsEnterAnimator = new RecyclerItemsEnterAnimator(viewPage.listView, false);

            viewPage.itemTouchhelper = new ItemTouchHelper(viewPage.swipeController);
            viewPage.itemTouchhelper.attachToRecyclerView(viewPage.listView);

            viewPage.listView.setOnScrollListener(new RecyclerView.OnScrollListener() {

                private boolean wasManualScroll;

                @Override
                public void onScrollStateChanged(RecyclerView recyclerView, int newState) {
                    if (newState == RecyclerView.SCROLL_STATE_DRAGGING) {
                        wasManualScroll = true;
                        scrollingManually = true;
                    } else {
                        scrollingManually = false;
                    }
                    if (newState == RecyclerView.SCROLL_STATE_IDLE) {
                        wasManualScroll = false;
                        disableActionBarScrolling = false;
                        if (waitingForScrollFinished) {
                            waitingForScrollFinished = false;
                            if (updatePullAfterScroll) {
                                viewPage.listView.updatePullState();
                                updatePullAfterScroll = false;
                            }
                            viewPage.dialogsAdapter.notifyDataSetChanged();
                        }

                        if (filterTabsView != null && filterTabsView.getVisibility() == View.VISIBLE && viewPages[0].listView == recyclerView) {
                            int scrollY = (int) -actionBar.getTranslationY();
                            int actionBarHeight = ActionBar.getCurrentActionBarHeight();
                            if (scrollY != 0 && scrollY != actionBarHeight) {
                                if (scrollY < actionBarHeight / 2) {
                                    recyclerView.smoothScrollBy(0, -scrollY);
                                } else if (viewPages[0].listView.canScrollVertically(1)) {
                                    recyclerView.smoothScrollBy(0, actionBarHeight - scrollY);
                                }
                            }
                        }
                    }
                }

                @Override
                public void onScrolled(RecyclerView recyclerView, int dx, int dy) {
                    viewPage.dialogsItemAnimator.onListScroll(-dy);
                    checkListLoad(viewPage);
                    if (initialDialogsType != 10 && wasManualScroll && floatingButtonContainer.getVisibility() != View.GONE && recyclerView.getChildCount() > 0) {
                        int firstVisibleItem = viewPage.layoutManager.findFirstVisibleItemPosition();
                        if (firstVisibleItem != RecyclerView.NO_POSITION) {
                            RecyclerView.ViewHolder holder = recyclerView.findViewHolderForAdapterPosition(firstVisibleItem);
                            if (!hasHiddenArchive() || holder != null && holder.getAdapterPosition() != 0) {
                                int firstViewTop = 0;
                                if (holder != null) {
                                    firstViewTop = holder.itemView.getTop();
                                }
                                boolean goingDown;
                                boolean changed = true;
                                if (prevPosition == firstVisibleItem) {
                                    final int topDelta = prevTop - firstViewTop;
                                    goingDown = firstViewTop < prevTop;
                                    changed = Math.abs(topDelta) > 1;
                                } else {
                                    goingDown = firstVisibleItem > prevPosition;
                                }
                                if (changed && scrollUpdated && (goingDown || scrollingManually)) {
                                    hideFloatingButton(goingDown);
                                }
                                prevPosition = firstVisibleItem;
                                prevTop = firstViewTop;
                                scrollUpdated = true;
                            }
                        }
                    }
                    if (filterTabsView != null && filterTabsView.getVisibility() == View.VISIBLE && recyclerView == viewPages[0].listView && !searching && !actionBar.isActionModeShowed() && !disableActionBarScrolling && filterTabsViewIsVisible) {
                        if (dy > 0 && hasHiddenArchive() && viewPages[0].dialogsType == 0) {
                            View child = recyclerView.getChildAt(0);
                            if (child != null) {
                                RecyclerView.ViewHolder holder = recyclerView.getChildViewHolder(child);
                                if (holder.getAdapterPosition() == 0) {
                                    int visiblePartAfterScroll = child.getMeasuredHeight() + (child.getTop() - recyclerView.getPaddingTop());
                                    if (visiblePartAfterScroll + dy > 0) {
                                        if (visiblePartAfterScroll < 0) {
                                            dy = -visiblePartAfterScroll;
                                        } else {
                                            return;
                                        }
                                    }
                                }
                            }
                        }

                        float currentTranslation = actionBar.getTranslationY();
                        float newTranslation = currentTranslation - dy;
                        if (newTranslation < -ActionBar.getCurrentActionBarHeight()) {
                            newTranslation = -ActionBar.getCurrentActionBarHeight();
                        } else if (newTranslation > 0) {
                            newTranslation = 0;
                        }
                        if (newTranslation != currentTranslation) {
                            setScrollY(newTranslation);
                        }
                    }
                    if (fragmentView != null) {
                        ((SizeNotifierFrameLayout) fragmentView).invalidateBlur();
                    }
                }
            });

            viewPage.archivePullViewState = SharedConfig.archiveHidden ? ARCHIVE_ITEM_STATE_HIDDEN : ARCHIVE_ITEM_STATE_PINNED;
            if (viewPage.pullForegroundDrawable == null && folderId == 0) {
                viewPage.pullForegroundDrawable = new PullForegroundDrawable(LocaleController.getString("AccSwipeForArchive", R.string.AccSwipeForArchive), LocaleController.getString("AccReleaseForArchive", R.string.AccReleaseForArchive)) {
                    @Override
                    protected float getViewOffset() {
                        return viewPage.listView.getViewOffset();
                    }
                };
                if (hasHiddenArchive()) {
                    viewPage.pullForegroundDrawable.showHidden();
                } else {
                    viewPage.pullForegroundDrawable.doNotShow();
                }
                viewPage.pullForegroundDrawable.setWillDraw(viewPage.archivePullViewState != ARCHIVE_ITEM_STATE_PINNED);
            }

            viewPage.dialogsAdapter = new DialogsAdapter(this, context, viewPage.dialogsType, folderId, onlySelect, selectedDialogs, currentAccount) {
                @Override
                public void notifyDataSetChanged() {
                    viewPage.lastItemsCount = getItemCount();
                    try {
                        super.notifyDataSetChanged();
                    } catch (Exception e) {
                        FileLog.e(e);
                    }
                }
            };
            viewPage.dialogsAdapter.setForceShowEmptyCell(afterSignup);
            if (AndroidUtilities.isTablet() && openedDialogId != 0) {
                viewPage.dialogsAdapter.setOpenedDialogId(openedDialogId);
            }
            viewPage.dialogsAdapter.setArchivedPullDrawable(viewPage.pullForegroundDrawable);
            viewPage.listView.setAdapter(viewPage.dialogsAdapter);

            viewPage.listView.setEmptyView(folderId == 0 ? viewPage.progressView : null);
            viewPage.scrollHelper = new RecyclerAnimationScrollHelper(viewPage.listView, viewPage.layoutManager);

            if (a != 0) {
                viewPages[a].setVisibility(View.GONE);
            }
        }

        int type = 0;
        if (searchString != null) {
            type = 2;
        } else if (!onlySelect) {
            type = 1;
        }
        searchViewPager = new SearchViewPager(context, this, type, initialDialogsType, folderId, new SearchViewPager.ChatPreviewDelegate() {
            @Override
            public void startChatPreview(RecyclerListView listView, DialogCell cell) {
                showChatPreview(cell);
            }

            @Override
            public void move(float dy) {
                if (AndroidUtilities.displaySize.x > AndroidUtilities.displaySize.y) {
                    movePreviewFragment(dy);
                }
            }

            @Override
            public void finish() {
                if (AndroidUtilities.displaySize.x > AndroidUtilities.displaySize.y) {
                    finishPreviewFragment();
                }
            }
        });
        contentView.addView(searchViewPager);

        searchViewPager.dialogsSearchAdapter.setDelegate(new DialogsSearchAdapter.DialogsSearchAdapterDelegate() {
            @Override
            public void searchStateChanged(boolean search, boolean animated) {
                if (searchViewPager.emptyView.getVisibility() == View.VISIBLE) {
                    animated = true;
                }
                if (searching && searchWas && searchViewPager.emptyView != null) {
                    if (search || searchViewPager.dialogsSearchAdapter.getItemCount() != 0) {
                        searchViewPager.emptyView.showProgress(true, animated);
                    } else {
                        searchViewPager.emptyView.showProgress(false, animated);
                    }
                }
                if (search && searchViewPager.dialogsSearchAdapter.getItemCount() == 0) {
                    searchViewPager.cancelEnterAnimation();
                }
            }

            @Override
            public void didPressedOnSubDialog(long did) {
                if (onlySelect) {
                    if (!validateSlowModeDialog(did)) {
                        return;
                    }
                    if (!selectedDialogs.isEmpty()) {
                        boolean checked = addOrRemoveSelectedDialog(did, null);
                        findAndUpdateCheckBox(did, checked);
                        updateSelectedCount();
                        actionBar.closeSearchField();
                    } else {
                        didSelectResult(did, true, false);
                    }
                } else {
                    Bundle args = new Bundle();
                    if (DialogObject.isUserDialog(did)) {
                        args.putLong("user_id", did);
                    } else {
                        args.putLong("chat_id", -did);
                    }
                    closeSearch();
                    if (AndroidUtilities.isTablet() && viewPages != null) {
                        for (int a = 0; a < viewPages.length; a++) {
                            viewPages[a].dialogsAdapter.setOpenedDialogId(openedDialogId = did);
                        }
                        updateVisibleRows(MessagesController.UPDATE_MASK_SELECT_DIALOG);
                    }
                    if (searchString != null) {
                        if (getMessagesController().checkCanOpenChat(args, DialogsActivity.this)) {
                            getNotificationCenter().postNotificationName(NotificationCenter.closeChats);
                            presentFragment(new ChatActivity(args));
                        }
                    } else {
                        if (getMessagesController().checkCanOpenChat(args, DialogsActivity.this)) {
                            presentFragment(new ChatActivity(args));
                        }
                    }
                }
            }

            @Override
            public void needRemoveHint(long did) {
                if (getParentActivity() == null) {
                    return;
                }
                TLRPC.User user = getMessagesController().getUser(did);
                if (user == null) {
                    return;
                }
                AlertDialog.Builder builder = new AlertDialog.Builder(getParentActivity());
                builder.setTitle(LocaleController.getString("ChatHintsDeleteAlertTitle", R.string.ChatHintsDeleteAlertTitle));
                builder.setMessage(AndroidUtilities.replaceTags(LocaleController.formatString("ChatHintsDeleteAlert", R.string.ChatHintsDeleteAlert, ContactsController.formatName(user.first_name, user.last_name))));
                builder.setPositiveButton(LocaleController.getString("StickersRemove", R.string.StickersRemove), (dialogInterface, i) -> getMediaDataController().removePeer(did));
                builder.setNegativeButton(LocaleController.getString("Cancel", R.string.Cancel), null);
                AlertDialog dialog = builder.create();
                showDialog(dialog);
                TextView button = (TextView) dialog.getButton(DialogInterface.BUTTON_POSITIVE);
                if (button != null) {
                    button.setTextColor(Theme.getColor(Theme.key_dialogTextRed2));
                }
            }

            @Override
            public void needClearList() {
                AlertDialog.Builder builder = new AlertDialog.Builder(getParentActivity());
                if (searchViewPager.dialogsSearchAdapter.isSearchWas() && searchViewPager.dialogsSearchAdapter.isRecentSearchDisplayed()) {
                    builder.setTitle(LocaleController.getString("ClearSearchAlertPartialTitle", R.string.ClearSearchAlertPartialTitle));
                    builder.setMessage(LocaleController.formatPluralString("ClearSearchAlertPartial", searchViewPager.dialogsSearchAdapter.getRecentResultsCount()));
                    builder.setPositiveButton(LocaleController.getString("Clear", R.string.Clear).toUpperCase(), (dialogInterface, i) -> {
                        searchViewPager.dialogsSearchAdapter.clearRecentSearch();
                    });
                } else {
                    builder.setTitle(LocaleController.getString("ClearSearchAlertTitle", R.string.ClearSearchAlertTitle));
                    builder.setMessage(LocaleController.getString("ClearSearchAlert", R.string.ClearSearchAlert));
                    builder.setPositiveButton(LocaleController.getString("ClearButton", R.string.ClearButton).toUpperCase(), (dialogInterface, i) -> {
                        if (searchViewPager.dialogsSearchAdapter.isRecentSearchDisplayed()) {
                            searchViewPager.dialogsSearchAdapter.clearRecentSearch();
                        } else {
                            searchViewPager.dialogsSearchAdapter.clearRecentHashtags();
                        }
                    });
                }
                builder.setNegativeButton(LocaleController.getString("Cancel", R.string.Cancel), null);
                AlertDialog dialog = builder.create();
                showDialog(dialog);
                TextView button = (TextView) dialog.getButton(DialogInterface.BUTTON_POSITIVE);
                if (button != null) {
                    button.setTextColor(Theme.getColor(Theme.key_dialogTextRed2));
                }
            }

            @Override
            public void runResultsEnterAnimation() {
                if (searchViewPager != null) {
                    searchViewPager.runResultsEnterAnimation();
                }
            }

            @Override
            public boolean isSelected(long dialogId) {
                return selectedDialogs.contains(dialogId);
            }
        });

        searchViewPager.searchListView.setOnItemClickListener((view, position) -> {
            if (initialDialogsType == 10) {
                onItemLongClick(searchViewPager.searchListView, view, position, 0, 0, -1, searchViewPager.dialogsSearchAdapter);
                return;
            }
            onItemClick(view, position, searchViewPager.dialogsSearchAdapter);
        });
        searchViewPager.searchListView.setOnItemLongClickListener(new RecyclerListView.OnItemLongClickListenerExtended() {
            @Override
            public boolean onItemClick(View view, int position, float x, float y) {
                return onItemLongClick(searchViewPager.searchListView, view, position, x, y, -1, searchViewPager.dialogsSearchAdapter);
            }

            @Override
            public void onMove(float dx, float dy) {
                if (AndroidUtilities.displaySize.x > AndroidUtilities.displaySize.y) {
                    movePreviewFragment(dy);
                }
            }

            @Override
            public void onLongClickRelease() {
                if (AndroidUtilities.displaySize.x > AndroidUtilities.displaySize.y) {
                    finishPreviewFragment();
                }
            }
        });

        searchViewPager.setFilteredSearchViewDelegate((showMediaFilters, users, dates, archive) -> DialogsActivity.this.updateFiltersView(showMediaFilters, users, dates, archive, true));
        searchViewPager.setVisibility(View.GONE);

        filtersView = new FiltersView(getParentActivity(), null);
        filtersView.setOnItemClickListener((view, position) -> {
            filtersView.cancelClickRunnables(true);
            addSearchFilter(filtersView.getFilterAt(position));
        });
        contentView.addView(filtersView, LayoutHelper.createFrame(LayoutHelper.MATCH_PARENT, LayoutHelper.WRAP_CONTENT, Gravity.TOP));
        filtersView.setVisibility(View.GONE);

        floatingButtonContainer = new FrameLayout(context);
        floatingButtonContainer.setVisibility(onlySelect && initialDialogsType != 10 || folderId != 0 ? View.GONE : View.VISIBLE);
        contentView.addView(floatingButtonContainer, LayoutHelper.createFrame((Build.VERSION.SDK_INT >= 21 ? 56 : 60), (Build.VERSION.SDK_INT >= 21 ? 56 : 60), (LocaleController.isRTL ? Gravity.LEFT : Gravity.RIGHT) | Gravity.BOTTOM, LocaleController.isRTL ? 14 : 0, 0, LocaleController.isRTL ? 0 : 14, 14));
        floatingButtonContainer.setOnClickListener(v -> {
            if (parentLayout != null && parentLayout.isInPreviewMode()) {
                finishPreviewFragment();
                return;
            }
            if (initialDialogsType == 10) {
                if (delegate == null || selectedDialogs.isEmpty()) {
                    return;
                }
                delegate.didSelectDialogs(DialogsActivity.this, selectedDialogs, null, false);
            } else {
                if (floatingButton.getVisibility() != View.VISIBLE) {
                    return;
                }

                Bundle args = new Bundle();
                args.putBoolean("destroyAfterSelect", true);
                presentFragment(new ContactsActivity(args));
            }
        });

        floatingButton = new RLottieImageView(context);
        floatingButton.setScaleType(ImageView.ScaleType.CENTER);
        floatingButton.setColorFilter(new PorterDuffColorFilter(Theme.getColor(Theme.key_chats_actionIcon), PorterDuff.Mode.MULTIPLY));
        if (initialDialogsType == 10) {
            floatingButton.setImageResource(R.drawable.floating_check);
            floatingButtonContainer.setContentDescription(LocaleController.getString("Done", R.string.Done));
        } else {
            floatingButton.setAnimation(R.raw.write_contacts_fab_icon, 52, 52);
            floatingButtonContainer.setContentDescription(LocaleController.getString("NewMessageTitle", R.string.NewMessageTitle));
        }
        if (Build.VERSION.SDK_INT >= 21) {
            StateListAnimator animator = new StateListAnimator();
            animator.addState(new int[]{android.R.attr.state_pressed}, ObjectAnimator.ofFloat(floatingButtonContainer, View.TRANSLATION_Z, AndroidUtilities.dp(2), AndroidUtilities.dp(4)).setDuration(200));
            animator.addState(new int[]{}, ObjectAnimator.ofFloat(floatingButtonContainer, View.TRANSLATION_Z, AndroidUtilities.dp(4), AndroidUtilities.dp(2)).setDuration(200));
            floatingButtonContainer.setStateListAnimator(animator);
            floatingButtonContainer.setOutlineProvider(new ViewOutlineProvider() {
                @SuppressLint("NewApi")
                @Override
                public void getOutline(View view, Outline outline) {
                    outline.setOval(0, 0, AndroidUtilities.dp(56), AndroidUtilities.dp(56));
                }
            });
        }
        Drawable drawable = Theme.createSimpleSelectorCircleDrawable(AndroidUtilities.dp(56), Theme.getColor(Theme.key_chats_actionBackground), Theme.getColor(Theme.key_chats_actionPressedBackground));
        if (Build.VERSION.SDK_INT < 21) {
            Drawable shadowDrawable = context.getResources().getDrawable(R.drawable.floating_shadow).mutate();
            shadowDrawable.setColorFilter(new PorterDuffColorFilter(0xff000000, PorterDuff.Mode.MULTIPLY));
            CombinedDrawable combinedDrawable = new CombinedDrawable(shadowDrawable, drawable, 0, 0);
            combinedDrawable.setIconSize(AndroidUtilities.dp(56), AndroidUtilities.dp(56));
            drawable = combinedDrawable;
        }
        updateFloatingButtonColor();
        floatingButtonContainer.addView(floatingButton, LayoutHelper.createFrame(LayoutHelper.MATCH_PARENT, LayoutHelper.MATCH_PARENT));

        floatingProgressView = new RadialProgressView(context);
        floatingProgressView.setProgressColor(Theme.getColor(Theme.key_chats_actionIcon));
        floatingProgressView.setScaleX(0.1f);
        floatingProgressView.setScaleY(0.1f);
        floatingProgressView.setAlpha(0f);
        floatingProgressView.setVisibility(View.GONE);
        floatingProgressView.setSize(AndroidUtilities.dp(22));
        floatingButtonContainer.addView(floatingProgressView, LayoutHelper.createFrame(LayoutHelper.MATCH_PARENT, LayoutHelper.MATCH_PARENT));

        searchTabsView = null;

        if (!onlySelect && initialDialogsType == 0) {
            fragmentLocationContextView = new FragmentContextView(context, this, true);
            fragmentLocationContextView.setLayoutParams(LayoutHelper.createFrame(LayoutHelper.MATCH_PARENT, 38, Gravity.TOP | Gravity.LEFT, 0, -36, 0, 0));
            contentView.addView(fragmentLocationContextView);

            fragmentContextView = new FragmentContextView(context, this, false) {
                @Override
                protected void playbackSpeedChanged(float value) {
                    if (Math.abs(value - 1.0f) > 0.001f || Math.abs(value - 1.8f) > 0.001f) {
                        getUndoView().showWithAction(0, Math.abs(value - 1.0f) > 0.001f ? UndoView.ACTION_PLAYBACK_SPEED_ENABLED : UndoView.ACTION_PLAYBACK_SPEED_DISABLED, value, null, null);
                    }
                }
            };
            fragmentContextView.setLayoutParams(LayoutHelper.createFrame(LayoutHelper.MATCH_PARENT, 38, Gravity.TOP | Gravity.LEFT, 0, -36, 0, 0));
            contentView.addView(fragmentContextView);

            fragmentContextView.setAdditionalContextView(fragmentLocationContextView);
            fragmentLocationContextView.setAdditionalContextView(fragmentContextView);
        } else if (initialDialogsType == 3) {
            if (commentView != null) {
                commentView.onDestroy();
            }
            commentView = new ChatActivityEnterView(getParentActivity(), contentView, null, false) {
                @Override
                public boolean dispatchTouchEvent(MotionEvent ev) {
                    if (ev.getAction() == MotionEvent.ACTION_DOWN) {
                        AndroidUtilities.requestAdjustResize(getParentActivity(), classGuid);
                    }
                    return super.dispatchTouchEvent(ev);
                }
                @Override
                public void setTranslationY(float translationY) {
                    super.setTranslationY(translationY);
                    if (!commentViewAnimated) {
                        return;
                    }
                    if (commentViewBg != null) {
                        commentViewBg.setTranslationY(translationY);
                    }
                    if (writeButtonContainer != null) {
                        writeButtonContainer.setTranslationY(translationY);
                    }
                    if (selectedCountView != null) {
                        selectedCountView.setTranslationY(translationY);
                    }
                }
            };
            contentView.setClipChildren(false);
            contentView.setClipToPadding(false);
            commentView.allowBlur = false;
            commentView.forceSmoothKeyboard(true);
            commentView.setAllowStickersAndGifs(true, false, false);
            commentView.setForceShowSendButton(true, false);
            commentView.setPadding(0, 0, AndroidUtilities.dp(20), 0);
            commentView.setVisibility(View.GONE);
            commentView.getSendButton().setAlpha(0);
            commentViewBg = new View(getParentActivity());
            commentViewBg.setBackgroundColor(getThemedColor(Theme.key_chat_messagePanelBackground));
            contentView.addView(commentViewBg, LayoutHelper.createFrame(LayoutHelper.MATCH_PARENT, 1600, Gravity.BOTTOM | Gravity.FILL_HORIZONTAL, 0, 0, 0, -1600));
            contentView.addView(commentView, LayoutHelper.createFrame(LayoutHelper.MATCH_PARENT, LayoutHelper.WRAP_CONTENT, Gravity.LEFT | Gravity.BOTTOM));
            commentView.setDelegate(new ChatActivityEnterView.ChatActivityEnterViewDelegate() {
                @Override
                public void onMessageSend(CharSequence message, boolean notify, int scheduleDate) {
                    if (delegate == null || selectedDialogs.isEmpty()) {
                        return;
                    }
                    delegate.didSelectDialogs(DialogsActivity.this, selectedDialogs, message, false);
                }

                @Override
                public void onSwitchRecordMode(boolean video) {

                }

                @Override
                public void onTextSelectionChanged(int start, int end) {

                }

                @Override
                public void bottomPanelTranslationYChanged(float translation) {
                    if (commentViewAnimated) {
                        if (keyboardAnimator != null) {
                            keyboardAnimator.cancel();
                            keyboardAnimator = null;
                        }
                        if (commentView != null) {
                            commentView.setTranslationY(translation);
                            commentViewIgnoreTopUpdate = true;
                        }
                    }
                }

                @Override
                public void onStickersExpandedChange() {

                }

                @Override
                public void onPreAudioVideoRecord() {

                }

                @Override
                public void onTextChanged(final CharSequence text, boolean bigChange) {

                }

                @Override
                public void onTextSpansChanged(CharSequence text) {

                }

                @Override
                public void needSendTyping() {

                }

                @Override
                public void onAttachButtonHidden() {

                }

                @Override
                public void onAttachButtonShow() {

                }

                @Override
                public void onMessageEditEnd(boolean loading) {

                }

                @Override
                public void onWindowSizeChanged(int size) {

                }

                @Override
                public void onStickersTab(boolean opened) {

                }

                @Override
                public void didPressAttachButton() {

                }

                @Override
                public void needStartRecordVideo(int state, boolean notify, int scheduleDate) {

                }

                @Override
                public void needChangeVideoPreviewState(int state, float seekProgress) {

                }

                @Override
                public void needStartRecordAudio(int state) {

                }

                @Override
                public void needShowMediaBanHint() {

                }

                @Override
                public void onUpdateSlowModeButton(View button, boolean show, CharSequence time) {

                }

                @Override
                public void onSendLongClick() {

                }

                @Override
                public void onAudioVideoInterfaceUpdated() {

                }
            });

            writeButtonContainer = new FrameLayout(context) {
                @Override
                public void onInitializeAccessibilityNodeInfo(AccessibilityNodeInfo info) {
                    super.onInitializeAccessibilityNodeInfo(info);
                    info.setText(LocaleController.formatPluralString("AccDescrShareInChats", selectedDialogs.size()));
                    info.setClassName(Button.class.getName());
                    info.setLongClickable(true);
                    info.setClickable(true);
                }
            };
            writeButtonContainer.setFocusable(true);
            writeButtonContainer.setFocusableInTouchMode(true);
            writeButtonContainer.setVisibility(View.INVISIBLE);
            writeButtonContainer.setScaleX(0.2f);
            writeButtonContainer.setScaleY(0.2f);
            writeButtonContainer.setAlpha(0.0f);
            contentView.addView(writeButtonContainer, LayoutHelper.createFrame(60, 60, Gravity.RIGHT | Gravity.BOTTOM, 0, 0, 6, 10));

            textPaint.setTextSize(AndroidUtilities.dp(12));
            textPaint.setTypeface(AndroidUtilities.getTypeface("fonts/rmedium.ttf"));
            selectedCountView = new View(context) {
                @Override
                protected void onDraw(Canvas canvas) {
                    String text = String.format("%d", Math.max(1, selectedDialogs.size()));
                    int textSize = (int) Math.ceil(textPaint.measureText(text));
                    int size = Math.max(AndroidUtilities.dp(16) + textSize, AndroidUtilities.dp(24));
                    int cx = getMeasuredWidth() / 2;
                    int cy = getMeasuredHeight() / 2;

                    textPaint.setColor(getThemedColor(Theme.key_dialogRoundCheckBoxCheck));
                    paint.setColor(getThemedColor(Theme.isCurrentThemeDark() ? Theme.key_voipgroup_inviteMembersBackground : Theme.key_dialogBackground));
                    rect.set(cx - size / 2, 0, cx + size / 2, getMeasuredHeight());
                    canvas.drawRoundRect(rect, AndroidUtilities.dp(12), AndroidUtilities.dp(12), paint);

                    paint.setColor(getThemedColor(Theme.key_dialogRoundCheckBox));
                    rect.set(cx - size / 2 + AndroidUtilities.dp(2), AndroidUtilities.dp(2), cx + size / 2 - AndroidUtilities.dp(2), getMeasuredHeight() - AndroidUtilities.dp(2));
                    canvas.drawRoundRect(rect, AndroidUtilities.dp(10), AndroidUtilities.dp(10), paint);

                    canvas.drawText(text, cx - textSize / 2, AndroidUtilities.dp(16.2f), textPaint);
                }
            };
            selectedCountView.setAlpha(0.0f);
            selectedCountView.setScaleX(0.2f);
            selectedCountView.setScaleY(0.2f);
            contentView.addView(selectedCountView, LayoutHelper.createFrame(42, 24, Gravity.RIGHT | Gravity.BOTTOM, 0, 0, -8, 9));


            FrameLayout writeButtonBackground = new FrameLayout(context);
            Drawable writeButtonDrawable = Theme.createSimpleSelectorCircleDrawable(AndroidUtilities.dp(56), getThemedColor(Theme.key_dialogFloatingButton), getThemedColor(Build.VERSION.SDK_INT >= 21 ? Theme.key_dialogFloatingButtonPressed : Theme.key_dialogFloatingButton));
            if (Build.VERSION.SDK_INT < 21) {
                Drawable shadowDrawable = context.getResources().getDrawable(R.drawable.floating_shadow_profile).mutate();
                shadowDrawable.setColorFilter(new PorterDuffColorFilter(0xff000000, PorterDuff.Mode.MULTIPLY));
                CombinedDrawable combinedDrawable = new CombinedDrawable(shadowDrawable, drawable, 0, 0);
                combinedDrawable.setIconSize(AndroidUtilities.dp(56), AndroidUtilities.dp(56));
                writeButtonDrawable = combinedDrawable;
            }
            writeButtonBackground.setBackgroundDrawable(writeButtonDrawable);
            writeButtonBackground.setImportantForAccessibility(View.IMPORTANT_FOR_ACCESSIBILITY_NO);
            if (Build.VERSION.SDK_INT >= Build.VERSION_CODES.LOLLIPOP) {
                writeButtonBackground.setOutlineProvider(new ViewOutlineProvider() {
                    @SuppressLint("NewApi")
                    @Override
                    public void getOutline(View view, Outline outline) {
                        outline.setOval(0, 0, AndroidUtilities.dp(56), AndroidUtilities.dp(56));
                    }
                });
            }
            writeButtonBackground.setOnClickListener(v -> {
                if (delegate == null || selectedDialogs.isEmpty()) {
                    return;
                }
                delegate.didSelectDialogs(DialogsActivity.this, selectedDialogs, commentView.getFieldText(), false);
            });
            writeButtonBackground.setOnLongClickListener(v -> {
                if (isNextButton) {
                    return false;
                }
                onSendLongClick(writeButtonBackground);
                return true;
            });

            writeButton = new ImageView[2];
            for (int a = 0; a < 2; ++a) {
                writeButton[a] = new ImageView(context);
                writeButton[a].setImageResource(a == 1 ? R.drawable.msg_arrow_forward : R.drawable.attach_send);
                writeButton[a].setColorFilter(new PorterDuffColorFilter(getThemedColor(Theme.key_dialogFloatingIcon), PorterDuff.Mode.MULTIPLY));
                writeButton[a].setScaleType(ImageView.ScaleType.CENTER);
                writeButtonBackground.addView(writeButton[a], LayoutHelper.createFrame(Build.VERSION.SDK_INT >= 21 ? 56 : 60, Build.VERSION.SDK_INT >= 21 ? 56 : 60, Gravity.CENTER));
            }
            AndroidUtilities.updateViewVisibilityAnimated(writeButton[0], true, 0.5f, false);
            AndroidUtilities.updateViewVisibilityAnimated(writeButton[1], false, 0.5f, false);
            writeButtonContainer.addView(writeButtonBackground, LayoutHelper.createFrame(Build.VERSION.SDK_INT >= 21 ? 56 : 60, Build.VERSION.SDK_INT >= 21 ? 56 : 60, Gravity.LEFT | Gravity.TOP, Build.VERSION.SDK_INT >= 21 ? 2 : 0, 0, 0, 0));
        }

        if (filterTabsView != null) {
            contentView.addView(filterTabsView, LayoutHelper.createFrame(LayoutHelper.MATCH_PARENT, 44));
        }
        if (!onlySelect) {
            final FrameLayout.LayoutParams layoutParams = LayoutHelper.createFrame(LayoutHelper.MATCH_PARENT, LayoutHelper.WRAP_CONTENT);
            if (inPreviewMode && Build.VERSION.SDK_INT >= 21) {
                layoutParams.topMargin = AndroidUtilities.statusBarHeight;
            }
            contentView.addView(actionBar, layoutParams);

            animatedStatusView = new DrawerProfileCell.AnimatedStatusView(context, 20, 60);
            contentView.addView(animatedStatusView, LayoutHelper.createFrame(20, 20, Gravity.LEFT | Gravity.TOP));
        }

        if (searchString == null && initialDialogsType == 0) {
            updateLayout = new FrameLayout(context) {

                private Paint paint = new Paint();
                private Matrix matrix = new Matrix();
                private LinearGradient updateGradient;
                private int lastGradientWidth;

                @Override
                public void draw(Canvas canvas) {
                    if (updateGradient != null) {
                        paint.setColor(0xffffffff);
                        paint.setShader(updateGradient);
                        updateGradient.setLocalMatrix(matrix);
                        canvas.drawRect(0, 0, getMeasuredWidth(), getMeasuredHeight(), paint);
                        updateLayoutIcon.setBackgroundGradientDrawable(updateGradient);
                        updateLayoutIcon.draw(canvas);
                    }
                    super.draw(canvas);
                }

                @Override
                protected void onMeasure(int widthMeasureSpec, int heightMeasureSpec) {
                    super.onMeasure(widthMeasureSpec, heightMeasureSpec);
                    int width = MeasureSpec.getSize(widthMeasureSpec);
                    if (lastGradientWidth != width) {
                        updateGradient = new LinearGradient(0, 0, width, 0, new int[]{0xff69BF72, 0xff53B3AD}, new float[]{0.0f, 1.0f}, Shader.TileMode.CLAMP);
                        lastGradientWidth = width;
                    }
                    int x = (getMeasuredWidth() - updateTextView.getMeasuredWidth()) / 2;
                    updateLayoutIcon.setProgressRect(x, AndroidUtilities.dp(13), x + AndroidUtilities.dp(22), AndroidUtilities.dp(13 + 22));
                }

                @Override
                public void setTranslationY(float translationY) {
                    super.setTranslationY(translationY);
                    additionalFloatingTranslation2 = AndroidUtilities.dp(48) - translationY;
                    if (additionalFloatingTranslation2 < 0) {
                        additionalFloatingTranslation2 = 0;
                    }
                    if (!floatingHidden) {
                        updateFloatingButtonOffset();
                    }
                }
            };
            updateLayout.setWillNotDraw(false);
            updateLayout.setVisibility(View.INVISIBLE);
            updateLayout.setTranslationY(AndroidUtilities.dp(48));
            if (Build.VERSION.SDK_INT >= 21) {
                updateLayout.setBackground(Theme.getSelectorDrawable(0x40ffffff, false));
            }
            contentView.addView(updateLayout, LayoutHelper.createFrame(LayoutHelper.MATCH_PARENT, 48, Gravity.LEFT | Gravity.BOTTOM));
            updateLayout.setOnClickListener(v -> {
                if (!SharedConfig.isAppUpdateAvailable()) {
                    return;
                }
                AndroidUtilities.openForView(SharedConfig.pendingAppUpdate.document, true, getParentActivity());
            });

            updateLayoutIcon = new RadialProgress2(updateLayout);
            updateLayoutIcon.setColors(0xffffffff, 0xffffffff, 0xffffffff, 0xffffffff);
            updateLayoutIcon.setCircleRadius(AndroidUtilities.dp(11));
            updateLayoutIcon.setAsMini();
            updateLayoutIcon.setIcon(MediaActionDrawable.ICON_UPDATE, true, false);

            updateTextView = new TextView(context);
            updateTextView.setTextSize(TypedValue.COMPLEX_UNIT_DIP, 15);
            updateTextView.setTypeface(AndroidUtilities.getTypeface("fonts/rmedium.ttf"));
            updateTextView.setText(LocaleController.getString("AppUpdateNow", R.string.AppUpdateNow).toUpperCase());
            updateTextView.setTextColor(0xffffffff);
            updateTextView.setPadding(AndroidUtilities.dp(30), 0, 0, 0);
            updateLayout.addView(updateTextView, LayoutHelper.createFrame(LayoutHelper.WRAP_CONTENT, LayoutHelper.WRAP_CONTENT, Gravity.CENTER, 0, 0, 0, 0));
        }

        for (int a = 0; a < 2; a++) {
            undoView[a] = new UndoView(context) {
                @Override
                public void setTranslationY(float translationY) {
                    super.setTranslationY(translationY);
                    if (this == undoView[0] && undoView[1].getVisibility() != VISIBLE) {
                        additionalFloatingTranslation = getMeasuredHeight() + AndroidUtilities.dp(8) - translationY;
                        if (additionalFloatingTranslation < 0) {
                            additionalFloatingTranslation = 0;
                        }
                        if (!floatingHidden) {
                            updateFloatingButtonOffset();
                        }
                    }
                }

                @Override
                protected boolean canUndo() {
                    for (int a = 0; a < viewPages.length; a++) {
                        if (viewPages[a].dialogsItemAnimator.isRunning()) {
                            return false;
                        }
                    }
                    return true;
                }

                @Override
                protected void onRemoveDialogAction(long currentDialogId, int action) {
                    if (action == UndoView.ACTION_DELETE || action == UndoView.ACTION_DELETE_FEW) {
                        debugLastUpdateAction = 1;
                        setDialogsListFrozen(true);
                        if (frozenDialogsList != null) {
                            int selectedIndex = -1;
                            for (int i = 0; i < frozenDialogsList.size(); i++) {
                                if (frozenDialogsList.get(i).id == currentDialogId) {
                                    selectedIndex = i;
                                    break;
                                }
                            }

                            if (selectedIndex >= 0) {
                                TLRPC.Dialog dialog = frozenDialogsList.remove(selectedIndex);
                                viewPages[0].dialogsAdapter.notifyDataSetChanged();
                                int finalSelectedIndex = selectedIndex;
                                AndroidUtilities.runOnUIThread(() -> {
                                    if (frozenDialogsList != null) {
                                        frozenDialogsList.add(finalSelectedIndex, dialog);
                                        viewPages[0].dialogsAdapter.notifyItemInserted(finalSelectedIndex);
                                        dialogInsertFinished = 2;
                                    }
                                });
                            } else {
                                setDialogsListFrozen(false);
                            }
                        }
                    }
                }
            };
            contentView.addView(undoView[a], LayoutHelper.createFrame(LayoutHelper.MATCH_PARENT, LayoutHelper.WRAP_CONTENT, Gravity.BOTTOM | Gravity.LEFT, 8, 0, 8, 8));
        }

        if (folderId != 0) {
            viewPages[0].listView.setGlowColor(Theme.getColor(Theme.key_actionBarDefaultArchived));
            actionBar.setTitleColor(Theme.getColor(Theme.key_actionBarDefaultArchivedTitle));
            actionBar.setItemsColor(Theme.getColor(Theme.key_actionBarDefaultArchivedIcon), false);
            actionBar.setItemsBackgroundColor(Theme.getColor(Theme.key_actionBarDefaultArchivedSelector), false);
            actionBar.setSearchTextColor(Theme.getColor(Theme.key_actionBarDefaultArchivedSearch), false);
            actionBar.setSearchTextColor(Theme.getColor(Theme.key_actionBarDefaultArchivedSearchPlaceholder), true);
        }

        if (!onlySelect && initialDialogsType == 0) {
            blurredView = new View(context) {
                @Override
                public void setAlpha(float alpha) {
                    super.setAlpha(alpha);
                    if (fragmentView != null) {
                        fragmentView.invalidate();
                    }
                }
            };
            if (Build.VERSION.SDK_INT >= Build.VERSION_CODES.M) {
                blurredView.setForeground(new ColorDrawable(ColorUtils.setAlphaComponent(getThemedColor(Theme.key_windowBackgroundWhite), 100)));
            }
            blurredView.setFocusable(false);
            blurredView.setImportantForAccessibility(View.IMPORTANT_FOR_ACCESSIBILITY_NO);
            blurredView.setOnClickListener(e -> {
                finishPreviewFragment();
            });
            blurredView.setVisibility(View.GONE);
            blurredView.setFitsSystemWindows(true);
            contentView.addView(blurredView, LayoutHelper.createFrame(LayoutHelper.MATCH_PARENT, LayoutHelper.MATCH_PARENT));
        }

        actionBarDefaultPaint.setColor(Theme.getColor(folderId == 0 ? Theme.key_actionBarDefault : Theme.key_actionBarDefaultArchived));
        if (inPreviewMode) {
            final TLRPC.User currentUser = getUserConfig().getCurrentUser();
            avatarContainer = new ChatAvatarContainer(actionBar.getContext(), null, false);
            avatarContainer.setTitle(UserObject.getUserName(currentUser));
            avatarContainer.setSubtitle(LocaleController.formatUserStatus(currentAccount, currentUser));
            avatarContainer.setUserAvatar(currentUser, true);
            avatarContainer.setOccupyStatusBar(false);
            avatarContainer.setLeftPadding(AndroidUtilities.dp(10));
            actionBar.addView(avatarContainer, 0, LayoutHelper.createFrame(LayoutHelper.WRAP_CONTENT, LayoutHelper.MATCH_PARENT, Gravity.TOP | Gravity.LEFT, 0, 0, 40, 0));
            floatingButton.setVisibility(View.INVISIBLE);
            actionBar.setOccupyStatusBar(false);
            actionBar.setBackgroundColor(Theme.getColor(Theme.key_actionBarDefault));
            if (fragmentContextView != null) {
                contentView.removeView(fragmentContextView);
            }
            if (fragmentLocationContextView != null) {
                contentView.removeView(fragmentLocationContextView);
            }
        }

        searchIsShowed = false;
        updateFilterTabs(false, false);

        if (searchString != null) {
            showSearch(true, false, false);
            actionBar.openSearchField(searchString, false);
        } else if (initialSearchString != null) {
            showSearch(true, false, false);
            actionBar.openSearchField(initialSearchString, false);
            initialSearchString = null;
            if (filterTabsView != null) {
                filterTabsView.setTranslationY(-AndroidUtilities.dp(44));
            }
        } else {
            showSearch(false, false, false);
        }

        if (Build.VERSION.SDK_INT >= Build.VERSION_CODES.R) {
            FilesMigrationService.checkBottomSheet(this);
        }
        updateMenuButton(false);
        actionBar.setDrawBlurBackground(contentView);
        return fragmentView;
    }

    public void showSelectStatusDialog() {
        if (selectAnimatedEmojiDialog != null) {
            return;
        }
        final SelectAnimatedEmojiDialog.SelectAnimatedEmojiDialogWindow[] popup = new SelectAnimatedEmojiDialog.SelectAnimatedEmojiDialogWindow[1];
        TLRPC.User user = UserConfig.getInstance(UserConfig.selectedAccount).getCurrentUser();
        int xoff = 0, yoff = 0;
        boolean hasEmoji = false;
        SimpleTextView actionBarTitle = actionBar.getTitleTextView();
        if (actionBarTitle != null && actionBarTitle.getRightDrawable() != null) {
            statusDrawable.play();
            hasEmoji = statusDrawable.getDrawable() instanceof AnimatedEmojiDrawable;
            AndroidUtilities.rectTmp2.set(actionBarTitle.getRightDrawable().getBounds());
            AndroidUtilities.rectTmp2.offset((int) actionBarTitle.getX(), (int) actionBarTitle.getY());
            yoff = -(actionBar.getHeight() - AndroidUtilities.rectTmp2.centerY()) - AndroidUtilities.dp(16);
            xoff = AndroidUtilities.rectTmp2.centerX() - AndroidUtilities.dp(16);
            if (animatedStatusView != null) {
                animatedStatusView.translate(AndroidUtilities.rectTmp2.centerX(), AndroidUtilities.rectTmp2.centerY());
            }
        }
        SelectAnimatedEmojiDialog popupLayout = new SelectAnimatedEmojiDialog(this, getContext(), true, xoff, SelectAnimatedEmojiDialog.TYPE_EMOJI_STATUS, getResourceProvider()) {
            @Override
            protected void onEmojiSelected(View emojiView, Long documentId, TLRPC.Document document, Integer until) {
                TLRPC.TL_account_updateEmojiStatus req = new TLRPC.TL_account_updateEmojiStatus();
                if (documentId == null) {
                    req.emoji_status = new TLRPC.TL_emojiStatusEmpty();
                } else if (until != null) {
                    req.emoji_status = new TLRPC.TL_emojiStatusUntil();
                    ((TLRPC.TL_emojiStatusUntil) req.emoji_status).document_id = documentId;
                    ((TLRPC.TL_emojiStatusUntil) req.emoji_status).until = until;
                } else {
                    req.emoji_status = new TLRPC.TL_emojiStatus();
                    ((TLRPC.TL_emojiStatus) req.emoji_status).document_id = documentId;
                }
                TLRPC.User user = MessagesController.getInstance(currentAccount).getUser(UserConfig.getInstance(currentAccount).getClientUserId());
                if (user != null) {
                    user.emoji_status = req.emoji_status;
                    NotificationCenter.getInstance(currentAccount).postNotificationName(NotificationCenter.userEmojiStatusUpdated, user);
                    getMessagesController().updateEmojiStatusUntilUpdate(user.id, user.emoji_status);
                }
                if (documentId != null) {
                    animatedStatusView.animateChange(ReactionsLayoutInBubble.VisibleReaction.fromCustomEmoji(documentId));
                }
                ConnectionsManager.getInstance(currentAccount).sendRequest(req, (res, err) -> {
                    if (!(res instanceof TLRPC.TL_boolTrue)) {
                        // TODO: reject
                    }
                });
                if (popup[0] != null) {
                    selectAnimatedEmojiDialog = null;
                    popup[0].dismiss();
                }
            }
        };
        if (user != null && user.emoji_status instanceof TLRPC.TL_emojiStatusUntil && ((TLRPC.TL_emojiStatusUntil) user.emoji_status).until > (int) (System.currentTimeMillis() / 1000)) {
            popupLayout.setExpireDateHint(((TLRPC.TL_emojiStatusUntil) user.emoji_status).until);
        }
        popupLayout.setSelected(statusDrawable.getDrawable() instanceof AnimatedEmojiDrawable ? ((AnimatedEmojiDrawable) statusDrawable.getDrawable()).getDocumentId() : null);
        popupLayout.setSaveState(1);
        popupLayout.setScrimDrawable(statusDrawable, actionBarTitle);
        popup[0] = selectAnimatedEmojiDialog = new SelectAnimatedEmojiDialog.SelectAnimatedEmojiDialogWindow(popupLayout, LayoutHelper.WRAP_CONTENT, LayoutHelper.WRAP_CONTENT) {
            @Override
            public void dismiss() {
                super.dismiss();
                selectAnimatedEmojiDialog = null;
            }
        };
        popup[0].showAsDropDown(actionBar, AndroidUtilities.dp(16), yoff, Gravity.TOP);
        popup[0].dimBehind();
    }

    private int commentViewPreviousTop = -1;
    private ValueAnimator keyboardAnimator;
    private boolean commentViewIgnoreTopUpdate = false;

    private void updateCommentView() {
        if (!commentViewAnimated || commentView == null) {
            return;
        }
        int top = commentView.getTop();
        if (commentViewPreviousTop > 0 && Math.abs(top - commentViewPreviousTop) > AndroidUtilities.dp(20) && !commentView.isPopupShowing()) {
            if (commentViewIgnoreTopUpdate) {
                commentViewIgnoreTopUpdate = false;
                commentViewPreviousTop = top;
                return;
            }
            if (keyboardAnimator != null) {
                keyboardAnimator.cancel();
            }
            keyboardAnimator = ValueAnimator.ofFloat(commentViewPreviousTop - top, 0);
            keyboardAnimator.addUpdateListener(a -> {
                commentView.setTranslationY((float) a.getAnimatedValue());
            });
            keyboardAnimator.setDuration(AdjustPanLayoutHelper.keyboardDuration);
            keyboardAnimator.setInterpolator(AdjustPanLayoutHelper.keyboardInterpolator);
            keyboardAnimator.start();
        }
        commentViewPreviousTop = top;
    }

    private void updateAppUpdateViews(boolean animated) {
        if (updateLayout == null) {
            return;
        }
        boolean show;
        if (SharedConfig.isAppUpdateAvailable()) {
            String fileName = FileLoader.getAttachFileName(SharedConfig.pendingAppUpdate.document);
            File path = getFileLoader().getPathToAttach(SharedConfig.pendingAppUpdate.document, true);
            show = path.exists();
        } else {
            show = false;
        }
        if (show) {
            if (updateLayout.getTag() != null) {
                return;
            }
            if (updateLayoutAnimator != null) {
                updateLayoutAnimator.cancel();
            }
            updateLayout.setVisibility(View.VISIBLE);
            updateLayout.setTag(1);
            if (animated) {
                updateLayoutAnimator = new AnimatorSet();
                updateLayoutAnimator.setDuration(180);
                updateLayoutAnimator.setInterpolator(CubicBezierInterpolator.EASE_OUT);
                updateLayoutAnimator.playTogether(ObjectAnimator.ofFloat(updateLayout, View.TRANSLATION_Y, 0));
                updateLayoutAnimator.addListener(new AnimatorListenerAdapter() {
                    @Override
                    public void onAnimationEnd(Animator animation) {
                        updateLayoutAnimator = null;
                    }
                });
                updateLayoutAnimator.start();
            } else {
                updateLayout.setTranslationY(0);
            }
        } else {
            if (updateLayout.getTag() == null) {
                return;
            }
            updateLayout.setTag(null);
            if (animated) {
                updateLayoutAnimator = new AnimatorSet();
                updateLayoutAnimator.setDuration(180);
                updateLayoutAnimator.setInterpolator(CubicBezierInterpolator.EASE_OUT);
                updateLayoutAnimator.playTogether(ObjectAnimator.ofFloat(updateLayout, View.TRANSLATION_Y, AndroidUtilities.dp(48)));
                updateLayoutAnimator.addListener(new AnimatorListenerAdapter() {
                    @Override
                    public void onAnimationEnd(Animator animation) {
                        if (updateLayout.getTag() == null) {
                            updateLayout.setVisibility(View.INVISIBLE);
                        }
                        updateLayoutAnimator = null;
                    }
                });
                updateLayoutAnimator.start();
            } else {
                updateLayout.setTranslationY(AndroidUtilities.dp(48));
                updateLayout.setVisibility(View.INVISIBLE);
            }
        }
    }

    private void updateContextViewPosition() {
        float filtersTabsHeight = 0;
        if (filterTabsView != null && filterTabsView.getVisibility() != View.GONE) {
            filtersTabsHeight = filterTabsView.getMeasuredHeight();
        }
        float searchTabsHeight = 0;
        if (searchTabsView != null && searchTabsView.getVisibility() != View.GONE) {
            searchTabsHeight = searchTabsView.getMeasuredHeight();
        }
        if (fragmentContextView != null) {
            float from = 0;
            if (fragmentLocationContextView != null && fragmentLocationContextView.getVisibility() == View.VISIBLE) {
                from += AndroidUtilities.dp(36);
            }
            fragmentContextView.setTranslationY(from + fragmentContextView.getTopPadding() + actionBar.getTranslationY() + filtersTabsHeight * (1f - searchAnimationProgress) + searchTabsHeight * searchAnimationProgress + tabsYOffset);
        }
        if (fragmentLocationContextView != null) {
            float from = 0;
            if (fragmentContextView != null && fragmentContextView.getVisibility() == View.VISIBLE) {
                from += AndroidUtilities.dp(fragmentContextView.getStyleHeight()) + fragmentContextView.getTopPadding();
            }
            fragmentLocationContextView.setTranslationY(from + fragmentLocationContextView.getTopPadding() + actionBar.getTranslationY() + filtersTabsHeight * (1f - searchAnimationProgress) + searchTabsHeight * searchAnimationProgress + tabsYOffset);
        }
    }

    private void updateFiltersView(boolean showMediaFilters, ArrayList<Object> users, ArrayList<FiltersView.DateData> dates, boolean archive, boolean animated) {
        if (!searchIsShowed || onlySelect) {
            return;
        }
        boolean hasMediaFilter = false;
        boolean hasUserFilter = false;
        boolean hasDateFilter = false;
        boolean hasArchiveFilter = false;

        ArrayList<FiltersView.MediaFilterData> currentSearchFilters = searchViewPager.getCurrentSearchFilters();
        for (int i = 0; i < currentSearchFilters.size(); i++) {
            if (currentSearchFilters.get(i).isMedia()) {
                hasMediaFilter = true;
            } else if (currentSearchFilters.get(i).filterType == FiltersView.FILTER_TYPE_CHAT) {
                hasUserFilter = true;
            } else if (currentSearchFilters.get(i).filterType == FiltersView.FILTER_TYPE_DATE) {
                hasDateFilter = true;
            } else if (currentSearchFilters.get(i).filterType == FiltersView.FILTER_TYPE_ARCHIVE) {
                hasArchiveFilter = true;
            }
        }

        if (hasArchiveFilter) {
            archive = false;
        }

        boolean visible = false;
        boolean hasUsersOrDates = (users != null && !users.isEmpty()) || (dates != null && !dates.isEmpty() || archive);
        if (!hasMediaFilter && !hasUsersOrDates && showMediaFilters) {

        } else if (hasUsersOrDates) {
            ArrayList<Object> finalUsers = (users != null && !users.isEmpty() && !hasUserFilter) ? users : null;
            ArrayList<FiltersView.DateData> finalDates = (dates != null && !dates.isEmpty() && !hasDateFilter) ? dates : null;
            if (finalUsers != null || finalDates != null || archive) {
                visible = true;
                filtersView.setUsersAndDates(finalUsers, finalDates, archive);
            }
        }

        if (!visible) {
            filtersView.setUsersAndDates(null, null, false);
        }
        if (!animated) {
            filtersView.getAdapter().notifyDataSetChanged();
        }
        if (searchTabsView != null) {
            searchTabsView.hide(visible, true);
        }
        filtersView.setEnabled(visible);
        filtersView.setVisibility(View.VISIBLE);
    }

    private void addSearchFilter(FiltersView.MediaFilterData filter) {
        if (!searchIsShowed) {
            return;
        }
        ArrayList<FiltersView.MediaFilterData> currentSearchFilters = searchViewPager.getCurrentSearchFilters();
        if (!currentSearchFilters.isEmpty()) {
            for (int i = 0; i < currentSearchFilters.size(); i++) {
                if (filter.isSameType(currentSearchFilters.get(i))) {
                    return;
                }
            }
        }
        currentSearchFilters.add(filter);
        actionBar.setSearchFilter(filter);
        actionBar.setSearchFieldText("");
        updateFiltersView(true, null, null, false, true);
    }

    private void createActionMode(String tag) {
        if (actionBar.actionModeIsExist(tag)) {
            return;
        }
        final ActionBarMenu actionMode = actionBar.createActionMode(false, tag);
        actionMode.setBackgroundColor(Color.TRANSPARENT);
        actionMode.drawBlur = false;

        selectedDialogsCountTextView = new NumberTextView(actionMode.getContext());
        selectedDialogsCountTextView.setTextSize(18);
        selectedDialogsCountTextView.setTypeface(AndroidUtilities.getTypeface("fonts/rmedium.ttf"));
        selectedDialogsCountTextView.setTextColor(Theme.getColor(Theme.key_actionBarActionModeDefaultIcon));
        actionMode.addView(selectedDialogsCountTextView, LayoutHelper.createLinear(0, LayoutHelper.MATCH_PARENT, 1.0f, 72, 0, 0, 0));
        selectedDialogsCountTextView.setOnTouchListener((v, event) -> true);

        pinItem = actionMode.addItemWithWidth(pin, R.drawable.msg_pin, AndroidUtilities.dp(54));
        muteItem = actionMode.addItemWithWidth(mute, R.drawable.msg_mute, AndroidUtilities.dp(54));
        archive2Item = actionMode.addItemWithWidth(archive2, R.drawable.msg_archive, AndroidUtilities.dp(54));
        deleteItem = actionMode.addItemWithWidth(delete, R.drawable.msg_delete, AndroidUtilities.dp(54), LocaleController.getString("Delete", R.string.Delete));
        ActionBarMenuItem otherItem = actionMode.addItemWithWidth(0, R.drawable.ic_ab_other, AndroidUtilities.dp(54), LocaleController.getString("AccDescrMoreOptions", R.string.AccDescrMoreOptions));
        archiveItem = otherItem.addSubItem(archive, R.drawable.msg_archive, LocaleController.getString("Archive", R.string.Archive));
        pin2Item = otherItem.addSubItem(pin2, R.drawable.msg_pin, LocaleController.getString("DialogPin", R.string.DialogPin));
        addToFolderItem = otherItem.addSubItem(add_to_folder, R.drawable.msg_addfolder, LocaleController.getString("FilterAddTo", R.string.FilterAddTo));
        removeFromFolderItem = otherItem.addSubItem(remove_from_folder, R.drawable.msg_removefolder, LocaleController.getString("FilterRemoveFrom", R.string.FilterRemoveFrom));
        readItem = otherItem.addSubItem(read, R.drawable.msg_markread, LocaleController.getString("MarkAsRead", R.string.MarkAsRead));
        clearItem = otherItem.addSubItem(clear, R.drawable.msg_clear, LocaleController.getString("ClearHistory", R.string.ClearHistory));
        blockItem = otherItem.addSubItem(block, R.drawable.msg_block, LocaleController.getString("BlockUser", R.string.BlockUser));

        actionModeViews.add(pinItem);
        actionModeViews.add(archive2Item);
        actionModeViews.add(muteItem);
        actionModeViews.add(deleteItem);
        actionModeViews.add(otherItem);

        if (tag == null) {
            actionBar.setActionBarMenuOnItemClick(new ActionBar.ActionBarMenuOnItemClick() {
                @Override
                public void onItemClick(int id) {
                    if ((id == SearchViewPager.forwardItemId || id == SearchViewPager.gotoItemId || id == SearchViewPager.deleteItemId) && searchViewPager != null) {
                        searchViewPager.onActionBarItemClick(id);
                        return;
                    }
                    if (id == -1) {
                        if (filterTabsView != null && filterTabsView.isEditing()) {
                            filterTabsView.setIsEditing(false);
                            showDoneItem(false);
                        } else if (actionBar.isActionModeShowed()) {
                            if (searchViewPager != null && searchViewPager.getVisibility() == View.VISIBLE && searchViewPager.actionModeShowing()) {
                                searchViewPager.hideActionMode();
                            } else {
                                hideActionMode(true);
                            }
                        } else if (onlySelect || folderId != 0) {
                            finishFragment();
                        } else if (parentLayout != null) {
                            parentLayout.getDrawerLayoutContainer().openDrawer(false);
                        }
                    } else if (id == 1) {
                        if (getParentActivity() == null) {
                            return;
                        }
                        SharedConfig.appLocked = true;
                        SharedConfig.saveConfig();
                        int[] position = new int[2];
                        passcodeItem.getLocationInWindow(position);
                        ((LaunchActivity) getParentActivity()).showPasscodeActivity(false, true, position[0] + passcodeItem.getMeasuredWidth() / 2, position[1] + passcodeItem.getMeasuredHeight() / 2, () -> passcodeItem.setAlpha(1.0f), () -> passcodeItem.setAlpha(0.0f));
                        updatePasscodeButton();
                    } else if (id == 2) {
                        presentFragment(new ProxyListActivity());
                    } else if (id == 3) {
                        showSearch(true, true, true);
                        actionBar.openSearchField(true);
                    } else if (id >= 10 && id < 10 + UserConfig.MAX_ACCOUNT_COUNT) {
                        if (getParentActivity() == null) {
                            return;
                        }
                        DialogsActivityDelegate oldDelegate = delegate;
                        LaunchActivity launchActivity = (LaunchActivity) getParentActivity();
                        launchActivity.switchToAccount(id - 10, true);

                        DialogsActivity dialogsActivity = new DialogsActivity(arguments);
                        dialogsActivity.setDelegate(oldDelegate);
                        launchActivity.presentFragment(dialogsActivity, false, true);
                    } else if (id == add_to_folder) {
                        FiltersListBottomSheet sheet = new FiltersListBottomSheet(DialogsActivity.this, selectedDialogs);
                        sheet.setDelegate(filter -> {
                            ArrayList<Long> alwaysShow = FiltersListBottomSheet.getDialogsCount(DialogsActivity.this, filter, selectedDialogs, true, false);
                            int currentCount;
                            if (filter != null) {
                                currentCount = filter.alwaysShow.size();
                            } else {
                                currentCount = 0;
                            }
                            int totalCount = currentCount + alwaysShow.size();
                            if ((totalCount > getMessagesController().dialogFiltersChatsLimitDefault && !getUserConfig().isPremium()) || totalCount > getMessagesController().dialogFiltersChatsLimitPremium) {
                                showDialog(new LimitReachedBottomSheet(DialogsActivity.this, fragmentView.getContext(), LimitReachedBottomSheet.TYPE_CHATS_IN_FOLDER, currentAccount));
                                return;
                            }
                            if (filter != null) {
                                if (!alwaysShow.isEmpty()) {
                                    for (int a = 0; a < alwaysShow.size(); a++) {
                                        filter.neverShow.remove(alwaysShow.get(a));
                                    }
                                    filter.alwaysShow.addAll(alwaysShow);
                                    FilterCreateActivity.saveFilterToServer(filter, filter.flags, filter.name, filter.alwaysShow, filter.neverShow, filter.pinnedDialogs, false, false, true, true, false, DialogsActivity.this, null);
                                }
                                long did;
                                if (alwaysShow.size() == 1) {
                                    did = alwaysShow.get(0);
                                } else {
                                    did = 0;
                                }
                                getUndoView().showWithAction(did, UndoView.ACTION_ADDED_TO_FOLDER, alwaysShow.size(), filter, null, null);
                            } else {
                                presentFragment(new FilterCreateActivity(null, alwaysShow));
                            }
                            hideActionMode(true);
                        });
                        showDialog(sheet);
                    } else if (id == remove_from_folder) {
                        MessagesController.DialogFilter filter = getMessagesController().dialogFilters.get(viewPages[0].selectedType);
                        ArrayList<Long> neverShow = FiltersListBottomSheet.getDialogsCount(DialogsActivity.this, filter, selectedDialogs, false, false);

                        int currentCount;
                        if (filter != null) {
                            currentCount = filter.neverShow.size();
                        } else {
                            currentCount = 0;
                        }
                        if (currentCount + neverShow.size() > 100) {
                            showDialog(AlertsCreator.createSimpleAlert(getParentActivity(), LocaleController.getString("FilterAddToAlertFullTitle", R.string.FilterAddToAlertFullTitle), LocaleController.getString("FilterAddToAlertFullText", R.string.FilterAddToAlertFullText)).create());
                            return;
                        }
                        if (!neverShow.isEmpty()) {
                            filter.neverShow.addAll(neverShow);
                            for (int a = 0; a < neverShow.size(); a++) {
                                Long did = neverShow.get(a);
                                filter.alwaysShow.remove(did);
                                filter.pinnedDialogs.delete(did);
                            }
                            FilterCreateActivity.saveFilterToServer(filter, filter.flags, filter.name, filter.alwaysShow, filter.neverShow, filter.pinnedDialogs, false, false, true, false, false, DialogsActivity.this, null);
                        }
                        long did;
                        if (neverShow.size() == 1) {
                            did = neverShow.get(0);
                        } else {
                            did = 0;
                        }
                        getUndoView().showWithAction(did, UndoView.ACTION_REMOVED_FROM_FOLDER, neverShow.size(), filter, null, null);
                        hideActionMode(false);
                    } else if (id == pin || id == read || id == delete || id == clear || id == mute || id == archive || id == block || id == archive2 || id == pin2) {
                        performSelectedDialogsAction(selectedDialogs, id, true);
                    }
                }
            });
        }
    }

    private void switchToCurrentSelectedMode(boolean animated) {
        for (int a = 0; a < viewPages.length; a++) {
            viewPages[a].listView.stopScroll();
        }
        int a = animated ? 1 : 0;
        RecyclerView.Adapter currentAdapter = viewPages[a].listView.getAdapter();

        MessagesController.DialogFilter filter = getMessagesController().dialogFilters.get(viewPages[a].selectedType);
        if (filter.isDefault()) {
            viewPages[a].dialogsType = 0;
            viewPages[a].listView.updatePullState();
        } else {
            if (viewPages[a == 0 ? 1 : 0].dialogsType == 7) {
                viewPages[a].dialogsType = 8;
            } else {
                viewPages[a].dialogsType = 7;
            }
            viewPages[a].listView.setScrollEnabled(true);
            getMessagesController().selectDialogFilter(filter, viewPages[a].dialogsType == 8 ? 1 : 0);
        }
        viewPages[1].isLocked = filter.locked;

        viewPages[a].dialogsAdapter.setDialogsType(viewPages[a].dialogsType);
        viewPages[a].layoutManager.scrollToPositionWithOffset(viewPages[a].dialogsType == 0 && hasHiddenArchive() ? 1 : 0, (int) actionBar.getTranslationY());
        checkListLoad(viewPages[a]);
    }

    private boolean scrollBarVisible = true;

    private void showScrollbars(boolean show) {
        if (viewPages == null || scrollBarVisible == show) {
            return;
        }
        scrollBarVisible = show;
        for (int a = 0; a < viewPages.length; a++) {
            if (show) {
                viewPages[a].listView.setScrollbarFadingEnabled(false);
            }
            viewPages[a].listView.setVerticalScrollBarEnabled(show);
            if (show) {
                viewPages[a].listView.setScrollbarFadingEnabled(true);
            }
        }
    }

    private void scrollToFilterTab(int index) {
        if (filterTabsView == null || viewPages[0].selectedType == index) {
            return;
        }
        filterTabsView.selectTabWithId(index, 1.0f);
        parentLayout.getDrawerLayoutContainer().setAllowOpenDrawerBySwipe(false);
        viewPages[1].selectedType = viewPages[0].selectedType;
        viewPages[0].selectedType = index;
        switchToCurrentSelectedMode(false);
        switchToCurrentSelectedMode(true);
        updateCounters(false);
    }

    private void updateFilterTabs(boolean force, boolean animated) {
        if (filterTabsView == null || inPreviewMode || searchIsShowed) {
            return;
        }
        if (scrimPopupWindow != null) {
            scrimPopupWindow.dismiss();
            scrimPopupWindow = null;
        }
        ArrayList<MessagesController.DialogFilter> filters = getMessagesController().dialogFilters;
        SharedPreferences preferences = MessagesController.getMainSettings(currentAccount);
        if (filters.size() > 1) {
            if (force || filterTabsView.getVisibility() != View.VISIBLE) {
                boolean animatedUpdateItems = animated;
                if (filterTabsView.getVisibility() != View.VISIBLE) {
                    animatedUpdateItems = false;
                }
                canShowFilterTabsView = true;
                boolean updateCurrentTab = filterTabsView.isEmpty();
                updateFilterTabsVisibility(animated);
                int id = filterTabsView.getCurrentTabId();
                int stableId = filterTabsView.getCurrentTabStableId();
                boolean selectWithStableId = false;
                if (id != filterTabsView.getDefaultTabId() && id >= filters.size()) {
                    filterTabsView.resetTabId();
                    selectWithStableId = true;
                }
                filterTabsView.removeTabs();
                for (int a = 0, N = filters.size(); a < N; a++) {
                    if (filters.get(a).isDefault()) {
                        filterTabsView.addTab(a, 0, LocaleController.getString("FilterAllChats", R.string.FilterAllChats), true,  filters.get(a).locked);
                    } else {
                        filterTabsView.addTab(a, filters.get(a).localId, filters.get(a).name, false,  filters.get(a).locked);
                    }
                }
                if (stableId >= 0) {
                    if (filterTabsView.getStableId(viewPages[0].selectedType) != stableId) {
                        updateCurrentTab = true;
                        viewPages[0].selectedType = id;
                    }
                    if (selectWithStableId) {
                        filterTabsView.selectTabWithStableId(stableId);
                    }
                }
                for (int a = 0; a < viewPages.length; a++) {
                    if (viewPages[a].selectedType >= filters.size()) {
                        viewPages[a].selectedType = filters.size() - 1;
                    }
                    viewPages[a].listView.setScrollingTouchSlop(RecyclerView.TOUCH_SLOP_PAGING);
                }
                filterTabsView.finishAddingTabs(animatedUpdateItems);
                if (updateCurrentTab) {
                    switchToCurrentSelectedMode(false);
                }
                if (parentLayout != null) {
                    parentLayout.getDrawerLayoutContainer().setAllowOpenDrawerBySwipe(id == filterTabsView.getFirstTabId() || SharedConfig.getChatSwipeAction(currentAccount) != SwipeGestureSettingsView.SWIPE_GESTURE_FOLDERS);
                }
                if (filterTabsView.isLocked(filterTabsView.getCurrentTabId())) {
                    filterTabsView.selectFirstTab();
                }
            }
        } else {
            if (filterTabsView.getVisibility() != View.GONE) {
                filterTabsView.setIsEditing(false);
                showDoneItem(false);

                maybeStartTracking = false;
                if (startedTracking) {
                    startedTracking = false;
                    viewPages[0].setTranslationX(0);
                    viewPages[1].setTranslationX(viewPages[0].getMeasuredWidth());
                }
                if (viewPages[0].selectedType != filterTabsView.getDefaultTabId()) {
                    viewPages[0].selectedType = filterTabsView.getDefaultTabId();
                    viewPages[0].dialogsAdapter.setDialogsType(0);
                    viewPages[0].dialogsType = 0;
                    viewPages[0].dialogsAdapter.notifyDataSetChanged();
                }
                viewPages[1].setVisibility(View.GONE);
                viewPages[1].selectedType = 0;
                viewPages[1].dialogsAdapter.setDialogsType(0);
                viewPages[1].dialogsType = 0;
                viewPages[1].dialogsAdapter.notifyDataSetChanged();
                canShowFilterTabsView = false;
                updateFilterTabsVisibility(animated);
                for (int a = 0; a < viewPages.length; a++) {
                    if (viewPages[a].dialogsType == 0 && viewPages[a].archivePullViewState == ARCHIVE_ITEM_STATE_HIDDEN && hasHiddenArchive()) {
                        int p = viewPages[a].layoutManager.findFirstVisibleItemPosition();
                        if (p == 0 || p == 1) {
                            viewPages[a].layoutManager.scrollToPositionWithOffset(1, 0);
                        }
                    }
                    viewPages[a].listView.setScrollingTouchSlop(RecyclerView.TOUCH_SLOP_DEFAULT);
                    viewPages[a].listView.requestLayout();
                    viewPages[a].requestLayout();
                }
            }
            if (parentLayout != null) {
                parentLayout.getDrawerLayoutContainer().setAllowOpenDrawerBySwipe(true);
            }
        }
        updateCounters(false);
    }

    @Override
    protected void onPanTranslationUpdate(float y) {
        if (viewPages == null) {
            return;
        }
        if (commentView != null && commentView.isPopupShowing()) {
            fragmentView.setTranslationY(y);
            for (int a = 0; a < viewPages.length; a++) {
                viewPages[a].setTranslationY(0);
            }
            if (!onlySelect) {
                actionBar.setTranslationY(0);
            }
            searchViewPager.setTranslationY(0);
        } else {
            for (int a = 0; a < viewPages.length; a++) {
                viewPages[a].setTranslationY(y);
            }
            if (!onlySelect) {
                actionBar.setTranslationY(y);
            }
            searchViewPager.setTranslationY(y);
        }
    }

    @Override
    public void finishFragment() {
        super.finishFragment();
        if (scrimPopupWindow != null) {
            scrimPopupWindow.dismiss();
        }
    }

    @Override
    public void onResume() {
        super.onResume();
        if (!parentLayout.isInPreviewMode() && blurredView != null && blurredView.getVisibility() == View.VISIBLE) {
            blurredView.setVisibility(View.GONE);
            blurredView.setBackground(null);
        }
        if (filterTabsView != null && filterTabsView.getVisibility() == View.VISIBLE) {
            parentLayout.getDrawerLayoutContainer().setAllowOpenDrawerBySwipe(viewPages[0].selectedType == filterTabsView.getFirstTabId() || searchIsShowed || SharedConfig.getChatSwipeAction(currentAccount) != SwipeGestureSettingsView.SWIPE_GESTURE_FOLDERS);
        }
        if (viewPages != null) {
            for (int a = 0; a < viewPages.length; a++) {
                viewPages[a].dialogsAdapter.notifyDataSetChanged();
            }
        }
        if (commentView != null) {
            commentView.onResume();
        }
        if (!onlySelect && folderId == 0) {
            getMediaDataController().checkStickers(MediaDataController.TYPE_EMOJI);
        }
        if (searchViewPager != null) {
            searchViewPager.onResume();
        }
        final boolean tosAccepted;
        if (!afterSignup) {
            tosAccepted = getUserConfig().unacceptedTermsOfService == null;
        } else {
            tosAccepted = true;
        }
        if (tosAccepted && checkPermission && !onlySelect && Build.VERSION.SDK_INT >= 23) {
            Activity activity = getParentActivity();
            if (activity != null) {
                checkPermission = false;
                boolean hasNotContactsPermission = activity.checkSelfPermission(Manifest.permission.READ_CONTACTS) != PackageManager.PERMISSION_GRANTED;
                boolean hasNotStoragePermission = (Build.VERSION.SDK_INT <= 28 || BuildVars.NO_SCOPED_STORAGE) && activity.checkSelfPermission(Manifest.permission.WRITE_EXTERNAL_STORAGE) != PackageManager.PERMISSION_GRANTED;
                AndroidUtilities.runOnUIThread(() -> {
                    afterSignup = false;
                    if (hasNotContactsPermission || hasNotStoragePermission) {
                        askingForPermissions = true;
                        if (hasNotContactsPermission && askAboutContacts && getUserConfig().syncContacts && activity.shouldShowRequestPermissionRationale(Manifest.permission.READ_CONTACTS)) {
                            AlertDialog.Builder builder = AlertsCreator.createContactsPermissionDialog(activity, param -> {
                                askAboutContacts = param != 0;
                                MessagesController.getGlobalNotificationsSettings().edit().putBoolean("askAboutContacts", askAboutContacts).apply();
                                askForPermissons(false);
                            });
                            showDialog(permissionDialog = builder.create());
                        } else if (hasNotStoragePermission && activity.shouldShowRequestPermissionRationale(Manifest.permission.WRITE_EXTERNAL_STORAGE)) {
                            if (activity instanceof BasePermissionsActivity) {
                                BasePermissionsActivity basePermissionsActivity = (BasePermissionsActivity) activity;
                                showDialog(permissionDialog = basePermissionsActivity.createPermissionErrorAlert(R.raw.permission_request_folder, LocaleController.getString(R.string.PermissionStorageWithHint)));
                            }
                        } else {
                            askForPermissons(true);
                        }
                    }
                }, afterSignup && hasNotContactsPermission ? 4000 : 0);
            }
        } else if (!onlySelect && XiaomiUtilities.isMIUI() && Build.VERSION.SDK_INT >= 19 && !XiaomiUtilities.isCustomPermissionGranted(XiaomiUtilities.OP_SHOW_WHEN_LOCKED)) {
            if (getParentActivity() == null) {
                return;
            }
            if (MessagesController.getGlobalNotificationsSettings().getBoolean("askedAboutMiuiLockscreen", false)) {
                return;
            }
            showDialog(new AlertDialog.Builder(getParentActivity())
                    .setTopAnimation(R.raw.permission_request_apk, AlertsCreator.PERMISSIONS_REQUEST_TOP_ICON_SIZE, false, Theme.getColor(Theme.key_dialogTopBackground))
                    .setMessage(LocaleController.getString("PermissionXiaomiLockscreen", R.string.PermissionXiaomiLockscreen))
                    .setPositiveButton(LocaleController.getString("PermissionOpenSettings", R.string.PermissionOpenSettings), (dialog, which) -> {
                        Intent intent = XiaomiUtilities.getPermissionManagerIntent();
                        if (intent != null) {
                            try {
                                getParentActivity().startActivity(intent);
                            } catch (Exception x) {
                                try {
                                    intent = new Intent(android.provider.Settings.ACTION_APPLICATION_DETAILS_SETTINGS);
                                    intent.setData(Uri.parse("package:" + ApplicationLoader.applicationContext.getPackageName()));
                                    getParentActivity().startActivity(intent);
                                } catch (Exception xx) {
                                    FileLog.e(xx);
                                }
                            }
                        }
                    })
                    .setNegativeButton(LocaleController.getString("ContactsPermissionAlertNotNow", R.string.ContactsPermissionAlertNotNow), (dialog, which) -> MessagesController.getGlobalNotificationsSettings().edit().putBoolean("askedAboutMiuiLockscreen", true).commit())
                    .create());
        }
        showFiltersHint();
        if (viewPages != null) {
            for (int a = 0; a < viewPages.length; a++) {
                if (viewPages[a].dialogsType == 0 && viewPages[a].archivePullViewState == ARCHIVE_ITEM_STATE_HIDDEN && viewPages[a].layoutManager.findFirstVisibleItemPosition() == 0 && hasHiddenArchive()) {
                    viewPages[a].layoutManager.scrollToPositionWithOffset(1, 0);
                }
                if (a == 0) {
                    viewPages[a].dialogsAdapter.resume();
                } else {
                    viewPages[a].dialogsAdapter.pause();
                }
            }
        }
        showNextSupportedSuggestion();
        Bulletin.addDelegate(this, new Bulletin.Delegate() {
            @Override
            public void onOffsetChange(float offset) {
                if (undoView[0] != null && undoView[0].getVisibility() == View.VISIBLE) {
                    return;
                }
                additionalFloatingTranslation = offset;
                if (additionalFloatingTranslation < 0) {
                    additionalFloatingTranslation = 0;
                }
                if (!floatingHidden) {
                    updateFloatingButtonOffset();
                }
            }

            @Override
            public void onShow(Bulletin bulletin) {
                if (undoView[0] != null && undoView[0].getVisibility() == View.VISIBLE) {
                    undoView[0].hide(true, 2);
                }
            }
        });
        if (searchIsShowed) {
            AndroidUtilities.requestAdjustResize(getParentActivity(), classGuid);
        }
        updateVisibleRows(0, false);
        updateProxyButton(false, true);
        checkSuggestClearDatabase();
    }

    @Override
    public boolean presentFragment(BaseFragment fragment) {
        boolean b = super.presentFragment(fragment);
        if (b) {
            if (viewPages != null) {
                for (int a = 0; a < viewPages.length; a++) {
                    viewPages[a].dialogsAdapter.pause();
                }
            }
        }
        return b;
    }

    @Override
    public void onPause() {
        super.onPause();
        if (scrimPopupWindow != null) {
            scrimPopupWindow.dismiss();
        }
        if (commentView != null) {
            commentView.onResume();
        }
        if (undoView[0] != null) {
            undoView[0].hide(true, 0);
        }
        Bulletin.removeDelegate(this);

        if (viewPages != null) {
            for (int a = 0; a < viewPages.length; a++) {
                viewPages[a].dialogsAdapter.pause();
            }
        }
    }

    @Override
    public boolean onBackPressed() {
        if (scrimPopupWindow != null) {
            scrimPopupWindow.dismiss();
            return false;
        } else if (filterTabsView != null && filterTabsView.isEditing()) {
            filterTabsView.setIsEditing(false);
            showDoneItem(false);
            return false;
        } else if (actionBar != null && actionBar.isActionModeShowed()) {
            if (searchViewPager.getVisibility() == View.VISIBLE) {
                searchViewPager.hideActionMode();
                hideActionMode(true);
            } else {
                hideActionMode(true);
            }
            return false;
        } else if (filterTabsView != null && filterTabsView.getVisibility() == View.VISIBLE && !tabsAnimationInProgress && !filterTabsView.isAnimatingIndicator() && !startedTracking && !filterTabsView.isFirstTabSelected()) {
            filterTabsView.selectFirstTab();
            return false;
        } else if (commentView != null && commentView.isPopupShowing()) {
            commentView.hidePopup(true);
            return false;
        }
        return super.onBackPressed();
    }

    @Override
    protected void onBecomeFullyHidden() {
        if (closeSearchFieldOnHide) {
            if (actionBar != null) {
                actionBar.closeSearchField();
            }
            if (searchObject != null) {
                searchViewPager.dialogsSearchAdapter.putRecentSearch(searchDialogId, searchObject);
                searchObject = null;
            }
            closeSearchFieldOnHide = false;
        }
        if (filterTabsView != null && filterTabsView.getVisibility() == View.VISIBLE && filterTabsViewIsVisible) {
            int scrollY = (int) -actionBar.getTranslationY();
            int actionBarHeight = ActionBar.getCurrentActionBarHeight();
            if (scrollY != 0 && scrollY != actionBarHeight) {
                if (scrollY < actionBarHeight / 2) {
                    setScrollY(0);
                } else if (viewPages[0].listView.canScrollVertically(1)) {
                    setScrollY(-actionBarHeight);
                }
            }
        }
        if (undoView[0] != null) {
            undoView[0].hide(true, 0);
        }
    }

    @Override
    protected void setInPreviewMode(boolean value) {
        super.setInPreviewMode(value);
        if (!value && avatarContainer != null) {
            actionBar.setBackground(null);
            ((ViewGroup.MarginLayoutParams) actionBar.getLayoutParams()).topMargin = 0;
            actionBar.removeView(avatarContainer);
            avatarContainer = null;
            updateFilterTabs(false, false);
            floatingButton.setVisibility(View.VISIBLE);
            final ContentView contentView = (ContentView) fragmentView;
            if (fragmentContextView != null) {
                contentView.addView(fragmentContextView);
            }
            if (fragmentLocationContextView != null) {
                contentView.addView(fragmentLocationContextView);
            }
        }
    }

    public boolean addOrRemoveSelectedDialog(long did, View cell) {
        if (selectedDialogs.contains(did)) {
            selectedDialogs.remove(did);
            if (cell instanceof DialogCell) {
                ((DialogCell) cell).setChecked(false, true);
            } else if (cell instanceof ProfileSearchCell) {
                ((ProfileSearchCell) cell).setChecked(false, true);
            }
            return false;
        } else {
            selectedDialogs.add(did);
            if (cell instanceof DialogCell) {
                ((DialogCell) cell).setChecked(true, true);
            } else if (cell instanceof ProfileSearchCell) {
                ((ProfileSearchCell) cell).setChecked(true, true);
            }
            return true;
        }
    }

    public void search(String query, boolean animated) {
        showSearch(true, false, animated);
        actionBar.openSearchField(query, false);
    }

    private void showSearch(boolean show, boolean startFromDownloads, boolean animated) {
        if (initialDialogsType != 0 && initialDialogsType != 3) {
            animated = false;
        }
        if (searchAnimator != null) {
            searchAnimator.cancel();
            searchAnimator = null;
        }
        if (tabsAlphaAnimator != null) {
            tabsAlphaAnimator.cancel();
            tabsAlphaAnimator = null;
        }
        searchIsShowed = show;
        ((SizeNotifierFrameLayout) fragmentView).invalidateBlur();
        if (show) {
            boolean onlyDialogsAdapter;
            if (searchFiltersWasShowed) {
                onlyDialogsAdapter = false;
            } else {
                onlyDialogsAdapter = onlyDialogsAdapter();
            }
            searchViewPager.showOnlyDialogsAdapter(onlyDialogsAdapter);
            whiteActionBar = !onlyDialogsAdapter;
            if (whiteActionBar) {
                searchFiltersWasShowed = true;
            }
            ContentView contentView = (ContentView) fragmentView;
            if (searchTabsView == null && !onlyDialogsAdapter) {
                searchTabsView = searchViewPager.createTabsView();
                int filtersViewPosition = -1;
                if (filtersView != null) {
                    for (int i = 0; i < contentView.getChildCount(); i++) {
                        if (contentView.getChildAt(i) == filtersView) {
                            filtersViewPosition = i;
                            break;
                        }
                    }
                }
                if (filtersViewPosition > 0) {
                    contentView.addView(searchTabsView, filtersViewPosition, LayoutHelper.createFrame(LayoutHelper.MATCH_PARENT, 44));
                } else {
                    contentView.addView(searchTabsView, LayoutHelper.createFrame(LayoutHelper.MATCH_PARENT, 44));
                }
            } else if (searchTabsView != null && onlyDialogsAdapter) {
                ViewParent parent = searchTabsView.getParent();
                if (parent instanceof ViewGroup) {
                    ((ViewGroup) parent).removeView(searchTabsView);
                }
                searchTabsView = null;
            }

            EditTextBoldCursor editText = searchItem.getSearchField();
            if (whiteActionBar) {
                editText.setTextColor(Theme.getColor(Theme.key_windowBackgroundWhiteBlackText));
                editText.setHintTextColor(Theme.getColor(Theme.key_player_time));
                editText.setCursorColor(Theme.getColor(Theme.key_chat_messagePanelCursor));
            } else {
                editText.setCursorColor(Theme.getColor(Theme.key_actionBarDefaultSearch));
                editText.setHintTextColor(Theme.getColor(Theme.key_actionBarDefaultSearchPlaceholder));
                editText.setTextColor(Theme.getColor(Theme.key_actionBarDefaultSearch));
            }
            searchViewPager.setKeyboardHeight(((ContentView) fragmentView).getKeyboardHeight());
            parentLayout.getDrawerLayoutContainer().setAllowOpenDrawerBySwipe(true);

            searchViewPager.clear();
            if (folderId != 0) {
                FiltersView.MediaFilterData filterData = new FiltersView.MediaFilterData(R.drawable.chats_archive, LocaleController.getString("ArchiveSearchFilter", R.string.ArchiveSearchFilter), null, FiltersView.FILTER_TYPE_ARCHIVE);
                addSearchFilter(filterData);
            }
        } else {
            if (filterTabsView != null && parentLayout != null) {
                parentLayout.getDrawerLayoutContainer().setAllowOpenDrawerBySwipe(viewPages[0].selectedType == filterTabsView.getFirstTabId() || SharedConfig.getChatSwipeAction(currentAccount) != SwipeGestureSettingsView.SWIPE_GESTURE_FOLDERS);
            }
        }

        if (animated && searchViewPager.dialogsSearchAdapter.hasRecentSearch()) {
            AndroidUtilities.setAdjustResizeToNothing(getParentActivity(), classGuid);
        } else {
            AndroidUtilities.requestAdjustResize(getParentActivity(), classGuid);
        }
        if (!show && filterTabsView != null && canShowFilterTabsView) {
            filterTabsView.setVisibility(View.VISIBLE);
        }
        if (animated) {
            if (show) {
                searchViewPager.setVisibility(View.VISIBLE);
                searchViewPager.reset();
                updateFiltersView(true, null, null, false, false);
                if (searchTabsView != null) {
                    searchTabsView.hide(false, false);
                    searchTabsView.setVisibility(View.VISIBLE);
                }
            } else {
                viewPages[0].listView.setVisibility(View.VISIBLE);
                viewPages[0].setVisibility(View.VISIBLE);
            }

            setDialogsListFrozen(true);
            viewPages[0].listView.setVerticalScrollBarEnabled(false);
            searchViewPager.setBackgroundColor(Theme.getColor(Theme.key_windowBackgroundWhite));
            searchAnimator = new AnimatorSet();
            ArrayList<Animator> animators = new ArrayList<>();
            animators.add(ObjectAnimator.ofFloat(viewPages[0], View.ALPHA, show ? 0.0f : 1.0f));
            animators.add(ObjectAnimator.ofFloat(viewPages[0], View.SCALE_X, show ? 0.9f : 1.0f));
            animators.add(ObjectAnimator.ofFloat(viewPages[0], View.SCALE_Y, show ? 0.9f : 1.0f));
            animators.add(ObjectAnimator.ofFloat(searchViewPager, View.ALPHA, show ? 1.0f : 0.0f));
            animators.add(ObjectAnimator.ofFloat(searchViewPager, View.SCALE_X, show ? 1.0f : 1.05f));
            animators.add(ObjectAnimator.ofFloat(searchViewPager, View.SCALE_Y, show ? 1.0f : 1.05f));
            if (passcodeItem != null) {
                animators.add(ObjectAnimator.ofFloat(passcodeItem.getIconView(), View.ALPHA, show ? 0 : 1f));
            }

            if (downloadsItem != null) {
                if (show) {
                    downloadsItem.setAlpha(0f);
                } else {
                    animators.add(ObjectAnimator.ofFloat(downloadsItem, View.ALPHA, 1f));
                }
                updateProxyButton(false, false);
            }

            if (filterTabsView != null && filterTabsView.getVisibility() == View.VISIBLE) {
                tabsAlphaAnimator = ObjectAnimator.ofFloat(filterTabsView.getTabsContainer(), View.ALPHA, show ? 0.0f : 1.0f).setDuration(100);
                tabsAlphaAnimator.addListener(new AnimatorListenerAdapter() {
                    @Override
                    public void onAnimationEnd(Animator animation) {
                        tabsAlphaAnimator = null;
                    }
                });
            }

            ValueAnimator valueAnimator = ValueAnimator.ofFloat(searchAnimationProgress, show ? 1f : 0);
            valueAnimator.addUpdateListener(valueAnimator1 -> setSearchAnimationProgress((float) valueAnimator1.getAnimatedValue()));

            animators.add(valueAnimator);
            searchAnimator.playTogether(animators);
            searchAnimator.setDuration(show ? 200 : 180);
            searchAnimator.setInterpolator(CubicBezierInterpolator.EASE_OUT);

            if (filterTabsViewIsVisible) {
                int backgroundColor1 = Theme.getColor(folderId == 0 ? Theme.key_actionBarDefault : Theme.key_actionBarDefaultArchived);
                int backgroundColor2 = Theme.getColor(Theme.key_windowBackgroundWhite);
                int sum = Math.abs(Color.red(backgroundColor1) - Color.red(backgroundColor2)) + Math.abs(Color.green(backgroundColor1) - Color.green(backgroundColor2)) + Math.abs(Color.blue(backgroundColor1) - Color.blue(backgroundColor2));
                searchAnimationTabsDelayedCrossfade = sum / 255f > 0.3f;
            } else {
                searchAnimationTabsDelayedCrossfade = true;
            }
            if (!show) {
                searchAnimator.setStartDelay(20);
                if (tabsAlphaAnimator != null) {
                    if (searchAnimationTabsDelayedCrossfade) {
                        tabsAlphaAnimator.setStartDelay(80);
                        tabsAlphaAnimator.setDuration(100);
                    } else {
                        tabsAlphaAnimator.setDuration(show ? 200 : 180);

                    }
                }
            }
            searchAnimator.addListener(new AnimatorListenerAdapter() {
                @Override
                public void onAnimationEnd(Animator animation) {
                    getNotificationCenter().onAnimationFinish(animationIndex);
                    if (searchAnimator != animation) {
                        return;
                    }
                    setDialogsListFrozen(false);
                    if (show) {
                        viewPages[0].listView.hide();
                        if (filterTabsView != null) {
                            filterTabsView.setVisibility(View.GONE);
                        }
                        searchWasFullyShowed = true;
                        AndroidUtilities.requestAdjustResize(getParentActivity(), classGuid);
                        searchItem.setVisibility(View.GONE);
                    } else {
                        searchItem.collapseSearchFilters();
                        whiteActionBar = false;
                        searchViewPager.setVisibility(View.GONE);
                        if (searchTabsView != null) {
                            searchTabsView.setVisibility(View.GONE);
                        }
                        searchItem.clearSearchFilters();
                        searchViewPager.clear();
                        filtersView.setVisibility(View.GONE);
                        viewPages[0].listView.show();
                        if (!onlySelect) {
                            hideFloatingButton(false);
                        }
                        searchWasFullyShowed = false;
                    }

                    if (fragmentView != null) {
                        fragmentView.requestLayout();
                    }

                    setSearchAnimationProgress(show ? 1f : 0);

                    viewPages[0].listView.setVerticalScrollBarEnabled(true);
                    searchViewPager.setBackground(null);
                    searchAnimator = null;

                    if (downloadsItem != null) {
                        downloadsItem.setAlpha(show ? 0 : 1f);
                    }
                }

                @Override
                public void onAnimationCancel(Animator animation) {
                    getNotificationCenter().onAnimationFinish(animationIndex);
                    if (searchAnimator == animation) {
                        if (show) {
                            viewPages[0].listView.hide();
                        } else {
                            viewPages[0].listView.show();
                        }
                        searchAnimator = null;
                    }
                }
            });
            animationIndex = getNotificationCenter().setAnimationInProgress(animationIndex, null);
            searchAnimator.start();
            if (tabsAlphaAnimator != null) {
                tabsAlphaAnimator.start();
            }
        } else {
            setDialogsListFrozen(false);
            if (show) {
                viewPages[0].listView.hide();
            } else {
                viewPages[0].listView.show();
            }
            viewPages[0].setAlpha(show ? 0.0f : 1.0f);
            viewPages[0].setScaleX(show ? 0.9f : 1.0f);
            viewPages[0].setScaleY(show ? 0.9f : 1.0f);
            searchViewPager.setAlpha(show ? 1.0f : 0.0f);
            filtersView.setAlpha(show ? 1.0f : 0.0f);
            searchViewPager.setScaleX(show ? 1.0f : 1.1f);
            searchViewPager.setScaleY(show ? 1.0f : 1.1f);
            if (filterTabsView != null && filterTabsView.getVisibility() == View.VISIBLE) {
                filterTabsView.setTranslationY(show ? -AndroidUtilities.dp(44) : 0);
                filterTabsView.getTabsContainer().setAlpha(show ? 0.0f : 1.0f);
            }
            if (filterTabsView != null) {
                if (canShowFilterTabsView && !show) {
                    filterTabsView.setVisibility(View.VISIBLE);
                } else {
                    filterTabsView.setVisibility(View.GONE);
                }
            }
            searchViewPager.setVisibility(show ? View.VISIBLE : View.GONE);
            setSearchAnimationProgress(show ? 1f : 0);
            fragmentView.invalidate();

            if (downloadsItem != null) {
                downloadsItem.setAlpha(show ? 0 : 1f);
            }
        }
        if (initialSearchType >= 0) {
            searchViewPager.setPosition(searchViewPager.getPositionForType(initialSearchType));
        }
        if (!show) {
            initialSearchType = -1;
        }
        if (show && startFromDownloads) {
            searchViewPager.showDownloads();
        }
    }

    public boolean onlyDialogsAdapter() {
        int dialogsCount = getMessagesController().getTotalDialogsCount();
        return onlySelect || !searchViewPager.dialogsSearchAdapter.hasRecentSearch() || dialogsCount <= 10;
    }

    private void updateFilterTabsVisibility(boolean animated) {
        if (isPaused || databaseMigrationHint != null) {
            animated = false;
        }
        if (searchIsShowed) {
            if (filtersTabAnimator != null) {
                filtersTabAnimator.cancel();
            }
            filterTabsViewIsVisible = canShowFilterTabsView;
            filterTabsProgress = filterTabsViewIsVisible ? 1f : 0;
            return;
        }
        boolean visible = canShowFilterTabsView;
        if (filterTabsViewIsVisible != visible) {
            if (filtersTabAnimator != null) {
                filtersTabAnimator.cancel();
            }
            filterTabsViewIsVisible = visible;
            if (animated) {
                if (visible) {
                    if (filterTabsView.getVisibility() != View.VISIBLE) {
                        filterTabsView.setVisibility(View.VISIBLE);
                    }
                    filtersTabAnimator = ValueAnimator.ofFloat(0, 1f);
                    filterTabsMoveFrom = AndroidUtilities.dp(44);
                } else {
                    filtersTabAnimator = ValueAnimator.ofFloat(1f, 0f);
                    filterTabsMoveFrom = Math.max(0, AndroidUtilities.dp(44) + actionBar.getTranslationY());
                }
                float animateFromScrollY = actionBar.getTranslationY();
                filtersTabAnimator.addListener(new AnimatorListenerAdapter() {
                    @Override
                    public void onAnimationEnd(Animator animation) {
                        filtersTabAnimator = null;
                        scrollAdditionalOffset = AndroidUtilities.dp(44) - filterTabsMoveFrom;
                        if (!visible) {
                            filterTabsView.setVisibility(View.GONE);
                        }
                        if (fragmentView != null) {
                            fragmentView.requestLayout();
                        }
                        getNotificationCenter().onAnimationFinish(animationIndex);
                    }
                });
                filtersTabAnimator.addUpdateListener(valueAnimator -> {
                    filterTabsProgress = (float) valueAnimator.getAnimatedValue();
                    if (!visible) {
                        setScrollY(animateFromScrollY * filterTabsProgress);
                    }
                    if (fragmentView != null) {
                        fragmentView.invalidate();
                    }
                });
                filtersTabAnimator.setDuration(220);
                filtersTabAnimator.setInterpolator(CubicBezierInterpolator.DEFAULT);
                animationIndex = getNotificationCenter().setAnimationInProgress(animationIndex, null);
                filtersTabAnimator.start();
                fragmentView.requestLayout();
            } else {
                filterTabsProgress = visible ? 1f : 0;
                filterTabsView.setVisibility(visible ? View.VISIBLE : View.GONE);
                if (fragmentView != null) {
                    fragmentView.invalidate();
                }
            }
        }
    }

    private void setSearchAnimationProgress(float progress) {
        searchAnimationProgress = progress;
        if (whiteActionBar) {
            int color1 = folderId != 0 ? Theme.getColor(Theme.key_actionBarDefaultArchivedIcon) : Theme.getColor(Theme.key_actionBarDefaultIcon);
            actionBar.setItemsColor(ColorUtils.blendARGB(color1, Theme.getColor(Theme.key_actionBarActionModeDefaultIcon), searchAnimationProgress), false);
            actionBar.setItemsColor(ColorUtils.blendARGB(Theme.getColor(Theme.key_actionBarActionModeDefaultIcon), Theme.getColor(Theme.key_actionBarActionModeDefaultIcon), searchAnimationProgress), true);

            color1 = folderId != 0 ? Theme.getColor(Theme.key_actionBarDefaultArchivedSelector) : Theme.getColor(Theme.key_actionBarDefaultSelector);
            int color2 = Theme.getColor(Theme.key_actionBarActionModeDefaultSelector);
            actionBar.setItemsBackgroundColor(ColorUtils.blendARGB(color1, color2, searchAnimationProgress), false);
        }
        if (fragmentView != null) {
            fragmentView.invalidate();
        }
        updateContextViewPosition();
    }

    private void findAndUpdateCheckBox(long dialogId, boolean checked) {
        if (viewPages == null) {
            return;
        }
        for (int b = 0; b < viewPages.length; b++) {
            int count = viewPages[b].listView.getChildCount();
            for (int a = 0; a < count; a++) {
                View child = viewPages[b].listView.getChildAt(a);
                if (child instanceof DialogCell) {
                    DialogCell dialogCell = (DialogCell) child;
                    if (dialogCell.getDialogId() == dialogId) {
                        dialogCell.setChecked(checked, true);
                        break;
                    }
                }
            }
        }
    }

    private void checkListLoad(ViewPage viewPage) {
        if (tabsAnimationInProgress || startedTracking || filterTabsView != null && filterTabsView.getVisibility() == View.VISIBLE && filterTabsView.isAnimatingIndicator()) {
            return;
        }
        int firstVisibleItem = viewPage.layoutManager.findFirstVisibleItemPosition();
        int lastVisibleItem = viewPage.layoutManager.findLastVisibleItemPosition();
        int visibleItemCount = Math.abs(viewPage.layoutManager.findLastVisibleItemPosition() - firstVisibleItem) + 1;
        if (lastVisibleItem != RecyclerView.NO_POSITION) {
            RecyclerView.ViewHolder holder = viewPage.listView.findViewHolderForAdapterPosition(lastVisibleItem);
            if (floatingForceVisible = holder != null && holder.getItemViewType() == 11) {
                hideFloatingButton(false);
            }
        } else {
            floatingForceVisible = false;
        }
        boolean loadArchived = false;
        boolean loadArchivedFromCache = false;
        boolean load = false;
        boolean loadFromCache = false;
        if (viewPage.dialogsType == 7 || viewPage.dialogsType == 8) {
            ArrayList<MessagesController.DialogFilter> dialogFilters = getMessagesController().dialogFilters;
            if (viewPage.selectedType >= 0 && viewPage.selectedType < dialogFilters.size()) {
                MessagesController.DialogFilter filter = getMessagesController().dialogFilters.get(viewPage.selectedType);
                if ((filter.flags & MessagesController.DIALOG_FILTER_FLAG_EXCLUDE_ARCHIVED) == 0) {
                    if (visibleItemCount > 0 && lastVisibleItem >= getDialogsArray(currentAccount, viewPage.dialogsType, 1, dialogsListFrozen).size() - 10 ||
                            visibleItemCount == 0 && !getMessagesController().isDialogsEndReached(1)) {
                        loadArchivedFromCache = !getMessagesController().isDialogsEndReached(1);
                        if (loadArchivedFromCache || !getMessagesController().isServerDialogsEndReached(1)) {
                            loadArchived = true;
                        }
                    }
                }
            }
        }
        if (visibleItemCount > 0 && lastVisibleItem >= getDialogsArray(currentAccount, viewPage.dialogsType, folderId, dialogsListFrozen).size() - 10 ||
                visibleItemCount == 0 && (viewPage.dialogsType == 7 || viewPage.dialogsType == 8) && !getMessagesController().isDialogsEndReached(folderId)) {
            loadFromCache = !getMessagesController().isDialogsEndReached(folderId);
            if (loadFromCache || !getMessagesController().isServerDialogsEndReached(folderId)) {
                load = true;
            }
        }
        if (load || loadArchived) {
            boolean loadFinal = load;
            boolean loadFromCacheFinal = loadFromCache;
            boolean loadArchivedFinal = loadArchived;
            boolean loadArchivedFromCacheFinal = loadArchivedFromCache;
            AndroidUtilities.runOnUIThread(() -> {
                if (loadFinal) {
                    getMessagesController().loadDialogs(folderId, -1, 100, loadFromCacheFinal);
                }
                if (loadArchivedFinal) {
                    getMessagesController().loadDialogs(1, -1, 100, loadArchivedFromCacheFinal);
                }
            });
        }
    }

    private void onItemClick(View view, int position, RecyclerListView.Adapter adapter) {
        if (getParentActivity() == null) {
            return;
        }
        long dialogId = 0;
        int message_id = 0;
        boolean isGlobalSearch = false;
        int folderId = 0;
        int filterId = 0;
        if (adapter instanceof DialogsAdapter) {
            DialogsAdapter dialogsAdapter = (DialogsAdapter) adapter;
            int dialogsType = dialogsAdapter.getDialogsType();
            if (dialogsType == 7 || dialogsType == 8) {
                MessagesController.DialogFilter dialogFilter = getMessagesController().selectedDialogFilter[dialogsType == 7 ? 0 : 1];
                filterId = dialogFilter.id;
            }
            TLObject object = dialogsAdapter.getItem(position);
            if (object instanceof TLRPC.User) {
                dialogId = ((TLRPC.User) object).id;
            } else if (object instanceof TLRPC.Dialog) {
                TLRPC.Dialog dialog = (TLRPC.Dialog) object;
                folderId = dialog.folder_id;
                if (dialog instanceof TLRPC.TL_dialogFolder) {
                    if (actionBar.isActionModeShowed(null)) {
                        return;
                    }
                    TLRPC.TL_dialogFolder dialogFolder = (TLRPC.TL_dialogFolder) dialog;
                    Bundle args = new Bundle();
                    args.putInt("folderId", dialogFolder.folder.id);
                    presentFragment(new DialogsActivity(args));
                    return;
                }
                dialogId = dialog.id;
                if (actionBar.isActionModeShowed(null)) {
                    showOrUpdateActionMode(dialogId, view);
                    return;
                }
            } else if (object instanceof TLRPC.TL_recentMeUrlChat) {
                dialogId = -((TLRPC.TL_recentMeUrlChat) object).chat_id;
            } else if (object instanceof TLRPC.TL_recentMeUrlUser) {
                dialogId = ((TLRPC.TL_recentMeUrlUser) object).user_id;
            } else if (object instanceof TLRPC.TL_recentMeUrlChatInvite) {
                TLRPC.TL_recentMeUrlChatInvite chatInvite = (TLRPC.TL_recentMeUrlChatInvite) object;
                TLRPC.ChatInvite invite = chatInvite.chat_invite;
                if (invite.chat == null && (!invite.channel || invite.megagroup) || invite.chat != null && (!ChatObject.isChannel(invite.chat) || invite.chat.megagroup)) {
                    String hash = chatInvite.url;
                    int index = hash.indexOf('/');
                    if (index > 0) {
                        hash = hash.substring(index + 1);
                    }
                    showDialog(new JoinGroupAlert(getParentActivity(), invite, hash, DialogsActivity.this, null));
                    return;
                } else {
                    if (invite.chat != null) {
                        dialogId = -invite.chat.id;
                    } else {
                        return;
                    }
                }
            } else if (object instanceof TLRPC.TL_recentMeUrlStickerSet) {
                TLRPC.StickerSet stickerSet = ((TLRPC.TL_recentMeUrlStickerSet) object).set.set;
                TLRPC.TL_inputStickerSetID set = new TLRPC.TL_inputStickerSetID();
                set.id = stickerSet.id;
                set.access_hash = stickerSet.access_hash;
                showDialog(new StickersAlert(getParentActivity(), DialogsActivity.this, set, null, null));
                return;
            } else if (object instanceof TLRPC.TL_recentMeUrlUnknown) {
                return;
            } else {
                return;
            }
        } else if (adapter == searchViewPager.dialogsSearchAdapter) {
            Object obj = searchViewPager.dialogsSearchAdapter.getItem(position);
            isGlobalSearch = searchViewPager.dialogsSearchAdapter.isGlobalSearch(position);
            if (obj instanceof TLRPC.User) {
                dialogId = ((TLRPC.User) obj).id;
                if (!onlySelect) {
                    searchDialogId = dialogId;
                    searchObject = (TLRPC.User) obj;
                }
            } else if (obj instanceof TLRPC.Chat) {
                dialogId = -((TLRPC.Chat) obj).id;
                if (!onlySelect) {
                    searchDialogId = dialogId;
                    searchObject = (TLRPC.Chat) obj;
                }
            } else if (obj instanceof TLRPC.EncryptedChat) {
                dialogId = DialogObject.makeEncryptedDialogId(((TLRPC.EncryptedChat) obj).id);
                if (!onlySelect) {
                    searchDialogId = dialogId;
                    searchObject = (TLRPC.EncryptedChat) obj;
                }
            } else if (obj instanceof MessageObject) {
                MessageObject messageObject = (MessageObject) obj;
                dialogId = messageObject.getDialogId();
                message_id = messageObject.getId();
                searchViewPager.dialogsSearchAdapter.addHashtagsFromMessage(searchViewPager.dialogsSearchAdapter.getLastSearchString());
            } else if (obj instanceof String) {
                String str = (String) obj;
                if (searchViewPager.dialogsSearchAdapter.isHashtagSearch()) {
                    actionBar.openSearchField(str, false);
                } else if (!str.equals("section")) {
                    NewContactActivity activity = new NewContactActivity();
                    activity.setInitialPhoneNumber(str, true);
                    presentFragment(activity);
                }
            }

            if (dialogId != 0 && actionBar.isActionModeShowed()) {
                if (actionBar.isActionModeShowed(ACTION_MODE_SEARCH_DIALOGS_TAG) && message_id == 0 && !isGlobalSearch) {
                    showOrUpdateActionMode(dialogId, view);
                }
                return;
            }
        }

        if (dialogId == 0) {
            return;
        }

        if (onlySelect) {
            if (!validateSlowModeDialog(dialogId)) {
                return;
            }
            if (!selectedDialogs.isEmpty() || (initialDialogsType == 3 && selectAlertString != null)) {
                if (!selectedDialogs.contains(dialogId) && !checkCanWrite(dialogId)) {
                    return;
                }
                boolean checked = addOrRemoveSelectedDialog(dialogId, view);
                if (adapter == searchViewPager.dialogsSearchAdapter) {
                    actionBar.closeSearchField();
                    findAndUpdateCheckBox(dialogId, checked);
                }
                updateSelectedCount();
            } else {
                didSelectResult(dialogId, true, false);
            }
        } else {
            Bundle args = new Bundle();
            if (DialogObject.isEncryptedDialog(dialogId)) {
                args.putInt("enc_id", DialogObject.getEncryptedChatId(dialogId));
            } else if (DialogObject.isUserDialog(dialogId)) {
                args.putLong("user_id", dialogId);
            } else {
                long did = dialogId;
                if (message_id != 0) {
                    TLRPC.Chat chat = getMessagesController().getChat(-did);
                    if (chat != null && chat.migrated_to != null) {
                        args.putLong("migrated_to", did);
                        did = -chat.migrated_to.channel_id;
                    }
                }
                args.putLong("chat_id", -did);
            }
            if (message_id != 0) {
                args.putInt("message_id", message_id);
            } else if (!isGlobalSearch) {
                closeSearch();
            } else {
                if (searchObject != null) {
                    searchViewPager.dialogsSearchAdapter.putRecentSearch(searchDialogId, searchObject);
                    searchObject = null;
                }
            }
            args.putInt("dialog_folder_id", folderId);
            args.putInt("dialog_filter_id", filterId);
            if (AndroidUtilities.isTablet()) {
                if (openedDialogId == dialogId && adapter != searchViewPager.dialogsSearchAdapter) {
                    return;
                }
                if (viewPages != null) {
                    for (int a = 0; a < viewPages.length; a++) {
                        viewPages[a].dialogsAdapter.setOpenedDialogId(openedDialogId = dialogId);
                    }
                }
                updateVisibleRows(MessagesController.UPDATE_MASK_SELECT_DIALOG);
            }
            if (searchViewPager.actionModeShowing()) {
                searchViewPager.hideActionMode();
            }
            if (searchString != null) {
                if (getMessagesController().checkCanOpenChat(args, DialogsActivity.this)) {
                    getNotificationCenter().postNotificationName(NotificationCenter.closeChats);
                    presentFragment(new ChatActivity(args));
                }
            } else {
                slowedReloadAfterDialogClick = true;
                if (getMessagesController().checkCanOpenChat(args, DialogsActivity.this)) {
                    ChatActivity chatActivity = new ChatActivity(args);
                    if (adapter instanceof DialogsAdapter && DialogObject.isUserDialog(dialogId) && (getMessagesController().dialogs_dict.get(dialogId) == null)) {
                        TLRPC.Document sticker = getMediaDataController().getGreetingsSticker();
                        if (sticker != null) {
                            chatActivity.setPreloadedSticker(sticker, true);
                        }
                    }
                    presentFragment(chatActivity);
                }
            }
        }
    }

    public void setOpenedDialogId(long dialogId) {
        openedDialogId = dialogId;

        if (viewPages == null) {
            return;
        }
        for (ViewPage viewPage : viewPages) {
            if (viewPage.isDefaultDialogType() && AndroidUtilities.isTablet()) {
                viewPage.dialogsAdapter.setOpenedDialogId(openedDialogId);
            }
        }
        updateVisibleRows(MessagesController.UPDATE_MASK_SELECT_DIALOG);
    }

    private boolean onItemLongClick(RecyclerListView listView, View view, int position, float x, float y, int dialogsType, RecyclerListView.Adapter adapter) {
        if (getParentActivity() == null) {
            return false;
        }
        if (!actionBar.isActionModeShowed() && !AndroidUtilities.isTablet() && !onlySelect && view instanceof DialogCell) {
            DialogCell cell = (DialogCell) view;
            if (cell.isPointInsideAvatar(x, y)) {
                return showChatPreview(cell);
            }
        }
        if (adapter == searchViewPager.dialogsSearchAdapter) {
            Object item = searchViewPager.dialogsSearchAdapter.getItem(position);
            if (!searchViewPager.dialogsSearchAdapter.isSearchWas()) {
                AlertDialog.Builder builder = new AlertDialog.Builder(getParentActivity());
                builder.setTitle(LocaleController.getString("ClearSearchSingleAlertTitle", R.string.ClearSearchSingleAlertTitle));
                long did;
                if (item instanceof TLRPC.Chat) {
                    TLRPC.Chat chat = (TLRPC.Chat) item;
                    builder.setMessage(LocaleController.formatString("ClearSearchSingleChatAlertText", R.string.ClearSearchSingleChatAlertText, chat.title));
                    did = -chat.id;
                } else if (item instanceof TLRPC.User) {
                    TLRPC.User user = (TLRPC.User) item;
                    if (user.id == getUserConfig().clientUserId) {
                        builder.setMessage(LocaleController.formatString("ClearSearchSingleChatAlertText", R.string.ClearSearchSingleChatAlertText, LocaleController.getString("SavedMessages", R.string.SavedMessages)));
                    } else {
                        builder.setMessage(LocaleController.formatString("ClearSearchSingleUserAlertText", R.string.ClearSearchSingleUserAlertText, ContactsController.formatName(user.first_name, user.last_name)));
                    }
                    did = user.id;
                } else if (item instanceof TLRPC.EncryptedChat) {
                    TLRPC.EncryptedChat encryptedChat = (TLRPC.EncryptedChat) item;
                    TLRPC.User user = getMessagesController().getUser(encryptedChat.user_id);
                    builder.setMessage(LocaleController.formatString("ClearSearchSingleUserAlertText", R.string.ClearSearchSingleUserAlertText, ContactsController.formatName(user.first_name, user.last_name)));
                    did = DialogObject.makeEncryptedDialogId(encryptedChat.id);
                } else {
                    return false;
                }
                builder.setPositiveButton(LocaleController.getString("ClearSearchRemove", R.string.ClearSearchRemove).toUpperCase(), (dialogInterface, i) -> searchViewPager.dialogsSearchAdapter.removeRecentSearch(did));
                builder.setNegativeButton(LocaleController.getString("Cancel", R.string.Cancel), null);
                AlertDialog alertDialog = builder.create();
                showDialog(alertDialog);
                TextView button = (TextView) alertDialog.getButton(DialogInterface.BUTTON_POSITIVE);
                if (button != null) {
                    button.setTextColor(Theme.getColor(Theme.key_dialogTextRed2));
                }
                return true;
            }
        }
        TLRPC.Dialog dialog;
        if (adapter == searchViewPager.dialogsSearchAdapter) {
            if (onlySelect) {
                onItemClick(view, position, adapter);
                return false;
            }
            long dialogId = 0;
            if (view instanceof ProfileSearchCell && !searchViewPager.dialogsSearchAdapter.isGlobalSearch(position)) {
                dialogId = ((ProfileSearchCell) view).getDialogId();
            }
            if (dialogId != 0) {
                showOrUpdateActionMode(dialogId, view);
                return true;
            }
            return false;
        } else {
            DialogsAdapter dialogsAdapter = (DialogsAdapter) adapter;
            ArrayList<TLRPC.Dialog> dialogs = getDialogsArray(currentAccount, dialogsType, folderId, dialogsListFrozen);
            position = dialogsAdapter.fixPosition(position);
            if (position < 0 || position >= dialogs.size()) {
                return false;
            }
            dialog = dialogs.get(position);
        }

        if (dialog == null) {
            return false;
        }

        if (onlySelect) {
            if (initialDialogsType != 3 && initialDialogsType != 10) {
                return false;
            }
            if (!validateSlowModeDialog(dialog.id)) {
                return false;
            }
            addOrRemoveSelectedDialog(dialog.id, view);
            updateSelectedCount();
            return true;
        } else {
            if (dialog instanceof TLRPC.TL_dialogFolder) {
                onArchiveLongPress(view);
                return false;
            }
            if (actionBar.isActionModeShowed() && isDialogPinned(dialog)) {
                return false;
            }
            showOrUpdateActionMode(dialog.id, view);
            return true;
        }
    }

    private void onArchiveLongPress(View view) {
        view.performHapticFeedback(HapticFeedbackConstants.LONG_PRESS, HapticFeedbackConstants.FLAG_IGNORE_GLOBAL_SETTING);
        BottomSheet.Builder builder = new BottomSheet.Builder(getParentActivity());
        final boolean hasUnread = getMessagesStorage().getArchiveUnreadCount() != 0;

        int[] icons = new int[]{
                hasUnread ? R.drawable.msg_markread : 0,
                SharedConfig.archiveHidden ? R.drawable.chats_pin : R.drawable.chats_unpin,
        };
        CharSequence[] items = new CharSequence[]{
                hasUnread ? LocaleController.getString("MarkAllAsRead", R.string.MarkAllAsRead) : null,
                SharedConfig.archiveHidden ? LocaleController.getString("PinInTheList", R.string.PinInTheList) : LocaleController.getString("HideAboveTheList", R.string.HideAboveTheList)
        };
        builder.setItems(items, icons, (d, which) -> {
            if (which == 0) {
                getMessagesStorage().readAllDialogs(1);
            } else if (which == 1 && viewPages != null) {
                for (int a = 0; a < viewPages.length; a++) {
                    if (viewPages[a].dialogsType != 0 || viewPages[a].getVisibility() != View.VISIBLE) {
                        continue;
                    }
                    View child = viewPages[a].listView.getChildAt(0);
                    DialogCell dialogCell = null;
                    if (child instanceof DialogCell && ((DialogCell) child).isFolderCell()) {
                        dialogCell = (DialogCell) child;
                    }
                    viewPages[a].listView.toggleArchiveHidden(true, dialogCell);
                }
            }
        });
        showDialog(builder.create());
    }

    public boolean showChatPreview(DialogCell cell) {
        if (cell.isDialogFolder()) {
            if (cell.getCurrentDialogFolderId() == 1) {
                onArchiveLongPress(cell);
            }
            return false;
        }
        long dialogId = cell.getDialogId();
        Bundle args = new Bundle();
        int message_id = cell.getMessageId();
        if (DialogObject.isEncryptedDialog(dialogId)) {
            return false;
        } else {
            if (DialogObject.isUserDialog(dialogId)) {
                args.putLong("user_id", dialogId);
            } else {
                long did = dialogId;
                if (message_id != 0) {
                    TLRPC.Chat chat = getMessagesController().getChat(-did);
                    if (chat != null && chat.migrated_to != null) {
                        args.putLong("migrated_to", did);
                        did = -chat.migrated_to.channel_id;
                    }
                }
                args.putLong("chat_id", -did);
            }
        }
        if (message_id != 0) {
            args.putInt("message_id", message_id);
        }

        final ArrayList<Long> dialogIdArray = new ArrayList<>();
        dialogIdArray.add(dialogId);

//        boolean hasFolders = getMessagesController().filtersEnabled && getMessagesController().dialogFiltersLoaded && getMessagesController().dialogFilters != null && getMessagesController().dialogFilters.size() > 0;
        final ActionBarPopupWindow.ActionBarPopupWindowLayout[] previewMenu = new ActionBarPopupWindow.ActionBarPopupWindowLayout[1];
//
//        LinearLayout foldersMenuView = null;
//        int[] foldersMenu = new int[1];
//        if (hasFolders) {
//            foldersMenuView = new LinearLayout(getParentActivity());
//            foldersMenuView.setOrientation(LinearLayout.VERTICAL);
//
//            ScrollView scrollView = new ScrollView(getParentActivity()) {
//                @Override
//                protected void onMeasure(int widthMeasureSpec, int heightMeasureSpec) {
//                    super.onMeasure(widthMeasureSpec, MeasureSpec.makeMeasureSpec(
//                            (int) Math.min(
//                                    MeasureSpec.getSize(heightMeasureSpec),
//                                    Math.min(AndroidUtilities.displaySize.y * 0.35f, AndroidUtilities.dp(400))
//                            ),
//                            MeasureSpec.getMode(heightMeasureSpec)
//                    ));
//                }
//            };
//            LinearLayout linearLayout = new LinearLayout(getParentActivity());
//            linearLayout.setOrientation(LinearLayout.VERTICAL);
//            scrollView.addView(linearLayout);
//            final boolean backButtonAtTop = true;
//
//            final int foldersCount = getMessagesController().dialogFilters.size();
//            ActionBarMenuSubItem lastItem = null;
//            for (int i = 0; i < foldersCount; ++i) {
//                MessagesController.DialogFilter folder = getMessagesController().dialogFilters.get(i);
//                if (folder.includesDialog(AccountInstance.getInstance(currentAccount), dialogId)) {
//                    continue;
//                }
//                final ArrayList<Long> alwaysShow = FiltersListBottomSheet.getDialogsCount(DialogsActivity.this, folder, dialogIdArray, true, false);
//                int currentCount = folder.alwaysShow.size();
//                if (currentCount + alwaysShow.size() > 100) {
//                    continue;
//                }
//                ActionBarMenuSubItem folderItem = lastItem = new ActionBarMenuSubItem(getParentActivity(), !backButtonAtTop && linearLayout.getChildCount() == 0, false);
//                folderItem.setTextAndIcon(folder.name, R.drawable.msg_folders);
//                folderItem.setMinimumWidth(160);
//                folderItem.setOnClickListener(e -> {
//                    if (!alwaysShow.isEmpty()) {
//                        for (int a = 0; a < alwaysShow.size(); a++) {
//                            folder.neverShow.remove(alwaysShow.get(a));
//                        }
//                        folder.alwaysShow.addAll(alwaysShow);
//                        FilterCreateActivity.saveFilterToServer(folder, folder.flags, folder.name, folder.alwaysShow, folder.neverShow, folder.pinnedDialogs, false, false, true, true, false, DialogsActivity.this, null);
//                    }
//                    long did;
//                    if (alwaysShow.size() == 1) {
//                        did = alwaysShow.get(0);
//                    } else {
//                        did = 0;
//                    }
//                    getUndoView().showWithAction(did, UndoView.ACTION_ADDED_TO_FOLDER, alwaysShow.size(), folder, null, null);
//                    hideActionMode(true);
//                    finishPreviewFragment();
//                });
//                linearLayout.addView(folderItem);
//            }
//            if (lastItem != null && backButtonAtTop) {
//                lastItem.updateSelectorBackground(false, true);
//            }
//            if (linearLayout.getChildCount() <= 0) {
//                hasFolders = false;
//            } else {
//                ActionBarPopupWindow.GapView gap = new ActionBarPopupWindow.GapView(getParentActivity(), getResourceProvider(), Theme.key_actionBarDefaultSubmenuSeparator);
//                gap.setTag(R.id.fit_width_tag, 1);
//                ActionBarMenuSubItem backItem = new ActionBarMenuSubItem(getParentActivity(), backButtonAtTop, !backButtonAtTop);
//                backItem.setTextAndIcon(LocaleController.getString("Back", R.string.Back), R.drawable.ic_ab_back);
//                backItem.setMinimumWidth(160);
//                backItem.setOnClickListener(e -> {
//                    if (previewMenu[0] != null) {
//                        previewMenu[0].getSwipeBack().closeForeground();
//                    }
//                });
//                if (backButtonAtTop) {
//                    foldersMenuView.addView(backItem);
//                    foldersMenuView.addView(gap, LayoutHelper.createLinear(LayoutHelper.MATCH_PARENT, 8));
//                    foldersMenuView.addView(scrollView);
//                } else {
//                    foldersMenuView.addView(scrollView);
//                    foldersMenuView.addView(gap, LayoutHelper.createLinear(LayoutHelper.MATCH_PARENT, 8));
//                    foldersMenuView.addView(backItem);
//                }
//            }
//        }

        int flags = ActionBarPopupWindow.ActionBarPopupWindowLayout.FLAG_SHOWN_FROM_BOTTOM;
//        if (hasFolders) {
//            flags |= ActionBarPopupWindow.ActionBarPopupWindowLayout.FLAG_USE_SWIPEBACK;
//        }

        final ChatActivity[] chatActivity = new ChatActivity[1];
        previewMenu[0] = new ActionBarPopupWindow.ActionBarPopupWindowLayout(getParentActivity(), R.drawable.popup_fixed_alert, getResourceProvider(), flags);

//        if (hasFolders) {
//            foldersMenu[0] = previewMenu[0].addViewToSwipeBack(foldersMenuView);
//            ActionBarMenuSubItem addToFolderItem = new ActionBarMenuSubItem(getParentActivity(), true, false);
//            addToFolderItem.setTextAndIcon(LocaleController.getString("FilterAddTo", R.string.FilterAddTo), R.drawable.msg_addfolder);
//            addToFolderItem.setMinimumWidth(160);
//            addToFolderItem.setOnClickListener(e ->
//                    previewMenu[0].getSwipeBack().openForeground(foldersMenu[0])
//            );
//            previewMenu[0].addView(addToFolderItem);
//            previewMenu[0].getSwipeBack().setOnHeightUpdateListener(height -> {
//                if (chatActivity[0] == null || chatActivity[0].getFragmentView() == null) {
//                    return;
//                }
//                ViewGroup.LayoutParams lp = chatActivity[0].getFragmentView().getLayoutParams();
//                if (lp instanceof ViewGroup.MarginLayoutParams) {
//                    ((ViewGroup.MarginLayoutParams) lp).bottomMargin = AndroidUtilities.dp(24 + 16 + 8) + height;
//                    chatActivity[0].getFragmentView().setLayoutParams(lp);
//                }
//            });
//        }

        ActionBarMenuSubItem markAsUnreadItem = new ActionBarMenuSubItem(getParentActivity(), true, false);
        if (cell.getHasUnread()) {
            markAsUnreadItem.setTextAndIcon(LocaleController.getString("MarkAsRead", R.string.MarkAsRead), R.drawable.msg_markread);
        } else {
            markAsUnreadItem.setTextAndIcon(LocaleController.getString("MarkAsUnread", R.string.MarkAsUnread), R.drawable.msg_markunread);
        }
        markAsUnreadItem.setMinimumWidth(160);
        markAsUnreadItem.setOnClickListener(e -> {
            if (cell.getHasUnread()) {
                markAsRead(dialogId);
            } else {
                markAsUnread(dialogId);
            }
            finishPreviewFragment();
        });
        previewMenu[0].addView(markAsUnreadItem);

        final boolean[] hasPinAction = new boolean[1];
        hasPinAction[0] = true;
        TLRPC.Dialog dialog = getMessagesController().dialogs_dict.get(dialogId);
        boolean containsFilter;
        final MessagesController.DialogFilter filter = (
            (containsFilter = (viewPages[0].dialogsType == 7 || viewPages[0].dialogsType == 8) && (!actionBar.isActionModeShowed() || actionBar.isActionModeShowed(null))) ?
                getMessagesController().selectedDialogFilter[viewPages[0].dialogsType == 8 ? 1 : 0] : null
        );
        if (!isDialogPinned(dialog)) {
            int pinnedCount = 0;
            int pinnedSecretCount = 0;
            int newPinnedCount = 0;
            int newPinnedSecretCount = 0;
            ArrayList<TLRPC.Dialog> dialogs = getMessagesController().getDialogs(folderId);
            for (int a = 0, N = dialogs.size(); a < N; a++) {
                TLRPC.Dialog dialog1 = dialogs.get(a);
                if (dialog1 instanceof TLRPC.TL_dialogFolder) {
                    continue;
                }
                if (isDialogPinned(dialog1)) {
                    if (DialogObject.isEncryptedDialog(dialog1.id)) {
                        pinnedSecretCount++;
                    } else {
                        pinnedCount++;
                    }
                } else if (!getMessagesController().isPromoDialog(dialog1.id, false)) {
                    break;
                }
            }
            int alreadyAdded = 0;
            if (dialog != null && !isDialogPinned(dialog)) {
                if (DialogObject.isEncryptedDialog(dialogId)) {
                    newPinnedSecretCount++;
                } else {
                    newPinnedCount++;
                }
                if (filter != null && filter.alwaysShow.contains(dialogId)) {
                    alreadyAdded++;
                }
            }
            int maxPinnedCount;
            if (containsFilter && filter != null) {
                maxPinnedCount = 100 - filter.alwaysShow.size();
            } else if (folderId != 0 || filter != null) {
                maxPinnedCount = getMessagesController().maxFolderPinnedDialogsCount;
            } else {
                maxPinnedCount = getMessagesController().maxPinnedDialogsCount;
            }
            hasPinAction[0] = !(newPinnedSecretCount + pinnedSecretCount > maxPinnedCount || newPinnedCount + pinnedCount - alreadyAdded > maxPinnedCount);
        }

        if (hasPinAction[0]) {
            ActionBarMenuSubItem unpinItem = new ActionBarMenuSubItem(getParentActivity(), false, false);
            if (isDialogPinned(dialog)) {
                unpinItem.setTextAndIcon(LocaleController.getString("UnpinMessage", R.string.UnpinMessage), R.drawable.msg_unpin);
            } else {
                unpinItem.setTextAndIcon(LocaleController.getString("PinMessage", R.string.PinMessage), R.drawable.msg_pin);
            }
            unpinItem.setMinimumWidth(160);
            unpinItem.setOnClickListener(e -> {
                finishPreviewFragment();
                AndroidUtilities.runOnUIThread(() -> {
                    int minPinnedNum = Integer.MAX_VALUE;
                    if (filter != null && isDialogPinned(dialog)) {
                        for (int c = 0, N = filter.pinnedDialogs.size(); c < N; c++) {
                            minPinnedNum = Math.min(minPinnedNum, filter.pinnedDialogs.valueAt(c));
                        }
                        minPinnedNum -= canPinCount;
                    }
                    TLRPC.EncryptedChat encryptedChat = null;
                    if (DialogObject.isEncryptedDialog(dialogId)) {
                        encryptedChat = getMessagesController().getEncryptedChat(DialogObject.getEncryptedChatId(dialogId));
                    }
                    if (!isDialogPinned(dialog)) {
                        pinDialog(dialogId, true, filter, minPinnedNum, true);
                        getUndoView().showWithAction(0, UndoView.ACTION_PIN_DIALOGS, 1, 1600, null, null);
                        if (filter != null) {
                            if (encryptedChat != null) {
                                if (!filter.alwaysShow.contains(encryptedChat.user_id)) {
                                    filter.alwaysShow.add(encryptedChat.user_id);
                                }
                            } else {
                                if (!filter.alwaysShow.contains(dialogId)) {
                                    filter.alwaysShow.add(dialogId);
                                }
                            }
                        }
                    } else {
                        pinDialog(dialogId, false, filter, minPinnedNum, true);
                        getUndoView().showWithAction(0, UndoView.ACTION_UNPIN_DIALOGS, 1, 1600, null, null);
                    }
                    if (filter != null) {
                        FilterCreateActivity.saveFilterToServer(filter, filter.flags, filter.name, filter.alwaysShow, filter.neverShow, filter.pinnedDialogs, false, false, true, true, false, DialogsActivity.this, null);
                    }
                    getMessagesController().reorderPinnedDialogs(folderId, null, 0);
                    updateCounters(true);
                    if (viewPages != null) {
                        for (int a = 0; a < viewPages.length; a++) {
                            viewPages[a].dialogsAdapter.onReorderStateChanged(false);
                        }
                    }
                    updateVisibleRows(MessagesController.UPDATE_MASK_REORDER | MessagesController.UPDATE_MASK_CHECK);

                }, 100);
            });
            previewMenu[0].addView(unpinItem);
        }

        if (!DialogObject.isUserDialog(dialogId) || !UserObject.isUserSelf(getMessagesController().getUser(dialogId))) {
            ActionBarMenuSubItem muteItem = new ActionBarMenuSubItem(getParentActivity(), false, false);
            if (!getMessagesController().isDialogMuted(dialogId)) {
                muteItem.setTextAndIcon(LocaleController.getString("Mute", R.string.Mute), R.drawable.msg_mute);
            } else {
                muteItem.setTextAndIcon(LocaleController.getString("Unmute", R.string.Unmute), R.drawable.msg_unmute);
            }
            muteItem.setMinimumWidth(160);
            muteItem.setOnClickListener(e -> {
                boolean isMuted = getMessagesController().isDialogMuted(dialogId);
                if (!isMuted) {
                    getNotificationsController().setDialogNotificationsSettings(dialogId, NotificationsController.SETTING_MUTE_FOREVER);
                } else {
                    getNotificationsController().setDialogNotificationsSettings(dialogId, NotificationsController.SETTING_MUTE_UNMUTE);
                }
                BulletinFactory.createMuteBulletin(this, !isMuted, null).show();
                finishPreviewFragment();
            });
            previewMenu[0].addView(muteItem);
        }

        ActionBarMenuSubItem deleteItem = new ActionBarMenuSubItem(getParentActivity(), false, true);
        deleteItem.setIconColor(getThemedColor(Theme.key_dialogRedIcon));
        deleteItem.setTextColor(getThemedColor(Theme.key_dialogTextRed));
        deleteItem.setTextAndIcon(LocaleController.getString("Delete", R.string.Delete), R.drawable.msg_delete);
        deleteItem.setMinimumWidth(160);
        deleteItem.setOnClickListener(e -> {
            performSelectedDialogsAction(dialogIdArray, delete, false);
            finishPreviewFragment();
        });
        previewMenu[0].addView(deleteItem);

        if (getMessagesController().checkCanOpenChat(args, DialogsActivity.this)) {
            if (searchString != null) {
                getNotificationCenter().postNotificationName(NotificationCenter.closeChats);
            }
            prepareBlurBitmap();
            parentLayout.highlightActionButtons = true;
            if (AndroidUtilities.displaySize.x > AndroidUtilities.displaySize.y) {
                presentFragmentAsPreview(chatActivity[0] = new ChatActivity(args));
            } else {
                presentFragmentAsPreviewWithMenu(chatActivity[0] = new ChatActivity(args), previewMenu[0]);
                if (chatActivity[0] != null) {
                    chatActivity[0].allowExpandPreviewByClick = true;
                    try {
                        chatActivity[0].getAvatarContainer().getAvatarImageView().performAccessibilityAction(AccessibilityNodeInfo.ACTION_ACCESSIBILITY_FOCUS, null);
                    } catch (Exception ignore) {}
                }
            }
            return true;
        }
        return false;
    }

    private void updateFloatingButtonOffset() {
        floatingButtonContainer.setTranslationY(floatingButtonTranslation - Math.max(additionalFloatingTranslation, additionalFloatingTranslation2) * (1f - floatingButtonHideProgress));
    }

    private boolean hasHiddenArchive() {
        return !onlySelect && initialDialogsType == 0 && folderId == 0 && getMessagesController().hasHiddenArchive();
    }

    private boolean waitingForDialogsAnimationEnd(ViewPage viewPage) {
        return viewPage.dialogsItemAnimator.isRunning() || dialogRemoveFinished != 0 || dialogInsertFinished != 0 || dialogChangeFinished != 0;
    }

    private void onDialogAnimationFinished() {
        dialogRemoveFinished = 0;
        dialogInsertFinished = 0;
        dialogChangeFinished = 0;
        AndroidUtilities.runOnUIThread(() -> {
            if (viewPages != null && folderId != 0 && (frozenDialogsList == null || frozenDialogsList.isEmpty())) {
                for (int a = 0; a < viewPages.length; a++) {
                    viewPages[a].listView.setEmptyView(null);
                    viewPages[a].progressView.setVisibility(View.INVISIBLE);
                }
                finishFragment();
            }
            setDialogsListFrozen(false);
            updateDialogIndices();
        });
    }

    private void setScrollY(float value) {
        if (scrimView != null) {
            scrimView.getLocationInWindow(scrimViewLocation);
        }
        actionBar.setTranslationY(value);
        if (filterTabsView != null) {
            filterTabsView.setTranslationY(value);
        }
        if (animatedStatusView != null) {
            animatedStatusView.translateY2((int) value);
            animatedStatusView.setAlpha(1f - -value / ActionBar.getCurrentActionBarHeight());
        }
        updateContextViewPosition();
        if (viewPages != null) {
            for (int a = 0; a < viewPages.length; a++) {
                viewPages[a].listView.setTopGlowOffset(viewPages[a].listView.getPaddingTop() + (int) value);
            }
        }
        fragmentView.invalidate();
    }

    private void prepareBlurBitmap() {
        if (blurredView == null) {
            return;
        }
        int w = (int) (fragmentView.getMeasuredWidth() / 6.0f);
        int h = (int) (fragmentView.getMeasuredHeight() / 6.0f);
        Bitmap bitmap = Bitmap.createBitmap(w, h, Bitmap.Config.ARGB_8888);
        Canvas canvas = new Canvas(bitmap);
        canvas.scale(1.0f / 6.0f, 1.0f / 6.0f);
        fragmentView.draw(canvas);
        Utilities.stackBlurBitmap(bitmap, Math.max(7, Math.max(w, h) / 180));
        blurredView.setBackground(new BitmapDrawable(bitmap));
        blurredView.setAlpha(0.0f);
        blurredView.setVisibility(View.VISIBLE);
    }

    @Override
    protected void onTransitionAnimationProgress(boolean isOpen, float progress) {
        if (blurredView != null && blurredView.getVisibility() == View.VISIBLE) {
            if (isOpen) {
                blurredView.setAlpha(1.0f - progress);
            } else {
                blurredView.setAlpha(progress);
            }
        }
    }

    @Override
    protected void onTransitionAnimationEnd(boolean isOpen, boolean backward) {
        if (isOpen && blurredView != null && blurredView.getVisibility() == View.VISIBLE) {
            blurredView.setVisibility(View.GONE);
            blurredView.setBackground(null);
        }
        if (isOpen && afterSignup) {
            try {
                fragmentView.performHapticFeedback(HapticFeedbackConstants.KEYBOARD_TAP, HapticFeedbackConstants.FLAG_IGNORE_GLOBAL_SETTING);
            } catch (Exception ignored) {}
            if (getParentActivity() instanceof LaunchActivity) {
                ((LaunchActivity) getParentActivity()).getFireworksOverlay().start();
            }
        }
    }

    private void resetScroll() {
        if (actionBar.getTranslationY() == 0) {
            return;
        }
        AnimatorSet animatorSet = new AnimatorSet();
        animatorSet.playTogether(ObjectAnimator.ofFloat(this, SCROLL_Y, 0));
        animatorSet.setInterpolator(new DecelerateInterpolator());
        animatorSet.setDuration(180);
        animatorSet.start();
    }

    private void hideActionMode(boolean animateCheck) {
        actionBar.hideActionMode();
        if (menuDrawable != null) {
            actionBar.setBackButtonContentDescription(LocaleController.getString("AccDescrOpenMenu", R.string.AccDescrOpenMenu));
        }
        selectedDialogs.clear();
        if (menuDrawable != null) {
            menuDrawable.setRotation(0, true);
        } else if (backDrawable != null) {
            backDrawable.setRotation(0, true);
        }
        if (filterTabsView != null) {
            filterTabsView.animateColorsTo(Theme.key_actionBarTabLine, Theme.key_actionBarTabActiveText, Theme.key_actionBarTabUnactiveText, Theme.key_actionBarTabSelector, Theme.key_actionBarDefault);
        }
        if (actionBarColorAnimator != null) {
            actionBarColorAnimator.cancel();
        }
        actionBarColorAnimator = ValueAnimator.ofFloat(progressToActionMode, 0);
        actionBarColorAnimator.addUpdateListener(valueAnimator -> {
            progressToActionMode = (float) valueAnimator.getAnimatedValue();
            for (int i = 0; i < actionBar.getChildCount(); i++) {
                if (actionBar.getChildAt(i).getVisibility() == View.VISIBLE && actionBar.getChildAt(i) != actionBar.getActionMode() && actionBar.getChildAt(i) != actionBar.getBackButton()) {
                    actionBar.getChildAt(i).setAlpha(1f - progressToActionMode);
                }
            }
            if (fragmentView != null) {
                fragmentView.invalidate();
            }
        });
        actionBarColorAnimator.setInterpolator(CubicBezierInterpolator.DEFAULT);
        actionBarColorAnimator.setDuration(200);
        actionBarColorAnimator.start();
        allowMoving = false;
        if (!movingDialogFilters.isEmpty()) {
            for (int a = 0, N = movingDialogFilters.size(); a < N; a++) {
                MessagesController.DialogFilter filter = movingDialogFilters.get(a);
                FilterCreateActivity.saveFilterToServer(filter, filter.flags, filter.name, filter.alwaysShow, filter.neverShow, filter.pinnedDialogs, false, false, true, true, false, DialogsActivity.this, null);
            }
            movingDialogFilters.clear();
        }
        if (movingWas) {
            getMessagesController().reorderPinnedDialogs(folderId, null, 0);
            movingWas = false;
        }
        updateCounters(true);
        if (viewPages != null) {
            for (int a = 0; a < viewPages.length; a++) {
                viewPages[a].dialogsAdapter.onReorderStateChanged(false);
            }
        }
        updateVisibleRows(MessagesController.UPDATE_MASK_REORDER | MessagesController.UPDATE_MASK_CHECK | (animateCheck ? MessagesController.UPDATE_MASK_CHAT : 0));
    }

    private int getPinnedCount() {
        int pinnedCount = 0;
        ArrayList<TLRPC.Dialog> dialogs;
        boolean containsFilter = (viewPages[0].dialogsType == 7 || viewPages[0].dialogsType == 8) && (!actionBar.isActionModeShowed() || actionBar.isActionModeShowed(null));
        if (containsFilter) {
            dialogs = getDialogsArray(currentAccount, viewPages[0].dialogsType, folderId, dialogsListFrozen);
        } else {
            dialogs = getMessagesController().getDialogs(folderId);
        }
        for (int a = 0, N = dialogs.size(); a < N; a++) {
            TLRPC.Dialog dialog = dialogs.get(a);
            if (dialog instanceof TLRPC.TL_dialogFolder) {
                continue;
            }
            if (isDialogPinned(dialog)) {
                pinnedCount++;
            } else if (!getMessagesController().isPromoDialog(dialog.id, false)) {
                break;
            }
        }
        return pinnedCount;
    }

    private boolean isDialogPinned(TLRPC.Dialog dialog) {
        MessagesController.DialogFilter filter;
        boolean containsFilter = (viewPages[0].dialogsType == 7 || viewPages[0].dialogsType == 8) && (!actionBar.isActionModeShowed() || actionBar.isActionModeShowed(null));
        if (containsFilter) {
            filter = getMessagesController().selectedDialogFilter[viewPages[0].dialogsType == 8 ? 1 : 0];
        } else {
            filter = null;
        }
        if (filter != null) {
            return filter.pinnedDialogs.indexOfKey(dialog.id) >= 0;
        }
        return dialog.pinned;
    }

    private void performSelectedDialogsAction(ArrayList<Long> selectedDialogs, int action, boolean alert) {
        if (getParentActivity() == null) {
            return;
        }
        MessagesController.DialogFilter filter;
        boolean containsFilter = (viewPages[0].dialogsType == 7 || viewPages[0].dialogsType == 8) && (!actionBar.isActionModeShowed() || actionBar.isActionModeShowed(null));
        if (containsFilter) {
            filter = getMessagesController().selectedDialogFilter[viewPages[0].dialogsType == 8 ? 1 : 0];
        } else {
            filter = null;
        }
        int count = selectedDialogs.size();
        int pinnedActionCount = 0;
        if (action == archive || action == archive2) {
            ArrayList<Long> copy = new ArrayList<>(selectedDialogs);
            getMessagesController().addDialogToFolder(copy, canUnarchiveCount == 0 ? 1 : 0, -1, null, 0);
            if (canUnarchiveCount == 0) {
                SharedPreferences preferences = MessagesController.getGlobalMainSettings();
                boolean hintShowed = preferences.getBoolean("archivehint_l", false) || SharedConfig.archiveHidden;
                if (!hintShowed) {
                    preferences.edit().putBoolean("archivehint_l", true).commit();
                }
                int undoAction;
                if (hintShowed) {
                    undoAction = copy.size() > 1 ? UndoView.ACTION_ARCHIVE_FEW : UndoView.ACTION_ARCHIVE;
                } else {
                    undoAction = copy.size() > 1 ? UndoView.ACTION_ARCHIVE_FEW_HINT : UndoView.ACTION_ARCHIVE_HINT;
                }
                getUndoView().showWithAction(0, undoAction, null, () -> getMessagesController().addDialogToFolder(copy, folderId == 0 ? 0 : 1, -1, null, 0));
            } else {
                ArrayList<TLRPC.Dialog> dialogs = getMessagesController().getDialogs(folderId);
                if (viewPages != null && dialogs.isEmpty()) {
                    viewPages[0].listView.setEmptyView(null);
                    viewPages[0].progressView.setVisibility(View.INVISIBLE);
                    finishFragment();
                }
            }
            hideActionMode(false);
            return;
        } else if ((action == pin || action == pin2) && canPinCount != 0) {
            int pinnedCount = 0;
            int pinnedSecretCount = 0;
            int newPinnedCount = 0;
            int newPinnedSecretCount = 0;
            ArrayList<TLRPC.Dialog> dialogs = getMessagesController().getDialogs(folderId);
            for (int a = 0, N = dialogs.size(); a < N; a++) {
                TLRPC.Dialog dialog = dialogs.get(a);
                if (dialog instanceof TLRPC.TL_dialogFolder) {
                    continue;
                }
                if (isDialogPinned(dialog)) {
                    if (DialogObject.isEncryptedDialog(dialog.id)) {
                        pinnedSecretCount++;
                    } else {
                        pinnedCount++;
                    }
                } else if (!getMessagesController().isPromoDialog(dialog.id, false)) {
                    break;
                }
            }
            int alreadyAdded = 0;
            for (int a = 0; a < count; a++) {
                long selectedDialog = selectedDialogs.get(a);
                TLRPC.Dialog dialog = getMessagesController().dialogs_dict.get(selectedDialog);
                if (dialog == null || isDialogPinned(dialog)) {
                    continue;
                }
                if (DialogObject.isEncryptedDialog(selectedDialog)) {
                    newPinnedSecretCount++;
                } else {
                    newPinnedCount++;
                }
                if (filter != null && filter.alwaysShow.contains(selectedDialog)) {
                    alreadyAdded++;
                }
            }
            int maxPinnedCount;
            if (containsFilter) {
                maxPinnedCount = 100 - filter.alwaysShow.size();
            } else if (folderId != 0 || filter != null) {
                maxPinnedCount = getMessagesController().maxFolderPinnedDialogsCount;
            } else {
                maxPinnedCount = getUserConfig().isPremium() ? getMessagesController().dialogFiltersPinnedLimitPremium : getMessagesController().dialogFiltersPinnedLimitDefault;
            }
            if (newPinnedSecretCount + pinnedSecretCount > maxPinnedCount || newPinnedCount + pinnedCount - alreadyAdded > maxPinnedCount) {
                if (folderId != 0 || filter != null) {
                    AlertsCreator.showSimpleAlert(DialogsActivity.this, LocaleController.formatString("PinFolderLimitReached", R.string.PinFolderLimitReached, LocaleController.formatPluralString("Chats", maxPinnedCount)));
                } else {
                    LimitReachedBottomSheet limitReachedBottomSheet = new LimitReachedBottomSheet(this, getParentActivity(), LimitReachedBottomSheet.TYPE_PIN_DIALOGS, currentAccount);
                    showDialog(limitReachedBottomSheet);
                }
                return;
            }
        } else if ((action == delete || action == clear) && count > 1 && alert) {
            AlertDialog.Builder builder = new AlertDialog.Builder(getParentActivity());
            if (action == delete) {
                builder.setTitle(LocaleController.formatString("DeleteFewChatsTitle", R.string.DeleteFewChatsTitle, LocaleController.formatPluralString("ChatsSelected", count)));
                builder.setMessage(LocaleController.getString("AreYouSureDeleteFewChats", R.string.AreYouSureDeleteFewChats));
            } else {
                if (canClearCacheCount != 0) {
                    builder.setTitle(LocaleController.formatString("ClearCacheFewChatsTitle", R.string.ClearCacheFewChatsTitle, LocaleController.formatPluralString("ChatsSelectedClearCache", count)));
                    builder.setMessage(LocaleController.getString("AreYouSureClearHistoryCacheFewChats", R.string.AreYouSureClearHistoryCacheFewChats));
                } else {
                    builder.setTitle(LocaleController.formatString("ClearFewChatsTitle", R.string.ClearFewChatsTitle, LocaleController.formatPluralString("ChatsSelectedClear", count)));
                    builder.setMessage(LocaleController.getString("AreYouSureClearHistoryFewChats", R.string.AreYouSureClearHistoryFewChats));
                }
            }
            builder.setPositiveButton(action == delete ? LocaleController.getString("Delete", R.string.Delete)
                    : canClearCacheCount != 0 ? LocaleController.getString("ClearHistoryCache", R.string.ClearHistoryCache)
                    : LocaleController.getString("ClearHistory", R.string.ClearHistory), (dialog1, which) -> {
                if (selectedDialogs.isEmpty()) {
                    return;
                }
                ArrayList<Long> didsCopy = new ArrayList<>(selectedDialogs);
                getUndoView().showWithAction(didsCopy, action == delete ? UndoView.ACTION_DELETE_FEW : UndoView.ACTION_CLEAR_FEW, null, null, () -> {
                    if (action == delete) {
                        getMessagesController().setDialogsInTransaction(true);
                        performSelectedDialogsAction(didsCopy, action, false);
                        getMessagesController().setDialogsInTransaction(false);
                        getMessagesController().checkIfFolderEmpty(folderId);
                        if (folderId != 0 && getDialogsArray(currentAccount, viewPages[0].dialogsType, folderId, false).size() == 0) {
                            viewPages[0].listView.setEmptyView(null);
                            viewPages[0].progressView.setVisibility(View.INVISIBLE);
                            finishFragment();
                        }
                    } else {
                        performSelectedDialogsAction(didsCopy, action, false);
                    }
                }, null);
                hideActionMode(action == clear);
            });
            builder.setNegativeButton(LocaleController.getString("Cancel", R.string.Cancel), null);
            AlertDialog alertDialog = builder.create();
            showDialog(alertDialog);
            TextView button = (TextView) alertDialog.getButton(DialogInterface.BUTTON_POSITIVE);
            if (button != null) {
                button.setTextColor(Theme.getColor(Theme.key_dialogTextRed2));
            }
            return;
        } else if (action == block && alert) {
            TLRPC.User user;
            if (count == 1) {
                long did = selectedDialogs.get(0);
                user = getMessagesController().getUser(did);
            } else {
                user = null;
            }
            AlertsCreator.createBlockDialogAlert(DialogsActivity.this, count, canReportSpamCount != 0, user, (report, delete) -> {
                for (int a = 0, N = selectedDialogs.size(); a < N; a++) {
                    long did = selectedDialogs.get(a);
                    if (report) {
                        TLRPC.User u = getMessagesController().getUser(did);
                        getMessagesController().reportSpam(did, u, null, null, false);
                    }
                    if (delete) {
                        getMessagesController().deleteDialog(did, 0, true);
                    }
                    getMessagesController().blockPeer(did);
                }
                hideActionMode(false);
            });
            return;
        }
        int minPinnedNum = Integer.MAX_VALUE;
        if (filter != null && (action == pin || action == pin2) && canPinCount != 0) {
            for (int c = 0, N = filter.pinnedDialogs.size(); c < N; c++) {
                minPinnedNum = Math.min(minPinnedNum, filter.pinnedDialogs.valueAt(c));
            }
            minPinnedNum -= canPinCount;
        }
        boolean scrollToTop = false;
        for (int a = 0; a < count; a++) {
            long selectedDialog = selectedDialogs.get(a);
            TLRPC.Dialog dialog = getMessagesController().dialogs_dict.get(selectedDialog);
            if (dialog == null) {
                continue;
            }
            TLRPC.Chat chat;
            TLRPC.User user = null;

            TLRPC.EncryptedChat encryptedChat = null;
            if (DialogObject.isEncryptedDialog(selectedDialog)) {
                encryptedChat = getMessagesController().getEncryptedChat(DialogObject.getEncryptedChatId(selectedDialog));
                chat = null;
                if (encryptedChat != null) {
                    user = getMessagesController().getUser(encryptedChat.user_id);
                } else {
                    user = new TLRPC.TL_userEmpty();
                }
            } else if (DialogObject.isUserDialog(selectedDialog)) {
                user = getMessagesController().getUser(selectedDialog);
                chat = null;
            } else {
                chat = getMessagesController().getChat(-selectedDialog);
            }
            if (chat == null && user == null) {
                continue;
            }
            boolean isBot = user != null && user.bot && !MessagesController.isSupportUser(user);
            if (action == pin || action == pin2) {
                if (canPinCount != 0) {
                    if (isDialogPinned(dialog)) {
                        continue;
                    }
                    pinnedActionCount++;
                    pinDialog(selectedDialog, true, filter, minPinnedNum, count == 1);
                    if (filter != null) {
                        minPinnedNum++;
                        if (encryptedChat != null) {
                            if (!filter.alwaysShow.contains(encryptedChat.user_id)) {
                                filter.alwaysShow.add(encryptedChat.user_id);
                            }
                        } else {
                            if (!filter.alwaysShow.contains(dialog.id)) {
                                filter.alwaysShow.add(dialog.id);
                            }
                        }
                    }
                } else {
                    if (!isDialogPinned(dialog)) {
                        continue;
                    }
                    pinnedActionCount++;
                    pinDialog(selectedDialog, false, filter, minPinnedNum, count == 1);
                }
            } else if (action == read) {
                if (canReadCount != 0) {
                    markAsRead(selectedDialog);
                } else {
                    markAsUnread(selectedDialog);
                }
            } else if (action == delete || action == clear) {
                if (count == 1) {
                    if (action == delete && canDeletePsaSelected) {
                        AlertDialog.Builder builder = new AlertDialog.Builder(getParentActivity());
                        builder.setTitle(LocaleController.getString("PsaHideChatAlertTitle", R.string.PsaHideChatAlertTitle));
                        builder.setMessage(LocaleController.getString("PsaHideChatAlertText", R.string.PsaHideChatAlertText));
                        builder.setPositiveButton(LocaleController.getString("PsaHide", R.string.PsaHide), (dialog1, which) -> {
                            getMessagesController().hidePromoDialog();
                            hideActionMode(false);
                        });
                        builder.setNegativeButton(LocaleController.getString("Cancel", R.string.Cancel), null);
                        showDialog(builder.create());
                    } else {
                        AlertsCreator.createClearOrDeleteDialogAlert(DialogsActivity.this, action == clear, chat, user, DialogObject.isEncryptedDialog(dialog.id), action == delete, (param) -> {
                            hideActionMode(false);
                            if (action == clear && ChatObject.isChannel(chat) && (!chat.megagroup || !TextUtils.isEmpty(chat.username))) {
                                getMessagesController().deleteDialog(selectedDialog, 2, param);
                            } else {
                                if (action == delete && folderId != 0 && getDialogsArray(currentAccount, viewPages[0].dialogsType, folderId, false).size() == 1) {
                                    viewPages[0].progressView.setVisibility(View.INVISIBLE);
                                }

                                debugLastUpdateAction = 3;
                                int selectedDialogIndex = -1;
                                if (action == delete) {
                                    setDialogsListFrozen(true);
                                    if (frozenDialogsList != null) {
                                        for (int i = 0; i < frozenDialogsList.size(); i++) {
                                            if (frozenDialogsList.get(i).id == selectedDialog) {
                                                selectedDialogIndex = i;
                                                break;
                                            }
                                        }
                                    }
                                }

                                getUndoView().showWithAction(selectedDialog, action == clear ? UndoView.ACTION_CLEAR : UndoView.ACTION_DELETE, () -> performDeleteOrClearDialogAction(action, selectedDialog, chat, isBot, param));

                                ArrayList<TLRPC.Dialog> currentDialogs = new ArrayList<>(getDialogsArray(currentAccount, viewPages[0].dialogsType, folderId, false));
                                int currentDialogIndex = -1;
                                for (int i = 0; i < currentDialogs.size(); i++) {
                                    if (currentDialogs.get(i).id == selectedDialog) {
                                        currentDialogIndex = i;
                                        break;
                                    }
                                }

                                if (action == delete) {
                                    if (selectedDialogIndex >= 0 && currentDialogIndex < 0 && frozenDialogsList != null) {
                                        frozenDialogsList.remove(selectedDialogIndex);
                                        viewPages[0].dialogsItemAnimator.prepareForRemove();
                                        viewPages[0].dialogsAdapter.notifyItemRemoved(selectedDialogIndex);
                                        dialogRemoveFinished = 2;
                                    } else {
                                        setDialogsListFrozen(false);
                                    }
                                }
                            }
                        });
                    }
                    return;
                } else {
                    if (getMessagesController().isPromoDialog(selectedDialog, true)) {
                        getMessagesController().hidePromoDialog();
                    } else {
                        if (action == clear && canClearCacheCount != 0) {
                            getMessagesController().deleteDialog(selectedDialog, 2, false);
                        } else {
                            performDeleteOrClearDialogAction(action, selectedDialog, chat, isBot, false);
                        }
                    }
                }
            } else if (action == mute) {
                if (count == 1 && canMuteCount == 1) {
                    showDialog(AlertsCreator.createMuteAlert(this, selectedDialog, null), dialog12 -> hideActionMode(true));
                    return;
                } else {
                    if (canUnmuteCount != 0) {
                        if (!getMessagesController().isDialogMuted(selectedDialog)) {
                            continue;
                        }
                        getNotificationsController().setDialogNotificationsSettings(selectedDialog, NotificationsController.SETTING_MUTE_UNMUTE);
                    } else {
                        if (getMessagesController().isDialogMuted(selectedDialog)) {
                            continue;
                        }
                        getNotificationsController().setDialogNotificationsSettings(selectedDialog, NotificationsController.SETTING_MUTE_FOREVER);
                    }
                }
            }
        }
        if (action == mute && !(count == 1 && canMuteCount == 1)) {
            BulletinFactory.createMuteBulletin(this, canUnmuteCount == 0, null).show();
        }
        if (action == pin || action == pin2) {
            if (filter != null) {
                FilterCreateActivity.saveFilterToServer(filter, filter.flags, filter.name, filter.alwaysShow, filter.neverShow, filter.pinnedDialogs, false, false, true, true, false, DialogsActivity.this, null);
            } else {
                getMessagesController().reorderPinnedDialogs(folderId, null, 0);
            }
            if (searchIsShowed) {
                getUndoView().showWithAction(0, canPinCount != 0 ? UndoView.ACTION_PIN_DIALOGS : UndoView.ACTION_UNPIN_DIALOGS, pinnedActionCount);
            }
        }
        if (scrollToTop) {
            if (initialDialogsType != 10) {
                hideFloatingButton(false);
            }
            scrollToTop();
        }
        hideActionMode(action != pin2 && action != pin && action != delete);
    }

    private void markAsRead(long did) {
        TLRPC.Dialog dialog = getMessagesController().dialogs_dict.get(did);
        MessagesController.DialogFilter filter;
        boolean containsFilter = (viewPages[0].dialogsType == 7 || viewPages[0].dialogsType == 8) && (!actionBar.isActionModeShowed() || actionBar.isActionModeShowed(null));
        if (containsFilter) {
            filter = getMessagesController().selectedDialogFilter[viewPages[0].dialogsType == 8 ? 1 : 0];
        } else {
            filter = null;
        }
        debugLastUpdateAction = 2;
        int selectedDialogIndex = -1;
        if (filter != null && (filter.flags & MessagesController.DIALOG_FILTER_FLAG_EXCLUDE_READ) != 0 && !filter.alwaysShow(currentAccount, dialog)) {
            setDialogsListFrozen(true);
            if (frozenDialogsList != null) {
                for (int i = 0; i < frozenDialogsList.size(); i++) {
                    if (frozenDialogsList.get(i).id == did) {
                        selectedDialogIndex = i;
                        break;
                    }
                }
                if (selectedDialogIndex < 0) {
                    setDialogsListFrozen(false, false);
                }
            }
        }
        getMessagesController().markMentionsAsRead(did);
        getMessagesController().markDialogAsRead(did, dialog.top_message, dialog.top_message, dialog.last_message_date, false, 0, 0, true, 0);

        if (selectedDialogIndex >= 0) {
            frozenDialogsList.remove(selectedDialogIndex);
            viewPages[0].dialogsItemAnimator.prepareForRemove();
            viewPages[0].dialogsAdapter.notifyItemRemoved(selectedDialogIndex);
            dialogRemoveFinished = 2;
        }
    }

    private void markAsUnread(long did) {
        getMessagesController().markDialogAsUnread(did, null, 0);
    }

    private void performDeleteOrClearDialogAction(int action, long selectedDialog, TLRPC.Chat chat, boolean isBot, boolean revoke) {
        if (action == clear) {
            getMessagesController().deleteDialog(selectedDialog, 1, revoke);
        } else {
            if (chat != null) {
                if (ChatObject.isNotInChat(chat)) {
                    getMessagesController().deleteDialog(selectedDialog, 0, revoke);
                } else {
                    TLRPC.User currentUser = getMessagesController().getUser(getUserConfig().getClientUserId());
                    getMessagesController().deleteParticipantFromChat((int) -selectedDialog, currentUser, null, revoke, false);
                }
            } else {
                getMessagesController().deleteDialog(selectedDialog, 0, revoke);
                if (isBot) {
                    getMessagesController().blockPeer((int) selectedDialog);
                }
            }
            if (AndroidUtilities.isTablet()) {
                getNotificationCenter().postNotificationName(NotificationCenter.closeChats, selectedDialog);
            }
            getMessagesController().checkIfFolderEmpty(folderId);
        }
    }

    private void pinDialog(long selectedDialog, boolean pin, MessagesController.DialogFilter filter, int minPinnedNum, boolean animated) {

        int selectedDialogIndex = -1;
        int currentDialogIndex = -1;

        int scrollToPosition = viewPages[0].dialogsType == 0 && hasHiddenArchive() ? 1 : 0;
        int currentPosition = viewPages[0].layoutManager.findFirstVisibleItemPosition();

        if (filter != null) {
            int index = filter.pinnedDialogs.get(selectedDialog, Integer.MIN_VALUE);
            if (!pin && index == Integer.MIN_VALUE) {
                return;
            }

        }

        debugLastUpdateAction = pin ? 4 : 5;
        boolean needScroll = false;
        if (currentPosition > scrollToPosition || !animated) {
            needScroll = true;
        } else {
            setDialogsListFrozen(true);
            if (frozenDialogsList != null) {
                for (int i = 0; i < frozenDialogsList.size(); i++) {
                    if (frozenDialogsList.get(i).id == selectedDialog) {
                        selectedDialogIndex = i;
                        break;
                    }
                }
            }
        }

        boolean updated;
        if (filter != null) {
            if (pin) {
                filter.pinnedDialogs.put(selectedDialog, minPinnedNum);
            } else {
                filter.pinnedDialogs.delete(selectedDialog);
            }

            if (animated) {
                getMessagesController().onFilterUpdate(filter);
            }
            updated = true;
        } else {
            updated = getMessagesController().pinDialog(selectedDialog, pin, null, -1);
        }


        if (updated) {
            if (needScroll) {
                if (initialDialogsType != 10) {
                    hideFloatingButton(false);
                }
                scrollToTop();
            } else {
                ArrayList<TLRPC.Dialog> currentDialogs = getDialogsArray(currentAccount, viewPages[0].dialogsType, folderId, false);
                for (int i = 0; i < currentDialogs.size(); i++) {
                    if (currentDialogs.get(i).id == selectedDialog) {
                        currentDialogIndex = i;
                        break;
                    }
                }
            }
        }

        if (!needScroll) {
            boolean animate = false;
            if (selectedDialogIndex >= 0) {
                if (frozenDialogsList != null && currentDialogIndex >= 0 && selectedDialogIndex != currentDialogIndex) {
                    frozenDialogsList.add(currentDialogIndex, frozenDialogsList.remove(selectedDialogIndex));
                    viewPages[0].dialogsItemAnimator.prepareForRemove();
                    viewPages[0].dialogsAdapter.notifyItemRemoved(selectedDialogIndex);
                    viewPages[0].dialogsAdapter.notifyItemInserted(currentDialogIndex);
                    dialogRemoveFinished = 2;
                    dialogInsertFinished = 2;

                    viewPages[0].layoutManager.scrollToPositionWithOffset(viewPages[0].dialogsType == 0 && hasHiddenArchive() ? 1 : 0, (int) actionBar.getTranslationY());

                    animate = true;
                } else if (currentDialogIndex >= 0 && selectedDialogIndex == currentDialogIndex) {
                    animate = true;
                    AndroidUtilities.runOnUIThread(() -> setDialogsListFrozen(false), 200);
                }
            }
            if (!animate) {
                setDialogsListFrozen(false);
            }
        }
    }

    private void scrollToTop() {
        int scrollDistance = viewPages[0].layoutManager.findFirstVisibleItemPosition() * AndroidUtilities.dp(SharedConfig.useThreeLinesLayout ? 78 : 72);
        int position = viewPages[0].dialogsType == 0 && hasHiddenArchive() ? 1 : 0;
        RecyclerView.ItemAnimator animator = viewPages[0].listView.getItemAnimator();
//        if (animator != null) {
//            animator.endAnimations();
//        }
        if (scrollDistance >= viewPages[0].listView.getMeasuredHeight() * 1.2f) {
            viewPages[0].scrollHelper.setScrollDirection(RecyclerAnimationScrollHelper.SCROLL_DIRECTION_UP);
            viewPages[0].scrollHelper.scrollToPosition(position, 0, false, true);
            resetScroll();
        } else {
            viewPages[0].listView.smoothScrollToPosition(position);
        }
    }

    private void updateCounters(boolean hide) {
        int canClearHistoryCount = 0;
        int canDeleteCount = 0;
        int canUnpinCount = 0;
        int canArchiveCount = 0;
        canDeletePsaSelected = false;
        canUnarchiveCount = 0;
        canUnmuteCount = 0;
        canMuteCount = 0;
        canPinCount = 0;
        canReadCount = 0;
        canClearCacheCount = 0;
        int cantBlockCount = 0;
        canReportSpamCount = 0;
        if (hide) {
            return;
        }
        int count = selectedDialogs.size();
        long selfUserId = getUserConfig().getClientUserId();
        SharedPreferences preferences = getNotificationsSettings();
        for (int a = 0; a < count; a++) {
            TLRPC.Dialog dialog = getMessagesController().dialogs_dict.get(selectedDialogs.get(a));
            if (dialog == null) {
                continue;
            }

            long selectedDialog = dialog.id;
            boolean pinned = isDialogPinned(dialog);
            boolean hasUnread = dialog.unread_count != 0 || dialog.unread_mark;
            if (getMessagesController().isDialogMuted(selectedDialog)) {
                canUnmuteCount++;
            } else {
                canMuteCount++;
            }

            if (hasUnread) {
                canReadCount++;
            }

            if (folderId == 1 || dialog.folder_id == 1) {
                canUnarchiveCount++;
            } else if (selectedDialog != selfUserId && selectedDialog != 777000 && !getMessagesController().isPromoDialog(selectedDialog, false)) {
                canArchiveCount++;
            }

            if (!DialogObject.isUserDialog(selectedDialog) || selectedDialog == selfUserId) {
                cantBlockCount++;
            } else {
                TLRPC.User user = getMessagesController().getUser(selectedDialog);
                if (MessagesController.isSupportUser(user)) {
                    cantBlockCount++;
                } else {
                    if (preferences.getBoolean("dialog_bar_report" + selectedDialog, true)) {
                        canReportSpamCount++;
                    }
                }
            }

            if (DialogObject.isChannel(dialog)) {
                final TLRPC.Chat chat = getMessagesController().getChat(-selectedDialog);
                CharSequence[] items;
                if (getMessagesController().isPromoDialog(dialog.id, true)) {
                    canClearCacheCount++;
                    if (getMessagesController().promoDialogType == MessagesController.PROMO_TYPE_PSA) {
                        canDeleteCount++;
                        canDeletePsaSelected = true;
                    }
                } else {
                    if (pinned) {
                        canUnpinCount++;
                    } else {
                        canPinCount++;
                    }
                    if (chat != null && chat.megagroup) {
                        if (TextUtils.isEmpty(chat.username)) {
                            canClearHistoryCount++;
                        } else {
                            canClearCacheCount++;
                        }
                    } else {
                        canClearCacheCount++;
                    }
                    canDeleteCount++;
                }
            } else {
                final boolean isChat = DialogObject.isChatDialog(dialog.id);
                TLRPC.User user;
                TLRPC.Chat chat = isChat ? getMessagesController().getChat(-dialog.id) : null;
                if (DialogObject.isEncryptedDialog(dialog.id)) {
                    TLRPC.EncryptedChat encryptedChat = getMessagesController().getEncryptedChat(DialogObject.getEncryptedChatId(dialog.id));
                    if (encryptedChat != null) {
                        user = getMessagesController().getUser(encryptedChat.user_id);
                    } else {
                        user = new TLRPC.TL_userEmpty();
                    }
                } else {
                    user = !isChat && DialogObject.isUserDialog(dialog.id) ? getMessagesController().getUser(dialog.id) : null;
                }
                final boolean isBot = user != null && user.bot && !MessagesController.isSupportUser(user);

                if (pinned) {
                    canUnpinCount++;
                } else {
                    canPinCount++;
                }
                canClearHistoryCount++;
                canDeleteCount++;
            }
        }
//        if (Build.VERSION.SDK_INT >= Build.VERSION_CODES.KITKAT) {
//            TransitionSet transition = new TransitionSet();
//            transition.addTransition(new Visibility() {
//                @Override
//                public Animator onAppear(ViewGroup sceneRoot, View view, TransitionValues startValues, TransitionValues endValues) {
//                    AnimatorSet set = new AnimatorSet();
//                    set.playTogether(
//                            ObjectAnimator.ofFloat(view, View.ALPHA, 0, 1f),
//                            ObjectAnimator.ofFloat(view, View.SCALE_X, 0.5f, 1f),
//                            ObjectAnimator.ofFloat(view, View.SCALE_Y, 0.5f, 1f)
//                    );
//                    set.setInterpolator(CubicBezierInterpolator.DEFAULT);
//                    return set;
//                }
//
//                @Override
//                public Animator onDisappear(ViewGroup sceneRoot, View view, TransitionValues startValues, TransitionValues endValues) {
//                    AnimatorSet set = new AnimatorSet();
//                    set.playTogether(
//                            ObjectAnimator.ofFloat(view, View.ALPHA, view.getAlpha(), 0f),
//                            ObjectAnimator.ofFloat(view, View.SCALE_X, view.getScaleX(), 0.5f),
//                            ObjectAnimator.ofFloat(view, View.SCALE_Y, view.getScaleX(), 0.5f)
//                    );
//                    set.setInterpolator(CubicBezierInterpolator.DEFAULT);
//                    return set;
//                }
//            }).addTransition(new ChangeBounds());
//            transition.setOrdering(TransitionSet.ORDERING_TOGETHER);
//            transition.setInterpolator(CubicBezierInterpolator.EASE_OUT);
//            transition.setDuration(150);
//            TransitionManager.beginDelayedTransition(actionBar.getActionMode(), transition);
//        }
        if (canDeleteCount != count) {
            deleteItem.setVisibility(View.GONE);
        } else {
            deleteItem.setVisibility(View.VISIBLE);
        }
        if (canClearCacheCount != 0 && canClearCacheCount != count || canClearHistoryCount != 0 && canClearHistoryCount != count) {
            clearItem.setVisibility(View.GONE);
        } else {
            clearItem.setVisibility(View.VISIBLE);
            if (canClearCacheCount != 0) {
                clearItem.setText(LocaleController.getString("ClearHistoryCache", R.string.ClearHistoryCache));
            } else {
                clearItem.setText(LocaleController.getString("ClearHistory", R.string.ClearHistory));
            }
        }
        if (canUnarchiveCount != 0) {
            final String contentDescription = LocaleController.getString("Unarchive", R.string.Unarchive);
            archiveItem.setTextAndIcon(contentDescription, R.drawable.msg_unarchive);
            archive2Item.setIcon(R.drawable.msg_unarchive);
            archive2Item.setContentDescription(contentDescription);
            if (filterTabsView != null && filterTabsView.getVisibility() == View.VISIBLE) {
                archive2Item.setVisibility(View.VISIBLE);
                archiveItem.setVisibility(View.GONE);
            } else {
                archiveItem.setVisibility(View.VISIBLE);
                archive2Item.setVisibility(View.GONE);
            }
        } else if (canArchiveCount != 0) {
            final String contentDescription = LocaleController.getString("Archive", R.string.Archive);
            archiveItem.setTextAndIcon(contentDescription, R.drawable.msg_archive);
            archive2Item.setIcon(R.drawable.msg_archive);
            archive2Item.setContentDescription(contentDescription);
            if (filterTabsView != null && filterTabsView.getVisibility() == View.VISIBLE) {
                archive2Item.setVisibility(View.VISIBLE);
                archiveItem.setVisibility(View.GONE);
            } else {
                archiveItem.setVisibility(View.VISIBLE);
                archive2Item.setVisibility(View.GONE);
            }
        } else {
            archiveItem.setVisibility(View.GONE);
            archive2Item.setVisibility(View.GONE);
        }
        if (canPinCount + canUnpinCount != count) {
            pinItem.setVisibility(View.GONE);
            pin2Item.setVisibility(View.GONE);
        } else {
            if (filterTabsView != null && filterTabsView.getVisibility() == View.VISIBLE) {
                pin2Item.setVisibility(View.VISIBLE);
                pinItem.setVisibility(View.GONE);
            } else {
                pinItem.setVisibility(View.VISIBLE);
                pin2Item.setVisibility(View.GONE);
            }
        }
        if (cantBlockCount != 0) {
            blockItem.setVisibility(View.GONE);
        } else {
            blockItem.setVisibility(View.VISIBLE);
        }
        if (filterTabsView == null || filterTabsView.getVisibility() != View.VISIBLE || filterTabsView.currentTabIsDefault()) {
            removeFromFolderItem.setVisibility(View.GONE);
        } else {
            removeFromFolderItem.setVisibility(View.VISIBLE);
        }
        if (filterTabsView != null && filterTabsView.getVisibility() == View.VISIBLE && filterTabsView.currentTabIsDefault() && !FiltersListBottomSheet.getCanAddDialogFilters(this, selectedDialogs).isEmpty()) {
            addToFolderItem.setVisibility(View.VISIBLE);
        } else {
            addToFolderItem.setVisibility(View.GONE);
        }
        if (canUnmuteCount != 0) {
            muteItem.setIcon(R.drawable.msg_unmute);
            muteItem.setContentDescription(LocaleController.getString("ChatsUnmute", R.string.ChatsUnmute));
        } else {
            muteItem.setIcon(R.drawable.msg_mute);
            muteItem.setContentDescription(LocaleController.getString("ChatsMute", R.string.ChatsMute));
        }
        if (canReadCount != 0) {
            readItem.setTextAndIcon(LocaleController.getString("MarkAsRead", R.string.MarkAsRead), R.drawable.msg_markread);
        } else {
            readItem.setTextAndIcon(LocaleController.getString("MarkAsUnread", R.string.MarkAsUnread), R.drawable.msg_markunread);
        }
        if (canPinCount != 0) {
            pinItem.setIcon(R.drawable.msg_pin);
            pinItem.setContentDescription(LocaleController.getString("PinToTop", R.string.PinToTop));
            pin2Item.setText(LocaleController.getString("DialogPin", R.string.DialogPin));
        } else {
            pinItem.setIcon(R.drawable.msg_unpin);
            pinItem.setContentDescription(LocaleController.getString("UnpinFromTop", R.string.UnpinFromTop));
            pin2Item.setText(LocaleController.getString("DialogUnpin", R.string.DialogUnpin));
        }
    }

    private boolean validateSlowModeDialog(long dialogId) {
        if (messagesCount <= 1 && (commentView == null || commentView.getVisibility() != View.VISIBLE || TextUtils.isEmpty(commentView.getFieldText()))) {
            return true;
        }
        if (!DialogObject.isChatDialog(dialogId)) {
            return true;
        }
        TLRPC.Chat chat = getMessagesController().getChat(-dialogId);
        if (chat != null && !ChatObject.hasAdminRights(chat) && chat.slowmode_enabled) {
            AlertsCreator.showSimpleAlert(DialogsActivity.this, LocaleController.getString("Slowmode", R.string.Slowmode), LocaleController.getString("SlowmodeSendError", R.string.SlowmodeSendError));
            return false;
        }
        return true;
    }

    private void showOrUpdateActionMode(long dialogId, View cell) {
        addOrRemoveSelectedDialog(dialogId, cell);
        boolean updateAnimated = false;
        if (actionBar.isActionModeShowed()) {
            if (selectedDialogs.isEmpty()) {
                hideActionMode(true);
                return;
            }
            updateAnimated = true;
        } else {
            if (searchIsShowed) {
                createActionMode(ACTION_MODE_SEARCH_DIALOGS_TAG);
                if (actionBar.getBackButton().getDrawable() instanceof MenuDrawable) {
                    actionBar.setBackButtonDrawable(new BackDrawable(false));
                }
            } else {
                createActionMode(null);
            }
            AndroidUtilities.hideKeyboard(fragmentView.findFocus());
            actionBar.setActionModeOverrideColor(Theme.getColor(Theme.key_windowBackgroundWhite));
            actionBar.showActionMode();
            resetScroll();
            if (menuDrawable != null) {
                actionBar.setBackButtonContentDescription(LocaleController.getString("AccDescrGoBack", R.string.AccDescrGoBack));
            }
            if (getPinnedCount() > 1) {
                if (viewPages != null) {
                    for (int a = 0; a < viewPages.length; a++) {
                        viewPages[a].dialogsAdapter.onReorderStateChanged(true);
                    }
                }
                updateVisibleRows(MessagesController.UPDATE_MASK_REORDER);
            }

            if (!searchIsShowed) {
                AnimatorSet animatorSet = new AnimatorSet();
                ArrayList<Animator> animators = new ArrayList<>();
                for (int a = 0; a < actionModeViews.size(); a++) {
                    View view = actionModeViews.get(a);
                    view.setPivotY(ActionBar.getCurrentActionBarHeight() / 2);
                    AndroidUtilities.clearDrawableAnimation(view);
                    animators.add(ObjectAnimator.ofFloat(view, View.SCALE_Y, 0.1f, 1.0f));
                }
                animatorSet.playTogether(animators);
                animatorSet.setDuration(200);
                animatorSet.start();
            }

            if (actionBarColorAnimator != null) {
                actionBarColorAnimator.cancel();
            }
            actionBarColorAnimator = ValueAnimator.ofFloat(progressToActionMode, 1f);
            actionBarColorAnimator.addUpdateListener(valueAnimator -> {
                progressToActionMode = (float) valueAnimator.getAnimatedValue();
                for (int i = 0; i < actionBar.getChildCount(); i++) {
                    if (actionBar.getChildAt(i).getVisibility() == View.VISIBLE && actionBar.getChildAt(i) != actionBar.getActionMode() && actionBar.getChildAt(i) != actionBar.getBackButton()) {
                        actionBar.getChildAt(i).setAlpha(1f - progressToActionMode);
                    }
                }
                if (fragmentView != null) {
                    fragmentView.invalidate();
                }
            });
            actionBarColorAnimator.setInterpolator(CubicBezierInterpolator.DEFAULT);
            actionBarColorAnimator.setDuration(200);
            actionBarColorAnimator.start();

            if (filterTabsView != null) {
                filterTabsView.animateColorsTo(Theme.key_profile_tabSelectedLine, Theme.key_profile_tabSelectedText, Theme.key_profile_tabText, Theme.key_profile_tabSelector, Theme.key_actionBarActionModeDefault);
            }
            if (menuDrawable != null) {
                menuDrawable.setRotateToBack(false);
                menuDrawable.setRotation(1, true);
            } else if (backDrawable != null) {
                backDrawable.setRotation(1, true);
            }
        }
        updateCounters(false);
        selectedDialogsCountTextView.setNumber(selectedDialogs.size(), updateAnimated);
    }

    private void closeSearch() {
        if (AndroidUtilities.isTablet()) {
            if (actionBar != null) {
                actionBar.closeSearchField();
            }
            if (searchObject != null) {
                searchViewPager.dialogsSearchAdapter.putRecentSearch(searchDialogId, searchObject);
                searchObject = null;
            }
        } else {
            closeSearchFieldOnHide = true;
        }
    }

    protected RecyclerListView getListView() {
        return viewPages[0].listView;
    }

    protected RecyclerListView getSearchListView() {
        return searchViewPager.searchListView;
    }

    public UndoView getUndoView() {
        if (undoView[0].getVisibility() == View.VISIBLE) {
            UndoView old = undoView[0];
            undoView[0] = undoView[1];
            undoView[1] = old;
            old.hide(true, 2);
            ContentView contentView = (ContentView) fragmentView;
            contentView.removeView(undoView[0]);
            contentView.addView(undoView[0]);
        }
        return undoView[0];
    }

    private void updateProxyButton(boolean animated, boolean force) {
        if (proxyDrawable == null || doneItem != null && doneItem.getVisibility() == View.VISIBLE) {
            return;
        }
        boolean showDownloads = false;
        for (int i = 0; i < getDownloadController().downloadingFiles.size(); i++){
            if (getFileLoader().isLoadingFile(getDownloadController().downloadingFiles.get(i).getFileName())) {
                showDownloads = true;
                break;
            }
        }
        if (!searching && (getDownloadController().hasUnviewedDownloads() || showDownloads || (downloadsItem.getVisibility() == View.VISIBLE && downloadsItem.getAlpha() == 1 && !force))) {
            downloadsItemVisible = true;
            downloadsItem.setVisibility(View.VISIBLE);
        } else {
            downloadsItem.setVisibility(View.GONE);
            downloadsItemVisible = false;
        }
        SharedPreferences preferences = ApplicationLoader.applicationContext.getSharedPreferences("mainconfig", Activity.MODE_PRIVATE);
        String proxyAddress = preferences.getString("proxy_ip", "");
        boolean proxyEnabled;
        proxyEnabled = preferences.getBoolean("proxy_enabled", false);
        if (!downloadsItemVisible && !searching && (proxyEnabled && !TextUtils.isEmpty(proxyAddress)) || getMessagesController().blockedCountry && !SharedConfig.proxyList.isEmpty()) {
            if (!actionBar.isSearchFieldVisible() && (doneItem == null || doneItem.getVisibility() != View.VISIBLE)) {
                proxyItem.setVisibility(View.VISIBLE);
            }
            proxyItemVisible = true;
            proxyDrawable.setConnected(proxyEnabled, currentConnectionState == ConnectionsManager.ConnectionStateConnected || currentConnectionState == ConnectionsManager.ConnectionStateUpdating, animated);
        } else {
            proxyItemVisible = false;
            proxyItem.setVisibility(View.GONE);
        }
    }

    private AnimatorSet doneItemAnimator;

    private void showDoneItem(boolean show) {
        if (doneItem == null) {
            return;
        }
        if (doneItemAnimator != null) {
            doneItemAnimator.cancel();
            doneItemAnimator = null;
        }
        doneItemAnimator = new AnimatorSet();
        doneItemAnimator.setDuration(180);
        if (show) {
            doneItem.setVisibility(View.VISIBLE);
        } else {
            doneItem.setSelected(false);
            Drawable background = doneItem.getBackground();
            if (background != null) {
                background.setState(StateSet.NOTHING);
                background.jumpToCurrentState();
            }
            if (searchItem != null) {
                searchItem.setVisibility(View.VISIBLE);
            }
            if (proxyItem != null && proxyItemVisible) {
                proxyItem.setVisibility(View.VISIBLE);
            }
            if (passcodeItem != null && passcodeItemVisible) {
                passcodeItem.setVisibility(View.VISIBLE);
            }
            if (downloadsItem != null && downloadsItemVisible) {
                downloadsItem.setVisibility(View.VISIBLE);
            }
        }
        ArrayList<Animator> arrayList = new ArrayList<>();
        arrayList.add(ObjectAnimator.ofFloat(doneItem, View.ALPHA, show ? 1.0f : 0.0f));
        if (proxyItemVisible) {
            arrayList.add(ObjectAnimator.ofFloat(proxyItem, View.ALPHA, show ? 0.0f : 1.0f));
        }
        if (passcodeItemVisible) {
            arrayList.add(ObjectAnimator.ofFloat(passcodeItem, View.ALPHA, show ? 0.0f : 1.0f));
        }
        arrayList.add(ObjectAnimator.ofFloat(searchItem, View.ALPHA, show ? 0.0f : 1.0f));
        doneItemAnimator.playTogether(arrayList);
        doneItemAnimator.addListener(new AnimatorListenerAdapter() {
            @Override
            public void onAnimationEnd(Animator animation) {
                doneItemAnimator = null;
                if (show) {
                    if (searchItem != null) {
                        searchItem.setVisibility(View.INVISIBLE);
                    }
                    if (proxyItem != null && proxyItemVisible) {
                        proxyItem.setVisibility(View.INVISIBLE);
                    }
                    if (passcodeItem != null && passcodeItemVisible) {
                        passcodeItem.setVisibility(View.INVISIBLE);
                    }
                    if (downloadsItem != null && downloadsItemVisible) {
                        downloadsItem.setVisibility(View.INVISIBLE);
                    }
                } else {
                    if (doneItem != null) {
                        doneItem.setVisibility(View.GONE);
                    }
                }
            }
        });
        doneItemAnimator.start();
    }

    private boolean isNextButton = false;
    private AnimatorSet commentViewAnimator;
    
    private void updateSelectedCount() {
        if (commentView != null) {
            if (selectedDialogs.isEmpty()) {
                if (initialDialogsType == 3 && selectAlertString == null) {
                    actionBar.setTitle(LocaleController.getString("ForwardTo", R.string.ForwardTo));
                } else {
                    actionBar.setTitle(LocaleController.getString("SelectChat", R.string.SelectChat));
                }
                if (commentView.getTag() != null) {
                    commentView.hidePopup(false);
                    commentView.closeKeyboard();
                    if (commentViewAnimator != null) {
                        commentViewAnimator.cancel();
                    }
                    commentViewAnimator = new AnimatorSet();
                    commentView.setTranslationY(0);
                    commentViewAnimator.playTogether(
                            ObjectAnimator.ofFloat(commentView, View.TRANSLATION_Y, commentView.getMeasuredHeight()),
                            ObjectAnimator.ofFloat(writeButtonContainer, View.SCALE_X, .2f),
                            ObjectAnimator.ofFloat(writeButtonContainer, View.SCALE_Y, .2f),
                            ObjectAnimator.ofFloat(writeButtonContainer, View.ALPHA, 0),
                            ObjectAnimator.ofFloat(selectedCountView, View.SCALE_X, 0.2f),
                            ObjectAnimator.ofFloat(selectedCountView, View.SCALE_Y, 0.2f),
                            ObjectAnimator.ofFloat(selectedCountView, View.ALPHA, 0.0f)
                    );
                    commentViewAnimator.setDuration(180);
                    commentViewAnimator.setInterpolator(new DecelerateInterpolator());
                    commentViewAnimator.addListener(new AnimatorListenerAdapter() {
                        @Override
                        public void onAnimationEnd(Animator animation) {
                            commentView.setVisibility(View.GONE);
                            writeButtonContainer.setVisibility(View.GONE);
                        }
                    });
                    commentViewAnimator.start();
                    commentView.setTag(null);
                    fragmentView.requestLayout();
                }
            } else {
                selectedCountView.invalidate();
                if (commentView.getTag() == null) {
                    commentView.setFieldText("");
                    if (commentViewAnimator != null) {
                        commentViewAnimator.cancel();
                    }
                    commentView.setVisibility(View.VISIBLE);
                    writeButtonContainer.setVisibility(View.VISIBLE);
                    commentViewAnimator = new AnimatorSet();
                    commentViewAnimator.playTogether(
                            ObjectAnimator.ofFloat(commentView, View.TRANSLATION_Y, commentView.getMeasuredHeight(),0),
                            ObjectAnimator.ofFloat(writeButtonContainer, View.SCALE_X, 1f),
                            ObjectAnimator.ofFloat(writeButtonContainer, View.SCALE_Y, 1f),
                            ObjectAnimator.ofFloat(writeButtonContainer, View.ALPHA, 1f),
                            ObjectAnimator.ofFloat(selectedCountView, View.SCALE_X, 1f),
                            ObjectAnimator.ofFloat(selectedCountView, View.SCALE_Y, 1f),
                            ObjectAnimator.ofFloat(selectedCountView, View.ALPHA, 1f)
                    );
                    commentViewAnimator.setDuration(180);
                    commentViewAnimator.setInterpolator(new DecelerateInterpolator());
                    commentViewAnimator.addListener(new AnimatorListenerAdapter() {
                        @Override
                        public void onAnimationEnd(Animator animation) {
                            commentView.setTag(2);
                            commentView.requestLayout();
                        }
                    });
                    commentViewAnimator.start();
                    commentView.setTag(1);
                }
                actionBar.setTitle(LocaleController.formatPluralString("Recipient", selectedDialogs.size()));
            }
        } else if (initialDialogsType == 10) {
            hideFloatingButton(selectedDialogs.isEmpty());
        }

        isNextButton = shouldShowNextButton(this, selectedDialogs, commentView != null ? commentView.getFieldText() : "", false);
        AndroidUtilities.updateViewVisibilityAnimated(writeButton[0], !isNextButton, 0.5f, true);
        AndroidUtilities.updateViewVisibilityAnimated(writeButton[1], isNextButton, 0.5f, true);
    }

    @TargetApi(Build.VERSION_CODES.M)
    private void askForPermissons(boolean alert) {
        Activity activity = getParentActivity();
        if (activity == null) {
            return;
        }
        ArrayList<String> permissons = new ArrayList<>();
        if (getUserConfig().syncContacts && askAboutContacts && activity.checkSelfPermission(Manifest.permission.READ_CONTACTS) != PackageManager.PERMISSION_GRANTED) {
            if (alert) {
                AlertDialog.Builder builder = AlertsCreator.createContactsPermissionDialog(activity, param -> {
                    askAboutContacts = param != 0;
                    MessagesController.getGlobalNotificationsSettings().edit().putBoolean("askAboutContacts", askAboutContacts).commit();
                    askForPermissons(false);
                });
                showDialog(permissionDialog = builder.create());
                return;
            }
            permissons.add(Manifest.permission.READ_CONTACTS);
            permissons.add(Manifest.permission.WRITE_CONTACTS);
            permissons.add(Manifest.permission.GET_ACCOUNTS);
        }
        if ((Build.VERSION.SDK_INT <= 28 || BuildVars.NO_SCOPED_STORAGE) && activity.checkSelfPermission(Manifest.permission.WRITE_EXTERNAL_STORAGE) != PackageManager.PERMISSION_GRANTED) {
            permissons.add(Manifest.permission.READ_EXTERNAL_STORAGE);
            permissons.add(Manifest.permission.WRITE_EXTERNAL_STORAGE);
        }
        if (permissons.isEmpty()) {
            if (askingForPermissions) {
                askingForPermissions = false;
                showFiltersHint();
            }
            return;
        }
        String[] items = permissons.toArray(new String[0]);
        try {
            activity.requestPermissions(items, 1);
        } catch (Exception ignore) {
        }
    }

    @Override
    protected void onDialogDismiss(Dialog dialog) {
        super.onDialogDismiss(dialog);
        if (permissionDialog != null && dialog == permissionDialog && getParentActivity() != null) {
            askForPermissons(false);
        }
    }

    @Override
    public void onConfigurationChanged(Configuration newConfig) {
        super.onConfigurationChanged(newConfig);
        if (scrimPopupWindow != null) {
            scrimPopupWindow.dismiss();
        }
        if (!onlySelect && floatingButtonContainer != null) {
            floatingButtonContainer.getViewTreeObserver().addOnGlobalLayoutListener(new ViewTreeObserver.OnGlobalLayoutListener() {
                @Override
                public void onGlobalLayout() {
                    floatingButtonTranslation = floatingHidden ? AndroidUtilities.dp(100) : 0;
                    updateFloatingButtonOffset();
                    floatingButtonContainer.setClickable(!floatingHidden);
                    if (floatingButtonContainer != null) {
                        floatingButtonContainer.getViewTreeObserver().removeOnGlobalLayoutListener(this);
                    }
                }
            });
        }
    }

    @Override
    public void onRequestPermissionsResultFragment(int requestCode, String[] permissions, int[] grantResults) {
        if (requestCode == 1) {
            for (int a = 0; a < permissions.length; a++) {
                if (grantResults.length <= a) {
                    continue;
                }
                switch (permissions[a]) {
                    case Manifest.permission.READ_CONTACTS:
                        if (grantResults[a] == PackageManager.PERMISSION_GRANTED) {
                            AndroidUtilities.runOnUIThread(() -> getNotificationCenter().postNotificationName(NotificationCenter.forceImportContactsStart));
                            getContactsController().forceImportContacts();
                        } else {
                            MessagesController.getGlobalNotificationsSettings().edit().putBoolean("askAboutContacts", askAboutContacts = false).commit();
                        }
                        break;
                    case Manifest.permission.WRITE_EXTERNAL_STORAGE:
                        if (grantResults[a] == PackageManager.PERMISSION_GRANTED) {
                            ImageLoader.getInstance().checkMediaPaths();
                        }
                        break;
                }
            }
            if (askingForPermissions) {
                askingForPermissions = false;
                showFiltersHint();
            }
        } else if (requestCode == 4) {
            boolean allGranted = true;
            for (int a = 0; a < grantResults.length; a++) {
                if (grantResults[a] != PackageManager.PERMISSION_GRANTED) {
                    allGranted = false;
                    break;
                }
            }
            if (allGranted && Build.VERSION.SDK_INT >= Build.VERSION_CODES.R && FilesMigrationService.filesMigrationBottomSheet != null) {
                FilesMigrationService.filesMigrationBottomSheet.migrateOldFolder();
            }

        }
    }

    private void reloadViewPageDialogs(ViewPage viewPage, boolean newMessage) {
        if (viewPage.getVisibility() != View.VISIBLE) {
            return;
        }
        int oldItemCount = viewPage.dialogsAdapter.getCurrentCount();

        if (viewPage.dialogsType == 0 && hasHiddenArchive() && viewPage.listView.getChildCount() == 0) {
            LinearLayoutManager layoutManager = (LinearLayoutManager) viewPage.listView.getLayoutManager();
            layoutManager.scrollToPositionWithOffset(1, 0);
        }

        if (viewPage.dialogsAdapter.isDataSetChanged() || newMessage) {
            viewPage.dialogsAdapter.updateHasHints();
            int newItemCount = viewPage.dialogsAdapter.getItemCount();
            if (newItemCount == 1 && oldItemCount == 1 && viewPage.dialogsAdapter.getItemViewType(0) == 5) {
                if (viewPage.dialogsAdapter.lastDialogsEmptyType != viewPage.dialogsAdapter.dialogsEmptyType()) {
                    viewPage.dialogsAdapter.notifyItemChanged(0);
                }
            } else {
                viewPage.dialogsAdapter.notifyDataSetChanged();
                if (newItemCount > oldItemCount && initialDialogsType != 11 && initialDialogsType != 12 && initialDialogsType != 13) {
                    viewPage.recyclerItemsEnterAnimator.showItemsAnimated(oldItemCount);
                }
            }
        } else {
            updateVisibleRows(MessagesController.UPDATE_MASK_NEW_MESSAGE);
            int newItemCount = viewPage.dialogsAdapter.getItemCount();
            if (newItemCount > oldItemCount && initialDialogsType != 11 && initialDialogsType != 12 && initialDialogsType != 13) {
                viewPage.recyclerItemsEnterAnimator.showItemsAnimated(oldItemCount);
            }
        }
        try {
            viewPage.listView.setEmptyView(folderId == 0 ? viewPage.progressView : null);
        } catch (Exception e) {
            FileLog.e(e);
        }
        checkListLoad(viewPage);
    }

    @SuppressWarnings("unchecked")
    @Override
    public void didReceivedNotification(int id, int account, Object... args) {
        if (id == NotificationCenter.dialogsNeedReload) {
            if (viewPages == null || dialogsListFrozen) {
                return;
            }
            for (int a = 0; a < viewPages.length; a++) {
                final ViewPage viewPage = viewPages[a];
                MessagesController.DialogFilter filter = null;
                if (viewPages[0].dialogsType == 7 || viewPages[0].dialogsType == 8) {
                    filter = getMessagesController().selectedDialogFilter[viewPages[0].dialogsType == 8 ? 1 : 0];
                }
                boolean isUnread = filter != null && (filter.flags & MessagesController.DIALOG_FILTER_FLAG_EXCLUDE_READ) != 0;
                if (slowedReloadAfterDialogClick && isUnread) {
                    // in unread tab dialogs reload too instantly removes dialog from folder after clicking on it
                    AndroidUtilities.runOnUIThread(() -> {
                        reloadViewPageDialogs(viewPage, args.length > 0);
                        if (filterTabsView != null && filterTabsView.getVisibility() == View.VISIBLE) {
                            filterTabsView.checkTabsCounter();
                        }
                    }, 160);
                } else {
                    reloadViewPageDialogs(viewPage, args.length > 0);
                }
            }
            if (filterTabsView != null && filterTabsView.getVisibility() == View.VISIBLE) {
                filterTabsView.checkTabsCounter();
            }
            slowedReloadAfterDialogClick = false;
        } else if (id == NotificationCenter.dialogsUnreadCounterChanged) {
            if (filterTabsView != null && filterTabsView.getVisibility() == View.VISIBLE) {
                filterTabsView.notifyTabCounterChanged(filterTabsView.getDefaultTabId());
            }
        } else if (id == NotificationCenter.dialogsUnreadReactionsCounterChanged) {
            updateVisibleRows(0);
        } else if (id == NotificationCenter.emojiLoaded) {
            updateVisibleRows(0);
            if (filterTabsView != null) {
                filterTabsView.getTabsContainer().invalidateViews();
            }
        } else if (id == NotificationCenter.closeSearchByActiveAction) {
            if (actionBar != null) {
                actionBar.closeSearchField();
            }
        } else if (id == NotificationCenter.proxySettingsChanged) {
            updateProxyButton(false, false);
        } else if (id == NotificationCenter.updateInterfaces) {
            Integer mask = (Integer) args[0];
            updateVisibleRows(mask);
            if (filterTabsView != null && filterTabsView.getVisibility() == View.VISIBLE && (mask & MessagesController.UPDATE_MASK_READ_DIALOG_MESSAGE) != 0) {
                filterTabsView.checkTabsCounter();
            }
            if (viewPages != null) {
                for (int a = 0; a < viewPages.length; a++) {
                    if ((mask & MessagesController.UPDATE_MASK_STATUS) != 0) {
                        viewPages[a].dialogsAdapter.sortOnlineContacts(true);
                    }
                }
            }
            updateStatus(UserConfig.getInstance(account).getCurrentUser(), true);
        } else if (id == NotificationCenter.appDidLogout) {
            dialogsLoaded[currentAccount] = false;
        } else if (id == NotificationCenter.encryptedChatUpdated) {
            updateVisibleRows(0);
        } else if (id == NotificationCenter.contactsDidLoad) {
            if (viewPages == null || dialogsListFrozen) {
                return;
            }
            boolean wasVisible = floatingProgressVisible;
            setFloatingProgressVisible(false, true);
            for (ViewPage page : viewPages) {
                page.dialogsAdapter.setForceUpdatingContacts(false);
            }
            if (wasVisible) {
                setContactsAlpha(0f);
                animateContactsAlpha(1f);
            }

            boolean updateVisibleRows = false;
            for (int a = 0; a < viewPages.length; a++) {
                if (viewPages[a].isDefaultDialogType() && getMessagesController().getAllFoldersDialogsCount() <= 10) {
                    viewPages[a].dialogsAdapter.notifyDataSetChanged();
                } else {
                    updateVisibleRows = true;
                }
            }
            if (updateVisibleRows) {
                updateVisibleRows(0);
            }
        } else if (id == NotificationCenter.openedChatChanged) {
            if (viewPages == null) {
                return;
            }
            for (int a = 0; a < viewPages.length; a++) {
                if (viewPages[a].isDefaultDialogType() && AndroidUtilities.isTablet()) {
                    boolean close = (Boolean) args[1];
                    long dialog_id = (Long) args[0];
                    if (close) {
                        if (dialog_id == openedDialogId) {
                            openedDialogId = 0;
                        }
                    } else {
                        openedDialogId = dialog_id;
                    }
                    viewPages[a].dialogsAdapter.setOpenedDialogId(openedDialogId);
                }
            }
            updateVisibleRows(MessagesController.UPDATE_MASK_SELECT_DIALOG);
        } else if (id == NotificationCenter.notificationsSettingsUpdated) {
            updateVisibleRows(0);
        } else if (id == NotificationCenter.messageReceivedByAck || id == NotificationCenter.messageReceivedByServer || id == NotificationCenter.messageSendError) {
            updateVisibleRows(MessagesController.UPDATE_MASK_SEND_STATE);
        } else if (id == NotificationCenter.didSetPasscode) {
            updatePasscodeButton();
        } else if (id == NotificationCenter.needReloadRecentDialogsSearch) {
            if (searchViewPager != null && searchViewPager.dialogsSearchAdapter != null) {
                searchViewPager.dialogsSearchAdapter.loadRecentSearch();
            }
        } else if (id == NotificationCenter.replyMessagesDidLoad) {
            updateVisibleRows(MessagesController.UPDATE_MASK_MESSAGE_TEXT);
        } else if (id == NotificationCenter.reloadHints) {
            if (searchViewPager != null && searchViewPager.dialogsSearchAdapter != null) {
                searchViewPager.dialogsSearchAdapter.notifyDataSetChanged();
            }
        } else if (id == NotificationCenter.didUpdateConnectionState) {
            int state = AccountInstance.getInstance(account).getConnectionsManager().getConnectionState();
            if (currentConnectionState != state) {
                currentConnectionState = state;
                updateProxyButton(true, false);
            }
        } else if (id == NotificationCenter.onDownloadingFilesChanged) {
            updateProxyButton(true, false);
        } else if (id == NotificationCenter.needDeleteDialog) {
            if (fragmentView == null || isPaused) {
                return;
            }
            long dialogId = (Long) args[0];
            TLRPC.User user = (TLRPC.User) args[1];
            TLRPC.Chat chat = (TLRPC.Chat) args[2];
            boolean revoke = (Boolean) args[3];
            Runnable deleteRunnable = () -> {
                if (chat != null) {
                    if (ChatObject.isNotInChat(chat)) {
                        getMessagesController().deleteDialog(dialogId, 0, revoke);
                    } else {
                        getMessagesController().deleteParticipantFromChat(-dialogId, getMessagesController().getUser(getUserConfig().getClientUserId()), null, revoke, revoke);
                    }
                } else {
                    getMessagesController().deleteDialog(dialogId, 0, revoke);
                    if (user != null && user.bot) {
                        getMessagesController().blockPeer(user.id);
                    }
                }
                getMessagesController().checkIfFolderEmpty(folderId);
            };
            if (undoView[0] != null) {
                getUndoView().showWithAction(dialogId, UndoView.ACTION_DELETE, deleteRunnable);
            } else {
                deleteRunnable.run();
            }
        } else if (id == NotificationCenter.folderBecomeEmpty) {
            int fid = (Integer) args[0];
            if (folderId == fid && folderId != 0) {
                finishFragment();
            }
        } else if (id == NotificationCenter.dialogFiltersUpdated) {
            updateFilterTabs(true, true);
        } else if (id == NotificationCenter.filterSettingsUpdated) {
            showFiltersHint();
        } else if (id == NotificationCenter.newSuggestionsAvailable) {
            showNextSupportedSuggestion();
        } else if (id == NotificationCenter.forceImportContactsStart) {
            setFloatingProgressVisible(true, true);
            for (ViewPage page : viewPages) {
                page.dialogsAdapter.setForceShowEmptyCell(false);
                page.dialogsAdapter.setForceUpdatingContacts(true);
                page.dialogsAdapter.notifyDataSetChanged();
            }
        } else if (id == NotificationCenter.messagesDeleted) {
            if (searchIsShowed && searchViewPager != null) {
                ArrayList<Integer> markAsDeletedMessages = (ArrayList<Integer>) args[0];
                long channelId = (Long) args[1];
                searchViewPager.messagesDeleted(channelId, markAsDeletedMessages);
            }
        } else if (id == NotificationCenter.didClearDatabase) {
            if (viewPages != null) {
                for (int a = 0; a < viewPages.length; a++) {
                    viewPages[a].dialogsAdapter.didDatabaseCleared();
                }
            }
            SuggestClearDatabaseBottomSheet.dismissDialog();
        } else if (id == NotificationCenter.appUpdateAvailable) {
            updateMenuButton(true);
        } else if (id == NotificationCenter.fileLoaded || id == NotificationCenter.fileLoadFailed || id == NotificationCenter.fileLoadProgressChanged) {
            String name = (String) args[0];
            if (SharedConfig.isAppUpdateAvailable()) {
                String fileName = FileLoader.getAttachFileName(SharedConfig.pendingAppUpdate.document);
                if (fileName.equals(name)) {
                    updateMenuButton(true);
                }
            }
        } else if (id == NotificationCenter.onDatabaseMigration) {
            boolean startMigration = (boolean) args[0];
            if (fragmentView != null) {
                if (startMigration) {
                    if (databaseMigrationHint == null) {
                        databaseMigrationHint = new DatabaseMigrationHint(fragmentView.getContext(), currentAccount);
                        databaseMigrationHint.setAlpha(0f);
                        ((ContentView) fragmentView).addView(databaseMigrationHint);
                        databaseMigrationHint.animate().alpha(1).setDuration(300).setStartDelay(1000).start();
                    }
                    databaseMigrationHint.setTag(1);
                } else {
                    if (databaseMigrationHint != null && databaseMigrationHint.getTag() != null) {
                        View localView = databaseMigrationHint;
                        localView.animate().setListener(null).cancel();
                        localView.animate().setListener(new AnimatorListenerAdapter() {
                            @Override
                            public void onAnimationEnd(Animator animation) {
                                if (localView.getParent() != null) {
                                    ((ViewGroup) localView.getParent()).removeView(localView);
                                }
                                databaseMigrationHint = null;
                            }
                        }).alpha(0f).setStartDelay(0).setDuration(150).start();
                        databaseMigrationHint.setTag(null);
                    }
                }
            }
        } else if (id == NotificationCenter.onDatabaseOpened) {
            checkSuggestClearDatabase();
        } else if (id == NotificationCenter.userEmojiStatusUpdated) {
            updateStatus((TLRPC.User) args[0], true);
        } else if (id == NotificationCenter.currentUserPremiumStatusChanged) {
            updateStatus(UserConfig.getInstance(account).getCurrentUser(), true);
        }
    }

    private void checkSuggestClearDatabase() {
        if (getMessagesStorage().showClearDatabaseAlert) {
            getMessagesStorage().showClearDatabaseAlert = false;
            SuggestClearDatabaseBottomSheet.show(this);
        }
    }

    View databaseMigrationHint;

    private void updateMenuButton(boolean animated) {
        if (menuDrawable == null || updateLayout == null) {
            return;
        }
        int type;
        float downloadProgress;
        if (SharedConfig.isAppUpdateAvailable()) {
            String fileName = FileLoader.getAttachFileName(SharedConfig.pendingAppUpdate.document);
            if (getFileLoader().isLoadingFile(fileName)) {
                type = MenuDrawable.TYPE_UDPATE_DOWNLOADING;
                Float p = ImageLoader.getInstance().getFileProgress(fileName);
                downloadProgress = p != null ? p : 0.0f;
            } else {
                type = MenuDrawable.TYPE_UDPATE_AVAILABLE;
                downloadProgress = 0.0f;
            }
        } else {
            type = MenuDrawable.TYPE_DEFAULT;
            downloadProgress = 0.0f;
        }
        updateAppUpdateViews(animated);
        menuDrawable.setType(type, animated);
        menuDrawable.setUpdateDownloadProgress(downloadProgress, animated);
    }

    private String showingSuggestion;

    private void showNextSupportedSuggestion() {
        if (showingSuggestion != null) {
            return;
        }
        for (String suggestion : getMessagesController().pendingSuggestions) {
            if (showSuggestion(suggestion)) {
                showingSuggestion = suggestion;
                return;
            }
        }
    }

    private void onSuggestionDismiss() {
        if (showingSuggestion == null) {
            return;
        }
        getMessagesController().removeSuggestion(0, showingSuggestion);
        showingSuggestion = null;
        showNextSupportedSuggestion();
    }

    private boolean showSuggestion(String suggestion) {
        if ("AUTOARCHIVE_POPULAR".equals(suggestion)) {
            AlertDialog.Builder builder = new AlertDialog.Builder(getParentActivity());
            builder.setTitle(LocaleController.getString("HideNewChatsAlertTitle", R.string.HideNewChatsAlertTitle));
            builder.setMessage(AndroidUtilities.replaceTags(LocaleController.getString("HideNewChatsAlertText", R.string.HideNewChatsAlertText)));
            builder.setNegativeButton(LocaleController.getString("Cancel", R.string.Cancel), null);
            builder.setPositiveButton(LocaleController.getString("GoToSettings", R.string.GoToSettings), (dialog, which) -> {
                presentFragment(new PrivacySettingsActivity());
                AndroidUtilities.scrollToFragmentRow(parentLayout, "newChatsRow");
            });
            showDialog(builder.create(), dialog -> onSuggestionDismiss());
            return true;
        }
        return false;
    }

    private void showFiltersHint() {
        if (askingForPermissions || !getMessagesController().dialogFiltersLoaded || !getMessagesController().showFiltersTooltip || filterTabsView == null || !getMessagesController().dialogFilters.isEmpty() || isPaused || !getUserConfig().filtersLoaded || inPreviewMode) {
            return;
        }
        SharedPreferences preferences = MessagesController.getGlobalMainSettings();
        if (preferences.getBoolean("filterhint", false)) {
            return;
        }
        preferences.edit().putBoolean("filterhint", true).commit();
        AndroidUtilities.runOnUIThread(() -> getUndoView().showWithAction(0, UndoView.ACTION_FILTERS_AVAILABLE, null, () -> presentFragment(new FiltersSetupActivity())), 1000);
    }

    private void setDialogsListFrozen(boolean frozen, boolean notify) {
        if (viewPages == null || dialogsListFrozen == frozen) {
            return;
        }
        if (frozen) {
            frozenDialogsList = new ArrayList<>(getDialogsArray(currentAccount, viewPages[0].dialogsType, folderId, false));
        } else {
            frozenDialogsList = null;
        }
        dialogsListFrozen = frozen;
        viewPages[0].dialogsAdapter.setDialogsListFrozen(frozen);
        if (!frozen && notify) {
            viewPages[0].dialogsAdapter.notifyDataSetChanged();
        }
    }

    private void setDialogsListFrozen(boolean frozen) {
        setDialogsListFrozen(frozen, true);
    }

    public class DialogsHeader extends TLRPC.Dialog {
        public static final int HEADER_TYPE_MY_CHANNELS = 0;
        public static final int HEADER_TYPE_MY_GROUPS = 1;
        public static final int HEADER_TYPE_GROUPS = 2;
        public int headerType;
        public DialogsHeader(int type) {
            this.headerType = type;
        }
    }

    @NonNull
    public ArrayList<TLRPC.Dialog> getDialogsArray(int currentAccount, int dialogsType, int folderId, boolean frozen) {
        if (frozen && frozenDialogsList != null) {
            return frozenDialogsList;
        }
        MessagesController messagesController = AccountInstance.getInstance(currentAccount).getMessagesController();
        if (dialogsType == 0) {
            return messagesController.getDialogs(folderId);
        } else if (dialogsType == 1 || dialogsType == 10 || dialogsType == 13) {
            return messagesController.dialogsServerOnly;
        } else if (dialogsType == 2) {
            ArrayList<TLRPC.Dialog> dialogs = new ArrayList<>(messagesController.dialogsCanAddUsers.size() + messagesController.dialogsMyChannels.size() + messagesController.dialogsMyGroups.size() + 2);
            if (messagesController.dialogsMyChannels.size() > 0 && allowChannels) {
                dialogs.add(new DialogsHeader(DialogsHeader.HEADER_TYPE_MY_CHANNELS));
                dialogs.addAll(messagesController.dialogsMyChannels);
            }
            if (messagesController.dialogsMyGroups.size() > 0 && allowGroups) {
                dialogs.add(new DialogsHeader(DialogsHeader.HEADER_TYPE_MY_GROUPS));
                dialogs.addAll(messagesController.dialogsMyGroups);
            }
            if (messagesController.dialogsCanAddUsers.size() > 0) {
                final int count = messagesController.dialogsCanAddUsers.size();
                boolean first = true;
                for (int i = 0; i < count; ++i) {
                    TLRPC.Dialog dialog = messagesController.dialogsCanAddUsers.get(i);
                    if (allowChannels && ChatObject.isChannelAndNotMegaGroup(-dialog.id, currentAccount) ||
                        allowGroups && (ChatObject.isMegagroup(currentAccount, -dialog.id) || !ChatObject.isChannel(-dialog.id, currentAccount))) {
                        if (first) {
                            dialogs.add(new DialogsHeader(DialogsHeader.HEADER_TYPE_GROUPS));
                            first = false;
                        }
                        dialogs.add(dialog);
                    }
                }
            }
            return dialogs;
        } else if (dialogsType == 3) {
            return messagesController.dialogsForward;
        } else if (dialogsType == 4 || dialogsType == 12) {
            return messagesController.dialogsUsersOnly;
        } else if (dialogsType == 5) {
            return messagesController.dialogsChannelsOnly;
        } else if (dialogsType == 6 || dialogsType == 11) {
            return messagesController.dialogsGroupsOnly;
        } else if (dialogsType == 7 || dialogsType == 8) {
            MessagesController.DialogFilter dialogFilter = messagesController.selectedDialogFilter[dialogsType == 7 ? 0 : 1];
            if (dialogFilter == null) {
                return messagesController.getDialogs(folderId);
            } else {
                return dialogFilter.dialogs;
            }
        } else if (dialogsType == 9) {
            return messagesController.dialogsForBlock;
        } else if (dialogsType == DIALOGS_TYPE_START_ATTACH_BOT) {
            ArrayList<TLRPC.Dialog> dialogs = new ArrayList<>();
            if (allowUsers || allowBots) {
                for (TLRPC.Dialog d : messagesController.dialogsUsersOnly) {
                    if (messagesController.getUser(d.id).bot ? allowBots : allowUsers) {
                        dialogs.add(d);
                    }
                }
            }
            if (allowGroups) {
                dialogs.addAll(messagesController.dialogsGroupsOnly);
            }
            if (allowChannels) {
                dialogs.addAll(messagesController.dialogsChannelsOnly);
            }
            return dialogs;
        }
        return new ArrayList<>();
    }

    public void setSideMenu(RecyclerView recyclerView) {
        sideMenu = recyclerView;
        sideMenu.setBackgroundColor(Theme.getColor(Theme.key_chats_menuBackground));
        sideMenu.setGlowColor(Theme.getColor(Theme.key_chats_menuBackground));
    }

    private void updatePasscodeButton() {
        if (passcodeItem == null) {
            return;
        }
        if (SharedConfig.passcodeHash.length() != 0 && !searching) {
            if (doneItem == null || doneItem.getVisibility() != View.VISIBLE) {
                passcodeItem.setVisibility(View.VISIBLE);
            }
            passcodeItem.setIcon(passcodeDrawable);
            passcodeItemVisible = true;
        } else {
            passcodeItem.setVisibility(View.GONE);
            passcodeItemVisible = false;
        }
    }

    private void setFloatingProgressVisible(boolean visible, boolean animate) {
        if (floatingButton == null || floatingProgressView == null) {
            return;
        }
        if (animate) {
            if (visible == floatingProgressVisible) {
                return;
            }
            if (floatingProgressAnimator != null) {
                floatingProgressAnimator.cancel();
            }

            floatingProgressVisible = visible;

            floatingProgressAnimator = new AnimatorSet();
            floatingProgressAnimator.playTogether(
                    ObjectAnimator.ofFloat(floatingButton, View.ALPHA, visible ? 0f : 1f),
                    ObjectAnimator.ofFloat(floatingButton, View.SCALE_X, visible ? 0.1f : 1f),
                    ObjectAnimator.ofFloat(floatingButton, View.SCALE_Y, visible ? 0.1f : 1f),
                    ObjectAnimator.ofFloat(floatingProgressView, View.ALPHA, visible ? 1f : 0f),
                    ObjectAnimator.ofFloat(floatingProgressView, View.SCALE_X, visible ? 1f : 0.1f),
                    ObjectAnimator.ofFloat(floatingProgressView, View.SCALE_Y, visible ? 1f : 0.1f)
            );
            floatingProgressAnimator.addListener(new AnimatorListenerAdapter() {
                @Override
                public void onAnimationStart(Animator animation) {
                    floatingProgressView.setVisibility(View.VISIBLE);
                    floatingButton.setVisibility(View.VISIBLE);
                }

                @Override
                public void onAnimationEnd(Animator animation) {
                    if (animation == floatingProgressAnimator) {
                        if (visible) {
                            if (floatingButton != null) {
                                floatingButton.setVisibility(View.GONE);
                            }
                        } else {
                            if (floatingButton != null) {
                                floatingProgressView.setVisibility(View.GONE);
                            }
                        }
                        floatingProgressAnimator = null;
                    }
                }
            });
            floatingProgressAnimator.setDuration(150);
            floatingProgressAnimator.setInterpolator(CubicBezierInterpolator.DEFAULT);
            floatingProgressAnimator.start();
        } else {
            if (floatingProgressAnimator != null) {
                floatingProgressAnimator.cancel();
            }

            floatingProgressVisible = visible;
            if (visible) {
                floatingButton.setAlpha(0f);
                floatingButton.setScaleX(0.1f);
                floatingButton.setScaleY(0.1f);
                floatingButton.setVisibility(View.GONE);

                floatingProgressView.setAlpha(1f);
                floatingProgressView.setScaleX(1f);
                floatingProgressView.setScaleY(1f);
                floatingProgressView.setVisibility(View.VISIBLE);
            } else {
                floatingButton.setAlpha(1f);
                floatingButton.setScaleX(1f);
                floatingButton.setScaleY(1f);
                floatingButton.setVisibility(View.VISIBLE);

                floatingProgressView.setAlpha(0f);
                floatingProgressView.setScaleX(0.1f);
                floatingProgressView.setScaleY(0.1f);
                floatingProgressView.setVisibility(View.GONE);
            }
        }
    }

    private void hideFloatingButton(boolean hide) {
        if (floatingHidden == hide || hide && floatingForceVisible) {
            return;
        }
        floatingHidden = hide;
        AnimatorSet animatorSet = new AnimatorSet();
        ValueAnimator valueAnimator = ValueAnimator.ofFloat(floatingButtonHideProgress, floatingHidden ? 1f : 0f);
        valueAnimator.addUpdateListener(animation -> {
            floatingButtonHideProgress = (float) animation.getAnimatedValue();
            floatingButtonTranslation = AndroidUtilities.dp(100) * floatingButtonHideProgress;
            updateFloatingButtonOffset();
        });
        animatorSet.playTogether(valueAnimator);
        animatorSet.setDuration(300);
        animatorSet.setInterpolator(floatingInterpolator);
        floatingButtonContainer.setClickable(!hide);
        animatorSet.start();
    }

    public float getContactsAlpha() {
        return contactsAlpha;
    }

    public void animateContactsAlpha(float alpha) {
        if (contactsAlphaAnimator != null) {
            contactsAlphaAnimator.cancel();
        }

        contactsAlphaAnimator = ValueAnimator.ofFloat(contactsAlpha, alpha).setDuration(250);
        contactsAlphaAnimator.setInterpolator(CubicBezierInterpolator.DEFAULT);
        contactsAlphaAnimator.addUpdateListener(animation -> setContactsAlpha((float) animation.getAnimatedValue()));
        contactsAlphaAnimator.start();
    }

    public void setContactsAlpha(float alpha) {
        contactsAlpha = alpha;
        for (ViewPage p : viewPages) {
            RecyclerListView listView = p.listView;
            for (int i = 0; i < listView.getChildCount(); i++) {
                View v = listView.getChildAt(i);
                if (listView.getChildAdapterPosition(v) >= p.dialogsAdapter.getDialogsCount() + 1) {
                    v.setAlpha(alpha);
                }
            }
        }
    }

    public void setScrollDisabled(boolean disable) {
        for (ViewPage p : viewPages) {
            LinearLayoutManager llm = (LinearLayoutManager) p.listView.getLayoutManager();
            llm.setScrollDisabled(disable);
        }
    }

    private void updateDialogIndices() {
        if (viewPages == null) {
            return;
        }
        for (int b = 0; b < viewPages.length; b++) {
            if (viewPages[b].getVisibility() != View.VISIBLE) {
                continue;
            }
            ArrayList<TLRPC.Dialog> dialogs = getDialogsArray(currentAccount, viewPages[b].dialogsType, folderId, false);
            int count = viewPages[b].listView.getChildCount();
            for (int a = 0; a < count; a++) {
                View child = viewPages[b].listView.getChildAt(a);
                if (child instanceof DialogCell) {
                    DialogCell dialogCell = (DialogCell) child;
                    TLRPC.Dialog dialog = getMessagesController().dialogs_dict.get(dialogCell.getDialogId());
                    if (dialog == null) {
                        continue;
                    }
                    int index = dialogs.indexOf(dialog);
                    if (index < 0) {
                        continue;
                    }
                    dialogCell.setDialogIndex(index);
                }
            }
        }
    }

    private void updateVisibleRows(int mask) {
        updateVisibleRows(mask, true);
    }

    private void updateVisibleRows(int mask, boolean animated) {
        if ((dialogsListFrozen && (mask & MessagesController.UPDATE_MASK_REORDER) == 0) || isPaused) {
            return;
        }
        for (int c = 0; c < 3; c++) {
            RecyclerListView list;
            if (c == 2) {
                list = searchViewPager != null ? searchViewPager.searchListView : null;
            } else if (viewPages != null) {
                list = c < viewPages.length ? viewPages[c].listView : null;
                if (list != null && viewPages[c].getVisibility() != View.VISIBLE) {
                    continue;
                }
            } else {
                continue;
            }
            if (list == null) {
                continue;
            }
            int count = list.getChildCount();
            for (int a = 0; a < count; a++) {
                View child = list.getChildAt(a);
                if (child instanceof DialogCell) {
                    if (list.getAdapter() != searchViewPager.dialogsSearchAdapter) {
                        DialogCell cell = (DialogCell) child;
                        if ((mask & MessagesController.UPDATE_MASK_REORDER) != 0) {
                            cell.onReorderStateChanged(actionBar.isActionModeShowed(), true);
                            if (dialogsListFrozen) {
                                continue;
                            }
                        }
                        if ((mask & MessagesController.UPDATE_MASK_CHECK) != 0) {
                            cell.setChecked(false, (mask & MessagesController.UPDATE_MASK_CHAT) != 0);
                        } else {
                            if ((mask & MessagesController.UPDATE_MASK_NEW_MESSAGE) != 0) {
                                cell.checkCurrentDialogIndex(dialogsListFrozen);
                                if (viewPages[c].isDefaultDialogType() && AndroidUtilities.isTablet()) {
                                    cell.setDialogSelected(cell.getDialogId() == openedDialogId);
                                }
                            } else if ((mask & MessagesController.UPDATE_MASK_SELECT_DIALOG) != 0) {
                                if (viewPages[c].isDefaultDialogType() && AndroidUtilities.isTablet()) {
                                    cell.setDialogSelected(cell.getDialogId() == openedDialogId);
                                }
                            } else {
                                cell.update(mask, animated);
                            }
                            if (selectedDialogs != null) {
                                cell.setChecked(selectedDialogs.contains(cell.getDialogId()), false);
                            }
                        }
                    }
                }


                if (child instanceof UserCell) {
                    ((UserCell) child).update(mask);
                } else if (child instanceof ProfileSearchCell) {
                    ProfileSearchCell cell = (ProfileSearchCell) child;
                    cell.update(mask);
                    if (selectedDialogs != null) {
                        cell.setChecked(selectedDialogs.contains(cell.getDialogId()), false);
                    }
                }
                if (dialogsListFrozen) {
                    continue;
                }
                if (child instanceof RecyclerListView) {
                    RecyclerListView innerListView = (RecyclerListView) child;
                    int count2 = innerListView.getChildCount();
                    for (int b = 0; b < count2; b++) {
                        View child2 = innerListView.getChildAt(b);
                        if (child2 instanceof HintDialogCell) {
                            ((HintDialogCell) child2).update(mask);
                        }
                    }
                }
            }
        }
    }

    public void setDelegate(DialogsActivityDelegate dialogsActivityDelegate) {
        delegate = dialogsActivityDelegate;
    }

    public boolean shouldShowNextButton(DialogsActivity fragment, ArrayList<Long> dids, CharSequence message, boolean param) {
        return false;
    }

    public void setSearchString(String string) {
        searchString = string;
    }

    public void setInitialSearchString(String initialSearchString) {
        this.initialSearchString = initialSearchString;
    }

    public boolean isMainDialogList() {
        return delegate == null && searchString == null;
    }

    public void setInitialSearchType(int type) {
        this.initialSearchType = type;
    }

    private boolean checkCanWrite(final long dialogId) {
        if (addToGroupAlertString == null && checkCanWrite) {
            if (DialogObject.isChatDialog(dialogId)) {
                TLRPC.Chat chat = getMessagesController().getChat(-dialogId);
                if (ChatObject.isChannel(chat) && !chat.megagroup && ((cantSendToChannels || !ChatObject.isCanWriteToChannel(-dialogId, currentAccount)) || hasPoll == 2)) {
                    AlertDialog.Builder builder = new AlertDialog.Builder(getParentActivity());
                    builder.setTitle(LocaleController.getString("SendMessageTitle", R.string.SendMessageTitle));
                    if (hasPoll == 2) {
                        builder.setMessage(LocaleController.getString("PublicPollCantForward", R.string.PublicPollCantForward));
                    } else {
                        builder.setMessage(LocaleController.getString("ChannelCantSendMessage", R.string.ChannelCantSendMessage));
                    }
                    builder.setNegativeButton(LocaleController.getString("OK", R.string.OK), null);
                    showDialog(builder.create());
                    return false;
                }
            } else if (DialogObject.isEncryptedDialog(dialogId) && (hasPoll != 0 || hasInvoice)) {
                AlertDialog.Builder builder = new AlertDialog.Builder(getParentActivity());
                builder.setTitle(LocaleController.getString("SendMessageTitle", R.string.SendMessageTitle));
                if (hasPoll != 0) {
                    builder.setMessage(LocaleController.getString("PollCantForwardSecretChat", R.string.PollCantForwardSecretChat));
                } else {
                    builder.setMessage(LocaleController.getString("InvoiceCantForwardSecretChat", R.string.InvoiceCantForwardSecretChat));
                }
                builder.setNegativeButton(LocaleController.getString("OK", R.string.OK), null);
                showDialog(builder.create());
                return false;
            }
        }
        return true;
    }

    private void didSelectResult(final long dialogId, boolean useAlert, final boolean param) {
        if (!checkCanWrite(dialogId)) {
            return;
        }
        if (initialDialogsType == 11 || initialDialogsType == 12 || initialDialogsType == 13) {
            if (checkingImportDialog) {
                return;
            }
            TLRPC.User user;
            TLRPC.Chat chat;
            if (DialogObject.isUserDialog(dialogId)) {
                user = getMessagesController().getUser(dialogId);
                chat = null;
                if (!user.mutual_contact) {
                    getUndoView().showWithAction(dialogId, UndoView.ACTION_IMPORT_NOT_MUTUAL, null);
                    return;
                }
            } else {
                user = null;
                chat = getMessagesController().getChat(-dialogId);
                if (!ChatObject.hasAdminRights(chat) || !ChatObject.canChangeChatInfo(chat)) {
                    getUndoView().showWithAction(dialogId, UndoView.ACTION_IMPORT_GROUP_NOT_ADMIN, null);
                    return;
                }
            }
            final AlertDialog progressDialog = new AlertDialog(getParentActivity(), 3);
            TLRPC.TL_messages_checkHistoryImportPeer req = new TLRPC.TL_messages_checkHistoryImportPeer();
            req.peer = getMessagesController().getInputPeer(dialogId);
            getConnectionsManager().sendRequest(req, (response, error) -> AndroidUtilities.runOnUIThread(() -> {
                try {
                    progressDialog.dismiss();
                } catch (Exception e) {
                    FileLog.e(e);
                }
                checkingImportDialog = false;
                if (response != null) {
                    TLRPC.TL_messages_checkedHistoryImportPeer res = (TLRPC.TL_messages_checkedHistoryImportPeer) response;
                    AlertsCreator.createImportDialogAlert(this, arguments.getString("importTitle"), res.confirm_text, user, chat, () -> {
                        setDialogsListFrozen(true);
                        ArrayList<Long> dids = new ArrayList<>();
                        dids.add(dialogId);
                        delegate.didSelectDialogs(DialogsActivity.this, dids, null, param);
                    });
                } else {
                    AlertsCreator.processError(currentAccount, error, this, req);
                    getNotificationCenter().postNotificationName(NotificationCenter.historyImportProgressChanged, dialogId, req, error);
                }
            }));
            try {
                progressDialog.showDelayed(300);
            } catch (Exception ignore) {

            }
        } else if (useAlert && (selectAlertString != null && selectAlertStringGroup != null || addToGroupAlertString != null)) {
            if (getParentActivity() == null) {
                return;
            }
            AlertDialog.Builder builder = new AlertDialog.Builder(getParentActivity());
            String title;
            String message;
            String buttonText;
            if (DialogObject.isEncryptedDialog(dialogId)) {
                TLRPC.EncryptedChat chat = getMessagesController().getEncryptedChat(DialogObject.getEncryptedChatId(dialogId));
                TLRPC.User user = getMessagesController().getUser(chat.user_id);
                if (user == null) {
                    return;
                }
                title = LocaleController.getString("SendMessageTitle", R.string.SendMessageTitle);
                message = LocaleController.formatStringSimple(selectAlertString, UserObject.getUserName(user));
                buttonText = LocaleController.getString("Send", R.string.Send);
            } else if (DialogObject.isUserDialog(dialogId)) {
                if (dialogId == getUserConfig().getClientUserId()) {
                    title = LocaleController.getString("SendMessageTitle", R.string.SendMessageTitle);
                    message = LocaleController.formatStringSimple(selectAlertStringGroup, LocaleController.getString("SavedMessages", R.string.SavedMessages));
                    buttonText = LocaleController.getString("Send", R.string.Send);
                } else {
                    TLRPC.User user = getMessagesController().getUser(dialogId);
                    if (user == null || selectAlertString == null) {
                        return;
                    }
                    title = LocaleController.getString("SendMessageTitle", R.string.SendMessageTitle);
                    message = LocaleController.formatStringSimple(selectAlertString, UserObject.getUserName(user));
                    buttonText = LocaleController.getString("Send", R.string.Send);
                }
            } else {
                TLRPC.Chat chat = getMessagesController().getChat(-dialogId);
                if (chat == null) {
                    return;
                }
                if (addToGroupAlertString != null) {
                    title = LocaleController.getString("AddToTheGroupAlertTitle", R.string.AddToTheGroupAlertTitle);
                    message = LocaleController.formatStringSimple(addToGroupAlertString, chat.title);
                    buttonText = LocaleController.getString("Add", R.string.Add);
                } else {
                    title = LocaleController.getString("SendMessageTitle", R.string.SendMessageTitle);
                    message = LocaleController.formatStringSimple(selectAlertStringGroup, chat.title);
                    buttonText = LocaleController.getString("Send", R.string.Send);
                }
            }
            builder.setTitle(title);
            builder.setMessage(AndroidUtilities.replaceTags(message));
            builder.setPositiveButton(buttonText, (dialogInterface, i) -> didSelectResult(dialogId, false, false));
            builder.setNegativeButton(LocaleController.getString("Cancel", R.string.Cancel), null);
            showDialog(builder.create());
        } else {
            if (delegate != null) {
                ArrayList<Long> dids = new ArrayList<>();
                dids.add(dialogId);
                delegate.didSelectDialogs(DialogsActivity.this, dids, null, param);
                if (resetDelegate) {
                    delegate = null;
                }
            } else {
                finishFragment();
            }
        }
    }

    public RLottieImageView getFloatingButton() {
        return floatingButton;
    }


    private ActionBarPopupWindow sendPopupWindow;

    private boolean onSendLongClick(View view) {
        final Activity parentActivity = getParentActivity();
        final Theme.ResourcesProvider resourcesProvider = getResourceProvider();
        if (parentActivity == null) {
            return false;
        }
        LinearLayout layout = new LinearLayout(parentActivity);
        layout.setOrientation(LinearLayout.VERTICAL);

        ActionBarPopupWindow.ActionBarPopupWindowLayout sendPopupLayout2 = new ActionBarPopupWindow.ActionBarPopupWindowLayout(parentActivity, resourcesProvider);
        sendPopupLayout2.setAnimationEnabled(false);
        sendPopupLayout2.setOnTouchListener(new View.OnTouchListener() {
            private android.graphics.Rect popupRect = new android.graphics.Rect();

            @Override
            public boolean onTouch(View v, MotionEvent event) {
                if (event.getActionMasked() == MotionEvent.ACTION_DOWN) {
                    if (sendPopupWindow != null && sendPopupWindow.isShowing()) {
                        v.getHitRect(popupRect);
                        if (!popupRect.contains((int) event.getX(), (int) event.getY())) {
                            sendPopupWindow.dismiss();
                        }
                    }
                }
                return false;
            }
        });
        sendPopupLayout2.setDispatchKeyEventListener(keyEvent -> {
            if (keyEvent.getKeyCode() == KeyEvent.KEYCODE_BACK && keyEvent.getRepeatCount() == 0 && sendPopupWindow != null && sendPopupWindow.isShowing()) {
                sendPopupWindow.dismiss();
            }
        });
        sendPopupLayout2.setShownFromBottom(false);
        sendPopupLayout2.setupRadialSelectors(getThemedColor(Theme.key_dialogButtonSelector));

        ActionBarMenuSubItem sendWithoutSound = new ActionBarMenuSubItem(parentActivity, true, true, resourcesProvider);
        sendWithoutSound.setTextAndIcon(LocaleController.getString("SendWithoutSound", R.string.SendWithoutSound), R.drawable.input_notify_off);
        sendWithoutSound.setMinimumWidth(AndroidUtilities.dp(196));
        sendPopupLayout2.addView(sendWithoutSound, LayoutHelper.createLinear(LayoutHelper.MATCH_PARENT, 48));
        sendWithoutSound.setOnClickListener(v -> {
            if (sendPopupWindow != null && sendPopupWindow.isShowing()) {
                sendPopupWindow.dismiss();
            }
            this.notify = false;
            if (delegate == null || selectedDialogs.isEmpty()) {
                return;
            }
            delegate.didSelectDialogs(DialogsActivity.this, selectedDialogs, commentView.getFieldText(), false);
        });

        layout.addView(sendPopupLayout2, LayoutHelper.createLinear(LayoutHelper.MATCH_PARENT, LayoutHelper.WRAP_CONTENT));

        sendPopupWindow = new ActionBarPopupWindow(layout, LayoutHelper.WRAP_CONTENT, LayoutHelper.WRAP_CONTENT);
        sendPopupWindow.setAnimationEnabled(false);
        sendPopupWindow.setAnimationStyle(R.style.PopupContextAnimation2);
        sendPopupWindow.setOutsideTouchable(true);
        sendPopupWindow.setClippingEnabled(true);
        sendPopupWindow.setInputMethodMode(ActionBarPopupWindow.INPUT_METHOD_NOT_NEEDED);
        sendPopupWindow.setSoftInputMode(WindowManager.LayoutParams.SOFT_INPUT_STATE_UNSPECIFIED);
        sendPopupWindow.getContentView().setFocusableInTouchMode(true);
        SharedConfig.removeScheduledOrNoSoundHint();

        layout.measure(View.MeasureSpec.makeMeasureSpec(AndroidUtilities.dp(1000), View.MeasureSpec.AT_MOST), View.MeasureSpec.makeMeasureSpec(AndroidUtilities.dp(1000), View.MeasureSpec.AT_MOST));
        sendPopupWindow.setFocusable(true);
        int[] location = new int[2];
        view.getLocationInWindow(location);
        int y = location[1] - layout.getMeasuredHeight() - AndroidUtilities.dp(2);
        sendPopupWindow.showAtLocation(view, Gravity.LEFT | Gravity.TOP, location[0] + view.getMeasuredWidth() - layout.getMeasuredWidth() + AndroidUtilities.dp(8), y);
        sendPopupWindow.dimBehind();
        view.performHapticFeedback(HapticFeedbackConstants.KEYBOARD_TAP, HapticFeedbackConstants.FLAG_IGNORE_GLOBAL_SETTING);

        return false;
    }

    @Override
    public ArrayList<ThemeDescription> getThemeDescriptions() {
        ThemeDescription.ThemeDescriptionDelegate cellDelegate = () -> {
            for (int b = 0; b < 3; b++) {
                RecyclerListView list;
                if (b == 2) {
                    if (searchViewPager == null) {
                        continue;
                    }
                    list = searchViewPager.searchListView;
                } else if (viewPages != null) {
                    list = b < viewPages.length ? viewPages[b].listView : null;
                } else {
                    continue;
                }
                if (list == null) {
                    continue;
                }
                int count = list.getChildCount();
                for (int a = 0; a < count; a++) {
                    View child = list.getChildAt(a);
                    if (child instanceof ProfileSearchCell) {
                        ((ProfileSearchCell) child).update(0);
                    } else if (child instanceof DialogCell) {
                        ((DialogCell) child).update(0);
                    } else if (child instanceof UserCell) {
                        ((UserCell) child).update(0);
                    }
                }
            }
            if (searchViewPager != null && searchViewPager.dialogsSearchAdapter != null) {
                RecyclerListView recyclerListView = searchViewPager.dialogsSearchAdapter.getInnerListView();
                if (recyclerListView != null) {
                    int count = recyclerListView.getChildCount();
                    for (int a = 0; a < count; a++) {
                        View child = recyclerListView.getChildAt(a);
                        if (child instanceof HintDialogCell) {
                            ((HintDialogCell) child).update();
                        }
                    }
                }
            }
            if (sideMenu != null) {
                View child = sideMenu.getChildAt(0);
                if (child instanceof DrawerProfileCell) {
                    DrawerProfileCell profileCell = (DrawerProfileCell) child;
                    profileCell.applyBackground(true);
                    profileCell.updateColors();
                }
            }
            if (viewPages != null) {
                for (int a = 0; a < viewPages.length; a++) {
                    if (viewPages[a].pullForegroundDrawable == null) {
                        continue;
                    }
                    viewPages[a].pullForegroundDrawable.updateColors();
                }
            }
            if (actionBar != null) {
                actionBar.setPopupBackgroundColor(Theme.getColor(Theme.key_actionBarDefaultSubmenuBackground), true);
                actionBar.setPopupItemsColor(Theme.getColor(Theme.key_actionBarDefaultSubmenuItem), false, true);
                actionBar.setPopupItemsColor(Theme.getColor(Theme.key_actionBarDefaultSubmenuItemIcon), true, true);
                actionBar.setPopupItemsSelectorColor(Theme.getColor(Theme.key_dialogButtonSelector), true);
            }
            if (statusDrawable != null) {
                updateStatus(UserConfig.getInstance(currentAccount).getCurrentUser(), false);
            }

            if (scrimPopupWindowItems != null) {
                for (int a = 0; a < scrimPopupWindowItems.length; a++) {
                    if (scrimPopupWindowItems[a] != null) {
                        scrimPopupWindowItems[a].setColors(Theme.getColor(Theme.key_actionBarDefaultSubmenuItem), Theme.getColor(Theme.key_actionBarDefaultSubmenuItemIcon));
                        scrimPopupWindowItems[a].setSelectorColor(Theme.getColor(Theme.key_dialogButtonSelector));
                    }
                }
            }
            if (scrimPopupWindow != null) {
                final View contentView = scrimPopupWindow.getContentView();
                contentView.setBackgroundColor(Theme.getColor(Theme.key_actionBarDefaultSubmenuBackground));
                contentView.invalidate();
            }
            if (doneItem != null) {
                doneItem.setIconColor(Theme.getColor(Theme.key_actionBarDefaultIcon));
            }
            if (commentView != null) {
                commentView.updateColors();
            }

            if (filtersView != null) {
                filtersView.updateColors();
            }
            if (searchViewPager != null) {
                searchViewPager.updateColors();
            }
            if (searchTabsView != null) {
                searchTabsView.updateColors();
            }
            if (blurredView != null) {
                if (Build.VERSION.SDK_INT >= Build.VERSION_CODES.M) {
                    blurredView.setForeground(new ColorDrawable(ColorUtils.setAlphaComponent(getThemedColor(Theme.key_windowBackgroundWhite), 100)));
                }
            }
            if (searchItem != null) {
                EditTextBoldCursor editText = searchItem.getSearchField();
                if (whiteActionBar) {
                    editText.setTextColor(Theme.getColor(Theme.key_windowBackgroundWhiteBlackText));
                    editText.setHintTextColor(Theme.getColor(Theme.key_player_time));
                    editText.setCursorColor(Theme.getColor(Theme.key_chat_messagePanelCursor));
                } else {
                    editText.setCursorColor(Theme.getColor(Theme.key_actionBarDefaultSearch));
                    editText.setHintTextColor(Theme.getColor(Theme.key_actionBarDefaultSearchPlaceholder));
                    editText.setTextColor(Theme.getColor(Theme.key_actionBarDefaultSearch));
                }
                searchItem.updateColor();
            }
            updateFloatingButtonColor();
            setSearchAnimationProgress(searchAnimationProgress);
        };

        ArrayList<ThemeDescription> arrayList = new ArrayList<>();

        arrayList.add(new ThemeDescription(fragmentView, ThemeDescription.FLAG_BACKGROUND, null, null, null, null, Theme.key_windowBackgroundWhite));

        if (movingView != null) {
            arrayList.add(new ThemeDescription(movingView, ThemeDescription.FLAG_BACKGROUND, null, null, null, null, Theme.key_windowBackgroundWhite));
        }

        if (doneItem != null) {
            arrayList.add(new ThemeDescription(doneItem, ThemeDescription.FLAG_BACKGROUNDFILTER, null, null, null, null, Theme.key_actionBarDefaultSelector));
        }

        if (folderId == 0) {
            if (onlySelect) {
                arrayList.add(new ThemeDescription(actionBar, ThemeDescription.FLAG_BACKGROUND, null, null, null, null, Theme.key_actionBarDefault));
            }
            arrayList.add(new ThemeDescription(fragmentView, 0, null, actionBarDefaultPaint, null, null, Theme.key_actionBarDefault));
            if (searchViewPager != null) {
                arrayList.add(new ThemeDescription(searchViewPager.searchListView, ThemeDescription.FLAG_LISTGLOWCOLOR, null, null, null, null, Theme.key_actionBarDefault));
            }
            arrayList.add(new ThemeDescription(actionBar, ThemeDescription.FLAG_AB_ITEMSCOLOR, null, null, null, cellDelegate, Theme.key_actionBarDefaultIcon));
            arrayList.add(new ThemeDescription(actionBar, ThemeDescription.FLAG_AB_TITLECOLOR, null, null, new Drawable[]{Theme.dialogs_holidayDrawable}, null, Theme.key_actionBarDefaultTitle));
            arrayList.add(new ThemeDescription(actionBar, ThemeDescription.FLAG_AB_SELECTORCOLOR, null, null, null, null, Theme.key_actionBarDefaultSelector));
            arrayList.add(new ThemeDescription(actionBar, ThemeDescription.FLAG_AB_SEARCH, null, null, null, null, Theme.key_actionBarDefaultSearch));
            arrayList.add(new ThemeDescription(actionBar, ThemeDescription.FLAG_AB_SEARCHPLACEHOLDER, null, null, null, null, Theme.key_actionBarDefaultSearchPlaceholder));
        } else {
            arrayList.add(new ThemeDescription(fragmentView, 0, null, actionBarDefaultPaint, null, null, Theme.key_actionBarDefaultArchived));
            if (searchViewPager != null) {
                arrayList.add(new ThemeDescription(searchViewPager.searchListView, ThemeDescription.FLAG_LISTGLOWCOLOR, null, null, null, null, Theme.key_actionBarDefaultArchived));
            }
            arrayList.add(new ThemeDescription(actionBar, ThemeDescription.FLAG_AB_ITEMSCOLOR, null, null, null, null, Theme.key_actionBarDefaultArchivedIcon));
            arrayList.add(new ThemeDescription(actionBar, ThemeDescription.FLAG_AB_TITLECOLOR, null, null, new Drawable[]{Theme.dialogs_holidayDrawable}, null, Theme.key_actionBarDefaultArchivedTitle));
            arrayList.add(new ThemeDescription(actionBar, ThemeDescription.FLAG_AB_SELECTORCOLOR, null, null, null, null, Theme.key_actionBarDefaultArchivedSelector));
            arrayList.add(new ThemeDescription(actionBar, ThemeDescription.FLAG_AB_SEARCH, null, null, null, null, Theme.key_actionBarDefaultArchivedSearch));
            arrayList.add(new ThemeDescription(actionBar, ThemeDescription.FLAG_AB_SEARCHPLACEHOLDER, null, null, null, null, Theme.key_actionBarDefaultArchivedSearchPlaceholder));
        }

        arrayList.add(new ThemeDescription(actionBar, ThemeDescription.FLAG_AB_AM_ITEMSCOLOR, null, null, null, null, Theme.key_actionBarActionModeDefaultIcon));
        //arrayList.add(new ThemeDescription(actionBar, ThemeDescription.FLAG_AB_AM_BACKGROUND, null, null, null, null, Theme.key_actionBarActionModeDefault));
        arrayList.add(new ThemeDescription(actionBar, ThemeDescription.FLAG_AB_AM_TOPBACKGROUND, null, null, null, null, Theme.key_actionBarActionModeDefaultTop));
        arrayList.add(new ThemeDescription(actionBar, ThemeDescription.FLAG_AB_AM_SELECTORCOLOR, null, null, null, null, Theme.key_actionBarActionModeDefaultSelector));
        arrayList.add(new ThemeDescription(selectedDialogsCountTextView, ThemeDescription.FLAG_TEXTCOLOR, null, null, null, null, Theme.key_actionBarActionModeDefaultIcon));
        arrayList.add(new ThemeDescription(null, 0, null, null, null, cellDelegate, Theme.key_actionBarDefaultSubmenuBackground));
        arrayList.add(new ThemeDescription(null, 0, null, null, null, cellDelegate, Theme.key_actionBarDefaultSubmenuItem));
        arrayList.add(new ThemeDescription(null, 0, null, null, null, cellDelegate, Theme.key_actionBarDefaultSubmenuItemIcon));
        arrayList.add(new ThemeDescription(null, 0, null, null, null, cellDelegate, Theme.key_dialogButtonSelector));

        if (filterTabsView != null) {
            if (actionBar.isActionModeShowed()) {
                arrayList.add(new ThemeDescription(filterTabsView, 0, new Class[]{FilterTabsView.class}, new String[]{"selectorDrawable"}, null, null, null, Theme.key_profile_tabSelectedLine));
                arrayList.add(new ThemeDescription(filterTabsView.getTabsContainer(), ThemeDescription.FLAG_TEXTCOLOR | ThemeDescription.FLAG_CHECKTAG, new Class[]{FilterTabsView.TabView.class}, null, null, null, Theme.key_profile_tabSelectedText));
                arrayList.add(new ThemeDescription(filterTabsView.getTabsContainer(), ThemeDescription.FLAG_TEXTCOLOR | ThemeDescription.FLAG_CHECKTAG, new Class[]{FilterTabsView.TabView.class}, null, null, null, Theme.key_profile_tabText));
                arrayList.add(new ThemeDescription(filterTabsView.getTabsContainer(), ThemeDescription.FLAG_BACKGROUNDFILTER | ThemeDescription.FLAG_DRAWABLESELECTEDSTATE, new Class[]{FilterTabsView.TabView.class}, null, null, null, Theme.key_profile_tabSelector));
            } else {
                arrayList.add(new ThemeDescription(filterTabsView, 0, new Class[]{FilterTabsView.class}, new String[]{"selectorDrawable"}, null, null, null, Theme.key_actionBarTabLine));
                arrayList.add(new ThemeDescription(filterTabsView.getTabsContainer(), ThemeDescription.FLAG_TEXTCOLOR | ThemeDescription.FLAG_CHECKTAG, new Class[]{FilterTabsView.TabView.class}, null, null, null, Theme.key_actionBarTabActiveText));
                arrayList.add(new ThemeDescription(filterTabsView.getTabsContainer(), ThemeDescription.FLAG_TEXTCOLOR | ThemeDescription.FLAG_CHECKTAG, new Class[]{FilterTabsView.TabView.class}, null, null, null, Theme.key_actionBarTabUnactiveText));
                arrayList.add(new ThemeDescription(filterTabsView.getTabsContainer(), ThemeDescription.FLAG_SELECTOR, null, null, null, null, Theme.key_actionBarTabSelector));
            }
            arrayList.add(new ThemeDescription(filterTabsView.getTabsContainer(), 0, new Class[]{FilterTabsView.TabView.class}, null, null, null, Theme.key_chats_tabUnreadActiveBackground));
            arrayList.add(new ThemeDescription(filterTabsView.getTabsContainer(), 0, new Class[]{FilterTabsView.TabView.class}, null, null, null, Theme.key_chats_tabUnreadUnactiveBackground));
        }
        arrayList.add(new ThemeDescription(floatingButton, ThemeDescription.FLAG_IMAGECOLOR, null, null, null, null, Theme.key_chats_actionIcon));
        arrayList.add(new ThemeDescription(floatingButton, ThemeDescription.FLAG_BACKGROUNDFILTER, null, null, null, null, Theme.key_chats_actionBackground));
        arrayList.add(new ThemeDescription(floatingButton, ThemeDescription.FLAG_BACKGROUNDFILTER | ThemeDescription.FLAG_DRAWABLESELECTEDSTATE, null, null, null, null, Theme.key_chats_actionPressedBackground));

        for (int a = 0; a < 3; a++) {
            RecyclerListView list;
            if (a == 2) {
                if (searchViewPager == null) {
                    continue;
                }
                list = searchViewPager.searchListView;
            } else if (viewPages != null) {
                list = a < viewPages.length ? viewPages[a].listView : null;
            } else {
                continue;
            }
            if (list == null) {
                continue;
            }

            arrayList.add(new ThemeDescription(list, ThemeDescription.FLAG_SELECTOR, null, null, null, null, Theme.key_listSelector));

            arrayList.add(new ThemeDescription(list, 0, new Class[]{View.class}, Theme.dividerPaint, null, null, Theme.key_divider));

            arrayList.add(new ThemeDescription(list, 0, new Class[]{DialogCell.class, ProfileSearchCell.class}, null, Theme.avatarDrawables, null, Theme.key_avatar_text));
            arrayList.add(new ThemeDescription(list, 0, new Class[]{DialogCell.class}, Theme.dialogs_countPaint, null, null, Theme.key_chats_unreadCounter));
            arrayList.add(new ThemeDescription(list, 0, new Class[]{DialogCell.class}, Theme.dialogs_countGrayPaint, null, null, Theme.key_chats_unreadCounterMuted));
            arrayList.add(new ThemeDescription(list, 0, new Class[]{DialogCell.class}, Theme.dialogs_countTextPaint, null, null, Theme.key_chats_unreadCounterText));
            arrayList.add(new ThemeDescription(list, 0, new Class[]{DialogCell.class, ProfileSearchCell.class}, null, new Drawable[]{Theme.dialogs_lockDrawable}, null, Theme.key_chats_secretIcon));
            arrayList.add(new ThemeDescription(list, 0, new Class[]{DialogCell.class, ProfileSearchCell.class}, null, new Drawable[]{Theme.dialogs_scamDrawable, Theme.dialogs_fakeDrawable}, null, Theme.key_chats_draft));
            arrayList.add(new ThemeDescription(list, 0, new Class[]{DialogCell.class}, null, new Drawable[]{Theme.dialogs_pinnedDrawable, Theme.dialogs_reorderDrawable}, null, Theme.key_chats_pinnedIcon));
            arrayList.add(new ThemeDescription(list, 0, new Class[]{DialogCell.class, ProfileSearchCell.class}, null, new Paint[]{Theme.dialogs_namePaint[0], Theme.dialogs_namePaint[1], Theme.dialogs_searchNamePaint}, null, null, Theme.key_chats_name));
            arrayList.add(new ThemeDescription(list, 0, new Class[]{DialogCell.class, ProfileSearchCell.class}, null, new Paint[]{Theme.dialogs_nameEncryptedPaint[0], Theme.dialogs_nameEncryptedPaint[1], Theme.dialogs_searchNameEncryptedPaint}, null, null, Theme.key_chats_secretName));
            arrayList.add(new ThemeDescription(list, 0, new Class[]{DialogCell.class}, Theme.dialogs_messagePaint[1], null, null, Theme.key_chats_message_threeLines));
            arrayList.add(new ThemeDescription(list, 0, new Class[]{DialogCell.class}, Theme.dialogs_messagePaint[0], null, null, Theme.key_chats_message));
            arrayList.add(new ThemeDescription(list, 0, new Class[]{DialogCell.class}, Theme.dialogs_messageNamePaint, null, null, Theme.key_chats_nameMessage_threeLines));
            arrayList.add(new ThemeDescription(list, 0, new Class[]{DialogCell.class}, null, null, null, Theme.key_chats_draft));

            arrayList.add(new ThemeDescription(list, 0, new Class[]{DialogCell.class}, null, Theme.dialogs_messagePrintingPaint, null, null, Theme.key_chats_actionMessage));
            arrayList.add(new ThemeDescription(list, 0, new Class[]{DialogCell.class}, Theme.dialogs_timePaint, null, null, Theme.key_chats_date));
            arrayList.add(new ThemeDescription(list, 0, new Class[]{DialogCell.class}, Theme.dialogs_pinnedPaint, null, null, Theme.key_chats_pinnedOverlay));
            arrayList.add(new ThemeDescription(list, 0, new Class[]{DialogCell.class}, Theme.dialogs_tabletSeletedPaint, null, null, Theme.key_chats_tabletSelectedOverlay));
            arrayList.add(new ThemeDescription(list, 0, new Class[]{DialogCell.class}, null, new Drawable[]{Theme.dialogs_checkDrawable}, null, Theme.key_chats_sentCheck));
            arrayList.add(new ThemeDescription(list, 0, new Class[]{DialogCell.class}, null, new Drawable[]{Theme.dialogs_checkReadDrawable, Theme.dialogs_halfCheckDrawable}, null, Theme.key_chats_sentReadCheck));
            arrayList.add(new ThemeDescription(list, 0, new Class[]{DialogCell.class}, null, new Drawable[]{Theme.dialogs_clockDrawable}, null, Theme.key_chats_sentClock));
            arrayList.add(new ThemeDescription(list, 0, new Class[]{DialogCell.class}, Theme.dialogs_errorPaint, null, null, Theme.key_chats_sentError));
            arrayList.add(new ThemeDescription(list, 0, new Class[]{DialogCell.class}, null, new Drawable[]{Theme.dialogs_errorDrawable}, null, Theme.key_chats_sentErrorIcon));
            arrayList.add(new ThemeDescription(list, 0, new Class[]{DialogCell.class, ProfileSearchCell.class}, null, new Drawable[]{Theme.dialogs_verifiedCheckDrawable}, null, Theme.key_chats_verifiedCheck));
            arrayList.add(new ThemeDescription(list, 0, new Class[]{DialogCell.class, ProfileSearchCell.class}, null, new Drawable[]{Theme.dialogs_verifiedDrawable}, null, Theme.key_chats_verifiedBackground));
            arrayList.add(new ThemeDescription(list, 0, new Class[]{DialogCell.class}, null, new Drawable[]{Theme.dialogs_muteDrawable}, null, Theme.key_chats_muteIcon));
            arrayList.add(new ThemeDescription(list, 0, new Class[]{DialogCell.class}, null, new Drawable[]{Theme.dialogs_mentionDrawable}, null, Theme.key_chats_mentionIcon));

            arrayList.add(new ThemeDescription(list, 0, new Class[]{DialogCell.class}, null, null, null, Theme.key_chats_archivePinBackground));
            arrayList.add(new ThemeDescription(list, 0, new Class[]{DialogCell.class}, null, null, null, Theme.key_chats_archiveBackground));

            arrayList.add(new ThemeDescription(list, 0, new Class[]{DialogCell.class}, null, null, null, Theme.key_chats_onlineCircle));
            arrayList.add(new ThemeDescription(list, 0, new Class[]{DialogCell.class}, null, null, null, Theme.key_windowBackgroundWhite));
            arrayList.add(new ThemeDescription(list, ThemeDescription.FLAG_CHECKBOX, new Class[]{DialogCell.class}, new String[]{"checkBox"}, null, null, null, Theme.key_windowBackgroundWhite));
            arrayList.add(new ThemeDescription(list, ThemeDescription.FLAG_CHECKBOXCHECK, new Class[]{DialogCell.class}, new String[]{"checkBox"}, null, null, null, Theme.key_checkboxCheck));

            arrayList.add(new ThemeDescription(list, 0, new Class[]{LoadingCell.class}, new String[]{"progressBar"}, null, null, null, Theme.key_progressCircle));

            arrayList.add(new ThemeDescription(list, 0, new Class[]{ProfileSearchCell.class}, Theme.dialogs_offlinePaint, null, null, Theme.key_windowBackgroundWhiteGrayText3));
            arrayList.add(new ThemeDescription(list, 0, new Class[]{ProfileSearchCell.class}, Theme.dialogs_onlinePaint, null, null, Theme.key_windowBackgroundWhiteBlueText3));

            GraySectionCell.createThemeDescriptions(arrayList, list);

            arrayList.add(new ThemeDescription(list, ThemeDescription.FLAG_TEXTCOLOR, new Class[]{HashtagSearchCell.class}, null, null, null, Theme.key_windowBackgroundWhiteBlackText));
            arrayList.add(new ThemeDescription(list, ThemeDescription.FLAG_BACKGROUNDFILTER, new Class[]{ShadowSectionCell.class}, null, null, null, Theme.key_windowBackgroundGrayShadow));
            arrayList.add(new ThemeDescription(list, ThemeDescription.FLAG_BACKGROUNDFILTER | ThemeDescription.FLAG_CELLBACKGROUNDCOLOR, new Class[]{ShadowSectionCell.class}, null, null, null, Theme.key_windowBackgroundGray));

            arrayList.add(new ThemeDescription(list, ThemeDescription.FLAG_BACKGROUNDFILTER, new Class[]{TextInfoPrivacyCell.class}, null, null, null, Theme.key_windowBackgroundGrayShadow));
            arrayList.add(new ThemeDescription(list, ThemeDescription.FLAG_BACKGROUNDFILTER | ThemeDescription.FLAG_CELLBACKGROUNDCOLOR, new Class[]{TextInfoPrivacyCell.class}, null, null, null, Theme.key_windowBackgroundGray));
            arrayList.add(new ThemeDescription(list, 0, new Class[]{TextInfoPrivacyCell.class}, new String[]{"textView"}, null, null, null, Theme.key_windowBackgroundWhiteGrayText4));

            arrayList.add(new ThemeDescription(list, ThemeDescription.FLAG_TEXTCOLOR, new Class[]{TextCell.class}, new String[]{"textView"}, null, null, null, Theme.key_windowBackgroundWhiteBlueText2));
        }

        arrayList.add(new ThemeDescription(null, 0, null, null, null, cellDelegate, Theme.key_avatar_backgroundRed));
        arrayList.add(new ThemeDescription(null, 0, null, null, null, cellDelegate, Theme.key_avatar_backgroundOrange));
        arrayList.add(new ThemeDescription(null, 0, null, null, null, cellDelegate, Theme.key_avatar_backgroundViolet));
        arrayList.add(new ThemeDescription(null, 0, null, null, null, cellDelegate, Theme.key_avatar_backgroundGreen));
        arrayList.add(new ThemeDescription(null, 0, null, null, null, cellDelegate, Theme.key_avatar_backgroundCyan));
        arrayList.add(new ThemeDescription(null, 0, null, null, null, cellDelegate, Theme.key_avatar_backgroundBlue));
        arrayList.add(new ThemeDescription(null, 0, null, null, null, cellDelegate, Theme.key_avatar_backgroundPink));
        arrayList.add(new ThemeDescription(null, 0, null, null, null, cellDelegate, Theme.key_avatar_backgroundSaved));
        arrayList.add(new ThemeDescription(null, 0, null, null, null, cellDelegate, Theme.key_avatar_backgroundArchived));
        arrayList.add(new ThemeDescription(null, 0, null, null, null, cellDelegate, Theme.key_avatar_backgroundArchivedHidden));

        arrayList.add(new ThemeDescription(null, 0, null, null, null, cellDelegate, Theme.key_chats_nameMessage));
        arrayList.add(new ThemeDescription(null, 0, null, null, null, cellDelegate, Theme.key_chats_draft));
        arrayList.add(new ThemeDescription(null, 0, null, null, null, cellDelegate, Theme.key_chats_attachMessage));

        arrayList.add(new ThemeDescription(null, 0, null, null, null, cellDelegate, Theme.key_chats_nameArchived));
        arrayList.add(new ThemeDescription(null, 0, null, null, null, cellDelegate, Theme.key_chats_nameMessageArchived));
        arrayList.add(new ThemeDescription(null, 0, null, null, null, cellDelegate, Theme.key_chats_nameMessageArchived_threeLines));
        arrayList.add(new ThemeDescription(null, 0, null, null, null, cellDelegate, Theme.key_chats_messageArchived));

        if (viewPages != null) {
            for (int a = 0; a < viewPages.length; a++) {
                if (folderId == 0) {
                    arrayList.add(new ThemeDescription(viewPages[a].listView, ThemeDescription.FLAG_LISTGLOWCOLOR, null, null, null, null, Theme.key_actionBarDefault));
                } else {
                    arrayList.add(new ThemeDescription(viewPages[a].listView, ThemeDescription.FLAG_LISTGLOWCOLOR, null, null, null, null, Theme.key_actionBarDefaultArchived));
                }

                arrayList.add(new ThemeDescription(viewPages[a].listView, ThemeDescription.FLAG_TEXTCOLOR, new Class[]{DialogsEmptyCell.class}, new String[]{"emptyTextView1"}, null, null, null, Theme.key_chats_nameMessage_threeLines));
                arrayList.add(new ThemeDescription(viewPages[a].listView, ThemeDescription.FLAG_TEXTCOLOR, new Class[]{DialogsEmptyCell.class}, new String[]{"emptyTextView2"}, null, null, null, Theme.key_chats_message));

                if (SharedConfig.archiveHidden) {
                    arrayList.add(new ThemeDescription(viewPages[a].listView, 0, new Class[]{DialogCell.class}, new RLottieDrawable[]{Theme.dialogs_archiveAvatarDrawable}, "Arrow1", Theme.key_avatar_backgroundArchivedHidden));
                    arrayList.add(new ThemeDescription(viewPages[a].listView, 0, new Class[]{DialogCell.class}, new RLottieDrawable[]{Theme.dialogs_archiveAvatarDrawable}, "Arrow2", Theme.key_avatar_backgroundArchivedHidden));
                } else {
                    arrayList.add(new ThemeDescription(viewPages[a].listView, 0, new Class[]{DialogCell.class}, new RLottieDrawable[]{Theme.dialogs_archiveAvatarDrawable}, "Arrow1", Theme.key_avatar_backgroundArchived));
                    arrayList.add(new ThemeDescription(viewPages[a].listView, 0, new Class[]{DialogCell.class}, new RLottieDrawable[]{Theme.dialogs_archiveAvatarDrawable}, "Arrow2", Theme.key_avatar_backgroundArchived));
                }
                arrayList.add(new ThemeDescription(viewPages[a].listView, 0, new Class[]{DialogCell.class}, new RLottieDrawable[]{Theme.dialogs_archiveAvatarDrawable}, "Box2", Theme.key_avatar_text));
                arrayList.add(new ThemeDescription(viewPages[a].listView, 0, new Class[]{DialogCell.class}, new RLottieDrawable[]{Theme.dialogs_archiveAvatarDrawable}, "Box1", Theme.key_avatar_text));

                arrayList.add(new ThemeDescription(viewPages[a].listView, 0, new Class[]{DialogCell.class}, new RLottieDrawable[]{Theme.dialogs_pinArchiveDrawable}, "Arrow", Theme.key_chats_archiveIcon));
                arrayList.add(new ThemeDescription(viewPages[a].listView, 0, new Class[]{DialogCell.class}, new RLottieDrawable[]{Theme.dialogs_pinArchiveDrawable}, "Line", Theme.key_chats_archiveIcon));

                arrayList.add(new ThemeDescription(viewPages[a].listView, 0, new Class[]{DialogCell.class}, new RLottieDrawable[]{Theme.dialogs_unpinArchiveDrawable}, "Arrow", Theme.key_chats_archiveIcon));
                arrayList.add(new ThemeDescription(viewPages[a].listView, 0, new Class[]{DialogCell.class}, new RLottieDrawable[]{Theme.dialogs_unpinArchiveDrawable}, "Line", Theme.key_chats_archiveIcon));

                arrayList.add(new ThemeDescription(viewPages[a].listView, 0, new Class[]{DialogCell.class}, new RLottieDrawable[]{Theme.dialogs_archiveDrawable}, "Arrow", Theme.key_chats_archiveBackground));
                arrayList.add(new ThemeDescription(viewPages[a].listView, 0, new Class[]{DialogCell.class}, new RLottieDrawable[]{Theme.dialogs_archiveDrawable}, "Box2", Theme.key_chats_archiveIcon));
                arrayList.add(new ThemeDescription(viewPages[a].listView, 0, new Class[]{DialogCell.class}, new RLottieDrawable[]{Theme.dialogs_archiveDrawable}, "Box1", Theme.key_chats_archiveIcon));

                arrayList.add(new ThemeDescription(viewPages[a].listView, 0, new Class[]{DialogCell.class}, new RLottieDrawable[]{Theme.dialogs_hidePsaDrawable}, "Line 1", Theme.key_chats_archiveBackground));
                arrayList.add(new ThemeDescription(viewPages[a].listView, 0, new Class[]{DialogCell.class}, new RLottieDrawable[]{Theme.dialogs_hidePsaDrawable}, "Line 2", Theme.key_chats_archiveBackground));
                arrayList.add(new ThemeDescription(viewPages[a].listView, 0, new Class[]{DialogCell.class}, new RLottieDrawable[]{Theme.dialogs_hidePsaDrawable}, "Line 3", Theme.key_chats_archiveBackground));
                arrayList.add(new ThemeDescription(viewPages[a].listView, 0, new Class[]{DialogCell.class}, new RLottieDrawable[]{Theme.dialogs_hidePsaDrawable}, "Cup Red", Theme.key_chats_archiveIcon));
                arrayList.add(new ThemeDescription(viewPages[a].listView, 0, new Class[]{DialogCell.class}, new RLottieDrawable[]{Theme.dialogs_hidePsaDrawable}, "Box", Theme.key_chats_archiveIcon));

                arrayList.add(new ThemeDescription(viewPages[a].listView, 0, new Class[]{DialogCell.class}, new RLottieDrawable[]{Theme.dialogs_unarchiveDrawable}, "Arrow1", Theme.key_chats_archiveIcon));
                arrayList.add(new ThemeDescription(viewPages[a].listView, 0, new Class[]{DialogCell.class}, new RLottieDrawable[]{Theme.dialogs_unarchiveDrawable}, "Arrow2", Theme.key_chats_archivePinBackground));
                arrayList.add(new ThemeDescription(viewPages[a].listView, 0, new Class[]{DialogCell.class}, new RLottieDrawable[]{Theme.dialogs_unarchiveDrawable}, "Box2", Theme.key_chats_archiveIcon));
                arrayList.add(new ThemeDescription(viewPages[a].listView, 0, new Class[]{DialogCell.class}, new RLottieDrawable[]{Theme.dialogs_unarchiveDrawable}, "Box1", Theme.key_chats_archiveIcon));

                arrayList.add(new ThemeDescription(viewPages[a].listView, 0, new Class[]{UserCell.class}, new String[]{"nameTextView"}, null, null, null, Theme.key_windowBackgroundWhiteBlackText));
                arrayList.add(new ThemeDescription(viewPages[a].listView, 0, new Class[]{UserCell.class}, new String[]{"statusColor"}, null, null, cellDelegate, Theme.key_windowBackgroundWhiteGrayText));
                arrayList.add(new ThemeDescription(viewPages[a].listView, 0, new Class[]{UserCell.class}, new String[]{"statusOnlineColor"}, null, null, cellDelegate, Theme.key_windowBackgroundWhiteBlueText));

                arrayList.add(new ThemeDescription(viewPages[a].listView, 0, new Class[]{TextCell.class}, new String[]{"textView"}, null, null, null, Theme.key_windowBackgroundWhiteBlueText4));
                arrayList.add(new ThemeDescription(viewPages[a].listView, 0, new Class[]{TextCell.class}, new String[]{"imageView"}, null, null, null, Theme.key_windowBackgroundWhiteBlueText4));

                arrayList.add(new ThemeDescription(viewPages[a].progressView, ThemeDescription.FLAG_PROGRESSBAR, null, null, null, null, Theme.key_progressCircle));

                ViewPager pager = viewPages[a].dialogsAdapter.getArchiveHintCellPager();
                arrayList.add(new ThemeDescription(pager, 0, new Class[]{ArchiveHintInnerCell.class}, new String[]{"imageView"}, null, null, null, Theme.key_chats_nameMessage_threeLines));
                arrayList.add(new ThemeDescription(pager, 0, new Class[]{ArchiveHintInnerCell.class}, new String[]{"imageView2"}, null, null, null, Theme.key_chats_unreadCounter));
                arrayList.add(new ThemeDescription(pager, 0, new Class[]{ArchiveHintInnerCell.class}, new String[]{"headerTextView"}, null, null, null, Theme.key_chats_nameMessage_threeLines));
                arrayList.add(new ThemeDescription(pager, 0, new Class[]{ArchiveHintInnerCell.class}, new String[]{"messageTextView"}, null, null, null, Theme.key_chats_message));
                arrayList.add(new ThemeDescription(pager, ThemeDescription.FLAG_LISTGLOWCOLOR, null, null, null, null, Theme.key_actionBarDefaultArchived));
            }
        }

        arrayList.add(new ThemeDescription(null, 0, null, null, null, cellDelegate, Theme.key_chats_archivePullDownBackground));
        arrayList.add(new ThemeDescription(null, 0, null, null, null, cellDelegate, Theme.key_chats_archivePullDownBackgroundActive));

        arrayList.add(new ThemeDescription(sideMenu, ThemeDescription.FLAG_BACKGROUND, null, null, null, null, Theme.key_chats_menuBackground));
        arrayList.add(new ThemeDescription(sideMenu, 0, new Class[]{DrawerProfileCell.class}, null, null, null, Theme.key_chats_menuName));
        arrayList.add(new ThemeDescription(sideMenu, 0, new Class[]{DrawerProfileCell.class}, null, null, null, Theme.key_chats_menuPhone));
        arrayList.add(new ThemeDescription(sideMenu, 0, new Class[]{DrawerProfileCell.class}, null, null, null, Theme.key_chats_menuPhoneCats));
        arrayList.add(new ThemeDescription(sideMenu, 0, new Class[]{DrawerProfileCell.class}, null, null, null, Theme.key_chats_menuCloudBackgroundCats));
        arrayList.add(new ThemeDescription(sideMenu, 0, new Class[]{DrawerProfileCell.class}, null, null, null, Theme.key_chat_serviceBackground));
        arrayList.add(new ThemeDescription(sideMenu, 0, new Class[]{DrawerProfileCell.class}, null, null, null, Theme.key_chats_menuTopShadow));
        arrayList.add(new ThemeDescription(sideMenu, 0, new Class[]{DrawerProfileCell.class}, null, null, null, Theme.key_chats_menuTopShadowCats));
        arrayList.add(new ThemeDescription(sideMenu, ThemeDescription.FLAG_IMAGECOLOR, new Class[]{DrawerProfileCell.class}, new String[]{"darkThemeView"}, null, null, null, Theme.key_chats_menuName));
        arrayList.add(new ThemeDescription(sideMenu, ThemeDescription.FLAG_CELLBACKGROUNDCOLOR | ThemeDescription.FLAG_CHECKTAG, new Class[]{DrawerProfileCell.class}, null, null, cellDelegate, Theme.key_chats_menuTopBackgroundCats));
        arrayList.add(new ThemeDescription(sideMenu, ThemeDescription.FLAG_CELLBACKGROUNDCOLOR | ThemeDescription.FLAG_CHECKTAG, new Class[]{DrawerProfileCell.class}, null, null, cellDelegate, Theme.key_chats_menuTopBackground));

        arrayList.add(new ThemeDescription(sideMenu, ThemeDescription.FLAG_IMAGECOLOR, new Class[]{DrawerActionCell.class}, new String[]{"textView"}, null, null, null, Theme.key_chats_menuItemIcon));
        arrayList.add(new ThemeDescription(sideMenu, 0, new Class[]{DrawerActionCell.class}, new String[]{"textView"}, null, null, null, Theme.key_chats_menuItemText));

        arrayList.add(new ThemeDescription(sideMenu, 0, new Class[]{DrawerUserCell.class}, new String[]{"textView"}, null, null, null, Theme.key_chats_menuItemText));
        arrayList.add(new ThemeDescription(sideMenu, ThemeDescription.FLAG_TEXTCOLOR, new Class[]{DrawerUserCell.class}, new String[]{"checkBox"}, null, null, null, Theme.key_chats_unreadCounterText));
        arrayList.add(new ThemeDescription(sideMenu, ThemeDescription.FLAG_TEXTCOLOR, new Class[]{DrawerUserCell.class}, new String[]{"checkBox"}, null, null, null, Theme.key_chats_unreadCounter));
        arrayList.add(new ThemeDescription(sideMenu, ThemeDescription.FLAG_TEXTCOLOR, new Class[]{DrawerUserCell.class}, new String[]{"checkBox"}, null, null, null, Theme.key_chats_menuBackground));
        arrayList.add(new ThemeDescription(sideMenu, ThemeDescription.FLAG_IMAGECOLOR, new Class[]{DrawerAddCell.class}, new String[]{"textView"}, null, null, null, Theme.key_chats_menuItemIcon));
        arrayList.add(new ThemeDescription(sideMenu, 0, new Class[]{DrawerAddCell.class}, new String[]{"textView"}, null, null, null, Theme.key_chats_menuItemText));

        arrayList.add(new ThemeDescription(sideMenu, 0, new Class[]{DividerCell.class}, Theme.dividerPaint, null, null, Theme.key_divider));

        if (searchViewPager != null) {
            arrayList.add(new ThemeDescription(searchViewPager.dialogsSearchAdapter != null ? searchViewPager.dialogsSearchAdapter.getInnerListView() : null, 0, new Class[]{HintDialogCell.class}, Theme.dialogs_countPaint, null, null, Theme.key_chats_unreadCounter));
            arrayList.add(new ThemeDescription(searchViewPager.dialogsSearchAdapter != null ? searchViewPager.dialogsSearchAdapter.getInnerListView() : null, 0, new Class[]{HintDialogCell.class}, Theme.dialogs_countGrayPaint, null, null, Theme.key_chats_unreadCounterMuted));
            arrayList.add(new ThemeDescription(searchViewPager.dialogsSearchAdapter != null ? searchViewPager.dialogsSearchAdapter.getInnerListView() : null, 0, new Class[]{HintDialogCell.class}, Theme.dialogs_countTextPaint, null, null, Theme.key_chats_unreadCounterText));
            arrayList.add(new ThemeDescription(searchViewPager.dialogsSearchAdapter != null ? searchViewPager.dialogsSearchAdapter.getInnerListView() : null, 0, new Class[]{HintDialogCell.class}, Theme.dialogs_archiveTextPaint, null, null, Theme.key_chats_archiveText));
            arrayList.add(new ThemeDescription(searchViewPager.dialogsSearchAdapter != null ? searchViewPager.dialogsSearchAdapter.getInnerListView() : null, 0, new Class[]{HintDialogCell.class}, new String[]{"nameTextView"}, null, null, null, Theme.key_windowBackgroundWhiteBlackText));
            arrayList.add(new ThemeDescription(searchViewPager.dialogsSearchAdapter != null ? searchViewPager.dialogsSearchAdapter.getInnerListView() : null, 0, new Class[]{HintDialogCell.class}, null, null, null, Theme.key_chats_onlineCircle));
        }

        arrayList.add(new ThemeDescription(fragmentView, ThemeDescription.FLAG_BACKGROUND | ThemeDescription.FLAG_CHECKTAG, new Class[]{FragmentContextView.class}, new String[]{"frameLayout"}, null, null, null, Theme.key_inappPlayerBackground));
        arrayList.add(new ThemeDescription(fragmentView, ThemeDescription.FLAG_IMAGECOLOR, new Class[]{FragmentContextView.class}, new String[]{"playButton"}, null, null, null, Theme.key_inappPlayerPlayPause));
        arrayList.add(new ThemeDescription(fragmentView, ThemeDescription.FLAG_TEXTCOLOR | ThemeDescription.FLAG_CHECKTAG, new Class[]{FragmentContextView.class}, new String[]{"titleTextView"}, null, null, null, Theme.key_inappPlayerTitle));
        arrayList.add(new ThemeDescription(fragmentView, ThemeDescription.FLAG_TEXTCOLOR | ThemeDescription.FLAG_FASTSCROLL, new Class[]{FragmentContextView.class}, new String[]{"titleTextView"}, null, null, null, Theme.key_inappPlayerPerformer));
        arrayList.add(new ThemeDescription(fragmentView, ThemeDescription.FLAG_IMAGECOLOR, new Class[]{FragmentContextView.class}, new String[]{"closeButton"}, null, null, null, Theme.key_inappPlayerClose));

        arrayList.add(new ThemeDescription(fragmentView, ThemeDescription.FLAG_BACKGROUND | ThemeDescription.FLAG_CHECKTAG, new Class[]{FragmentContextView.class}, new String[]{"frameLayout"}, null, null, null, Theme.key_returnToCallBackground));
        arrayList.add(new ThemeDescription(fragmentView, ThemeDescription.FLAG_TEXTCOLOR | ThemeDescription.FLAG_CHECKTAG, new Class[]{FragmentContextView.class}, new String[]{"titleTextView"}, null, null, null, Theme.key_returnToCallText));

        for (int a = 0; a < undoView.length; a++) {
            arrayList.add(new ThemeDescription(undoView[a], ThemeDescription.FLAG_BACKGROUNDFILTER, null, null, null, null, Theme.key_undo_background));
            arrayList.add(new ThemeDescription(undoView[a], 0, new Class[]{UndoView.class}, new String[]{"undoImageView"}, null, null, null, Theme.key_undo_cancelColor));
            arrayList.add(new ThemeDescription(undoView[a], 0, new Class[]{UndoView.class}, new String[]{"undoTextView"}, null, null, null, Theme.key_undo_cancelColor));
            arrayList.add(new ThemeDescription(undoView[a], 0, new Class[]{UndoView.class}, new String[]{"infoTextView"}, null, null, null, Theme.key_undo_infoColor));
            arrayList.add(new ThemeDescription(undoView[a], 0, new Class[]{UndoView.class}, new String[]{"subinfoTextView"}, null, null, null, Theme.key_undo_infoColor));
            arrayList.add(new ThemeDescription(undoView[a], 0, new Class[]{UndoView.class}, new String[]{"textPaint"}, null, null, null, Theme.key_undo_infoColor));
            arrayList.add(new ThemeDescription(undoView[a], 0, new Class[]{UndoView.class}, new String[]{"progressPaint"}, null, null, null, Theme.key_undo_infoColor));
            arrayList.add(new ThemeDescription(undoView[a], 0, new Class[]{UndoView.class}, new String[]{"leftImageView"}, "info1", Theme.key_undo_background));
            arrayList.add(new ThemeDescription(undoView[a], 0, new Class[]{UndoView.class}, new String[]{"leftImageView"}, "info2", Theme.key_undo_background));
            arrayList.add(new ThemeDescription(undoView[a], 0, new Class[]{UndoView.class}, new String[]{"leftImageView"}, "luc12", Theme.key_undo_infoColor));
            arrayList.add(new ThemeDescription(undoView[a], 0, new Class[]{UndoView.class}, new String[]{"leftImageView"}, "luc11", Theme.key_undo_infoColor));
            arrayList.add(new ThemeDescription(undoView[a], 0, new Class[]{UndoView.class}, new String[]{"leftImageView"}, "luc10", Theme.key_undo_infoColor));
            arrayList.add(new ThemeDescription(undoView[a], 0, new Class[]{UndoView.class}, new String[]{"leftImageView"}, "luc9", Theme.key_undo_infoColor));
            arrayList.add(new ThemeDescription(undoView[a], 0, new Class[]{UndoView.class}, new String[]{"leftImageView"}, "luc8", Theme.key_undo_infoColor));
            arrayList.add(new ThemeDescription(undoView[a], 0, new Class[]{UndoView.class}, new String[]{"leftImageView"}, "luc7", Theme.key_undo_infoColor));
            arrayList.add(new ThemeDescription(undoView[a], 0, new Class[]{UndoView.class}, new String[]{"leftImageView"}, "luc6", Theme.key_undo_infoColor));
            arrayList.add(new ThemeDescription(undoView[a], 0, new Class[]{UndoView.class}, new String[]{"leftImageView"}, "luc5", Theme.key_undo_infoColor));
            arrayList.add(new ThemeDescription(undoView[a], 0, new Class[]{UndoView.class}, new String[]{"leftImageView"}, "luc4", Theme.key_undo_infoColor));
            arrayList.add(new ThemeDescription(undoView[a], 0, new Class[]{UndoView.class}, new String[]{"leftImageView"}, "luc3", Theme.key_undo_infoColor));
            arrayList.add(new ThemeDescription(undoView[a], 0, new Class[]{UndoView.class}, new String[]{"leftImageView"}, "luc2", Theme.key_undo_infoColor));
            arrayList.add(new ThemeDescription(undoView[a], 0, new Class[]{UndoView.class}, new String[]{"leftImageView"}, "luc1", Theme.key_undo_infoColor));
            arrayList.add(new ThemeDescription(undoView[a], 0, new Class[]{UndoView.class}, new String[]{"leftImageView"}, "Oval", Theme.key_undo_infoColor));
        }

        arrayList.add(new ThemeDescription(null, 0, null, null, null, null, Theme.key_dialogBackground));
        arrayList.add(new ThemeDescription(null, 0, null, null, null, null, Theme.key_dialogBackgroundGray));
        arrayList.add(new ThemeDescription(null, 0, null, null, null, null, Theme.key_dialogTextBlack));
        arrayList.add(new ThemeDescription(null, 0, null, null, null, null, Theme.key_dialogTextLink));
        arrayList.add(new ThemeDescription(null, 0, null, null, null, null, Theme.key_dialogLinkSelection));
        arrayList.add(new ThemeDescription(null, 0, null, null, null, null, Theme.key_dialogTextBlue));
        arrayList.add(new ThemeDescription(null, 0, null, null, null, null, Theme.key_dialogTextBlue2));
        arrayList.add(new ThemeDescription(null, 0, null, null, null, null, Theme.key_dialogTextBlue3));
        arrayList.add(new ThemeDescription(null, 0, null, null, null, null, Theme.key_dialogTextBlue4));
        arrayList.add(new ThemeDescription(null, 0, null, null, null, null, Theme.key_dialogTextRed));
        arrayList.add(new ThemeDescription(null, 0, null, null, null, null, Theme.key_dialogTextRed2));
        arrayList.add(new ThemeDescription(null, 0, null, null, null, null, Theme.key_dialogTextGray));
        arrayList.add(new ThemeDescription(null, 0, null, null, null, null, Theme.key_dialogTextGray2));
        arrayList.add(new ThemeDescription(null, 0, null, null, null, null, Theme.key_dialogTextGray3));
        arrayList.add(new ThemeDescription(null, 0, null, null, null, null, Theme.key_dialogTextGray4));
        arrayList.add(new ThemeDescription(null, 0, null, null, null, null, Theme.key_dialogIcon));
        arrayList.add(new ThemeDescription(null, 0, null, null, null, null, Theme.key_dialogRedIcon));
        arrayList.add(new ThemeDescription(null, 0, null, null, null, null, Theme.key_dialogTextHint));
        arrayList.add(new ThemeDescription(null, 0, null, null, null, null, Theme.key_dialogInputField));
        arrayList.add(new ThemeDescription(null, 0, null, null, null, null, Theme.key_dialogInputFieldActivated));
        arrayList.add(new ThemeDescription(null, 0, null, null, null, null, Theme.key_dialogCheckboxSquareBackground));
        arrayList.add(new ThemeDescription(null, 0, null, null, null, null, Theme.key_dialogCheckboxSquareCheck));
        arrayList.add(new ThemeDescription(null, 0, null, null, null, null, Theme.key_dialogCheckboxSquareUnchecked));
        arrayList.add(new ThemeDescription(null, 0, null, null, null, null, Theme.key_dialogCheckboxSquareDisabled));
        arrayList.add(new ThemeDescription(null, 0, null, null, null, null, Theme.key_dialogRadioBackground));
        arrayList.add(new ThemeDescription(null, 0, null, null, null, null, Theme.key_dialogRadioBackgroundChecked));
        arrayList.add(new ThemeDescription(null, 0, null, null, null, null, Theme.key_dialogProgressCircle));
        arrayList.add(new ThemeDescription(null, 0, null, null, null, null, Theme.key_dialogButton));
        arrayList.add(new ThemeDescription(null, 0, null, null, null, null, Theme.key_dialogButtonSelector));
        arrayList.add(new ThemeDescription(null, 0, null, null, null, null, Theme.key_dialogScrollGlow));
        arrayList.add(new ThemeDescription(null, 0, null, null, null, null, Theme.key_dialogRoundCheckBox));
        arrayList.add(new ThemeDescription(null, 0, null, null, null, null, Theme.key_dialogRoundCheckBoxCheck));
        arrayList.add(new ThemeDescription(null, 0, null, null, null, null, Theme.key_dialogBadgeBackground));
        arrayList.add(new ThemeDescription(null, 0, null, null, null, null, Theme.key_dialogBadgeText));
        arrayList.add(new ThemeDescription(null, 0, null, null, null, null, Theme.key_dialogLineProgress));
        arrayList.add(new ThemeDescription(null, 0, null, null, null, null, Theme.key_dialogLineProgressBackground));
        arrayList.add(new ThemeDescription(null, 0, null, null, null, null, Theme.key_dialogGrayLine));
        arrayList.add(new ThemeDescription(null, 0, null, null, null, null, Theme.key_dialog_inlineProgressBackground));
        arrayList.add(new ThemeDescription(null, 0, null, null, null, null, Theme.key_dialog_inlineProgress));

        arrayList.add(new ThemeDescription(null, 0, null, null, null, null, Theme.key_dialogSearchBackground));
        arrayList.add(new ThemeDescription(null, 0, null, null, null, null, Theme.key_dialogSearchHint));
        arrayList.add(new ThemeDescription(null, 0, null, null, null, null, Theme.key_dialogSearchIcon));
        arrayList.add(new ThemeDescription(null, 0, null, null, null, null, Theme.key_dialogSearchText));
        arrayList.add(new ThemeDescription(null, 0, null, null, null, null, Theme.key_dialogFloatingButton));
        arrayList.add(new ThemeDescription(null, 0, null, null, null, null, Theme.key_dialogFloatingIcon));
        arrayList.add(new ThemeDescription(null, 0, null, null, null, null, Theme.key_dialogShadowLine));
        arrayList.add(new ThemeDescription(null, 0, null, null, null, null, Theme.key_sheet_scrollUp));
        arrayList.add(new ThemeDescription(null, 0, null, null, null, null, Theme.key_sheet_other));

        arrayList.add(new ThemeDescription(null, 0, null, null, null, null, Theme.key_player_actionBar));
        arrayList.add(new ThemeDescription(null, 0, null, null, null, null, Theme.key_player_actionBarSelector));
        arrayList.add(new ThemeDescription(null, 0, null, null, null, null, Theme.key_player_actionBarTitle));
        arrayList.add(new ThemeDescription(null, 0, null, null, null, null, Theme.key_player_actionBarTop));
        arrayList.add(new ThemeDescription(null, 0, null, null, null, null, Theme.key_player_actionBarSubtitle));
        arrayList.add(new ThemeDescription(null, 0, null, null, null, null, Theme.key_player_actionBarItems));
        arrayList.add(new ThemeDescription(null, 0, null, null, null, null, Theme.key_player_background));
        arrayList.add(new ThemeDescription(null, 0, null, null, null, null, Theme.key_player_time));
        arrayList.add(new ThemeDescription(null, 0, null, null, null, null, Theme.key_player_progressBackground));
        arrayList.add(new ThemeDescription(null, 0, null, null, null, null, Theme.key_player_progressCachedBackground));
        arrayList.add(new ThemeDescription(null, 0, null, null, null, null, Theme.key_player_progress));
        arrayList.add(new ThemeDescription(null, 0, null, null, null, null, Theme.key_player_button));
        arrayList.add(new ThemeDescription(null, 0, null, null, null, null, Theme.key_player_buttonActive));

        if (commentView != null) {
            arrayList.add(new ThemeDescription(commentView, 0, null, Theme.chat_composeBackgroundPaint, null, null, Theme.key_chat_messagePanelBackground));
            arrayList.add(new ThemeDescription(commentView, 0, null, null, new Drawable[]{Theme.chat_composeShadowDrawable}, null, Theme.key_chat_messagePanelShadow));
            arrayList.add(new ThemeDescription(commentView, ThemeDescription.FLAG_TEXTCOLOR, new Class[]{ChatActivityEnterView.class}, new String[]{"messageEditText"}, null, null, null, Theme.key_chat_messagePanelText));
            arrayList.add(new ThemeDescription(commentView, ThemeDescription.FLAG_CURSORCOLOR, new Class[]{ChatActivityEnterView.class}, new String[]{"messageEditText"}, null, null, null, Theme.key_chat_messagePanelCursor));
            arrayList.add(new ThemeDescription(commentView, ThemeDescription.FLAG_HINTTEXTCOLOR, new Class[]{ChatActivityEnterView.class}, new String[]{"messageEditText"}, null, null, null, Theme.key_chat_messagePanelHint));
//            arrayList.add(new ThemeDescription(commentView, ThemeDescription.FLAG_IMAGECOLOR, new Class[]{ChatActivityEnterView.class}, new String[]{"sendButton"}, null, null, null, Theme.key_chat_messagePanelSend));
        }

        arrayList.add(new ThemeDescription(null, 0, null, null, null, cellDelegate, Theme.key_actionBarTipBackground));
        arrayList.add(new ThemeDescription(null, 0, null, null, null, cellDelegate, Theme.key_windowBackgroundWhiteBlackText));
        arrayList.add(new ThemeDescription(null, 0, null, null, null, cellDelegate, Theme.key_player_time));
        arrayList.add(new ThemeDescription(null, 0, null, null, null, cellDelegate, Theme.key_chat_messagePanelCursor));
        arrayList.add(new ThemeDescription(null, 0, null, null, null, cellDelegate, Theme.key_avatar_actionBarIconBlue));
        arrayList.add(new ThemeDescription(null, 0, null, null, null, cellDelegate, Theme.key_groupcreate_spanBackground));

        arrayList.add(new ThemeDescription(null, 0, null, null, null, null, Theme.key_voipgroup_overlayGreen1));
        arrayList.add(new ThemeDescription(null, 0, null, null, null, null, Theme.key_voipgroup_overlayGreen2));
        arrayList.add(new ThemeDescription(null, 0, null, null, null, null, Theme.key_voipgroup_overlayBlue1));
        arrayList.add(new ThemeDescription(null, 0, null, null, null, null, Theme.key_voipgroup_overlayBlue2));
        arrayList.add(new ThemeDescription(null, 0, null, null, null, null, Theme.key_voipgroup_topPanelGreen1));
        arrayList.add(new ThemeDescription(null, 0, null, null, null, null, Theme.key_voipgroup_topPanelGreen2));
        arrayList.add(new ThemeDescription(null, 0, null, null, null, null, Theme.key_voipgroup_topPanelBlue1));
        arrayList.add(new ThemeDescription(null, 0, null, null, null, null, Theme.key_voipgroup_topPanelBlue2));
        arrayList.add(new ThemeDescription(null, 0, null, null, null, null, Theme.key_voipgroup_topPanelGray));
        arrayList.add(new ThemeDescription(null, 0, null, null, null, null, Theme.key_voipgroup_overlayAlertGradientMuted));
        arrayList.add(new ThemeDescription(null, 0, null, null, null, null, Theme.key_voipgroup_overlayAlertGradientMuted2));
        arrayList.add(new ThemeDescription(null, 0, null, null, null, null, Theme.key_voipgroup_overlayAlertGradientUnmuted));
        arrayList.add(new ThemeDescription(null, 0, null, null, null, null, Theme.key_voipgroup_overlayAlertGradientUnmuted2));
        arrayList.add(new ThemeDescription(null, 0, null, null, null, null, Theme.key_voipgroup_mutedByAdminGradient));
        arrayList.add(new ThemeDescription(null, 0, null, null, null, null, Theme.key_voipgroup_mutedByAdminGradient2));
        arrayList.add(new ThemeDescription(null, 0, null, null, null, null, Theme.key_voipgroup_mutedByAdminGradient3));
        arrayList.add(new ThemeDescription(null, 0, null, null, null, null, Theme.key_voipgroup_overlayAlertMutedByAdmin));
        arrayList.add(new ThemeDescription(null, 0, null, null, null, null, Theme.key_voipgroup_overlayAlertMutedByAdmin2));

        if (filtersView != null) {
            arrayList.addAll(filtersView.getThemeDescriptions());
            filtersView.updateColors();
        }

        if (searchViewPager != null) {
            searchViewPager.getThemeDescriptions(arrayList);
        }

        return arrayList;
    }

    private void updateFloatingButtonColor() {
        if (getParentActivity() == null || floatingButtonContainer == null) {
            return;
        }
        Drawable drawable = Theme.createSimpleSelectorCircleDrawable(AndroidUtilities.dp(56), Theme.getColor(Theme.key_chats_actionBackground), Theme.getColor(Theme.key_chats_actionPressedBackground));
        if (Build.VERSION.SDK_INT < 21) {
            Drawable shadowDrawable = ContextCompat.getDrawable(getParentActivity(), R.drawable.floating_shadow).mutate();
            shadowDrawable.setColorFilter(new PorterDuffColorFilter(0xff000000, PorterDuff.Mode.MULTIPLY));
            CombinedDrawable combinedDrawable = new CombinedDrawable(shadowDrawable, drawable, 0, 0);
            combinedDrawable.setIconSize(AndroidUtilities.dp(56), AndroidUtilities.dp(56));
            drawable = combinedDrawable;
        }
        floatingButtonContainer.setBackground(drawable);
    }

    float slideFragmentProgress = 1f;
    boolean isSlideBackTransition;
    boolean isDrawerTransition;
    ValueAnimator slideBackTransitionAnimator;

    @Override
    protected Animator getCustomSlideTransition(boolean topFragment, boolean backAnimation, float distanceToMove) {
        if (backAnimation) {
            slideBackTransitionAnimator = ValueAnimator.ofFloat(slideFragmentProgress, 1f);
            return slideBackTransitionAnimator;
        }
        int duration = (int) (Math.max((int) (200.0f / getLayoutContainer().getMeasuredWidth() * distanceToMove), 80) * 1.2f);
        slideBackTransitionAnimator = ValueAnimator.ofFloat(slideFragmentProgress, 1f);
        slideBackTransitionAnimator.addUpdateListener(valueAnimator -> setSlideTransitionProgress((float) valueAnimator.getAnimatedValue()));
        slideBackTransitionAnimator.setInterpolator(CubicBezierInterpolator.EASE_OUT);
        slideBackTransitionAnimator.setDuration(duration);
        slideBackTransitionAnimator.start();
        return slideBackTransitionAnimator;
    }

    @Override
    protected void prepareFragmentToSlide(boolean topFragment, boolean beginSlide) {
        if (!topFragment && beginSlide) {
            isSlideBackTransition = true;
            setFragmentIsSliding(true);
        } else {
            slideBackTransitionAnimator = null;
            isSlideBackTransition = false;
            setFragmentIsSliding(false);
            setSlideTransitionProgress(1f);
        }
    }

    private void setFragmentIsSliding(boolean sliding) {
        if (SharedConfig.getDevicePerformanceClass() == SharedConfig.PERFORMANCE_CLASS_LOW) {
            return;
        }
        if (sliding) {
            if (viewPages != null && viewPages[0] != null) {
                viewPages[0].setLayerType(View.LAYER_TYPE_HARDWARE, null);
                viewPages[0].setClipChildren(false);
                viewPages[0].setClipToPadding(false);
                viewPages[0].listView.setClipChildren(false);
            }

            if (actionBar != null) {
                actionBar.setLayerType(View.LAYER_TYPE_HARDWARE, null);
            }
            if (filterTabsView != null) {
                filterTabsView.getListView().setLayerType(View.LAYER_TYPE_HARDWARE, null);
            }
            if (fragmentView != null) {
                ((ViewGroup) fragmentView).setClipChildren(false);
                fragmentView.requestLayout();
            }
        } else {

            for (int i = 0; i < viewPages.length; i++) {
                ViewPage page = viewPages[i];
                if (page != null) {
                    page.setLayerType(View.LAYER_TYPE_NONE, null);
                    page.setClipChildren(true);
                    page.setClipToPadding(true);
                    page.listView.setClipChildren(true);
                }
            }

            if (actionBar != null) {
                actionBar.setLayerType(View.LAYER_TYPE_NONE, null);
            }

            if (filterTabsView != null) {
                filterTabsView.getListView().setLayerType(View.LAYER_TYPE_NONE, null);
            }
            if (fragmentView != null) {
                ((ViewGroup) fragmentView).setClipChildren(true);
                fragmentView.requestLayout();
            }
        }
    }

    @Override
    protected void onSlideProgress(boolean isOpen, float progress) {
        if (SharedConfig.getDevicePerformanceClass() == SharedConfig.PERFORMANCE_CLASS_LOW) {
            return;
        }
        if (isSlideBackTransition && slideBackTransitionAnimator == null) {
            setSlideTransitionProgress(progress);
        }
    }

    private void setSlideTransitionProgress(float progress) {
        if (SharedConfig.getDevicePerformanceClass() == SharedConfig.PERFORMANCE_CLASS_LOW) {
            return;
        }
        slideFragmentProgress = progress;
        if (fragmentView != null) {
            fragmentView.invalidate();
        }

        if (filterTabsView != null) {
            float s = 1f - 0.05f * (1f - slideFragmentProgress);
            filterTabsView.getListView().setScaleX(s);
            filterTabsView.getListView().setScaleY(s);
            filterTabsView.getListView().setTranslationX((isDrawerTransition ? AndroidUtilities.dp(4) : -AndroidUtilities.dp(4)) * (1f - slideFragmentProgress));
            filterTabsView.getListView().setPivotX(isDrawerTransition ? filterTabsView.getMeasuredWidth() : 0);
            filterTabsView.getListView().setPivotY(0);
            filterTabsView.invalidate();
        }
    }

    @Override
    public void setProgressToDrawerOpened(float progress) {
        if (SharedConfig.getDevicePerformanceClass() == SharedConfig.PERFORMANCE_CLASS_LOW || isSlideBackTransition) {
            return;
        }
        boolean drawerTransition = progress > 0;
        if (searchIsShowed) {
            drawerTransition = false;
            progress = 0;
        }
        if (drawerTransition != isDrawerTransition) {
            isDrawerTransition = drawerTransition;
            if (isDrawerTransition) {
                setFragmentIsSliding(true);
            } else {
                setFragmentIsSliding(false);
            }
            if (fragmentView != null) {
                fragmentView.requestLayout();
            }
        }
        setSlideTransitionProgress(1f - progress);
    }

    public void setShowSearch(String query, int i) {
        if (!searching) {
            initialSearchType = i;
            actionBar.openSearchField(query, false);
        } else {
            if (!searchItem.getSearchField().getText().toString().equals(query)) {
                searchItem.getSearchField().setText(query);
            }
            int p = searchViewPager.getPositionForType(i);
            if (p >= 0) {
                if (searchViewPager.getTabsView().getCurrentTabId() != p) {
                    searchViewPager.getTabsView().scrollToTab(p, p);
                }
            }
        }
    }

    @Override
    public boolean isLightStatusBar() {
        int color = (searching && whiteActionBar) ? Theme.getColor(Theme.key_windowBackgroundWhite) : Theme.getColor(folderId == 0 ? Theme.key_actionBarDefault : Theme.key_actionBarDefaultArchived);
        if (actionBar.isActionModeShowed()) {
            color = Theme.getColor(Theme.key_actionBarActionModeDefault);
        }
        return ColorUtils.calculateLuminance(color) > 0.7f;
    }
}<|MERGE_RESOLUTION|>--- conflicted
+++ resolved
@@ -2313,9 +2313,6 @@
             if (folderId != 0) {
                 actionBar.setTitle(LocaleController.getString("ArchivedChats", R.string.ArchivedChats));
             } else {
-<<<<<<< HEAD
-                actionBar.setTitle(LocaleController.getString("AppName", R.string.AppName));
-=======
                 statusDrawable = new AnimatedEmojiDrawable.SwapAnimatedEmojiDrawable(null, AndroidUtilities.dp(26));
                 statusDrawable.center = true;
                 if (BuildVars.DEBUG_VERSION) {
@@ -2324,7 +2321,6 @@
                     actionBar.setTitle(LocaleController.getString("AppName", R.string.AppName), statusDrawable);
                 }
                 updateStatus(UserConfig.getInstance(currentAccount).getCurrentUser(), false);
->>>>>>> 11edd5ee
             }
             if (folderId == 0) {
                 actionBar.setSupportsHolidayImage(true);
