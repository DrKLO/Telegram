/*
 * This is the source code of Telegram for Android v. 1.3.2.
 * It is licensed under GNU GPL v. 2 or later.
 * You should have received a copy of the license in this archive (see LICENSE).
 *
 * Copyright Nikolai Kudashov, 2013.
 */

package org.telegram.ui;

import android.app.AlertDialog;
import android.content.Context;
import android.content.DialogInterface;
import android.content.Intent;
import android.graphics.Typeface;
import android.os.Bundle;
import android.text.Html;
import android.view.LayoutInflater;
import android.view.View;
import android.view.ViewGroup;
import android.widget.AdapterView;
import android.widget.ImageButton;
import android.widget.ListView;
import android.widget.TextView;

import org.telegram.android.AndroidUtilities;
import org.telegram.android.LocaleController;
import org.telegram.android.MessagesStorage;
import org.telegram.messenger.TLRPC;
import org.telegram.messenger.ConnectionsManager;
import org.telegram.messenger.FileLog;
import org.telegram.android.MessagesController;
import org.telegram.messenger.NotificationCenter;
import org.telegram.messenger.R;
import org.telegram.messenger.UserConfig;
import org.telegram.messenger.Utilities;
import org.telegram.objects.MessageObject;
<<<<<<< HEAD
import org.telegram.objects.VibrationOptions;
=======
import org.telegram.ui.Adapters.BaseFragmentAdapter;
>>>>>>> e5cb3685
import org.telegram.ui.Cells.ChatOrUserCell;
import org.telegram.ui.Views.ActionBar.ActionBarLayer;
import org.telegram.ui.Views.ActionBar.ActionBarMenu;
import org.telegram.ui.Views.AvatarUpdater;
import org.telegram.ui.Views.BackupImageView;
import org.telegram.ui.Views.ActionBar.BaseFragment;

import java.util.ArrayList;
import java.util.Collections;
import java.util.Comparator;
import java.util.HashMap;
import java.util.concurrent.Semaphore;

public class ChatProfileActivity extends BaseFragment implements NotificationCenter.NotificationCenterDelegate, ContactsActivity.ContactsActivityDelegate, PhotoViewer.PhotoViewerProvider {
    private ListView listView;
    private ListAdapter listViewAdapter;
    private int chat_id;
    private String selectedPhone;
    private TLRPC.ChatParticipants info;
    private TLRPC.TL_chatParticipant selectedUser;
    private AvatarUpdater avatarUpdater = new AvatarUpdater();
    private int totalMediaCount = -1;
    private int onlineCount = -1;
    private ArrayList<Integer> sortedUsers = new ArrayList<Integer>();
    private TLRPC.Chat currentChat;

    private int avatarRow;
    private int settingsSectionRow;
    private int settingsNotificationsRow;
<<<<<<< HEAD
    private int settingsVibrateRow;
    private int settingsVibrationSpeedRow;
    private int settingsVibrationCountRow;
    private int settingsLedRow;
    private int settingsSoundRow;
=======
>>>>>>> e5cb3685
    private int sharedMediaSectionRow;
    private int sharedMediaRow;
    private int membersSectionRow;
    private int membersEndRow;
    private int addMemberRow;
    private int leaveGroupRow;
    private int rowCount = 0;

    private static final int done_button = 1;

    public ChatProfileActivity(Bundle args) {
        super(args);
    }

    @Override
    public boolean onFragmentCreate() {
        super.onFragmentCreate();

        chat_id = getArguments().getInt("chat_id", 0);
        currentChat = MessagesController.getInstance().chats.get(chat_id);
        if (currentChat == null) {
            final Semaphore semaphore = new Semaphore(0);
            MessagesStorage.getInstance().storageQueue.postRunnable(new Runnable() {
                @Override
                public void run() {
                    currentChat = MessagesStorage.getInstance().getChat(chat_id);
                    semaphore.release();
                }
            });
            try {
                semaphore.acquire();
            } catch (Exception e) {
                FileLog.e("tmessages", e);
            }
            if (currentChat != null) {
                MessagesController.getInstance().chats.put(currentChat.id, currentChat);
            } else {
                return false;
            }
        }

        NotificationCenter.getInstance().addObserver(this, MessagesController.updateInterfaces);
        NotificationCenter.getInstance().addObserver(this, MessagesController.chatInfoDidLoaded);
        NotificationCenter.getInstance().addObserver(this, MessagesController.mediaCountDidLoaded);
        NotificationCenter.getInstance().addObserver(this, MessagesController.closeChats);

        updateOnlineCount();
        MessagesController.getInstance().getMediaCount(-chat_id, classGuid, true);
        avatarUpdater.delegate = new AvatarUpdater.AvatarUpdaterDelegate() {
            @Override
            public void didUploadedPhoto(TLRPC.InputFile file, TLRPC.PhotoSize small, TLRPC.PhotoSize big) {
                if (chat_id != 0) {
                    MessagesController.getInstance().changeChatAvatar(chat_id, file);
                }
            }
        };
        avatarUpdater.parentFragment = this;

        updateRowsIds();

        return true;
    }

    private void updateRowsIds() {
        rowCount = 0;
        avatarRow = rowCount++;
        settingsSectionRow = rowCount++;
        settingsNotificationsRow = rowCount++;
<<<<<<< HEAD
        settingsVibrateRow = rowCount++;
        settingsVibrationSpeedRow = rowCount++;
        settingsVibrationCountRow = rowCount++;
        settingsLedRow = rowCount++;
        settingsSoundRow = rowCount++;
=======
>>>>>>> e5cb3685
        sharedMediaSectionRow = rowCount++;
        sharedMediaRow = rowCount++;
        if (info != null && !(info instanceof TLRPC.TL_chatParticipantsForbidden)) {
            membersSectionRow = rowCount++;
            rowCount += info.participants.size();
            membersEndRow = rowCount;
            if (info.participants.size() < 200) {
                addMemberRow = rowCount++;
            } else {
                addMemberRow = -1;
            }
        } else {
            membersEndRow = -1;
            addMemberRow = -1;
            membersSectionRow = -1;
        }
        leaveGroupRow = rowCount++;
    }

    @Override
    public void onFragmentDestroy() {
        super.onFragmentDestroy();
        NotificationCenter.getInstance().removeObserver(this, MessagesController.updateInterfaces);
        NotificationCenter.getInstance().removeObserver(this, MessagesController.chatInfoDidLoaded);
        NotificationCenter.getInstance().removeObserver(this, MessagesController.mediaCountDidLoaded);
        NotificationCenter.getInstance().removeObserver(this, MessagesController.closeChats);
        avatarUpdater.clear();
    }

    public View createView(LayoutInflater inflater, ViewGroup container) {
        if (fragmentView == null) {
            actionBarLayer.setDisplayHomeAsUpEnabled(true, R.drawable.ic_ab_back);
            actionBarLayer.setBackOverlay(R.layout.updating_state_layout);
            actionBarLayer.setTitle(LocaleController.getString("GroupInfo", R.string.GroupInfo));
            actionBarLayer.setActionBarMenuOnItemClick(new ActionBarLayer.ActionBarMenuOnItemClick() {
                @Override
                public void onItemClick(int id) {
                    if (id == -1) {
                        finishFragment();
                    } else if (id == done_button) {
                        openAddMenu();
                    }
                }
            });
            ActionBarMenu menu = actionBarLayer.createMenu();
            View item = menu.addItemResource(done_button, R.layout.group_profile_add_member_layout);
            TextView textView = (TextView)item.findViewById(R.id.done_button);
            if (textView != null) {
                textView.setText(LocaleController.getString("AddMember", R.string.AddMember));
            }

            fragmentView = inflater.inflate(R.layout.chat_profile_layout, container, false);

            listView = (ListView)fragmentView.findViewById(R.id.listView);
            listView.setAdapter(listViewAdapter = new ListAdapter(getParentActivity()));
            listView.setOnItemLongClickListener(new AdapterView.OnItemLongClickListener() {
                @Override
                public boolean onItemLongClick(AdapterView<?> adapterView, View view, int i, long l) {
                    if (i > membersSectionRow && i < membersEndRow) {
                        if (getParentActivity() == null) {
                            return false;
                        }

                        TLRPC.TL_chatParticipant user = info.participants.get(sortedUsers.get(i - membersSectionRow - 1));
                        if (user.user_id == UserConfig.getClientUserId()) {
                            return false;
                        }
                        if (info.admin_id != UserConfig.getClientUserId() && user.inviter_id != UserConfig.getClientUserId()) {
                            return false;
                        }
                        selectedUser = user;

                        AlertDialog.Builder builder = new AlertDialog.Builder(getParentActivity());
                        CharSequence[] items = new CharSequence[] {LocaleController.getString("KickFromGroup", R.string.KickFromGroup)};

                        builder.setItems(items, new DialogInterface.OnClickListener() {
                            @Override
                            public void onClick(DialogInterface dialogInterface, int i) {
                                if (i == 0) {
                                    kickUser(selectedUser);
                                }
                            }
                        });
                        showAlertDialog(builder);

                        return true;
                    }
                    return false;
                }
            });

            listView.setOnItemClickListener(new AdapterView.OnItemClickListener() {
                @Override
                public void onItemClick(AdapterView<?> adapterView, View view, final int i, long l) {
                    if (i == sharedMediaRow) {
                        Bundle args = new Bundle();
                        args.putLong("dialog_id", -chat_id);
                        presentFragment(new MediaActivity(args));
                    } else if (i == addMemberRow) {
                        openAddMenu();
                    } else if (i > membersSectionRow && i < membersEndRow) {
                        int user_id = info.participants.get(sortedUsers.get(i - membersSectionRow - 1)).user_id;
                        if (user_id == UserConfig.getClientUserId()) {
                            return;
                        }
                        Bundle args = new Bundle();
                        args.putInt("user_id", user_id);
                        presentFragment(new UserProfileActivity(args));
<<<<<<< HEAD
                    } else if (i == settingsVibrateRow || i == settingsNotificationsRow) {
                        if (getParentActivity() == null) {
                            return;
                        }
                        final SharedPreferences preferences = ApplicationLoader.applicationContext.getSharedPreferences("Notifications", Activity.MODE_PRIVATE);

                        final String key;
                        if (i == settingsVibrateRow) {
                            key = "vibrate_" + (-chat_id);
                        } else if (i == settingsNotificationsRow) {
                            key = "notify2_" + (-chat_id);
                        } else {
                            key = null;
                        }
                        int currentValue = preferences.getInt(key, 0);

                        AlertDialog.Builder builder = new AlertDialog.Builder(getParentActivity());
                        if(i == settingsVibrateRow)
                            builder.setTitle(LocaleController.getString("Vibrate", R.string.Vibrate));
                        else
                            builder.setTitle(LocaleController.getString("Notifications", R.string.Notifications));
                        builder.setSingleChoiceItems(new CharSequence[]{
                                LocaleController.getString("Default", R.string.Default),
                                LocaleController.getString("Enabled", R.string.Enabled),
                                LocaleController.getString("Disabled", R.string.Disabled)
                        }, currentValue, new DialogInterface.OnClickListener() {
                            @Override
                            public void onClick(DialogInterface dialog, int which) {
                                SharedPreferences.Editor editor = preferences.edit();

                                if (which != 0)
                                    editor.putInt(key, which);
                                else
                                    editor.remove(key);
                                editor.commit();
                                if (listView != null) {
                                    listView.invalidateViews();
                                }

                                dialog.dismiss();
                            }
                        });
                        builder.setNegativeButton(LocaleController.getString("Cancel", R.string.Cancel), null);
                        showAlertDialog(builder);
                    } else if(i == settingsVibrationSpeedRow) {
                        final SharedPreferences preferences = ApplicationLoader.applicationContext.getSharedPreferences("Notifications", Activity.MODE_PRIVATE);
                        final String key = "VibrationSpeed_" + (-chat_id);

                        VibrationOptions.VibrationSpeed[] vibrationSpeeds = VibrationOptions.VibrationSpeed.values();
                        String speeds[] = new String[vibrationSpeeds.length + 1];
                        speeds[0] = LocaleController.getString("Default", R.string.Default);
                        for(int j = 0, vl = vibrationSpeeds.length; j < vl; j++) {
                            VibrationOptions.VibrationSpeed speedVal = vibrationSpeeds[j];
                            speeds[j + 1] = LocaleController.getString(speedVal.getLocaleKey(), speedVal.getResourceId());
                        }
                        int currentSpeedIndex = 0;

                        int storedValue = preferences.getInt(key, -1);
                        if(storedValue != -1) {
                            VibrationOptions.VibrationSpeed currentSpeed = VibrationOptions.VibrationSpeed.fromValue(storedValue);
                            currentSpeedIndex = currentSpeed.getValue() + 1; // index 0 is used to store the "Default" string
                        }

                        AlertDialog.Builder builder = new AlertDialog.Builder(getParentActivity())
                                .setTitle(LocaleController.getString("VibrateSpeedTitle", R.string.VibrateSpeedTitle))
                                .setSingleChoiceItems(speeds, currentSpeedIndex, new DialogInterface.OnClickListener() {
                                    @Override
                                    public void onClick(DialogInterface dialog, int which) {
                                        SharedPreferences.Editor editor = preferences.edit();
                                        if(which != 0) {
                                            which--;
                                            VibrationOptions.VibrationSpeed selectedSpeed = VibrationOptions.VibrationSpeed.fromValue(which);

                                            editor.putInt(key, selectedSpeed.getValue());
                                        }
                                        else
                                            editor.remove(key);

                                        editor.commit();
                                        listView.invalidateViews();

                                        dialog.dismiss();
                                    }
                                })
                                .setNegativeButton(LocaleController.getString("Cancel", R.string.Cancel), null);
                        showAlertDialog(builder);
                    } else if(i == settingsVibrationCountRow) {
                        final SharedPreferences preferences = ApplicationLoader.applicationContext.getSharedPreferences("Notifications", Activity.MODE_PRIVATE);
                        final String key = "VibrationCount_"  + (-chat_id);

                        String counts[] = new String[11];
                        counts[0] = LocaleController.getString("Default", R.string.Default);
                        for(int j = 1, vl = counts.length; j < vl; j++)
                            counts[j] = String.valueOf(j);

                        int count = preferences.getInt(key, 0);

                        AlertDialog.Builder builder = new AlertDialog.Builder(getParentActivity())
                                .setTitle(LocaleController.getString("VibrateCountTitle", R.string.VibrateCountTitle))
                                .setSingleChoiceItems(counts, count, new DialogInterface.OnClickListener() {
                                    @Override
                                    public void onClick(DialogInterface dialog, int which) {
                                        SharedPreferences.Editor editor = preferences.edit();
                                        if(which != 0) {
                                            editor.putInt(key, which);
                                        }
                                        else
                                            editor.remove(key);

                                        editor.commit();
                                        listView.invalidateViews();

                                        dialog.dismiss();
                                    }
                                }).setNegativeButton(LocaleController.getString("Cancel", R.string.Cancel), null);
                        showAlertDialog(builder);
                    } else if (i == settingsLedRow) {
                        if (getParentActivity() == null) {
                            return;
                        }

                        LayoutInflater li = (LayoutInflater)getParentActivity().getSystemService(Context.LAYOUT_INFLATER_SERVICE);
                        view = li.inflate(R.layout.settings_color_dialog_layout, null, false);
                        final ColorPickerView colorPickerView = (ColorPickerView)view.findViewById(R.id.color_picker);

                        SharedPreferences preferences = ApplicationLoader.applicationContext.getSharedPreferences("Notifications", Activity.MODE_PRIVATE);
                        if (preferences.contains("color_" + (-chat_id))) {
                            colorPickerView.setOldCenterColor(preferences.getInt("color_" + (-chat_id), 0xff00ff00));
                        } else {
                            colorPickerView.setOldCenterColor(preferences.getInt("GroupLed", 0xff00ff00));
                        }

                        AlertDialog.Builder builder = new AlertDialog.Builder(getParentActivity());
                        builder.setTitle(LocaleController.getString("LedColor", R.string.LedColor));
                        builder.setView(view);
                        builder.setPositiveButton(LocaleController.getString("Set", R.string.Set), new DialogInterface.OnClickListener() {
                            @Override
                            public void onClick(DialogInterface dialogInterface, int which) {
                                final SharedPreferences preferences = ApplicationLoader.applicationContext.getSharedPreferences("Notifications", Activity.MODE_PRIVATE);
                                SharedPreferences.Editor editor = preferences.edit();
                                editor.putInt("color_" + (-chat_id), colorPickerView.getColor());
                                editor.commit();
                                listView.invalidateViews();
                            }
                        });
                        builder.setNeutralButton(LocaleController.getString("Disabled", R.string.Disabled), new DialogInterface.OnClickListener() {
                            @Override
                            public void onClick(DialogInterface dialog, int which) {
                                final SharedPreferences preferences = ApplicationLoader.applicationContext.getSharedPreferences("Notifications", Activity.MODE_PRIVATE);
                                SharedPreferences.Editor editor = preferences.edit();
                                editor.putInt("color_" + (-chat_id), 0);
                                editor.commit();
                                listView.invalidateViews();
                            }
                        });
                        builder.setNegativeButton(LocaleController.getString("Default", R.string.Default), new DialogInterface.OnClickListener() {
                            @Override
                            public void onClick(DialogInterface dialog, int which) {
                                final SharedPreferences preferences = ApplicationLoader.applicationContext.getSharedPreferences("Notifications", Activity.MODE_PRIVATE);
                                SharedPreferences.Editor editor = preferences.edit();
                                editor.remove("color_" + (-chat_id));
                                editor.commit();
                                listView.invalidateViews();
                            }
                        });
                        showAlertDialog(builder);
=======
                    } else if (i == settingsNotificationsRow) {
                        Bundle args = new Bundle();
                        args.putLong("dialog_id", -chat_id);
                        presentFragment(new ProfileNotificationsActivity(args));
>>>>>>> e5cb3685
                    }
                }
            });
        } else {
            ViewGroup parent = (ViewGroup)fragmentView.getParent();
            if (parent != null) {
                parent.removeView(fragmentView);
            }
        }
        return fragmentView;
    }

    @Override
    public void didSelectContact(TLRPC.User user, String param) {
        MessagesController.getInstance().addUserToChat(chat_id, user, info, Utilities.parseInt(param));
    }

    @Override
    public void onActivityResultFragment(int requestCode, int resultCode, Intent data) {
        avatarUpdater.onActivityResult(requestCode, resultCode, data);
    }

    @Override
    public void saveSelfArgs(Bundle args) {
        if (avatarUpdater != null && avatarUpdater.currentPicturePath != null) {
            args.putString("path", avatarUpdater.currentPicturePath);
        }
    }

    @Override
    public void restoreSelfArgs(Bundle args) {
        MessagesController.getInstance().loadChatInfo(chat_id);
        if (avatarUpdater != null) {
            avatarUpdater.currentPicturePath = args.getString("path");
        }
    }

    @Override
    public PhotoViewer.PlaceProviderObject getPlaceForPhoto(MessageObject messageObject, TLRPC.FileLocation fileLocation, int index) {
        if (fileLocation == null) {
            return null;
        }
        TLRPC.Chat chat = MessagesController.getInstance().chats.get(chat_id);
        if (chat != null && chat.photo != null && chat.photo.photo_big != null) {
            TLRPC.FileLocation photoBig = chat.photo.photo_big;
            if (photoBig.local_id == fileLocation.local_id && photoBig.volume_id == fileLocation.volume_id && photoBig.dc_id == fileLocation.dc_id) {
                int count = listView.getChildCount();
                for (int a = 0; a < count; a++) {
                    View view = listView.getChildAt(a);
                    BackupImageView avatarImage = (BackupImageView)view.findViewById(R.id.settings_avatar_image);
                    if (avatarImage != null) {
                        int coords[] = new int[2];
                        avatarImage.getLocationInWindow(coords);
                        PhotoViewer.PlaceProviderObject object = new PhotoViewer.PlaceProviderObject();
                        object.viewX = coords[0];
                        object.viewY = coords[1] - AndroidUtilities.statusBarHeight;
                        object.parentView = listView;
                        object.imageReceiver = avatarImage.imageReceiver;
                        object.thumb = object.imageReceiver.getBitmap();
                        object.size = -1;
                        return object;
                    }
                }
            }
        }
        return null;
    }

    @Override
    public void willSwitchFromPhoto(MessageObject messageObject, TLRPC.FileLocation fileLocation, int index) { }

    @Override
    public void willHidePhotoViewer() { }

    @Override
    public boolean isPhotoChecked(int index) { return false; }

    @Override
    public void setPhotoChecked(int index) { }

    @Override
    public void cancelButtonPressed() { }

    @Override
    public void sendButtonPressed(int index) { }

    @Override
    public int getSelectedCount() { return 0; }

    public void didReceivedNotification(int id, Object... args) {
        if (id == MessagesController.updateInterfaces) {
            int mask = (Integer)args[0];
            if ((mask & MessagesController.UPDATE_MASK_CHAT_AVATAR) != 0 || (mask & MessagesController.UPDATE_MASK_CHAT_NAME) != 0 || (mask & MessagesController.UPDATE_MASK_CHAT_MEMBERS) != 0 || (mask & MessagesController.UPDATE_MASK_STATUS) != 0) {
                updateOnlineCount();
            }
            if ((mask & MessagesController.UPDATE_MASK_AVATAR) != 0 || (mask & MessagesController.UPDATE_MASK_NAME) != 0 || (mask & MessagesController.UPDATE_MASK_STATUS) != 0) {
                updateVisibleRows(mask);
            }
        } else if (id == MessagesController.chatInfoDidLoaded) {
            int chatId = (Integer)args[0];
            if (chatId == chat_id) {
                info = (TLRPC.ChatParticipants)args[1];
                updateOnlineCount();
                updateRowsIds();
                if (listViewAdapter != null) {
                    listViewAdapter.notifyDataSetChanged();
                }
            }
        } else if (id == MessagesController.mediaCountDidLoaded) {
            long uid = (Long)args[0];
            int lower_part = (int)uid;
            if (lower_part < 0 && chat_id == -lower_part) {
                totalMediaCount = (Integer)args[1];
                if (listView != null) {
                    listView.invalidateViews();
                }
            }
        } else if (id == MessagesController.closeChats) {
            removeSelfFromStack();
        }
    }

    @Override
    public void onResume() {
        super.onResume();
        if (listViewAdapter != null) {
            listViewAdapter.notifyDataSetChanged();
        }
    }

    public void setChatInfo(TLRPC.ChatParticipants chatParticipants) {
        info = chatParticipants;
    }

    private void updateVisibleRows(int mask) {
        if (listView == null) {
            return;
        }
        int count = listView.getChildCount();
        for (int a = 0; a < count; a++) {
            View child = listView.getChildAt(a);
            if (child instanceof ChatOrUserCell) {
                ((ChatOrUserCell) child).update(mask);
            }
        }
    }

    private void updateOnlineCount() {
        if (info == null) {
            return;
        }
        onlineCount = 0;
        int currentTime = ConnectionsManager.getInstance().getCurrentTime();
        sortedUsers.clear();
        int i = 0;
        for (TLRPC.TL_chatParticipant participant : info.participants) {
            TLRPC.User user = MessagesController.getInstance().users.get(participant.user_id);
            if (user != null && user.status != null && (user.status.expires > currentTime || user.id == UserConfig.getClientUserId()) && user.status.expires > 10000) {
                onlineCount++;
            }
            sortedUsers.add(i);
            i++;
        }

        Collections.sort(sortedUsers, new Comparator<Integer>() {
            @Override
            public int compare(Integer lhs, Integer rhs) {
                TLRPC.User user1 = MessagesController.getInstance().users.get(info.participants.get(rhs).user_id);
                TLRPC.User user2 = MessagesController.getInstance().users.get(info.participants.get(lhs).user_id);
                Integer status1 = 0;
                Integer status2 = 0;
                if (user1 != null && user1.status != null) {
                    if (user1.id == UserConfig.getClientUserId()) {
                        status1 = ConnectionsManager.getInstance().getCurrentTime() + 50000;
                    } else {
                        status1 = user1.status.expires;
                    }
                }
                if (user2 != null && user2.status != null) {
                    if (user2.id == UserConfig.getClientUserId()) {
                        status2 = ConnectionsManager.getInstance().getCurrentTime() + 50000;
                    } else {
                        status2 = user2.status.expires;
                    }
                }
                return status1.compareTo(status2);
            }
        });

        if (listView != null) {
            listView.invalidateViews();
        }
    }

    private void processPhotoMenu(int action) {
        if (action == 0) {
            TLRPC.Chat chat = MessagesController.getInstance().chats.get(chat_id);
            if (chat.photo != null && chat.photo.photo_big != null) {
                PhotoViewer.getInstance().setParentActivity(getParentActivity());
                PhotoViewer.getInstance().openPhoto(chat.photo.photo_big, this);
            }
        } else if (action == 1) {
            avatarUpdater.openCamera();
        } else if (action == 2) {
            avatarUpdater.openGallery();
        } else if (action == 3) {
            MessagesController.getInstance().changeChatAvatar(chat_id, null);
        }
    }

    private void openAddMenu() {
        Bundle args = new Bundle();
        args.putBoolean("onlyUsers", true);
        args.putBoolean("destroyAfterSelect", true);
        args.putBoolean("usersAsSections", true);
        args.putBoolean("returnAsResult", true);
        args.putString("selectAlertString", LocaleController.getString("AddToTheGroup", R.string.AddToTheGroup));
        ContactsActivity fragment = new ContactsActivity(args);
        fragment.setDelegate(this);
        if (info != null) {
            HashMap<Integer, TLRPC.User> users = new HashMap<Integer, TLRPC.User>();
            for (TLRPC.TL_chatParticipant p : info.participants) {
                users.put(p.user_id, null);
            }
            fragment.setIgnoreUsers(users);
        }
        presentFragment(fragment);
    }

    private void kickUser(TLRPC.TL_chatParticipant user) {
        if (user != null) {
            MessagesController.getInstance().deleteUserFromChat(chat_id, MessagesController.getInstance().users.get(user.user_id), info);
        } else {
            NotificationCenter.getInstance().removeObserver(this, MessagesController.closeChats);
            NotificationCenter.getInstance().postNotificationName(MessagesController.closeChats);
            MessagesController.getInstance().deleteUserFromChat(chat_id, MessagesController.getInstance().users.get(UserConfig.getClientUserId()), info);
            MessagesController.getInstance().deleteDialog(-chat_id, 0, false);
            finishFragment();
        }
    }

    private class ListAdapter extends BaseFragmentAdapter {
        private Context mContext;

        public ListAdapter(Context context) {
            mContext = context;
        }

        @Override
        public boolean areAllItemsEnabled() {
            return false;
        }

        @Override
        public boolean isEnabled(int i) {
<<<<<<< HEAD
            return i == settingsNotificationsRow || i == settingsSoundRow || i == sharedMediaRow || i == addMemberRow || i > membersSectionRow && i < membersEndRow || i == settingsVibrateRow || i == settingsVibrationSpeedRow || i == settingsVibrationCountRow || i == settingsLedRow ;
=======
            return i == settingsNotificationsRow || i == sharedMediaRow || i == addMemberRow || i > membersSectionRow && i < membersEndRow;
>>>>>>> e5cb3685
        }

        @Override
        public int getCount() {
            return rowCount;
        }

        @Override
        public Object getItem(int i) {
            return null;
        }

        @Override
        public long getItemId(int i) {
            return i;
        }

        @Override
        public boolean hasStableIds() {
            return false;
        }

        @Override
        public View getView(int i, View view, ViewGroup viewGroup) {
            int type = getItemViewType(i);
            if (type == 0) {
                BackupImageView avatarImage;
                TextView onlineText;
                TLRPC.Chat chat = MessagesController.getInstance().chats.get(chat_id);
                if (view == null) {
                    LayoutInflater li = (LayoutInflater)mContext.getSystemService(Context.LAYOUT_INFLATER_SERVICE);
                    view = li.inflate(R.layout.chat_profile_avatar_layout, viewGroup, false);
                    onlineText = (TextView)view.findViewById(R.id.settings_online);

                    ImageButton button = (ImageButton)view.findViewById(R.id.settings_edit_name);
                    button.setOnClickListener(new View.OnClickListener() {
                        @Override
                        public void onClick(View view) {
                            Bundle args = new Bundle();
                            args.putInt("chat_id", chat_id);
                            presentFragment(new ChatProfileChangeNameActivity(args));
                        }
                    });

                    final ImageButton button2 = (ImageButton)view.findViewById(R.id.settings_change_avatar_button);
                    button2.setOnClickListener(new View.OnClickListener() {
                        @Override
                        public void onClick(View view) {
                            if (getParentActivity() == null) {
                                return;
                            }
                            AlertDialog.Builder builder = new AlertDialog.Builder(getParentActivity());
                            CharSequence[] items;
                            int type;
                            TLRPC.Chat chat = MessagesController.getInstance().chats.get(chat_id);
                            if (chat.photo == null || chat.photo.photo_big == null || chat.photo instanceof TLRPC.TL_chatPhotoEmpty) {
                                items = new CharSequence[] {LocaleController.getString("FromCamera", R.string.FromCamera), LocaleController.getString("FromGalley", R.string.FromGalley)};
                                type = 0;
                            } else {
                                items = new CharSequence[] {LocaleController.getString("OpenPhoto", R.string.OpenPhoto), LocaleController.getString("FromCamera", R.string.FromCamera), LocaleController.getString("FromGalley", R.string.FromGalley), LocaleController.getString("DeletePhoto", R.string.DeletePhoto)};
                                type = 1;
                            }

                            final int arg0 = type;
                            builder.setItems(items, new DialogInterface.OnClickListener() {
                                @Override
                                public void onClick(DialogInterface dialogInterface, int i) {
                                    int action = 0;
                                    if (arg0 == 1) {
                                        if (i == 0) {
                                            action = 0;
                                        } else if (i == 1) {
                                            action = 1;
                                        } else if (i == 2) {
                                            action = 2;
                                        } else if (i == 3) {
                                            action = 3;
                                        }
                                    } else if (arg0 == 0) {
                                        if (i == 0) {
                                            action = 1;
                                        } else if (i == 1) {
                                            action = 2;
                                        }
                                    }
                                    processPhotoMenu(action);
                                }
                            });
                            showAlertDialog(builder);
                        }
                    });
                } else {
                    onlineText = (TextView)view.findViewById(R.id.settings_online);
                }
                avatarImage = (BackupImageView)view.findViewById(R.id.settings_avatar_image);
                avatarImage.processDetach = false;
                TextView textView = (TextView)view.findViewById(R.id.settings_name);
                Typeface typeface = AndroidUtilities.getTypeface("fonts/rmedium.ttf");
                textView.setTypeface(typeface);

                textView.setText(chat.title);

                if (chat.participants_count != 0 && onlineCount > 0) {
                    onlineText.setText(Html.fromHtml(String.format("%s, <font color='#357aa8'>%d %s</font>", LocaleController.formatPluralString("Members", chat.participants_count), onlineCount, LocaleController.getString("Online", R.string.Online))));
                } else {
                    onlineText.setText(LocaleController.formatPluralString("Members", chat.participants_count));
                }

                TLRPC.FileLocation photo = null;
                TLRPC.FileLocation photoBig = null;
                if (chat.photo != null) {
                    photo = chat.photo.photo_small;
                    photoBig = chat.photo.photo_big;
                }
                avatarImage.setImage(photo, "50_50", Utilities.getGroupAvatarForId(chat.id));
                avatarImage.imageReceiver.setVisible(!PhotoViewer.getInstance().isShowingImage(photoBig), false);
                return view;
            } else if (type == 1) {
                if (view == null) {
                    LayoutInflater li = (LayoutInflater)mContext.getSystemService(Context.LAYOUT_INFLATER_SERVICE);
                    view = li.inflate(R.layout.settings_section_layout, viewGroup, false);
                }
                TextView textView = (TextView)view.findViewById(R.id.settings_section_text);
                if (i == settingsSectionRow) {
                    textView.setText(LocaleController.getString("SETTINGS", R.string.SETTINGS));
                } else if (i == sharedMediaSectionRow) {
                    textView.setText(LocaleController.getString("SHAREDMEDIA", R.string.SHAREDMEDIA));
                } else if (i == membersSectionRow) {
                    TLRPC.Chat chat = MessagesController.getInstance().chats.get(chat_id);
                    textView.setText(LocaleController.formatPluralString("Members", chat.participants_count).toUpperCase());
                }
            } else if (type == 2) {
                if (view == null) {
                    LayoutInflater li = (LayoutInflater)mContext.getSystemService(Context.LAYOUT_INFLATER_SERVICE);
                    view = li.inflate(R.layout.user_profile_leftright_row_layout, viewGroup, false);
                }
                TextView textView = (TextView)view.findViewById(R.id.settings_row_text);
                TextView detailTextView = (TextView)view.findViewById(R.id.settings_row_text_detail);
                View divider = view.findViewById(R.id.settings_row_divider);
                if (i == sharedMediaRow) {
                    textView.setText(LocaleController.getString("SharedMedia", R.string.SharedMedia));
                    if (totalMediaCount == -1) {
                        detailTextView.setText(LocaleController.getString("Loading", R.string.Loading));
                    } else {
                        detailTextView.setText(String.format("%d", totalMediaCount));
                    }
                    divider.setVisibility(View.INVISIBLE);
<<<<<<< HEAD
                } else if (i == settingsVibrateRow) {
                    textView.setText(LocaleController.getString("Vibrate", R.string.Vibrate));
                    divider.setVisibility(View.VISIBLE);
                    SharedPreferences preferences = mContext.getSharedPreferences("Notifications", Activity.MODE_PRIVATE);
                    int value = preferences.getInt("vibrate_" + (-chat_id), 0);
                    if (value == 0) {
                        detailTextView.setText(LocaleController.getString("Default", R.string.Default));
                    } else if (value == 1) {
                        detailTextView.setText(LocaleController.getString("Enabled", R.string.Enabled));
                    } else if (value == 2) {
                        detailTextView.setText(LocaleController.getString("Disabled", R.string.Disabled));
                    }
                } else if (i == settingsNotificationsRow) {
                    textView.setText(LocaleController.getString("Notifications", R.string.Notifications));
                    divider.setVisibility(View.VISIBLE);
                    SharedPreferences preferences = mContext.getSharedPreferences("Notifications", Activity.MODE_PRIVATE);
                    int value = preferences.getInt("notify2_" + (-chat_id), 0);
                    if (value == 0) {
                        detailTextView.setText(LocaleController.getString("Default", R.string.Default));
                    } else if (value == 1) {
                        detailTextView.setText(LocaleController.getString("Enabled", R.string.Enabled));
                    } else if (value == 2) {
                        detailTextView.setText(LocaleController.getString("Disabled", R.string.Disabled));
                    }
                } else if(i == settingsVibrationSpeedRow) {
                    textView.setText(LocaleController.getString("VibrateSpeed", R.string.VibrateSpeed));
                    divider.setVisibility(View.VISIBLE);
                    SharedPreferences preferences = mContext.getSharedPreferences("Notifications", Activity.MODE_PRIVATE);
                    int storedValue = preferences.getInt("VibrationSpeed_" + (-chat_id), -1);
                    if(storedValue != -1) {
                        VibrationOptions.VibrationSpeed speed = VibrationOptions.VibrationSpeed.fromValue(storedValue);
                        detailTextView.setText(LocaleController.getString(speed.getLocaleKey(), speed.getResourceId()));
                    }
                    else
                        detailTextView.setText(LocaleController.getString("Default", R.string.Default));

                } else if(i == settingsVibrationCountRow) {
                    textView.setText(LocaleController.getString("VibrateCount", R.string.VibrateCount));
                    divider.setVisibility(View.VISIBLE);
                    SharedPreferences preferences = mContext.getSharedPreferences("Notifications", Activity.MODE_PRIVATE);
                    int count = preferences.getInt("VibrationCount_"  + (-chat_id), -1);
                    if(count != -1)
                        detailTextView.setText(String.valueOf(count));
                    else
                        detailTextView.setText(LocaleController.getString("Default", R.string.Default));

=======
>>>>>>> e5cb3685
                }
            } else if (type == 3) {
                TLRPC.TL_chatParticipant part = info.participants.get(sortedUsers.get(i - membersSectionRow - 1));
                TLRPC.User user = MessagesController.getInstance().users.get(part.user_id);

                if (view == null) {
                    view = new ChatOrUserCell(mContext);
                    ((ChatOrUserCell)view).usePadding = false;
                    ((ChatOrUserCell)view).useSeparator = true;
                }

                ((ChatOrUserCell)view).setData(user, null, null, null, null);
            } else if (type == 4) {
                if (view == null) {
                    LayoutInflater li = (LayoutInflater)mContext.getSystemService(Context.LAYOUT_INFLATER_SERVICE);
                    view = li.inflate(R.layout.chat_profile_add_row, viewGroup, false);
                    TextView textView = (TextView)view.findViewById(R.id.messages_list_row_name);
                    textView.setText(LocaleController.getString("AddMember", R.string.AddMember));
                }
            } else if (type == 5) {
                if (view == null) {
                    LayoutInflater li = (LayoutInflater)mContext.getSystemService(Context.LAYOUT_INFLATER_SERVICE);
                    view = li.inflate(R.layout.settings_logout_button, viewGroup, false);
                    TextView textView = (TextView)view.findViewById(R.id.settings_row_text);
                    textView.setText(LocaleController.getString("DeleteAndExit", R.string.DeleteAndExit));
                    textView.setOnClickListener(new View.OnClickListener() {
                        @Override
                        public void onClick(View view) {
                            if (getParentActivity() == null) {
                                return;
                            }
                            AlertDialog.Builder builder = new AlertDialog.Builder(getParentActivity());
                            builder.setMessage(LocaleController.getString("AreYouSureDeleteAndExit", R.string.AreYouSureDeleteAndExit));
                            builder.setTitle(LocaleController.getString("AppName", R.string.AppName));
                            builder.setPositiveButton(LocaleController.getString("OK", R.string.OK), new DialogInterface.OnClickListener() {
                                @Override
                                public void onClick(DialogInterface dialogInterface, int i) {
                                    kickUser(null);
                                }
                            });
                            builder.setNegativeButton(LocaleController.getString("Cancel", R.string.Cancel), null);
                            showAlertDialog(builder);
                        }
                    });
                }
            } else if (type == 6) {
                if (view == null) {
                    LayoutInflater li = (LayoutInflater)mContext.getSystemService(Context.LAYOUT_INFLATER_SERVICE);
                    view = li.inflate(R.layout.settings_row_button_layout, viewGroup, false);
                }
                TextView textView = (TextView)view.findViewById(R.id.settings_row_text);
                View divider = view.findViewById(R.id.settings_row_divider);
                if (i == settingsNotificationsRow) {
                    textView.setText(LocaleController.getString("NotificationsAndSounds", R.string.NotificationsAndSounds));
                    divider.setVisibility(View.INVISIBLE);
                }
            }
            return view;
        }

        @Override
        public int getItemViewType(int i) {
            if (i == avatarRow) {
                return 0;
            } else if (i == settingsSectionRow || i == sharedMediaSectionRow || i == membersSectionRow) {
                return 1;
<<<<<<< HEAD
            } else if (i == sharedMediaRow || i == settingsVibrateRow || i == settingsNotificationsRow || i == settingsVibrationSpeedRow || i == settingsVibrationCountRow) {
=======
            } else if (i == sharedMediaRow) {
>>>>>>> e5cb3685
                return 2;
            } else if (i == addMemberRow) {
                return 4;
            } else if (i == leaveGroupRow) {
                return 5;
            } else if (i > membersSectionRow && i < membersEndRow) {
                return 3;
            } else if (i == settingsNotificationsRow) {
                return 6;
            }
            return 0;
        }

        @Override
        public int getViewTypeCount() {
            return 7;
        }

        @Override
        public boolean isEmpty() {
            return false;
        }
    }
}<|MERGE_RESOLUTION|>--- conflicted
+++ resolved
@@ -35,11 +35,7 @@
 import org.telegram.messenger.UserConfig;
 import org.telegram.messenger.Utilities;
 import org.telegram.objects.MessageObject;
-<<<<<<< HEAD
-import org.telegram.objects.VibrationOptions;
-=======
 import org.telegram.ui.Adapters.BaseFragmentAdapter;
->>>>>>> e5cb3685
 import org.telegram.ui.Cells.ChatOrUserCell;
 import org.telegram.ui.Views.ActionBar.ActionBarLayer;
 import org.telegram.ui.Views.ActionBar.ActionBarMenu;
@@ -69,14 +65,6 @@
     private int avatarRow;
     private int settingsSectionRow;
     private int settingsNotificationsRow;
-<<<<<<< HEAD
-    private int settingsVibrateRow;
-    private int settingsVibrationSpeedRow;
-    private int settingsVibrationCountRow;
-    private int settingsLedRow;
-    private int settingsSoundRow;
-=======
->>>>>>> e5cb3685
     private int sharedMediaSectionRow;
     private int sharedMediaRow;
     private int membersSectionRow;
@@ -145,14 +133,6 @@
         avatarRow = rowCount++;
         settingsSectionRow = rowCount++;
         settingsNotificationsRow = rowCount++;
-<<<<<<< HEAD
-        settingsVibrateRow = rowCount++;
-        settingsVibrationSpeedRow = rowCount++;
-        settingsVibrationCountRow = rowCount++;
-        settingsLedRow = rowCount++;
-        settingsSoundRow = rowCount++;
-=======
->>>>>>> e5cb3685
         sharedMediaSectionRow = rowCount++;
         sharedMediaRow = rowCount++;
         if (info != null && !(info instanceof TLRPC.TL_chatParticipantsForbidden)) {
@@ -261,179 +241,10 @@
                         Bundle args = new Bundle();
                         args.putInt("user_id", user_id);
                         presentFragment(new UserProfileActivity(args));
-<<<<<<< HEAD
-                    } else if (i == settingsVibrateRow || i == settingsNotificationsRow) {
-                        if (getParentActivity() == null) {
-                            return;
-                        }
-                        final SharedPreferences preferences = ApplicationLoader.applicationContext.getSharedPreferences("Notifications", Activity.MODE_PRIVATE);
-
-                        final String key;
-                        if (i == settingsVibrateRow) {
-                            key = "vibrate_" + (-chat_id);
-                        } else if (i == settingsNotificationsRow) {
-                            key = "notify2_" + (-chat_id);
-                        } else {
-                            key = null;
-                        }
-                        int currentValue = preferences.getInt(key, 0);
-
-                        AlertDialog.Builder builder = new AlertDialog.Builder(getParentActivity());
-                        if(i == settingsVibrateRow)
-                            builder.setTitle(LocaleController.getString("Vibrate", R.string.Vibrate));
-                        else
-                            builder.setTitle(LocaleController.getString("Notifications", R.string.Notifications));
-                        builder.setSingleChoiceItems(new CharSequence[]{
-                                LocaleController.getString("Default", R.string.Default),
-                                LocaleController.getString("Enabled", R.string.Enabled),
-                                LocaleController.getString("Disabled", R.string.Disabled)
-                        }, currentValue, new DialogInterface.OnClickListener() {
-                            @Override
-                            public void onClick(DialogInterface dialog, int which) {
-                                SharedPreferences.Editor editor = preferences.edit();
-
-                                if (which != 0)
-                                    editor.putInt(key, which);
-                                else
-                                    editor.remove(key);
-                                editor.commit();
-                                if (listView != null) {
-                                    listView.invalidateViews();
-                                }
-
-                                dialog.dismiss();
-                            }
-                        });
-                        builder.setNegativeButton(LocaleController.getString("Cancel", R.string.Cancel), null);
-                        showAlertDialog(builder);
-                    } else if(i == settingsVibrationSpeedRow) {
-                        final SharedPreferences preferences = ApplicationLoader.applicationContext.getSharedPreferences("Notifications", Activity.MODE_PRIVATE);
-                        final String key = "VibrationSpeed_" + (-chat_id);
-
-                        VibrationOptions.VibrationSpeed[] vibrationSpeeds = VibrationOptions.VibrationSpeed.values();
-                        String speeds[] = new String[vibrationSpeeds.length + 1];
-                        speeds[0] = LocaleController.getString("Default", R.string.Default);
-                        for(int j = 0, vl = vibrationSpeeds.length; j < vl; j++) {
-                            VibrationOptions.VibrationSpeed speedVal = vibrationSpeeds[j];
-                            speeds[j + 1] = LocaleController.getString(speedVal.getLocaleKey(), speedVal.getResourceId());
-                        }
-                        int currentSpeedIndex = 0;
-
-                        int storedValue = preferences.getInt(key, -1);
-                        if(storedValue != -1) {
-                            VibrationOptions.VibrationSpeed currentSpeed = VibrationOptions.VibrationSpeed.fromValue(storedValue);
-                            currentSpeedIndex = currentSpeed.getValue() + 1; // index 0 is used to store the "Default" string
-                        }
-
-                        AlertDialog.Builder builder = new AlertDialog.Builder(getParentActivity())
-                                .setTitle(LocaleController.getString("VibrateSpeedTitle", R.string.VibrateSpeedTitle))
-                                .setSingleChoiceItems(speeds, currentSpeedIndex, new DialogInterface.OnClickListener() {
-                                    @Override
-                                    public void onClick(DialogInterface dialog, int which) {
-                                        SharedPreferences.Editor editor = preferences.edit();
-                                        if(which != 0) {
-                                            which--;
-                                            VibrationOptions.VibrationSpeed selectedSpeed = VibrationOptions.VibrationSpeed.fromValue(which);
-
-                                            editor.putInt(key, selectedSpeed.getValue());
-                                        }
-                                        else
-                                            editor.remove(key);
-
-                                        editor.commit();
-                                        listView.invalidateViews();
-
-                                        dialog.dismiss();
-                                    }
-                                })
-                                .setNegativeButton(LocaleController.getString("Cancel", R.string.Cancel), null);
-                        showAlertDialog(builder);
-                    } else if(i == settingsVibrationCountRow) {
-                        final SharedPreferences preferences = ApplicationLoader.applicationContext.getSharedPreferences("Notifications", Activity.MODE_PRIVATE);
-                        final String key = "VibrationCount_"  + (-chat_id);
-
-                        String counts[] = new String[11];
-                        counts[0] = LocaleController.getString("Default", R.string.Default);
-                        for(int j = 1, vl = counts.length; j < vl; j++)
-                            counts[j] = String.valueOf(j);
-
-                        int count = preferences.getInt(key, 0);
-
-                        AlertDialog.Builder builder = new AlertDialog.Builder(getParentActivity())
-                                .setTitle(LocaleController.getString("VibrateCountTitle", R.string.VibrateCountTitle))
-                                .setSingleChoiceItems(counts, count, new DialogInterface.OnClickListener() {
-                                    @Override
-                                    public void onClick(DialogInterface dialog, int which) {
-                                        SharedPreferences.Editor editor = preferences.edit();
-                                        if(which != 0) {
-                                            editor.putInt(key, which);
-                                        }
-                                        else
-                                            editor.remove(key);
-
-                                        editor.commit();
-                                        listView.invalidateViews();
-
-                                        dialog.dismiss();
-                                    }
-                                }).setNegativeButton(LocaleController.getString("Cancel", R.string.Cancel), null);
-                        showAlertDialog(builder);
-                    } else if (i == settingsLedRow) {
-                        if (getParentActivity() == null) {
-                            return;
-                        }
-
-                        LayoutInflater li = (LayoutInflater)getParentActivity().getSystemService(Context.LAYOUT_INFLATER_SERVICE);
-                        view = li.inflate(R.layout.settings_color_dialog_layout, null, false);
-                        final ColorPickerView colorPickerView = (ColorPickerView)view.findViewById(R.id.color_picker);
-
-                        SharedPreferences preferences = ApplicationLoader.applicationContext.getSharedPreferences("Notifications", Activity.MODE_PRIVATE);
-                        if (preferences.contains("color_" + (-chat_id))) {
-                            colorPickerView.setOldCenterColor(preferences.getInt("color_" + (-chat_id), 0xff00ff00));
-                        } else {
-                            colorPickerView.setOldCenterColor(preferences.getInt("GroupLed", 0xff00ff00));
-                        }
-
-                        AlertDialog.Builder builder = new AlertDialog.Builder(getParentActivity());
-                        builder.setTitle(LocaleController.getString("LedColor", R.string.LedColor));
-                        builder.setView(view);
-                        builder.setPositiveButton(LocaleController.getString("Set", R.string.Set), new DialogInterface.OnClickListener() {
-                            @Override
-                            public void onClick(DialogInterface dialogInterface, int which) {
-                                final SharedPreferences preferences = ApplicationLoader.applicationContext.getSharedPreferences("Notifications", Activity.MODE_PRIVATE);
-                                SharedPreferences.Editor editor = preferences.edit();
-                                editor.putInt("color_" + (-chat_id), colorPickerView.getColor());
-                                editor.commit();
-                                listView.invalidateViews();
-                            }
-                        });
-                        builder.setNeutralButton(LocaleController.getString("Disabled", R.string.Disabled), new DialogInterface.OnClickListener() {
-                            @Override
-                            public void onClick(DialogInterface dialog, int which) {
-                                final SharedPreferences preferences = ApplicationLoader.applicationContext.getSharedPreferences("Notifications", Activity.MODE_PRIVATE);
-                                SharedPreferences.Editor editor = preferences.edit();
-                                editor.putInt("color_" + (-chat_id), 0);
-                                editor.commit();
-                                listView.invalidateViews();
-                            }
-                        });
-                        builder.setNegativeButton(LocaleController.getString("Default", R.string.Default), new DialogInterface.OnClickListener() {
-                            @Override
-                            public void onClick(DialogInterface dialog, int which) {
-                                final SharedPreferences preferences = ApplicationLoader.applicationContext.getSharedPreferences("Notifications", Activity.MODE_PRIVATE);
-                                SharedPreferences.Editor editor = preferences.edit();
-                                editor.remove("color_" + (-chat_id));
-                                editor.commit();
-                                listView.invalidateViews();
-                            }
-                        });
-                        showAlertDialog(builder);
-=======
                     } else if (i == settingsNotificationsRow) {
                         Bundle args = new Bundle();
                         args.putLong("dialog_id", -chat_id);
                         presentFragment(new ProfileNotificationsActivity(args));
->>>>>>> e5cb3685
                     }
                 }
             });
@@ -689,11 +500,7 @@
 
         @Override
         public boolean isEnabled(int i) {
-<<<<<<< HEAD
-            return i == settingsNotificationsRow || i == settingsSoundRow || i == sharedMediaRow || i == addMemberRow || i > membersSectionRow && i < membersEndRow || i == settingsVibrateRow || i == settingsVibrationSpeedRow || i == settingsVibrationCountRow || i == settingsLedRow ;
-=======
             return i == settingsNotificationsRow || i == sharedMediaRow || i == addMemberRow || i > membersSectionRow && i < membersEndRow;
->>>>>>> e5cb3685
         }
 
         @Override
@@ -841,55 +648,6 @@
                         detailTextView.setText(String.format("%d", totalMediaCount));
                     }
                     divider.setVisibility(View.INVISIBLE);
-<<<<<<< HEAD
-                } else if (i == settingsVibrateRow) {
-                    textView.setText(LocaleController.getString("Vibrate", R.string.Vibrate));
-                    divider.setVisibility(View.VISIBLE);
-                    SharedPreferences preferences = mContext.getSharedPreferences("Notifications", Activity.MODE_PRIVATE);
-                    int value = preferences.getInt("vibrate_" + (-chat_id), 0);
-                    if (value == 0) {
-                        detailTextView.setText(LocaleController.getString("Default", R.string.Default));
-                    } else if (value == 1) {
-                        detailTextView.setText(LocaleController.getString("Enabled", R.string.Enabled));
-                    } else if (value == 2) {
-                        detailTextView.setText(LocaleController.getString("Disabled", R.string.Disabled));
-                    }
-                } else if (i == settingsNotificationsRow) {
-                    textView.setText(LocaleController.getString("Notifications", R.string.Notifications));
-                    divider.setVisibility(View.VISIBLE);
-                    SharedPreferences preferences = mContext.getSharedPreferences("Notifications", Activity.MODE_PRIVATE);
-                    int value = preferences.getInt("notify2_" + (-chat_id), 0);
-                    if (value == 0) {
-                        detailTextView.setText(LocaleController.getString("Default", R.string.Default));
-                    } else if (value == 1) {
-                        detailTextView.setText(LocaleController.getString("Enabled", R.string.Enabled));
-                    } else if (value == 2) {
-                        detailTextView.setText(LocaleController.getString("Disabled", R.string.Disabled));
-                    }
-                } else if(i == settingsVibrationSpeedRow) {
-                    textView.setText(LocaleController.getString("VibrateSpeed", R.string.VibrateSpeed));
-                    divider.setVisibility(View.VISIBLE);
-                    SharedPreferences preferences = mContext.getSharedPreferences("Notifications", Activity.MODE_PRIVATE);
-                    int storedValue = preferences.getInt("VibrationSpeed_" + (-chat_id), -1);
-                    if(storedValue != -1) {
-                        VibrationOptions.VibrationSpeed speed = VibrationOptions.VibrationSpeed.fromValue(storedValue);
-                        detailTextView.setText(LocaleController.getString(speed.getLocaleKey(), speed.getResourceId()));
-                    }
-                    else
-                        detailTextView.setText(LocaleController.getString("Default", R.string.Default));
-
-                } else if(i == settingsVibrationCountRow) {
-                    textView.setText(LocaleController.getString("VibrateCount", R.string.VibrateCount));
-                    divider.setVisibility(View.VISIBLE);
-                    SharedPreferences preferences = mContext.getSharedPreferences("Notifications", Activity.MODE_PRIVATE);
-                    int count = preferences.getInt("VibrationCount_"  + (-chat_id), -1);
-                    if(count != -1)
-                        detailTextView.setText(String.valueOf(count));
-                    else
-                        detailTextView.setText(LocaleController.getString("Default", R.string.Default));
-
-=======
->>>>>>> e5cb3685
                 }
             } else if (type == 3) {
                 TLRPC.TL_chatParticipant part = info.participants.get(sortedUsers.get(i - membersSectionRow - 1));
@@ -956,11 +714,7 @@
                 return 0;
             } else if (i == settingsSectionRow || i == sharedMediaSectionRow || i == membersSectionRow) {
                 return 1;
-<<<<<<< HEAD
-            } else if (i == sharedMediaRow || i == settingsVibrateRow || i == settingsNotificationsRow || i == settingsVibrationSpeedRow || i == settingsVibrationCountRow) {
-=======
             } else if (i == sharedMediaRow) {
->>>>>>> e5cb3685
                 return 2;
             } else if (i == addMemberRow) {
                 return 4;
