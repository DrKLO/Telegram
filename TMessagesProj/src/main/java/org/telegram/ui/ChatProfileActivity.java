--- conflicted
+++ resolved
@@ -282,7 +282,9 @@
                         args.putInt("user_id", user_id);
                         presentFragment(new UserProfileActivity(args));
                     } else if (i == settingsVibrateRow || i == settingsNotificationsRow) {
-<<<<<<< HEAD
+                        if (getParentActivity() == null) {
+                            return;
+                        }
                         final SharedPreferences preferences = ApplicationLoader.applicationContext.getSharedPreferences("Notifications", Activity.MODE_PRIVATE);
 
                         final String key;
@@ -295,11 +297,6 @@
                         }
                         int currentValue = preferences.getInt(key, 0);
 
-=======
-                        if (getParentActivity() == null) {
-                            return;
-                        }
->>>>>>> a87968ce
                         AlertDialog.Builder builder = new AlertDialog.Builder(getParentActivity());
                         if(i == settingsVibrateRow)
                             builder.setTitle(LocaleController.getString("Vibrate", R.string.Vibrate));
