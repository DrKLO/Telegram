/*
 * This is the source code of Telegram for Android v. 1.3.2.
 * It is licensed under GNU GPL v. 2 or later.
 * You should have received a copy of the license in this archive (see LICENSE).
 *
 * Copyright Nikolai Kudashov, 2013.
 */

package org.telegram.ui;

import android.app.Activity;
import android.app.AlertDialog;
import android.content.Context;
import android.content.DialogInterface;
import android.content.Intent;
import android.content.SharedPreferences;
import android.graphics.Typeface;
import android.media.Ringtone;
import android.media.RingtoneManager;
import android.net.Uri;
import android.os.Bundle;
import android.provider.Settings;
import android.text.Html;
import android.view.LayoutInflater;
import android.view.View;
import android.view.ViewGroup;
import android.widget.AdapterView;
import android.widget.BaseAdapter;
import android.widget.ImageButton;
import android.widget.ListView;
import android.widget.TextView;

import org.telegram.messenger.LocaleController;
import org.telegram.messenger.TLRPC;
import org.telegram.messenger.ConnectionsManager;
import org.telegram.messenger.FileLog;
import org.telegram.messenger.MessagesController;
import org.telegram.messenger.NotificationCenter;
import org.telegram.messenger.R;
import org.telegram.messenger.UserConfig;
import org.telegram.messenger.Utilities;
import org.telegram.objects.VibrationOptions;
import org.telegram.ui.Cells.ChatOrUserCell;
import org.telegram.ui.Views.ActionBar.ActionBarLayer;
import org.telegram.ui.Views.ActionBar.ActionBarMenu;
import org.telegram.ui.Views.AvatarUpdater;
import org.telegram.ui.Views.BackupImageView;
import org.telegram.ui.Views.ActionBar.BaseFragment;

import java.util.ArrayList;
import java.util.Collections;
import java.util.Comparator;
import java.util.HashMap;

public class ChatProfileActivity extends BaseFragment implements NotificationCenter.NotificationCenterDelegate, ContactsActivity.ContactsActivityDelegate {
    private ListView listView;
    private ListAdapter listViewAdapter;
    private int chat_id;
    private String selectedPhone;
    private TLRPC.ChatParticipants info;
    private TLRPC.TL_chatParticipant selectedUser;
    private AvatarUpdater avatarUpdater = new AvatarUpdater();
    private int totalMediaCount = -1;
    private int onlineCount = -1;
    private ArrayList<Integer> sortedUsers = new ArrayList<Integer>();

    private int avatarRow;
    private int settingsSectionRow;
    private int settingsNotificationsRow;
    private int settingsVibrateRow;
    private int settingsVibrationSpeedRow;
    private int settingsVibrationCountRow;
    private int settingsSoundRow;
    private int sharedMediaSectionRow;
    private int sharedMediaRow;
    private int membersSectionRow;
    private int addMemberRow;
    private int leaveGroupRow;
    private int rowCount = 0;

    private static final int done_button = 1;

    public ChatProfileActivity(Bundle args) {
        super(args);
    }

    @Override
    public boolean onFragmentCreate() {
        super.onFragmentCreate();
        NotificationCenter.getInstance().addObserver(this, MessagesController.updateInterfaces);
        NotificationCenter.getInstance().addObserver(this, MessagesController.chatInfoDidLoaded);
        NotificationCenter.getInstance().addObserver(this, MessagesController.mediaCountDidLoaded);
        NotificationCenter.getInstance().addObserver(this, MessagesController.closeChats);

        chat_id = getArguments().getInt("chat_id", 0);
        info = (TLRPC.ChatParticipants)NotificationCenter.getInstance().getFromMemCache(5);
        updateOnlineCount();
        MessagesController.getInstance().getMediaCount(-chat_id, classGuid, true);
        avatarUpdater.delegate = new AvatarUpdater.AvatarUpdaterDelegate() {
            @Override
            public void didUploadedPhoto(TLRPC.InputFile file, TLRPC.PhotoSize small, TLRPC.PhotoSize big) {
                if (chat_id != 0) {
                    MessagesController.getInstance().changeChatAvatar(chat_id, file);
                }
            }
        };
        avatarUpdater.parentFragment = this;

        updateRowsIds();

        return true;
    }

    private void updateRowsIds() {
        rowCount = 0;
        avatarRow = rowCount++;
        settingsSectionRow = rowCount++;
        settingsNotificationsRow = rowCount++;
        settingsVibrateRow = rowCount++;
        settingsVibrationSpeedRow = rowCount++;
        settingsVibrationCountRow = rowCount++;
        settingsSoundRow = rowCount++;
        sharedMediaSectionRow = rowCount++;
        sharedMediaRow = rowCount++;
        if (info != null && !(info instanceof TLRPC.TL_chatParticipantsForbidden)) {
            membersSectionRow = rowCount++;
            rowCount += info.participants.size();
            if (info.participants.size() < 200) {
                addMemberRow = rowCount++;
            } else {
                addMemberRow = -1;
            }
        } else {
            addMemberRow = -1;
            membersSectionRow = -1;
        }
        leaveGroupRow = rowCount++;
    }

    @Override
    public void onFragmentDestroy() {
        super.onFragmentDestroy();
        NotificationCenter.getInstance().removeObserver(this, MessagesController.updateInterfaces);
        NotificationCenter.getInstance().removeObserver(this, MessagesController.chatInfoDidLoaded);
        NotificationCenter.getInstance().removeObserver(this, MessagesController.mediaCountDidLoaded);
        NotificationCenter.getInstance().removeObserver(this, MessagesController.closeChats);
        avatarUpdater.clear();
    }

    public View createView(LayoutInflater inflater, ViewGroup container) {
        if (fragmentView == null) {
            actionBarLayer.setDisplayHomeAsUpEnabled(true);
            actionBarLayer.setTitle(LocaleController.getString("GroupInfo", R.string.GroupInfo));
            actionBarLayer.setActionBarMenuOnItemClick(new ActionBarLayer.ActionBarMenuOnItemClick() {
                @Override
                public void onItemClick(int id) {
                    if (id == -1) {
                        finishFragment();
                    } else if (id == done_button) {
                        openAddMenu();
                    }
                }
            });
            ActionBarMenu menu = actionBarLayer.createMenu();
            View item = menu.addItemResource(done_button, R.layout.group_profile_add_member_layout);
            TextView textView = (TextView)item.findViewById(R.id.done_button);
            if (textView != null) {
                textView.setText(LocaleController.getString("AddMember", R.string.AddMember));
            }

            fragmentView = inflater.inflate(R.layout.chat_profile_layout, container, false);

            listView = (ListView)fragmentView.findViewById(R.id.listView);
            listView.setAdapter(listViewAdapter = new ListAdapter(getParentActivity()));
            listView.setOnItemLongClickListener(new AdapterView.OnItemLongClickListener() {
                @Override
                public boolean onItemLongClick(AdapterView<?> adapterView, View view, int i, long l) {
                    if (i > membersSectionRow && i < addMemberRow) {
                        TLRPC.TL_chatParticipant user = info.participants.get(sortedUsers.get(i - membersSectionRow - 1));
                        if (user.user_id == UserConfig.clientUserId) {
                            return false;
                        }
                        if (info.admin_id != UserConfig.clientUserId && user.inviter_id != UserConfig.clientUserId) {
                            return false;
                        }
                        selectedUser = user;

                        AlertDialog.Builder builder = new AlertDialog.Builder(getParentActivity());
                        CharSequence[] items = new CharSequence[] {LocaleController.getString("KickFromGroup", R.string.KickFromGroup)};

                        builder.setItems(items, new DialogInterface.OnClickListener() {
                            @Override
                            public void onClick(DialogInterface dialogInterface, int i) {
                                if (i == 0) {
                                    kickUser(selectedUser);
                                }
                            }
                        });
                        showAlertDialog(builder);

                        return true;
                    }
                    return false;
                }
            });

            listView.setOnItemClickListener(new AdapterView.OnItemClickListener() {
                @Override
                public void onItemClick(AdapterView<?> adapterView, View view, final int i, long l) {
                    if (i == settingsSoundRow) {
                        try {
                            Intent tmpIntent = new Intent(RingtoneManager.ACTION_RINGTONE_PICKER);
                            tmpIntent.putExtra(RingtoneManager.EXTRA_RINGTONE_TYPE, RingtoneManager.TYPE_NOTIFICATION);
                            tmpIntent.putExtra(RingtoneManager.EXTRA_RINGTONE_SHOW_DEFAULT, true);
                            tmpIntent.putExtra(RingtoneManager.EXTRA_RINGTONE_DEFAULT_URI, RingtoneManager.getDefaultUri(RingtoneManager.TYPE_NOTIFICATION));
                            SharedPreferences preferences = ApplicationLoader.applicationContext.getSharedPreferences("Notifications", Activity.MODE_PRIVATE);
                            Uri currentSound = null;

                            String defaultPath = null;
                            Uri defaultUri = Settings.System.DEFAULT_NOTIFICATION_URI;
                            if (defaultUri != null) {
                                defaultPath = defaultUri.getPath();
                            }

                            String path = preferences.getString("sound_chat_path_" + chat_id, defaultPath);
                            if (path != null && !path.equals("NoSound")) {
                                if (path.equals(defaultPath)) {
                                    currentSound = defaultUri;
                                } else {
                                    currentSound = Uri.parse(path);
                                }
                            }

                            tmpIntent.putExtra(RingtoneManager.EXTRA_RINGTONE_EXISTING_URI, currentSound);
                            getParentActivity().startActivityForResult(tmpIntent, 3);
                        } catch (Exception e) {
                            FileLog.e("tmessages", e);
                        }
                    } else if (i == sharedMediaRow) {
                        Bundle args = new Bundle();
                        args.putLong("dialog_id", -chat_id);
                        presentFragment(new MediaActivity(args));
                    } else if (i == addMemberRow) {
                        openAddMenu();
                    } else if (i > membersSectionRow && i < addMemberRow) {
                        int user_id = info.participants.get(sortedUsers.get(i - membersSectionRow - 1)).user_id;
                        if (user_id == UserConfig.clientUserId) {
                            return;
                        }
                        Bundle args = new Bundle();
                        args.putInt("user_id", user_id);
                        presentFragment(new UserProfileActivity(args));
                    } else if (i == settingsVibrateRow || i == settingsNotificationsRow) {
                        final SharedPreferences preferences = ApplicationLoader.applicationContext.getSharedPreferences("Notifications", Activity.MODE_PRIVATE);

                        final String key;
                        if (i == settingsVibrateRow) {
                            key = "vibrate_" + (-chat_id);
                        } else if (i == settingsNotificationsRow) {
                            key = "notify2_" + (-chat_id);
                        } else {
                            key = null;
                        }
                        int currentValue = preferences.getInt(key, 0);

                        AlertDialog.Builder builder = new AlertDialog.Builder(getParentActivity());
                        if(i == settingsVibrateRow)
                            builder.setTitle(LocaleController.getString("Vibrate", R.string.Vibrate));
                        else
                            builder.setTitle(LocaleController.getString("Notifications", R.string.Notifications));
                        builder.setSingleChoiceItems(new CharSequence[]{
                                LocaleController.getString("Default", R.string.Default),
                                LocaleController.getString("Enabled", R.string.Enabled),
                                LocaleController.getString("Disabled", R.string.Disabled)
                        }, currentValue, new DialogInterface.OnClickListener() {
                            @Override
                            public void onClick(DialogInterface dialog, int which) {
                                SharedPreferences.Editor editor = preferences.edit();

                                if (which != 0)
                                    editor.putInt(key, which);
                                else
                                    editor.remove(key);
                                editor.commit();
                                if (listView != null) {
                                    listView.invalidateViews();
                                }

                                dialog.dismiss();
                            }
                        });
                        builder.setNegativeButton(LocaleController.getString("Cancel", R.string.Cancel), null);
<<<<<<< HEAD
                        builder.show().setCanceledOnTouchOutside(true);
                    } else if(i == settingsVibrationSpeedRow) {
                        final SharedPreferences preferences = ApplicationLoader.applicationContext.getSharedPreferences("Notifications", Activity.MODE_PRIVATE);
                        final String key = "VibrationSpeed_" + (-chat_id);

                        VibrationOptions.VibrationSpeed[] vibrationSpeeds = VibrationOptions.VibrationSpeed.values();
                        String speeds[] = new String[vibrationSpeeds.length + 1];
                        speeds[0] = LocaleController.getString("Default", R.string.Default);
                        for(int j = 0, vl = vibrationSpeeds.length; j < vl; j++) {
                            VibrationOptions.VibrationSpeed speedVal = vibrationSpeeds[j];
                            speeds[j + 1] = LocaleController.getString(speedVal.getLocaleKey(), speedVal.getResourceId());
                        }
                        int currentSpeedIndex = 0;

                        int storedValue = preferences.getInt(key, -1);
                        if(storedValue != -1) {
                            VibrationOptions.VibrationSpeed currentSpeed = VibrationOptions.VibrationSpeed.fromValue(storedValue);
                            currentSpeedIndex = currentSpeed.getValue() + 1; // index 0 is used to store the "Default" string
                        }

                        AlertDialog.Builder builder = new AlertDialog.Builder(getParentActivity())
                                .setTitle(LocaleController.getString("VibrateSpeedTitle", R.string.VibrateSpeedTitle))
                                .setSingleChoiceItems(speeds, currentSpeedIndex, new DialogInterface.OnClickListener() {
                                    @Override
                                    public void onClick(DialogInterface dialog, int which) {
                                        SharedPreferences.Editor editor = preferences.edit();
                                        if(which != 0) {
                                            which--;
                                            VibrationOptions.VibrationSpeed selectedSpeed = VibrationOptions.VibrationSpeed.fromValue(which);

                                            editor.putInt(key, selectedSpeed.getValue());
                                        }
                                        else
                                            editor.remove(key);

                                        editor.commit();
                                        listView.invalidateViews();

                                        dialog.dismiss();
                                    }
                                })
                                .setNegativeButton(LocaleController.getString("Cancel", R.string.Cancel), null);
                        builder.show().setCanceledOnTouchOutside(true);
                    } else if(i == settingsVibrationCountRow) {
                        final SharedPreferences preferences = ApplicationLoader.applicationContext.getSharedPreferences("Notifications", Activity.MODE_PRIVATE);
                        final String key = "VibrationCount_"  + (-chat_id);

                        String counts[] = new String[11];
                        counts[0] = LocaleController.getString("Default", R.string.Default);
                        for(int j = 1, vl = counts.length; j < vl; j++)
                            counts[j] = String.valueOf(j);

                        int count = preferences.getInt(key, 0);

                        AlertDialog.Builder builder = new AlertDialog.Builder(getParentActivity())
                                .setTitle(LocaleController.getString("VibrateCountTitle", R.string.VibrateCountTitle))
                                .setSingleChoiceItems(counts, count, new DialogInterface.OnClickListener() {
                                    @Override
                                    public void onClick(DialogInterface dialog, int which) {
                                        SharedPreferences.Editor editor = preferences.edit();
                                        if(which != 0) {
                                            editor.putInt(key, which);
                                        }
                                        else
                                            editor.remove(key);

                                        editor.commit();
                                        listView.invalidateViews();

                                        dialog.dismiss();
                                    }
                                }).setNegativeButton(LocaleController.getString("Cancel", R.string.Cancel), null);
                        builder.show().setCanceledOnTouchOutside(true);
=======
                        showAlertDialog(builder);
>>>>>>> 92e1b050
                    }
                }
            });
        } else {
            ViewGroup parent = (ViewGroup)fragmentView.getParent();
            if (parent != null) {
                parent.removeView(fragmentView);
            }
        }
        return fragmentView;
    }

    @Override
    public void didSelectContact(TLRPC.User user) {
        MessagesController.getInstance().addUserToChat(chat_id, user, info);
    }

    @Override
    public void onActivityResultFragment(int requestCode, int resultCode, Intent data) {
        avatarUpdater.onActivityResult(requestCode, resultCode, data);
        if (resultCode == Activity.RESULT_OK) {
            if (requestCode == 3) {
                Uri ringtone = data.getParcelableExtra(RingtoneManager.EXTRA_RINGTONE_PICKED_URI);
                String name = null;
                if (ringtone != null) {
                    Ringtone rng = RingtoneManager.getRingtone(getParentActivity(), ringtone);
                    if (rng != null) {
                        if(ringtone.equals(Settings.System.DEFAULT_NOTIFICATION_URI)) {
                            name = LocaleController.getString("Default", R.string.Default);
                        } else {
                            name = rng.getTitle(getParentActivity());
                        }
                        rng.stop();
                    }
                }

                SharedPreferences preferences = ApplicationLoader.applicationContext.getSharedPreferences("Notifications", Activity.MODE_PRIVATE);
                SharedPreferences.Editor editor = preferences.edit();

                if (name != null && ringtone != null) {
                    editor.putString("sound_chat_" + chat_id, name);
                    editor.putString("sound_chat_path_" + chat_id, ringtone.toString());
                } else {
                    editor.putString("sound_chat_" + chat_id, "NoSound");
                    editor.putString("sound_chat_path_" + chat_id, "NoSound");
                }
                editor.commit();
                listView.invalidateViews();
            }
        }
    }

    @Override
    public void saveSelfArgs(Bundle args) {
        if (avatarUpdater != null && avatarUpdater.currentPicturePath != null) {
            args.putString("path", avatarUpdater.currentPicturePath);
        }
    }

    @Override
    public void restoreSelfArgs(Bundle args) {
        if (avatarUpdater != null) {
            avatarUpdater.currentPicturePath = args.getString("path");
        }
    }

    public void didReceivedNotification(int id, Object... args) {
        if (id == MessagesController.updateInterfaces) {
            int mask = (Integer)args[0];
            if ((mask & MessagesController.UPDATE_MASK_CHAT_AVATAR) != 0 || (mask & MessagesController.UPDATE_MASK_CHAT_NAME) != 0 || (mask & MessagesController.UPDATE_MASK_CHAT_MEMBERS) != 0 || (mask & MessagesController.UPDATE_MASK_STATUS) != 0) {
                updateOnlineCount();
            }
            if ((mask & MessagesController.UPDATE_MASK_AVATAR) != 0 || (mask & MessagesController.UPDATE_MASK_NAME) != 0 || (mask & MessagesController.UPDATE_MASK_STATUS) != 0) {
                updateVisibleRows(mask);
            }
        } else if (id == MessagesController.chatInfoDidLoaded) {
            int chatId = (Integer)args[0];
            if (chatId == chat_id) {
                info = (TLRPC.ChatParticipants)args[1];
                updateOnlineCount();
                updateRowsIds();
                if (listViewAdapter != null) {
                    listViewAdapter.notifyDataSetChanged();
                }
            }
        } else if (id == MessagesController.mediaCountDidLoaded) {
            long uid = (Long)args[0];
            int lower_part = (int)uid;
            if (lower_part < 0 && chat_id == -lower_part) {
                totalMediaCount = (Integer)args[1];
                if (listView != null) {
                    listView.invalidateViews();
                }
            }
        } else if (id == MessagesController.closeChats) {
            removeSelfFromStack();
        }
    }

    @Override
    public void onResume() {
        super.onResume();
        if (listViewAdapter != null) {
            listViewAdapter.notifyDataSetChanged();
        }
    }

    private void updateVisibleRows(int mask) {
        if (listView == null) {
            return;
        }
        int count = listView.getChildCount();
        for (int a = 0; a < count; a++) {
            View child = listView.getChildAt(a);
            if (child instanceof ChatOrUserCell) {
                ((ChatOrUserCell) child).update(mask);
            }
        }
    }

    private void updateOnlineCount() {
        if (info == null) {
            return;
        }
        onlineCount = 0;
        int currentTime = ConnectionsManager.getInstance().getCurrentTime();
        sortedUsers.clear();
        int i = 0;
        for (TLRPC.TL_chatParticipant participant : info.participants) {
            TLRPC.User user = MessagesController.getInstance().users.get(participant.user_id);
            if (user != null && user.status != null && (user.status.expires > currentTime || user.id == UserConfig.clientUserId) && user.status.expires > 10000) {
                onlineCount++;
            }
            sortedUsers.add(i);
            i++;
        }

        Collections.sort(sortedUsers, new Comparator<Integer>() {
            @Override
            public int compare(Integer lhs, Integer rhs) {
                TLRPC.User user1 = MessagesController.getInstance().users.get(info.participants.get(rhs).user_id);
                TLRPC.User user2 = MessagesController.getInstance().users.get(info.participants.get(lhs).user_id);
                Integer status1 = 0;
                Integer status2 = 0;
                if (user1 != null && user1.status != null) {
                    if (user1.id == UserConfig.clientUserId) {
                        status1 = ConnectionsManager.getInstance().getCurrentTime() + 50000;
                    } else {
                        status1 = user1.status.expires;
                    }
                }
                if (user2 != null && user2.status != null) {
                    if (user2.id == UserConfig.clientUserId) {
                        status2 = ConnectionsManager.getInstance().getCurrentTime() + 50000;
                    } else {
                        status2 = user2.status.expires;
                    }
                }
                return status1.compareTo(status2);
            }
        });

        if (listView != null) {
            listView.invalidateViews();
        }
    }

    private void processPhotoMenu(int action) {
        if (action == 0) {
            TLRPC.Chat chat = MessagesController.getInstance().chats.get(chat_id);
            if (chat.photo != null && chat.photo.photo_big != null) {
                NotificationCenter.getInstance().addToMemCache(53, chat.photo.photo_big);
                Intent intent = new Intent(getParentActivity(), GalleryImageViewer.class);
                getParentActivity().startActivity(intent);
            }
        } else if (action == 1) {
            avatarUpdater.openCamera();
        } else if (action == 2) {
            avatarUpdater.openGallery();
        } else if (action == 3) {
            MessagesController.getInstance().changeChatAvatar(chat_id, null);
        }
    }

    private void openAddMenu() {
        Bundle args = new Bundle();
        args.putBoolean("onlyUsers", true);
        args.putBoolean("destroyAfterSelect", true);
        args.putBoolean("usersAsSections", true);
        args.putBoolean("returnAsResult", true);
        args.putString("selectAlertString", LocaleController.getString("AddToTheGroup", R.string.AddToTheGroup));
        ContactsActivity fragment = new ContactsActivity(args);
        fragment.setDelegate(this);
        if (info != null) {
            HashMap<Integer, TLRPC.User> users = new HashMap<Integer, TLRPC.User>();
            for (TLRPC.TL_chatParticipant p : info.participants) {
                users.put(p.user_id, null);
            }
            fragment.setIgnoreUsers(users);
        }
        presentFragment(fragment);
    }

    private void kickUser(TLRPC.TL_chatParticipant user) {
        if (user != null) {
            MessagesController.getInstance().deleteUserFromChat(chat_id, MessagesController.getInstance().users.get(user.user_id), info);
        } else {
            NotificationCenter.getInstance().removeObserver(this, MessagesController.closeChats);
            NotificationCenter.getInstance().postNotificationName(MessagesController.closeChats);
            MessagesController.getInstance().deleteUserFromChat(chat_id, MessagesController.getInstance().users.get(UserConfig.clientUserId), info);
            MessagesController.getInstance().deleteDialog(-chat_id, 0, false);
            finishFragment();
        }
    }

    private class ListAdapter extends BaseAdapter {
        private Context mContext;

        public ListAdapter(Context context) {
            mContext = context;
        }

        @Override
        public boolean areAllItemsEnabled() {
            return false;
        }

        @Override
        public boolean isEnabled(int i) {
            return i == settingsNotificationsRow || i == settingsSoundRow || i == sharedMediaRow || i > membersSectionRow && i <= addMemberRow || i == settingsVibrateRow || i == settingsVibrationSpeedRow || i == settingsVibrationCountRow;
        }

        @Override
        public int getCount() {
            return rowCount;
        }

        @Override
        public Object getItem(int i) {
            return null;
        }

        @Override
        public long getItemId(int i) {
            return i;
        }

        @Override
        public boolean hasStableIds() {
            return false;
        }

        @Override
        public View getView(int i, View view, ViewGroup viewGroup) {
            int type = getItemViewType(i);
            if (type == 0) {
                BackupImageView avatarImage;
                TextView onlineText;
                TLRPC.Chat chat = MessagesController.getInstance().chats.get(chat_id);
                if (view == null) {
                    LayoutInflater li = (LayoutInflater)mContext.getSystemService(Context.LAYOUT_INFLATER_SERVICE);
                    view = li.inflate(R.layout.chat_profile_avatar_layout, viewGroup, false);
                    onlineText = (TextView)view.findViewById(R.id.settings_online);

                    ImageButton button = (ImageButton)view.findViewById(R.id.settings_edit_name);
                    button.setOnClickListener(new View.OnClickListener() {
                        @Override
                        public void onClick(View view) {
                            Bundle args = new Bundle();
                            args.putInt("chat_id", chat_id);
                            presentFragment(new ChatProfileChangeNameActivity(args));
                        }
                    });

                    final ImageButton button2 = (ImageButton)view.findViewById(R.id.settings_change_avatar_button);
                    button2.setOnClickListener(new View.OnClickListener() {
                        @Override
                        public void onClick(View view) {
                            AlertDialog.Builder builder = new AlertDialog.Builder(getParentActivity());
                            CharSequence[] items;
                            int type;
                            TLRPC.Chat chat = MessagesController.getInstance().chats.get(chat_id);
                            if (chat.photo == null || chat.photo.photo_big == null || chat.photo instanceof TLRPC.TL_chatPhotoEmpty) {
                                items = new CharSequence[] {LocaleController.getString("FromCamera", R.string.FromCamera), LocaleController.getString("FromGalley", R.string.FromGalley)};
                                type = 0;
                            } else {
                                items = new CharSequence[] {LocaleController.getString("OpenPhoto", R.string.OpenPhoto), LocaleController.getString("FromCamera", R.string.FromCamera), LocaleController.getString("FromGalley", R.string.FromGalley), LocaleController.getString("DeletePhoto", R.string.DeletePhoto)};
                                type = 1;
                            }

                            final int arg0 = type;
                            builder.setItems(items, new DialogInterface.OnClickListener() {
                                @Override
                                public void onClick(DialogInterface dialogInterface, int i) {
                                    int action = 0;
                                    if (arg0 == 1) {
                                        if (i == 0) {
                                            action = 0;
                                        } else if (i == 1) {
                                            action = 1;
                                        } else if (i == 2) {
                                            action = 2;
                                        } else if (i == 3) {
                                            action = 3;
                                        }
                                    } else if (arg0 == 0) {
                                        if (i == 0) {
                                            action = 1;
                                        } else if (i == 1) {
                                            action = 2;
                                        }
                                    }
                                    processPhotoMenu(action);
                                }
                            });
                            showAlertDialog(builder);
                        }
                    });
                } else {
                    onlineText = (TextView)view.findViewById(R.id.settings_online);
                }
                avatarImage = (BackupImageView)view.findViewById(R.id.settings_avatar_image);
                avatarImage.processDetach = false;
                TextView textView = (TextView)view.findViewById(R.id.settings_name);
                Typeface typeface = Utilities.getTypeface("fonts/rmedium.ttf");
                textView.setTypeface(typeface);

                textView.setText(chat.title);

                if (chat.participants_count != 0 && onlineCount > 0) {
                    onlineText.setText(Html.fromHtml(String.format("%d %s, <font color='#357aa8'>%d %s</font>", chat.participants_count, LocaleController.getString("Members", R.string.Members), onlineCount, LocaleController.getString("Online", R.string.Online))));
                } else {
                    onlineText.setText(String.format("%d %s", chat.participants_count, LocaleController.getString("Members", R.string.Members)));
                }

                TLRPC.FileLocation photo = null;
                if (chat.photo != null) {
                    photo = chat.photo.photo_small;
                }
                avatarImage.setImage(photo, "50_50", Utilities.getGroupAvatarForId(chat.id));
                return view;
            } else if (type == 1) {
                if (view == null) {
                    LayoutInflater li = (LayoutInflater)mContext.getSystemService(Context.LAYOUT_INFLATER_SERVICE);
                    view = li.inflate(R.layout.settings_section_layout, viewGroup, false);
                }
                TextView textView = (TextView)view.findViewById(R.id.settings_section_text);
                if (i == settingsSectionRow) {
                    textView.setText(LocaleController.getString("SETTINGS", R.string.SETTINGS));
                } else if (i == sharedMediaSectionRow) {
                    textView.setText(LocaleController.getString("SHAREDMEDIA", R.string.SHAREDMEDIA));
                } else if (i == membersSectionRow) {
                    TLRPC.Chat chat = MessagesController.getInstance().chats.get(chat_id);
                    textView.setText(String.format("%d %s", chat.participants_count, LocaleController.getString("MEMBERS", R.string.MEMBERS)));
                }
            } else if (type == 2) {
                if (view == null) {
                    LayoutInflater li = (LayoutInflater)mContext.getSystemService(Context.LAYOUT_INFLATER_SERVICE);
                    view = li.inflate(R.layout.user_profile_leftright_row_layout, viewGroup, false);
                }
                TextView textView = (TextView)view.findViewById(R.id.settings_row_text);
                TextView detailTextView = (TextView)view.findViewById(R.id.settings_row_text_detail);
                View divider = view.findViewById(R.id.settings_row_divider);
                if (i == sharedMediaRow) {
                    textView.setText(LocaleController.getString("SharedMedia", R.string.SharedMedia));
                    if (totalMediaCount == -1) {
                        detailTextView.setText(LocaleController.getString("Loading", R.string.Loading));
                    } else {
                        detailTextView.setText(String.format("%d", totalMediaCount));
                    }
                    divider.setVisibility(View.INVISIBLE);
                } else if (i == settingsVibrateRow) {
                    textView.setText(LocaleController.getString("Vibrate", R.string.Vibrate));
                    divider.setVisibility(View.VISIBLE);
                    SharedPreferences preferences = mContext.getSharedPreferences("Notifications", Activity.MODE_PRIVATE);
                    int value = preferences.getInt("vibrate_" + (-chat_id), 0);
                    if (value == 0) {
                        detailTextView.setText(LocaleController.getString("Default", R.string.Default));
                    } else if (value == 1) {
                        detailTextView.setText(LocaleController.getString("Enabled", R.string.Enabled));
                    } else if (value == 2) {
                        detailTextView.setText(LocaleController.getString("Disabled", R.string.Disabled));
                    }
                } else if (i == settingsNotificationsRow) {
                    textView.setText(LocaleController.getString("Notifications", R.string.Notifications));
                    divider.setVisibility(View.VISIBLE);
                    SharedPreferences preferences = mContext.getSharedPreferences("Notifications", Activity.MODE_PRIVATE);
                    int value = preferences.getInt("notify2_" + (-chat_id), 0);
                    if (value == 0) {
                        detailTextView.setText(LocaleController.getString("Default", R.string.Default));
                    } else if (value == 1) {
                        detailTextView.setText(LocaleController.getString("Enabled", R.string.Enabled));
                    } else if (value == 2) {
                        detailTextView.setText(LocaleController.getString("Disabled", R.string.Disabled));
                    }
                } else if(i == settingsVibrationSpeedRow) {
                    textView.setText(LocaleController.getString("VibrateSpeed", R.string.VibrateSpeed));
                    divider.setVisibility(View.VISIBLE);
                    SharedPreferences preferences = mContext.getSharedPreferences("Notifications", Activity.MODE_PRIVATE);
                    int storedValue = preferences.getInt("VibrationSpeed_" + (-chat_id), -1);
                    if(storedValue != -1) {
                        VibrationOptions.VibrationSpeed speed = VibrationOptions.VibrationSpeed.fromValue(storedValue);
                        detailTextView.setText(LocaleController.getString(speed.getLocaleKey(), speed.getResourceId()));
                    }
                    else
                        detailTextView.setText(LocaleController.getString("Default", R.string.Default));

                } else if(i == settingsVibrationCountRow) {
                    textView.setText(LocaleController.getString("VibrateCount", R.string.VibrateCount));
                    divider.setVisibility(View.VISIBLE);
                    SharedPreferences preferences = mContext.getSharedPreferences("Notifications", Activity.MODE_PRIVATE);
                    int count = preferences.getInt("VibrationCount_"  + (-chat_id), -1);
                    if(count != -1)
                        detailTextView.setText(String.valueOf(count));
                    else
                        detailTextView.setText(LocaleController.getString("Default", R.string.Default));

                }
            } else if (type == 3) {
                TLRPC.TL_chatParticipant part = info.participants.get(sortedUsers.get(i - membersSectionRow - 1));
                TLRPC.User user = MessagesController.getInstance().users.get(part.user_id);

                if (view == null) {
                    view = new ChatOrUserCell(mContext);
                    ((ChatOrUserCell)view).usePadding = false;
                    ((ChatOrUserCell)view).useSeparator = true;
                }

                ((ChatOrUserCell)view).setData(user, null, null, null, null);

//                if (info.admin_id != UserConfig.clientUserId && part.inviter_id != UserConfig.clientUserId && part.user_id != UserConfig.clientUserId) {
//
//                } else {
//
//                }
            } else if (type == 4) {
                if (view == null) {
                    LayoutInflater li = (LayoutInflater)mContext.getSystemService(Context.LAYOUT_INFLATER_SERVICE);
                    view = li.inflate(R.layout.chat_profile_add_row, viewGroup, false);
                    TextView textView = (TextView)view.findViewById(R.id.messages_list_row_name);
                    textView.setText(LocaleController.getString("AddMember", R.string.AddMember));
                }
            } else if (type == 5) {
                if (view == null) {
                    LayoutInflater li = (LayoutInflater)mContext.getSystemService(Context.LAYOUT_INFLATER_SERVICE);
                    view = li.inflate(R.layout.settings_logout_button, viewGroup, false);
                    TextView textView = (TextView)view.findViewById(R.id.settings_row_text);
                    textView.setText(LocaleController.getString("DeleteAndExit", R.string.DeleteAndExit));
                    textView.setOnClickListener(new View.OnClickListener() {
                        @Override
                        public void onClick(View view) {
                            AlertDialog.Builder builder = new AlertDialog.Builder(getParentActivity());
                            builder.setMessage(LocaleController.getString("AreYouSure", R.string.AreYouSure));
                            builder.setTitle(LocaleController.getString("AppName", R.string.AppName));
                            builder.setPositiveButton(LocaleController.getString("OK", R.string.OK), new DialogInterface.OnClickListener() {
                                @Override
                                public void onClick(DialogInterface dialogInterface, int i) {
                                    kickUser(null);
                                }
                            });
                            builder.setNegativeButton(LocaleController.getString("Cancel", R.string.Cancel), null);
                            showAlertDialog(builder);
                        }
                    });
                }
            } else if (type == 6) {
                if (view == null) {
                    LayoutInflater li = (LayoutInflater)mContext.getSystemService(Context.LAYOUT_INFLATER_SERVICE);
                    view = li.inflate(R.layout.settings_row_detail_layout, viewGroup, false);
                }
                TextView textView = (TextView)view.findViewById(R.id.settings_row_text);
                TextView detailTextView = (TextView)view.findViewById(R.id.settings_row_text_detail);
                View divider = view.findViewById(R.id.settings_row_divider);
                if (i == settingsSoundRow) {
                    SharedPreferences preferences = mContext.getSharedPreferences("Notifications", Activity.MODE_PRIVATE);
                    String name = preferences.getString("sound_chat_" + chat_id, LocaleController.getString("Default", R.string.Default));
                    if (name.equals("NoSound")) {
                        detailTextView.setText(LocaleController.getString("NoSound", R.string.NoSound));
                    } else {
                        detailTextView.setText(name);
                    }
                    textView.setText(LocaleController.getString("Sound", R.string.Sound));
                    divider.setVisibility(View.INVISIBLE);
                }
            }
            return view;
        }

        @Override
        public int getItemViewType(int i) {
            if (i == avatarRow) {
                return 0;
            } else if (i == settingsSectionRow || i == sharedMediaSectionRow || i == membersSectionRow) {
                return 1;
            } else if (i == sharedMediaRow || i == settingsVibrateRow || i == settingsNotificationsRow || i == settingsVibrationSpeedRow || i == settingsVibrationCountRow) {
                return 2;
            } else if (i == settingsSoundRow) {
                return 6;
            } else if (i == addMemberRow) {
                return 4;
            } else if (i == leaveGroupRow) {
                return 5;
            } else if (i > membersSectionRow && i < addMemberRow) {
                return 3;
            }
            return 0;
        }

        @Override
        public int getViewTypeCount() {
            return 7;
        }

        @Override
        public boolean isEmpty() {
            return false;
        }
    }
}<|MERGE_RESOLUTION|>--- conflicted
+++ resolved
@@ -290,8 +290,7 @@
                             }
                         });
                         builder.setNegativeButton(LocaleController.getString("Cancel", R.string.Cancel), null);
-<<<<<<< HEAD
-                        builder.show().setCanceledOnTouchOutside(true);
+                        showAlertDialog(builder);
                     } else if(i == settingsVibrationSpeedRow) {
                         final SharedPreferences preferences = ApplicationLoader.applicationContext.getSharedPreferences("Notifications", Activity.MODE_PRIVATE);
                         final String key = "VibrationSpeed_" + (-chat_id);
@@ -333,7 +332,7 @@
                                     }
                                 })
                                 .setNegativeButton(LocaleController.getString("Cancel", R.string.Cancel), null);
-                        builder.show().setCanceledOnTouchOutside(true);
+                        showAlertDialog(builder);
                     } else if(i == settingsVibrationCountRow) {
                         final SharedPreferences preferences = ApplicationLoader.applicationContext.getSharedPreferences("Notifications", Activity.MODE_PRIVATE);
                         final String key = "VibrationCount_"  + (-chat_id);
@@ -363,10 +362,7 @@
                                         dialog.dismiss();
                                     }
                                 }).setNegativeButton(LocaleController.getString("Cancel", R.string.Cancel), null);
-                        builder.show().setCanceledOnTouchOutside(true);
-=======
                         showAlertDialog(builder);
->>>>>>> 92e1b050
                     }
                 }
             });
