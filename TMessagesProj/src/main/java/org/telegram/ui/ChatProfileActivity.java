--- conflicted
+++ resolved
@@ -251,7 +251,6 @@
                         args.putInt("user_id", user_id);
                         presentFragment(new UserProfileActivity(args));
                     } else if (i == settingsVibrateRow || i == settingsNotificationsRow) {
-<<<<<<< HEAD
                         final SharedPreferences preferences = ApplicationLoader.applicationContext.getSharedPreferences("Notifications", Activity.MODE_PRIVATE);
 
                         final String key;
@@ -264,17 +263,12 @@
                         }
                         int currentValue = preferences.getInt(key, 0);
 
-                        AlertDialog.Builder builder = new AlertDialog.Builder(parentActivity);
+                        AlertDialog.Builder builder = new AlertDialog.Builder(getParentActivity());
                         if(i == settingsVibrateRow)
                             builder.setTitle(LocaleController.getString("Vibrate", R.string.Vibrate));
                         else
                             builder.setTitle(LocaleController.getString("Notifications", R.string.Notifications));
                         builder.setSingleChoiceItems(new CharSequence[]{
-=======
-                        AlertDialog.Builder builder = new AlertDialog.Builder(getParentActivity());
-                        builder.setTitle(LocaleController.getString("AppName", R.string.AppName));
-                        builder.setItems(new CharSequence[] {
->>>>>>> cdb39ac3
                                 LocaleController.getString("Default", R.string.Default),
                                 LocaleController.getString("Enabled", R.string.Enabled),
                                 LocaleController.getString("Disabled", R.string.Disabled)
@@ -350,7 +344,7 @@
 
                         int count = preferences.getInt(key, 0);
 
-                        AlertDialog.Builder builder = new AlertDialog.Builder(getActivity())
+                        AlertDialog.Builder builder = new AlertDialog.Builder(getParentActivity())
                                 .setTitle(LocaleController.getString("VibrateCountTitle", R.string.VibrateCountTitle))
                                 .setSingleChoiceItems(counts, count, new DialogInterface.OnClickListener() {
                                     @Override
