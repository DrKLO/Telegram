/*
 * This is the source code of Telegram for Android v. 1.3.2.
 * It is licensed under GNU GPL v. 2 or later.
 * You should have received a copy of the license in this archive (see LICENSE).
 *
 * Copyright Nikolai Kudashov, 2013.
 */

package org.telegram.ui;

import android.app.Activity;
import android.app.AlertDialog;
import android.content.Context;
import android.content.DialogInterface;
import android.content.Intent;
import android.content.SharedPreferences;
import android.graphics.Typeface;
import android.media.Ringtone;
import android.media.RingtoneManager;
import android.net.Uri;
import android.os.Bundle;
import android.provider.Settings;
import android.view.LayoutInflater;
import android.view.View;
import android.view.ViewGroup;
import android.widget.AdapterView;
import android.widget.BaseAdapter;
import android.widget.ImageButton;
import android.widget.ListView;
import android.widget.TextView;

import org.telegram.PhoneFormat.PhoneFormat;
import org.telegram.messenger.LocaleController;
import org.telegram.messenger.TLObject;
import org.telegram.messenger.TLRPC;
import org.telegram.messenger.ConnectionsManager;
import org.telegram.messenger.ContactsController;
import org.telegram.messenger.FileLog;
import org.telegram.messenger.MessagesController;
import org.telegram.messenger.MessagesStorage;
import org.telegram.messenger.NotificationCenter;
import org.telegram.messenger.R;
import org.telegram.messenger.RPCRequest;
import org.telegram.messenger.Utilities;
import org.telegram.objects.MessageObject;
import org.telegram.objects.VibrationOptions;
import org.telegram.ui.Views.ActionBar.ActionBarLayer;
import org.telegram.ui.Views.ActionBar.ActionBarMenu;
import org.telegram.ui.Views.ActionBar.ActionBarMenuItem;
import org.telegram.ui.Views.BackupImageView;
import org.telegram.ui.Views.ActionBar.BaseFragment;
import org.telegram.ui.Views.IdenticonView;

import java.util.ArrayList;

public class UserProfileActivity extends BaseFragment implements NotificationCenter.NotificationCenterDelegate, MessagesActivity.MessagesActivityDelegate, PhotoViewer.PhotoViewerProvider {
    private ListView listView;
    private ListAdapter listAdapter;
    private int user_id;
    private String selectedPhone;
    private int totalMediaCount = -1;
    private boolean creatingChat = false;
    private long dialog_id;
    private TLRPC.EncryptedChat currentEncryptedChat;

    private final static int add_contact = 1;
    private final static int block_contact = 2;
    private final static int share_contact = 3;
    private final static int edit_contact = 4;
    private final static int delete_contact = 5;

    private int avatarRow;
    private int phoneSectionRow;
    private int phoneRow;
    private int settingsSectionRow;
    private int settingsTimerRow;
    private int settingsKeyRow;
    private int settingsNotificationsRow;
    private int settingsVibrateRow;
    private int settingsVibrationSpeedRow;
    private int settingsVibrationCountRow;
    private int settingsSoundRow;
    private int sharedMediaSectionRow;
    private int sharedMediaRow;
    private int rowCount = 0;

    public UserProfileActivity(Bundle args) {
        super(args);
    }

    @Override
    public boolean onFragmentCreate() {
        NotificationCenter.getInstance().addObserver(this, MessagesController.updateInterfaces);
        NotificationCenter.getInstance().addObserver(this, MessagesController.contactsDidLoaded);
        NotificationCenter.getInstance().addObserver(this, MessagesController.mediaCountDidLoaded);
        NotificationCenter.getInstance().addObserver(this, MessagesController.encryptedChatCreated);
        NotificationCenter.getInstance().addObserver(this, MessagesController.encryptedChatUpdated);
        user_id = arguments.getInt("user_id", 0);
        dialog_id = arguments.getLong("dialog_id", 0);
        if (dialog_id != 0) {
            currentEncryptedChat = MessagesController.getInstance().encryptedChats.get((int)(dialog_id >> 32));
        }
        updateRowsIds();
        return MessagesController.getInstance().users.get(user_id) != null && super.onFragmentCreate();
    }

    @Override
    public void onFragmentDestroy() {
        super.onFragmentDestroy();
        NotificationCenter.getInstance().removeObserver(this, MessagesController.updateInterfaces);
        NotificationCenter.getInstance().removeObserver(this, MessagesController.contactsDidLoaded);
        NotificationCenter.getInstance().removeObserver(this, MessagesController.mediaCountDidLoaded);
        NotificationCenter.getInstance().removeObserver(this, MessagesController.encryptedChatCreated);
        NotificationCenter.getInstance().removeObserver(this, MessagesController.encryptedChatUpdated);
    }

    private void updateRowsIds() {
        rowCount = 0;
        avatarRow = rowCount++;
        phoneSectionRow = rowCount++;
        phoneRow = rowCount++;
        settingsSectionRow = rowCount++;
        if (currentEncryptedChat instanceof TLRPC.TL_encryptedChat) {
            settingsTimerRow = rowCount++;
            settingsKeyRow = rowCount++;
        } else {
            settingsTimerRow = -1;
            settingsKeyRow = -1;
        }
        settingsNotificationsRow = rowCount++;
        settingsVibrateRow = rowCount++;
        settingsVibrationSpeedRow = rowCount++;
        settingsVibrationCountRow = rowCount++;
        settingsSoundRow = rowCount++;
        sharedMediaSectionRow = rowCount++;
        sharedMediaRow = rowCount++;
    }

    @Override
    public View createView(LayoutInflater inflater, ViewGroup container) {
        if (fragmentView == null) {
            actionBarLayer.setDisplayHomeAsUpEnabled(true, R.drawable.ic_ab_back);
            actionBarLayer.setBackOverlay(R.layout.updating_state_layout);
            if (dialog_id != 0) {
                actionBarLayer.setTitle(LocaleController.getString("SecretTitle", R.string.SecretTitle));
                actionBarLayer.setTitleIcon(R.drawable.ic_lock_white, Utilities.dp(4));
            } else {
                actionBarLayer.setTitle(LocaleController.getString("ContactInfo", R.string.ContactInfo));
            }
            actionBarLayer.setActionBarMenuOnItemClick(new ActionBarLayer.ActionBarMenuOnItemClick() {
                @Override
                public void onItemClick(int id) {
                    if (id == -1) {
                        finishFragment();
                    } else if (id == block_contact) {
                        TLRPC.User user = MessagesController.getInstance().users.get(user_id);
                        if (user == null) {
                            return;
                        }
                        TLRPC.TL_contacts_block req = new TLRPC.TL_contacts_block();
                        req.id = MessagesController.getInputUser(user);
                        TLRPC.TL_contactBlocked blocked = new TLRPC.TL_contactBlocked();
                        blocked.user_id = user_id;
                        blocked.date = (int)(System.currentTimeMillis() / 1000);
                        ConnectionsManager.getInstance().performRpc(req, new RPCRequest.RPCRequestDelegate() {
                            @Override
                            public void run(TLObject response, TLRPC.TL_error error) {

                            }
                        }, null, true, RPCRequest.RPCRequestClassGeneric);
                    } else if (id == add_contact) {
                        TLRPC.User user = MessagesController.getInstance().users.get(user_id);
                        Bundle args = new Bundle();
                        args.putInt("user_id", user.id);
                        presentFragment(new ContactAddActivity(args));
                    } else if (id == share_contact) {
                        Bundle args = new Bundle();
                        args.putBoolean("onlySelect", true);
                        args.putBoolean("serverOnly", true);
                        MessagesActivity fragment = new MessagesActivity(args);
                        fragment.setDelegate(UserProfileActivity.this);
                        presentFragment(fragment);
                    } else if (id == edit_contact) {
                        Bundle args = new Bundle();
                        args.putInt("user_id", user_id);
                        presentFragment(new ContactAddActivity(args));
                    } else if (id == delete_contact) {
                        final TLRPC.User user = MessagesController.getInstance().users.get(user_id);
                        if (user == null || getParentActivity() == null) {
                            return;
                        }
                        AlertDialog.Builder builder = new AlertDialog.Builder(getParentActivity());
                        builder.setMessage(LocaleController.getString("AreYouSure", R.string.AreYouSure));
                        builder.setTitle(LocaleController.getString("AppName", R.string.AppName));
                        builder.setPositiveButton(LocaleController.getString("OK", R.string.OK), new DialogInterface.OnClickListener() {
                            @Override
                            public void onClick(DialogInterface dialogInterface, int i) {
                                ArrayList<TLRPC.User> arrayList = new ArrayList<TLRPC.User>();
                                arrayList.add(user);
                                ContactsController.getInstance().deleteContact(arrayList);
                            }
                        });
                        builder.setNegativeButton(LocaleController.getString("Cancel", R.string.Cancel), null);
                        showAlertDialog(builder);
                    }
                }
            });

            createActionBarMenu();

            fragmentView = inflater.inflate(R.layout.user_profile_layout, container, false);
            listAdapter = new ListAdapter(getParentActivity());

            TextView textView = (TextView)fragmentView.findViewById(R.id.start_secret_button_text);
            textView.setText(LocaleController.getString("StartEncryptedChat", R.string.StartEncryptedChat));

            View startSecretButton = fragmentView.findViewById(R.id.start_secret_button);
            startSecretButton.setOnClickListener(new View.OnClickListener() {
                @Override
                public void onClick(View view) {
                    if (getParentActivity() == null) {
                        return;
                    }
                    AlertDialog.Builder builder = new AlertDialog.Builder(getParentActivity());
                    builder.setMessage(LocaleController.getString("AreYouSure", R.string.AreYouSure));
                    builder.setTitle(LocaleController.getString("AppName", R.string.AppName));
                    builder.setPositiveButton(LocaleController.getString("OK", R.string.OK), new DialogInterface.OnClickListener() {
                        @Override
                        public void onClick(DialogInterface dialogInterface, int i) {
                            creatingChat = true;
                            MessagesController.getInstance().startSecretChat(getParentActivity(), MessagesController.getInstance().users.get(user_id));
                        }
                    });
                    builder.setNegativeButton(LocaleController.getString("Cancel", R.string.Cancel), null);
                    showAlertDialog(builder);
                }
            });
            if (dialog_id == 0) {
                startSecretButton.setVisibility(View.VISIBLE);
            } else {
                startSecretButton.setVisibility(View.GONE);
            }

            listView = (ListView)fragmentView.findViewById(R.id.listView);
            listView.setAdapter(listAdapter);
            listView.setOnItemClickListener(new AdapterView.OnItemClickListener() {
                @Override
                public void onItemClick(AdapterView<?> adapterView, View view, final int i, long l) {
                    if (i == settingsVibrateRow || i == settingsNotificationsRow) {
<<<<<<< HEAD
                        final SharedPreferences preferences = ApplicationLoader.applicationContext.getSharedPreferences("Notifications", Activity.MODE_PRIVATE);

                        final String key;
                        if (i == settingsVibrateRow) {
                            if (dialog_id == 0) {
                                key = "vibrate_" + user_id;
                            } else {
                                key = "vibrate_" + dialog_id;
                            }
                        } else if (i == settingsNotificationsRow) {
                            if (dialog_id == 0) {
                                key = "notify2_" + user_id;
                            } else {
                                key = "notify2_" + dialog_id;
                            }
                        } else {
                            key = null;
                        }
                        int currentValue = preferences.getInt(key, 0);

=======
                        if (getParentActivity() == null) {
                            return;
                        }
>>>>>>> a87968ce
                        AlertDialog.Builder builder = new AlertDialog.Builder(getParentActivity());
                        if(i == settingsVibrateRow)
                            builder.setTitle(LocaleController.getString("Vibrate", R.string.Vibrate));
                        else
                            builder.setTitle(LocaleController.getString("Notifications", R.string.Notifications));
                        builder.setSingleChoiceItems(new CharSequence[]{
                                LocaleController.getString("Default", R.string.Default),
                                LocaleController.getString("Enabled", R.string.Enabled),
                                LocaleController.getString("Disabled", R.string.Disabled)
                        }, currentValue, new DialogInterface.OnClickListener() {
                            @Override
                            public void onClick(DialogInterface dialog, int which) {
                                SharedPreferences.Editor editor = preferences.edit();

                                if (which != 0)
                                    editor.putInt(key, which);
                                else
                                    editor.remove(key);
                                editor.commit();
                                if (listView != null) {
                                    listView.invalidateViews();
                                }

                                dialog.dismiss();
                            }
                        });
                        builder.setNegativeButton(LocaleController.getString("Cancel", R.string.Cancel), null);
                        showAlertDialog(builder);
                    } else if(i == settingsVibrationSpeedRow) {
                        final SharedPreferences preferences = ApplicationLoader.applicationContext.getSharedPreferences("Notifications", Activity.MODE_PRIVATE);
                        final String key;
                        if (dialog_id == 0) {
                            key = "VibrationSpeed_" + user_id;
                        } else {
                            key = "VibrationSpeed_" + dialog_id;
                        }

                        VibrationOptions.VibrationSpeed[] vibrationSpeeds = VibrationOptions.VibrationSpeed.values();
                        String speeds[] = new String[vibrationSpeeds.length + 1];
                        speeds[0] = LocaleController.getString("Default", R.string.Default);
                        for(int j = 0, vl = vibrationSpeeds.length; j < vl; j++) {
                            VibrationOptions.VibrationSpeed speedVal = vibrationSpeeds[j];
                            speeds[j + 1] = LocaleController.getString(speedVal.getLocaleKey(), speedVal.getResourceId());
                        }
                        int currentSpeedIndex = 0;

                        int storedValue = preferences.getInt(key, -1);
                        if(storedValue != -1) {
                            VibrationOptions.VibrationSpeed currentSpeed = VibrationOptions.VibrationSpeed.fromValue(storedValue);
                            currentSpeedIndex = currentSpeed.getValue() + 1; // index 0 is used to store the "Default" string
                        }

                        AlertDialog.Builder builder = new AlertDialog.Builder(getParentActivity())
                            .setTitle(LocaleController.getString("VibrateSpeedTitle", R.string.VibrateSpeedTitle))
                            .setSingleChoiceItems(speeds, currentSpeedIndex, new DialogInterface.OnClickListener() {
                                @Override
                                public void onClick(DialogInterface dialog, int which) {
                                    SharedPreferences.Editor editor = preferences.edit();
                                    if(which != 0) {
                                        which--;
                                        VibrationOptions.VibrationSpeed selectedSpeed = VibrationOptions.VibrationSpeed.fromValue(which);

                                        editor.putInt(key, selectedSpeed.getValue());
                                    }
                                    else
                                        editor.remove(key);

                                    editor.commit();
                                    listView.invalidateViews();

                                    dialog.dismiss();
                                }
                            })
                            .setNegativeButton(LocaleController.getString("Cancel", R.string.Cancel), null);
                        builder.show().setCanceledOnTouchOutside(true);
                    } else if(i == settingsVibrationCountRow) {
                        final SharedPreferences preferences = ApplicationLoader.applicationContext.getSharedPreferences("Notifications", Activity.MODE_PRIVATE);
                        final String key;
                        if (dialog_id == 0) {
                            key = "VibrationCount_" + user_id;
                        } else {
                            key = "VibrationCount_" + dialog_id;
                        }

                        String counts[] = new String[11];
                        counts[0] = LocaleController.getString("Default", R.string.Default);
                        for(int j = 1, vl = counts.length; j < vl; j++)
                            counts[j] = String.valueOf(j);

                        int count = preferences.getInt(key, 0);

                        AlertDialog.Builder builder = new AlertDialog.Builder(getParentActivity())
                            .setTitle(LocaleController.getString("VibrateCountTitle", R.string.VibrateCountTitle))
                            .setSingleChoiceItems(counts, count, new DialogInterface.OnClickListener() {
                                @Override
                                public void onClick(DialogInterface dialog, int which) {
                                    SharedPreferences.Editor editor = preferences.edit();
                                    if(which != 0) {
                                        editor.putInt(key, which);
                                    }
                                    else
                                        editor.remove(key);

                                    editor.commit();
                                    listView.invalidateViews();

                                    dialog.dismiss();
                                }
                            }).setNegativeButton(LocaleController.getString("Cancel", R.string.Cancel), null);
                        showAlertDialog(builder);
                    } else if (i == settingsSoundRow) {
                        try {
                            Intent tmpIntent = new Intent(RingtoneManager.ACTION_RINGTONE_PICKER);
                            tmpIntent.putExtra(RingtoneManager.EXTRA_RINGTONE_TYPE, RingtoneManager.TYPE_NOTIFICATION);
                            tmpIntent.putExtra(RingtoneManager.EXTRA_RINGTONE_SHOW_DEFAULT, true);
                            tmpIntent.putExtra(RingtoneManager.EXTRA_RINGTONE_DEFAULT_URI, RingtoneManager.getDefaultUri(RingtoneManager.TYPE_NOTIFICATION));
                            SharedPreferences preferences = ApplicationLoader.applicationContext.getSharedPreferences("Notifications", Activity.MODE_PRIVATE);
                            Uri currentSound = null;

                            String defaultPath = null;
                            Uri defaultUri = Settings.System.DEFAULT_NOTIFICATION_URI;
                            if (defaultUri != null) {
                                defaultPath = defaultUri.getPath();
                            }

                            String path = preferences.getString("sound_path_" + user_id, defaultPath);
                            if (path != null && !path.equals("NoSound")) {
                                if (path.equals(defaultPath)) {
                                    currentSound = defaultUri;
                                } else {
                                    currentSound = Uri.parse(path);
                                }
                            }

                            tmpIntent.putExtra(RingtoneManager.EXTRA_RINGTONE_EXISTING_URI, currentSound);
                            getParentActivity().startActivityForResult(tmpIntent, 12);
                        } catch (Exception e) {
                            FileLog.e("tmessages", e);
                        }
                    } else if (i == sharedMediaRow) {
                        Bundle args = new Bundle();
                        if (dialog_id != 0) {
                            args.putLong("dialog_id", dialog_id);
                        } else {
                            args.putLong("dialog_id", user_id);
                        }
                        presentFragment(new MediaActivity(args));
                    } else if (i == settingsKeyRow) {
                        Bundle args = new Bundle();
                        args.putInt("chat_id", (int)(dialog_id >> 32));
                        presentFragment(new IdenticonActivity(args));
                    } else if (i == settingsTimerRow) {
                        if (getParentActivity() == null) {
                            return;
                        }
                        AlertDialog.Builder builder = new AlertDialog.Builder(getParentActivity());
                        builder.setTitle(LocaleController.getString("MessageLifetime", R.string.MessageLifetime));
                        builder.setItems(new CharSequence[]{
                                LocaleController.getString("ShortMessageLifetimeForever", R.string.ShortMessageLifetimeForever),
                                LocaleController.getString("ShortMessageLifetime2s", R.string.ShortMessageLifetime2s),
                                LocaleController.getString("ShortMessageLifetime5s", R.string.ShortMessageLifetime5s),
                                LocaleController.getString("ShortMessageLifetime1m", R.string.ShortMessageLifetime1m),
                                LocaleController.getString("ShortMessageLifetime1h", R.string.ShortMessageLifetime1h),
                                LocaleController.getString("ShortMessageLifetime1d", R.string.ShortMessageLifetime1d),
                                LocaleController.getString("ShortMessageLifetime1w", R.string.ShortMessageLifetime1w)

                        }, new DialogInterface.OnClickListener() {
                            @Override
                            public void onClick(DialogInterface dialog, int which) {
                                int oldValue = currentEncryptedChat.ttl;
                                if (which == 0) {
                                    currentEncryptedChat.ttl = 0;
                                } else if (which == 1) {
                                    currentEncryptedChat.ttl = 2;
                                } else if (which == 2) {
                                    currentEncryptedChat.ttl = 5;
                                } else if (which == 3) {
                                    currentEncryptedChat.ttl = 60;
                                } else if (which == 4) {
                                    currentEncryptedChat.ttl = 60 * 60;
                                } else if (which == 5) {
                                    currentEncryptedChat.ttl = 60 * 60 * 24;
                                } else if (which == 6) {
                                    currentEncryptedChat.ttl = 60 * 60 * 24 * 7;
                                }
                                if (oldValue != currentEncryptedChat.ttl) {
                                    if (listView != null) {
                                        listView.invalidateViews();
                                    }
                                    MessagesController.getInstance().sendTTLMessage(currentEncryptedChat);
                                    MessagesStorage.getInstance().updateEncryptedChat(currentEncryptedChat);
                                }
                            }
                        });
                        builder.setNegativeButton(LocaleController.getString("Cancel", R.string.Cancel), null);
                        showAlertDialog(builder);
                    }
                }
            });
            if (dialog_id != 0) {
                MessagesController.getInstance().getMediaCount(dialog_id, classGuid, true);
            } else {
                MessagesController.getInstance().getMediaCount(user_id, classGuid, true);
            }
        } else {
            ViewGroup parent = (ViewGroup)fragmentView.getParent();
            if (parent != null) {
                parent.removeView(fragmentView);
            }
        }
        return fragmentView;
    }

    @Override
    public void onActivityResultFragment(int requestCode, int resultCode, Intent data) {
        if (resultCode == Activity.RESULT_OK) {
            if (data == null) {
                return;
            }
            Uri ringtone = data.getParcelableExtra(RingtoneManager.EXTRA_RINGTONE_PICKED_URI);
            String name = null;
            if (ringtone != null) {
                Ringtone rng = RingtoneManager.getRingtone(ApplicationLoader.applicationContext, ringtone);
                if (rng != null) {
                    if(ringtone.equals(Settings.System.DEFAULT_NOTIFICATION_URI)) {
                        name = LocaleController.getString("Default", R.string.Default);
                    } else {
                        name = rng.getTitle(getParentActivity());
                    }
                    rng.stop();
                }
            }

            SharedPreferences preferences = ApplicationLoader.applicationContext.getSharedPreferences("Notifications", Activity.MODE_PRIVATE);
            SharedPreferences.Editor editor = preferences.edit();

            if (requestCode == 12) {
                if (name != null && ringtone != null) {
                    editor.putString("sound_" + user_id, name);
                    editor.putString("sound_path_" + user_id, ringtone.toString());
                } else {
                    editor.putString("sound_" + user_id, "NoSound");
                    editor.putString("sound_path_" + user_id, "NoSound");
                }
            }
            editor.commit();
            listView.invalidateViews();
        }
    }

    public void didReceivedNotification(int id, Object... args) {
        if (id == MessagesController.updateInterfaces) {
            int mask = (Integer)args[0];
            if ((mask & MessagesController.UPDATE_MASK_AVATAR) != 0 || (mask & MessagesController.UPDATE_MASK_NAME) != 0) {
                if (listView != null) {
                    listView.invalidateViews();
                }
            }
        } else if (id == MessagesController.contactsDidLoaded) {
            createActionBarMenu();
        } else if (id == MessagesController.mediaCountDidLoaded) {
            long uid = (Long)args[0];
            if (uid > 0 && user_id == uid && dialog_id == 0 || dialog_id != 0 && dialog_id == uid) {
                totalMediaCount = (Integer)args[1];
                if (listView != null) {
                    listView.invalidateViews();
                }
            }
        } else if (id == MessagesController.encryptedChatCreated) {
            if (creatingChat) {
                NotificationCenter.getInstance().postNotificationName(MessagesController.closeChats);
                TLRPC.EncryptedChat encryptedChat = (TLRPC.EncryptedChat)args[0];
                Bundle args2 = new Bundle();
                args2.putInt("enc_id", encryptedChat.id);
                presentFragment(new ChatActivity(args2), true);
            }
        } else if (id == MessagesController.encryptedChatUpdated) {
            TLRPC.EncryptedChat chat = (TLRPC.EncryptedChat)args[0];
            if (currentEncryptedChat != null && chat.id == currentEncryptedChat.id) {
                currentEncryptedChat = chat;
                updateRowsIds();
                if (listAdapter != null) {
                    listAdapter.notifyDataSetChanged();
                }
            }
        }
    }

    @Override
    public void onResume() {
        super.onResume();
        if (listAdapter != null) {
            listAdapter.notifyDataSetChanged();
        }
    }

    @Override
    public PhotoViewer.PlaceProviderObject getPlaceForPhoto(MessageObject messageObject, TLRPC.FileLocation fileLocation, int index) {
        if (fileLocation == null) {
            return null;
        }
        TLRPC.User user = MessagesController.getInstance().users.get(user_id);
        if (user != null && user.photo != null && user.photo.photo_big != null) {
            TLRPC.FileLocation photoBig = user.photo.photo_big;
            if (photoBig.local_id == fileLocation.local_id && photoBig.volume_id == fileLocation.volume_id && photoBig.dc_id == fileLocation.dc_id) {
                int count = listView.getChildCount();
                for (int a = 0; a < count; a++) {
                    View view = listView.getChildAt(a);
                    BackupImageView avatarImage = (BackupImageView)view.findViewById(R.id.settings_avatar_image);
                    if (avatarImage != null) {
                        int coords[] = new int[2];
                        avatarImage.getLocationInWindow(coords);
                        PhotoViewer.PlaceProviderObject object = new PhotoViewer.PlaceProviderObject();
                        object.viewX = coords[0];
                        object.viewY = coords[1] - Utilities.statusBarHeight;
                        object.parentView = listView;
                        object.imageReceiver = avatarImage.imageReceiver;
                        object.user_id = user_id;
                        object.thumb = object.imageReceiver.getBitmap();
                        object.size = -1;
                        return object;
                    }
                }
            }
        }
        return null;
    }

    @Override
    public void willSwitchFromPhoto(MessageObject messageObject, TLRPC.FileLocation fileLocation, int index) { }

    @Override
    public void willHidePhotoViewer() { }

    @Override
    public boolean isPhotoChecked(int index) { return false; }

    @Override
    public void setPhotoChecked(int index) { }

    @Override
    public void cancelButtonPressed() { }

    @Override
    public void sendButtonPressed(int index) { }

    @Override
    public int getSelectedCount() { return 0; }

    private void createActionBarMenu() {
        ActionBarMenu menu = actionBarLayer.createMenu();
        menu.clearItems();

        if (ContactsController.getInstance().contactsDict.get(user_id) == null) {
            TLRPC.User user = MessagesController.getInstance().users.get(user_id);
            if (user == null) {
                return;
            }
            ActionBarMenuItem item = menu.addItem(0, R.drawable.ic_ab_other);
            if (user.phone != null && user.phone.length() != 0) {
                item.addSubItem(add_contact, LocaleController.getString("AddContact", R.string.AddContact), 0);
                item.addSubItem(block_contact, LocaleController.getString("BlockContact", R.string.BlockContact), 0);
            } else {
                item.addSubItem(block_contact, LocaleController.getString("BlockContact", R.string.BlockContact), 0);
            }
        } else {
            ActionBarMenuItem item = menu.addItem(0, R.drawable.ic_ab_other);
            item.addSubItem(share_contact, LocaleController.getString("ShareContact", R.string.ShareContact), 0);
            item.addSubItem(block_contact, LocaleController.getString("BlockContact", R.string.BlockContact), 0);
            item.addSubItem(edit_contact, LocaleController.getString("EditContact", R.string.EditContact), 0);
            item.addSubItem(delete_contact, LocaleController.getString("DeleteContact", R.string.DeleteContact), 0);
        }
    }

    @Override
    public void didSelectDialog(MessagesActivity messageFragment, long dialog_id) {
        if (dialog_id != 0) {
            Bundle args = new Bundle();
            args.putBoolean("scrollToTopOnResume", true);
            NotificationCenter.getInstance().postNotificationName(MessagesController.closeChats);
            int lower_part = (int)dialog_id;
            if (lower_part != 0) {
                if (lower_part > 0) {
                    args.putInt("user_id", lower_part);
                } else if (lower_part < 0) {
                    args.putInt("chat_id", -lower_part);
                }
            } else {
                args.putInt("enc_id", (int)(dialog_id >> 32));
            }
            presentFragment(new ChatActivity(args), true);
            messageFragment.removeSelfFromStack();
            removeSelfFromStack();
            TLRPC.User user = MessagesController.getInstance().users.get(user_id);
            MessagesController.getInstance().sendMessage(user, dialog_id);
        }
    }

    private class ListAdapter extends BaseAdapter {
        private Context mContext;

        public ListAdapter(Context context) {
            mContext = context;
        }

        @Override
        public boolean areAllItemsEnabled() {
            return false;
        }

        @Override
        public boolean isEnabled(int i) {
            return i == phoneRow || i == settingsTimerRow || i == settingsKeyRow || i == settingsNotificationsRow || i == sharedMediaRow || i == settingsSoundRow || i == settingsVibrateRow || i == settingsVibrationSpeedRow || i == settingsVibrationCountRow;
        }

        @Override
        public int getCount() {
            return rowCount;
        }

        @Override
        public Object getItem(int i) {
            return null;
        }

        @Override
        public long getItemId(int i) {
            return i;
        }

        @Override
        public boolean hasStableIds() {
            return false;
        }

        @Override
        public View getView(int i, View view, ViewGroup viewGroup) {
            int type = getItemViewType(i);
            if (type == 0) {
                BackupImageView avatarImage;
                TextView onlineText;
                TLRPC.User user = MessagesController.getInstance().users.get(user_id);
                if (view == null) {
                    LayoutInflater li = (LayoutInflater)mContext.getSystemService(Context.LAYOUT_INFLATER_SERVICE);
                    view = li.inflate(R.layout.user_profile_avatar_layout, viewGroup, false);

                    onlineText = (TextView)view.findViewById(R.id.settings_online);
                    avatarImage = (BackupImageView)view.findViewById(R.id.settings_avatar_image);
                    avatarImage.processDetach = false;
                    avatarImage.setOnClickListener(new View.OnClickListener() {
                        @Override
                        public void onClick(View view) {
                            TLRPC.User user = MessagesController.getInstance().users.get(user_id);
                            if (user.photo != null && user.photo.photo_big != null) {
                                PhotoViewer.getInstance().openPhoto(user.photo.photo_big, UserProfileActivity.this);
                            }
                        }
                    });
                } else {
                    avatarImage = (BackupImageView)view.findViewById(R.id.settings_avatar_image);
                    onlineText = (TextView)view.findViewById(R.id.settings_online);
                }
                TextView textView = (TextView)view.findViewById(R.id.settings_name);
                Typeface typeface = Utilities.getTypeface("fonts/rmedium.ttf");
                textView.setTypeface(typeface);

                textView.setText(Utilities.formatName(user.first_name, user.last_name));
                onlineText.setText(LocaleController.formatUserStatus(user));

                TLRPC.FileLocation photo = null;
                TLRPC.FileLocation photoBig = null;
                if (user.photo != null) {
                    photo = user.photo.photo_small;
                    photoBig = user.photo.photo_big;
                }
                avatarImage.setImage(photo, "50_50", Utilities.getUserAvatarForId(user.id));
                avatarImage.imageReceiver.setVisible(!PhotoViewer.getInstance().isShowingImage(photoBig), false);
                return view;
            } else if (type == 1) {
                if (view == null) {
                    LayoutInflater li = (LayoutInflater)mContext.getSystemService(Context.LAYOUT_INFLATER_SERVICE);
                    view = li.inflate(R.layout.settings_section_layout, viewGroup, false);
                }
                TextView textView = (TextView)view.findViewById(R.id.settings_section_text);
                if (i == phoneSectionRow) {
                    textView.setText(LocaleController.getString("PHONE", R.string.PHONE));
                } else if (i == settingsSectionRow) {
                    textView.setText(LocaleController.getString("SETTINGS", R.string.SETTINGS));
                } else if (i == sharedMediaSectionRow) {
                    textView.setText(LocaleController.getString("SHAREDMEDIA", R.string.SHAREDMEDIA));
                }
            } else if (type == 2) {
                final TLRPC.User user = MessagesController.getInstance().users.get(user_id);
                if (view == null) {
                    LayoutInflater li = (LayoutInflater)mContext.getSystemService(Context.LAYOUT_INFLATER_SERVICE);
                    view = li.inflate(R.layout.user_profile_phone_layout, viewGroup, false);
                    view.setOnClickListener(new View.OnClickListener() {
                        @Override
                        public void onClick(View view) {
                            if (user.phone == null || user.phone.length() == 0 || getParentActivity() == null) {
                                return;
                            }
                            selectedPhone = user.phone;

                            AlertDialog.Builder builder = new AlertDialog.Builder(getParentActivity());

                            builder.setItems(new CharSequence[] {LocaleController.getString("Copy", R.string.Copy), LocaleController.getString("Call", R.string.Call)}, new DialogInterface.OnClickListener() {
                                @Override
                                public void onClick(DialogInterface dialogInterface, int i) {
                                    if (i == 1) {
                                        try {
                                            Intent intent = new Intent(Intent.ACTION_DIAL, Uri.parse("tel:+" + selectedPhone));
                                            intent.addFlags(Intent.FLAG_ACTIVITY_NEW_TASK);
                                            getParentActivity().startActivity(intent);
                                        } catch (Exception e) {
                                            FileLog.e("tmessages", e);
                                        }
                                    } else if (i == 0) {
                                        int sdk = android.os.Build.VERSION.SDK_INT;
                                        if(sdk < android.os.Build.VERSION_CODES.HONEYCOMB) {
                                            android.text.ClipboardManager clipboard = (android.text.ClipboardManager)ApplicationLoader.applicationContext.getSystemService(Context.CLIPBOARD_SERVICE);
                                            clipboard.setText(selectedPhone);
                                        } else {
                                            android.content.ClipboardManager clipboard = (android.content.ClipboardManager)ApplicationLoader.applicationContext.getSystemService(Context.CLIPBOARD_SERVICE);
                                            android.content.ClipData clip = android.content.ClipData.newPlainText("label", selectedPhone);
                                            clipboard.setPrimaryClip(clip);
                                        }
                                    }
                                }
                            });
                            showAlertDialog(builder);
                        }
                    });
                }
                ImageButton button = (ImageButton)view.findViewById(R.id.settings_edit_name);
                button.setOnClickListener(new View.OnClickListener() {
                    @Override
                    public void onClick(View view) {
                        TLRPC.User user = MessagesController.getInstance().users.get(user_id);
                        if (user == null || user instanceof TLRPC.TL_userEmpty) {
                            return;
                        }
                        NotificationCenter.getInstance().postNotificationName(MessagesController.closeChats);
                        Bundle args = new Bundle();
                        args.putInt("user_id", user_id);
                        presentFragment(new ChatActivity(args), true);
                    }
                });
                TextView textView = (TextView)view.findViewById(R.id.settings_row_text);
                TextView detailTextView = (TextView)view.findViewById(R.id.settings_row_text_detail);
                View divider = view.findViewById(R.id.settings_row_divider);
                if (i == phoneRow) {
                    if (user.phone != null && user.phone.length() != 0) {
                        textView.setText(PhoneFormat.getInstance().format("+" + user.phone));
                    } else {
                        textView.setText("Unknown");
                    }
                    divider.setVisibility(View.INVISIBLE);
                    detailTextView.setText(LocaleController.getString("PhoneMobile", R.string.PhoneMobile));
                }
            } else if (type == 3) {
                if (view == null) {
                    LayoutInflater li = (LayoutInflater)mContext.getSystemService(Context.LAYOUT_INFLATER_SERVICE);
                    view = li.inflate(R.layout.user_profile_leftright_row_layout, viewGroup, false);
                }
                TextView textView = (TextView)view.findViewById(R.id.settings_row_text);
                TextView detailTextView = (TextView)view.findViewById(R.id.settings_row_text_detail);

                View divider = view.findViewById(R.id.settings_row_divider);
                if (i == sharedMediaRow) {
                    textView.setText(LocaleController.getString("SharedMedia", R.string.SharedMedia));
                    if (totalMediaCount == -1) {
                        detailTextView.setText(LocaleController.getString("Loading", R.string.Loading));
                    } else {
                        detailTextView.setText(String.format("%d", totalMediaCount));
                    }
                    divider.setVisibility(View.INVISIBLE);
                } else if (i == settingsTimerRow) {
                    TLRPC.EncryptedChat encryptedChat = MessagesController.getInstance().encryptedChats.get((int)(dialog_id >> 32));
                    textView.setText(LocaleController.getString("MessageLifetime", R.string.MessageLifetime));
                    divider.setVisibility(View.VISIBLE);
                    if (encryptedChat.ttl == 0) {
                        detailTextView.setText(LocaleController.getString("ShortMessageLifetimeForever", R.string.ShortMessageLifetimeForever));
                    } else if (encryptedChat.ttl == 2) {
                        detailTextView.setText(LocaleController.getString("ShortMessageLifetime2s", R.string.ShortMessageLifetime2s));
                    } else if (encryptedChat.ttl == 5) {
                        detailTextView.setText(LocaleController.getString("ShortMessageLifetime5s", R.string.ShortMessageLifetime5s));
                    } else if (encryptedChat.ttl == 60) {
                        detailTextView.setText(LocaleController.getString("ShortMessageLifetime1m", R.string.ShortMessageLifetime1m));
                    } else if (encryptedChat.ttl == 60 * 60) {
                        detailTextView.setText(LocaleController.getString("ShortMessageLifetime1h", R.string.ShortMessageLifetime1h));
                    } else if (encryptedChat.ttl == 60 * 60 * 24) {
                        detailTextView.setText(LocaleController.getString("ShortMessageLifetime1d", R.string.ShortMessageLifetime1d));
                    } else if (encryptedChat.ttl == 60 * 60 * 24 * 7) {
                        detailTextView.setText(LocaleController.getString("ShortMessageLifetime1w", R.string.ShortMessageLifetime1w));
                    } else {
                        detailTextView.setText(String.format("%d", encryptedChat.ttl));
                    }
                } else if (i == settingsVibrateRow) {
                    textView.setText(LocaleController.getString("Vibrate", R.string.Vibrate));
                    divider.setVisibility(View.VISIBLE);
                    SharedPreferences preferences = mContext.getSharedPreferences("Notifications", Activity.MODE_PRIVATE);

                    String key;
                    if (dialog_id == 0) {
                        key = "vibrate_" + user_id;
                    } else {
                        key = "vibrate_" + dialog_id;
                    }

                    int value = preferences.getInt(key, 0);
                    if (value == 0) {
                        detailTextView.setText(LocaleController.getString("Default", R.string.Default));
                    } else if (value == 1) {
                        detailTextView.setText(LocaleController.getString("Enabled", R.string.Enabled));
                    } else if (value == 2) {
                        detailTextView.setText(LocaleController.getString("Disabled", R.string.Disabled));
                    }
                } else if (i == settingsNotificationsRow) {
                    textView.setText(LocaleController.getString("Notifications", R.string.Notifications));
                    divider.setVisibility(View.VISIBLE);
                    SharedPreferences preferences = mContext.getSharedPreferences("Notifications", Activity.MODE_PRIVATE);
                    String key;
                    if (dialog_id == 0) {
                        key = "notify2_" + user_id;
                    } else {
                        key = "notify2_" + dialog_id;
                    }
                    int value = preferences.getInt(key, 0);
                    if (value == 0) {
                        detailTextView.setText(LocaleController.getString("Default", R.string.Default));
                    } else if (value == 1) {
                        detailTextView.setText(LocaleController.getString("Enabled", R.string.Enabled));
                    } else if (value == 2) {
                        detailTextView.setText(LocaleController.getString("Disabled", R.string.Disabled));
                    }
                } else if(i == settingsVibrationSpeedRow) {
                    String key;
                    if (dialog_id == 0) {
                        key = "VibrationSpeed_" + user_id;
                    } else {
                        key = "VibrationSpeed_" + dialog_id;
                    }

                    textView.setText(LocaleController.getString("VibrateSpeed", R.string.VibrateSpeed));
                    divider.setVisibility(View.VISIBLE);
                    SharedPreferences preferences = mContext.getSharedPreferences("Notifications", Activity.MODE_PRIVATE);
                    int storedValue = preferences.getInt(key, -1);
                    if(storedValue != -1) {
                        VibrationOptions.VibrationSpeed speed = VibrationOptions.VibrationSpeed.fromValue(storedValue);
                        detailTextView.setText(LocaleController.getString(speed.getLocaleKey(), speed.getResourceId()));
                    }
                    else
                        detailTextView.setText(LocaleController.getString("Default", R.string.Default));

                } else if(i == settingsVibrationCountRow) {
                    String key;
                    if (dialog_id == 0) {
                        key = "VibrationCount_" + user_id;
                    } else {
                        key = "VibrationCount_" + dialog_id;
                    }

                    textView.setText(LocaleController.getString("VibrateCount", R.string.VibrateCount));
                    divider.setVisibility(View.VISIBLE);
                    SharedPreferences preferences = mContext.getSharedPreferences("Notifications", Activity.MODE_PRIVATE);
                    int count = preferences.getInt(key, -1);
                    if(count != -1)
                        detailTextView.setText(String.valueOf(count));
                    else
                        detailTextView.setText(LocaleController.getString("Default", R.string.Default));

                }
            } else if (type == 4) {
                if (view == null) {
                    LayoutInflater li = (LayoutInflater)mContext.getSystemService(Context.LAYOUT_INFLATER_SERVICE);
                    view = li.inflate(R.layout.user_profile_identicon_layout, viewGroup, false);
                }
                TextView textView = (TextView)view.findViewById(R.id.settings_row_text);
                View divider = view.findViewById(R.id.settings_row_divider);
                divider.setVisibility(View.VISIBLE);
                IdenticonView identiconView = (IdenticonView)view.findViewById(R.id.identicon_view);
                TLRPC.EncryptedChat encryptedChat = MessagesController.getInstance().encryptedChats.get((int)(dialog_id >> 32));
                identiconView.setBytes(encryptedChat.auth_key);
                textView.setText(LocaleController.getString("EncryptionKey", R.string.EncryptionKey));
            } else if (type == 5) {
                if (view == null) {
                    LayoutInflater li = (LayoutInflater)mContext.getSystemService(Context.LAYOUT_INFLATER_SERVICE);
                    view = li.inflate(R.layout.settings_row_detail_layout, viewGroup, false);
                }
                TextView textView = (TextView)view.findViewById(R.id.settings_row_text);
                TextView detailTextView = (TextView)view.findViewById(R.id.settings_row_text_detail);

                View divider = view.findViewById(R.id.settings_row_divider);
                if (i == settingsSoundRow) {
                    SharedPreferences preferences = mContext.getSharedPreferences("Notifications", Activity.MODE_PRIVATE);
                    String name = preferences.getString("sound_" + user_id, LocaleController.getString("Default", R.string.Default));
                    if (name.equals("NoSound")) {
                        detailTextView.setText(LocaleController.getString("NoSound", R.string.NoSound));
                    } else {
                        detailTextView.setText(name);
                    }
                    textView.setText(LocaleController.getString("Sound", R.string.Sound));
                    divider.setVisibility(View.INVISIBLE);
                }
            }

            return view;
        }

        @Override
        public int getItemViewType(int i) {
            if (i == avatarRow) {
                return 0;
            } else if (i == phoneSectionRow || i == settingsSectionRow || i == sharedMediaSectionRow) {
                return 1;
            } else if (i == phoneRow) {
                return 2;
            } else if (i == sharedMediaRow || i == settingsTimerRow || i == settingsNotificationsRow || i == settingsVibrateRow || i == settingsVibrationSpeedRow || i == settingsVibrationCountRow) {
                return 3;
            } else if (i == settingsKeyRow) {
                return 4;
            } else if (i == settingsSoundRow) {
                return 5;
            }
            return 0;
        }

        @Override
        public int getViewTypeCount() {
            return 6;
        }

        @Override
        public boolean isEmpty() {
            return false;
        }
    }
}<|MERGE_RESOLUTION|>--- conflicted
+++ resolved
@@ -247,7 +247,9 @@
                 @Override
                 public void onItemClick(AdapterView<?> adapterView, View view, final int i, long l) {
                     if (i == settingsVibrateRow || i == settingsNotificationsRow) {
-<<<<<<< HEAD
+                        if (getParentActivity() == null) {
+                            return;
+                        }
                         final SharedPreferences preferences = ApplicationLoader.applicationContext.getSharedPreferences("Notifications", Activity.MODE_PRIVATE);
 
                         final String key;
@@ -268,11 +270,6 @@
                         }
                         int currentValue = preferences.getInt(key, 0);
 
-=======
-                        if (getParentActivity() == null) {
-                            return;
-                        }
->>>>>>> a87968ce
                         AlertDialog.Builder builder = new AlertDialog.Builder(getParentActivity());
                         if(i == settingsVibrateRow)
                             builder.setTitle(LocaleController.getString("Vibrate", R.string.Vibrate));
