/*
 * This is the source code of Telegram for Android v. 5.x.x.
 * It is licensed under GNU GPL v. 2 or later.
 * You should have received a copy of the license in this archive (see LICENSE).
 *
 * Copyright Nikolai Kudashov, 2013-2018.
 */

package org.telegram.ui;

import android.animation.Animator;
import android.animation.AnimatorListenerAdapter;
import android.animation.AnimatorSet;
import android.animation.ObjectAnimator;
import android.annotation.SuppressLint;
import android.app.Dialog;
import android.content.Context;
import android.content.DialogInterface;
import android.content.Intent;
import android.content.SharedPreferences;
import android.graphics.Canvas;
import android.graphics.Typeface;
import android.net.Uri;
import android.os.AsyncTask;
import android.os.Build;
import android.os.Vibrator;
import android.telephony.TelephonyManager;
import android.text.Editable;
import android.text.InputFilter;
import android.text.InputType;
import android.text.SpannableStringBuilder;
import android.text.Spanned;
import android.text.TextPaint;
import android.text.TextUtils;
import android.text.TextWatcher;
import android.text.method.PasswordTransformationMethod;
import android.text.style.ClickableSpan;
import android.util.TypedValue;
import android.view.Gravity;
import android.view.MotionEvent;
import android.view.View;
import android.view.ViewGroup;
import android.view.ViewParent;
import android.view.WindowManager;
import android.view.inputmethod.EditorInfo;
import android.webkit.CookieManager;
import android.webkit.JavascriptInterface;
import android.webkit.WebSettings;
import android.webkit.WebView;
import android.webkit.WebViewClient;
import android.widget.EditText;
import android.widget.FrameLayout;
import android.widget.HorizontalScrollView;
import android.widget.ImageView;
import android.widget.LinearLayout;
import android.widget.ScrollView;
import android.widget.TextView;
import android.widget.Toast;

<<<<<<< HEAD
=======
import com.google.android.gms.common.api.Status;
import com.google.android.gms.tasks.Task;
>>>>>>> c3dacd28
//import com.google.android.gms.wallet.AutoResolveHelper;
//import com.google.android.gms.wallet.IsReadyToPayRequest;
//import com.google.android.gms.wallet.PaymentData;
//import com.google.android.gms.wallet.PaymentDataRequest;
//import com.google.android.gms.wallet.PaymentsClient;
//import com.google.android.gms.wallet.Wallet;
//import com.google.android.gms.wallet.WalletConstants;
import com.stripe.android.Stripe;
import com.stripe.android.TokenCallback;
import com.stripe.android.exception.APIConnectionException;
import com.stripe.android.exception.APIException;
import com.stripe.android.model.Card;
import com.stripe.android.model.Token;
import com.stripe.android.net.StripeApiHandler;

import org.json.JSONArray;
import org.json.JSONException;
import org.json.JSONObject;
import org.telegram.PhoneFormat.PhoneFormat;
import com.evildayz.code.telegraher.ThePenisMightierThanTheSword;
import org.telegram.messenger.MessagesController;
import org.telegram.messenger.AndroidUtilities;
import org.telegram.messenger.ApplicationLoader;
import org.telegram.messenger.BuildVars;
import org.telegram.messenger.ContactsController;
import org.telegram.messenger.FileLog;
import org.telegram.messenger.LocaleController;
import org.telegram.messenger.MessageObject;
import org.telegram.messenger.NotificationCenter;
import org.telegram.messenger.R;
import org.telegram.messenger.SRPHelper;
import org.telegram.messenger.SharedConfig;
import org.telegram.messenger.UserConfig;
import org.telegram.messenger.Utilities;
import org.telegram.tgnet.ConnectionsManager;
import org.telegram.tgnet.RequestDelegate;
import org.telegram.tgnet.TLObject;
import org.telegram.tgnet.TLRPC;
import org.telegram.ui.ActionBar.ActionBar;
import org.telegram.ui.ActionBar.ActionBarMenu;
import org.telegram.ui.ActionBar.ActionBarMenuItem;
import org.telegram.ui.ActionBar.AlertDialog;
import org.telegram.ui.ActionBar.BaseFragment;
import org.telegram.ui.ActionBar.BottomSheet;
import org.telegram.ui.ActionBar.Theme;
import org.telegram.ui.ActionBar.ThemeDescription;
import org.telegram.ui.Cells.EditTextSettingsCell;
import org.telegram.ui.Cells.HeaderCell;
import org.telegram.ui.Cells.PaymentInfoCell;
import org.telegram.ui.Cells.RadioCell;
import org.telegram.ui.Cells.ShadowSectionCell;
import org.telegram.ui.Cells.TextCheckCell;
import org.telegram.ui.Cells.TextDetailSettingsCell;
import org.telegram.ui.Cells.TextInfoPrivacyCell;
import org.telegram.ui.Cells.TextPriceCell;
import org.telegram.ui.Cells.TextSettingsCell;
import org.telegram.ui.Components.AlertsCreator;
import org.telegram.ui.Components.ContextProgressView;
import org.telegram.ui.Components.EditTextBoldCursor;
import org.telegram.ui.Components.HintEditText;
import org.telegram.ui.Components.LayoutHelper;
import org.telegram.ui.Components.UndoView;

import java.io.BufferedReader;
import java.io.IOException;
import java.io.InputStream;
import java.io.InputStreamReader;
import java.io.OutputStream;
import java.net.HttpURLConnection;
import java.net.URL;
import java.util.ArrayList;
import java.util.Arrays;
import java.util.Calendar;
import java.util.Collections;
import java.util.HashMap;
import java.util.List;
import java.util.Locale;
import java.util.Optional;
import java.util.Scanner;

public class PaymentFormActivity extends BaseFragment implements NotificationCenter.NotificationCenterDelegate {

    private final static int FIELD_CARD = 0;
    private final static int FIELD_EXPIRE_DATE = 1;
    private final static int FIELD_CARDNAME = 2;
    private final static int FIELD_CVV = 3;
    private final static int FIELD_CARD_COUNTRY = 4;
    private final static int FIELD_CARD_POSTCODE = 5;
    private final static int FIELDS_COUNT_CARD = 6;

    private final static int FIELD_STREET1 = 0;
    private final static int FIELD_STREET2 = 1;
    private final static int FIELD_CITY = 2;
    private final static int FIELD_STATE = 3;
    private final static int FIELD_COUNTRY = 4;
    private final static int FIELD_POSTCODE = 5;
    private final static int FIELD_NAME = 6;
    private final static int FIELD_EMAIL = 7;
    private final static int FIELD_PHONECODE = 8;
    private final static int FIELD_PHONE = 9;
    private final static int FIELDS_COUNT_ADDRESS = 10;

    private final static int FIELD_SAVEDCARD = 0;
    private final static int FIELD_SAVEDPASSWORD = 1;
    private final static int FIELDS_COUNT_SAVEDCARD = 2;

    private final static int FIELD_ENTERPASSWORD = 0;
    private final static int FIELD_REENTERPASSWORD = 1;
    private final static int FIELD_ENTERPASSWORDEMAIL = 2;
    private final static int FIELDS_COUNT_PASSWORD = 3;

    private ArrayList<String> countriesArray = new ArrayList<>();
    private HashMap<String, String> countriesMap = new HashMap<>();
    private HashMap<String, String> codesMap = new HashMap<>();
    private HashMap<String, String> phoneFormatMap = new HashMap<>();

//    private PaymentsClient paymentsClient;

    private EditTextBoldCursor[] inputFields;
    private RadioCell[] radioCells;
    private ActionBarMenuItem doneItem;
    private ContextProgressView progressView;
    private ContextProgressView progressViewButton;
    private AnimatorSet doneItemAnimation;
    private WebView webView;
    private String webViewUrl;
    private boolean shouldNavigateBack;
    private ScrollView scrollView;

    private boolean swipeBackEnabled = true;

    private TextView textView;
    private HeaderCell[] headerCell = new HeaderCell[3];
    private ArrayList<View> dividers = new ArrayList<>();
    private ShadowSectionCell[] sectionCell = new ShadowSectionCell[3];
    private TextCheckCell checkCell1;
    private TextInfoPrivacyCell[] bottomCell = new TextInfoPrivacyCell[3];
    private TextSettingsCell[] settingsCell = new TextSettingsCell[2];
    private FrameLayout googlePayContainer;
    private FrameLayout googlePayButton;
    private LinearLayout linearLayout2;
    private TextPriceCell totalCell;

    private EditTextSettingsCell codeFieldCell;

    private PaymentFormActivityDelegate delegate;

    private TextView payTextView;
    private FrameLayout bottomLayout;
    private PaymentInfoCell paymentInfoCell;
    private TextDetailSettingsCell[] detailSettingsCell = new TextDetailSettingsCell[7];

    private TLRPC.TL_account_password currentPassword;
    private boolean waitingForEmail;
    private int emailCodeLength = 6;
    private Runnable shortPollRunnable;
    private boolean loadingPasswordInfo;
    private PaymentFormActivity passwordFragment;

    private boolean need_card_country;
    private boolean need_card_postcode;
    private boolean need_card_name;
    private String providerApiKey;
    private boolean initGooglePay;

    private TLRPC.User botUser;

    private boolean ignoreOnTextChange;
    private boolean ignoreOnPhoneChange;
    private boolean ignoreOnCardChange;

    private String currentBotName;
    private String currentItemName;

    private BaseFragment parentFragment;

    private LinearLayout tipLayout;

    private ArrayList<TLRPC.TL_labeledPrice> prices;

    private int currentStep;
    private boolean passwordOk;
    private String paymentJson;
    private String cardName;
    private boolean webviewLoading;
    private String countryName;
    private String totalPriceDecimal;
    private TLRPC.TL_payments_paymentForm paymentForm;
    private TLRPC.TL_payments_paymentReceipt paymentReceipt;
    private TLRPC.TL_payments_validatedRequestedInfo requestedInfo;
    private TLRPC.TL_shippingOption shippingOption;
    private Long tipAmount;
    private TLRPC.TL_payments_validateRequestedInfo validateRequest;
    private TLRPC.TL_inputPaymentCredentialsGooglePay googlePayCredentials;
    private String googlePayPublicKey;
    private String googlePayCountryCode;
    private JSONObject googlePayParameters;
    private MessageObject messageObject;
    private boolean donePressed;
    private boolean canceled;

    private String[] totalPrice;

    private boolean isWebView;

    private boolean saveShippingInfo;
    private boolean saveCardInfo;

    private final static int done_button = 1;

    private static final int LOAD_PAYMENT_DATA_REQUEST_CODE = 991;

    private interface PaymentFormActivityDelegate {
        default boolean didSelectNewCard(String tokenJson, String card, boolean saveCard, TLRPC.TL_inputPaymentCredentialsGooglePay googlePay) {
            return false;
        }

        default void didSelectNewAddress(TLRPC.TL_payments_validateRequestedInfo validateRequested) {

        }

        default void onFragmentDestroyed() {

        }

        default void currentPasswordUpdated(TLRPC.TL_account_password password) {

        }
    }

    private class TelegramWebviewProxy {
        @JavascriptInterface
        public void postEvent(final String eventName, final String eventData) {
            AndroidUtilities.runOnUIThread(() -> {
                if (getParentActivity() == null) {
                    return;
                }
                if (eventName.equals("payment_form_submit")) {
                    try {
                        JSONObject jsonObject = new JSONObject(eventData);
                        JSONObject response = jsonObject.getJSONObject("credentials");
                        paymentJson = response.toString();
                        cardName = jsonObject.getString("title");
                    } catch (Throwable e) {
                        paymentJson = eventData;
                        FileLog.e(e);
                    }
                    goToNextStep();
                }
            });
        }
    }

    public class LinkSpan extends ClickableSpan {
        @Override
        public void updateDrawState(TextPaint ds) {
            super.updateDrawState(ds);
            ds.setUnderlineText(false);
        }

        @Override
        public void onClick(View widget) {
            presentFragment(new TwoStepVerificationSetupActivity(TwoStepVerificationSetupActivity.TYPE_INTRO, currentPassword));
        }
    }

    public PaymentFormActivity(TLRPC.TL_payments_paymentReceipt receipt) {
        currentStep = 5;
        paymentForm = new TLRPC.TL_payments_paymentForm();
        paymentReceipt = receipt;
        paymentForm.bot_id = receipt.bot_id;
        paymentForm.invoice = receipt.invoice;
        paymentForm.provider_id = receipt.provider_id;
        paymentForm.users = receipt.users;
        shippingOption = receipt.shipping;
        if (receipt.tip_amount != 0) {
            tipAmount = receipt.tip_amount;
        }
        botUser = getMessagesController().getUser(receipt.bot_id);
        if (botUser != null) {
            currentBotName = botUser.first_name;
        } else {
            currentBotName = "";
        }
        currentItemName = receipt.title;
        if (receipt.info != null) {
            validateRequest = new TLRPC.TL_payments_validateRequestedInfo();
            validateRequest.peer = getMessagesController().getInputPeer(receipt.bot_id);
            validateRequest.info = receipt.info;
        }
        cardName = receipt.credentials_title;
    }

    public PaymentFormActivity(TLRPC.TL_payments_paymentForm form, MessageObject message, BaseFragment parentFragment) {
        int step;
        if (form.invoice.shipping_address_requested || form.invoice.email_requested || form.invoice.name_requested || form.invoice.phone_requested) {
            step = 0;
        } else if (form.saved_credentials != null) {
            if (UserConfig.getInstance(currentAccount).tmpPassword != null) {
                if (UserConfig.getInstance(currentAccount).tmpPassword.valid_until < ConnectionsManager.getInstance(currentAccount).getCurrentTime() + 60) {
                    UserConfig.getInstance(currentAccount).tmpPassword = null;
                    UserConfig.getInstance(currentAccount).saveConfig(false);
                }
            }
            if (UserConfig.getInstance(currentAccount).tmpPassword != null) {
                step = 4;
            } else {
                step = 3;
            }
        } else {
            step = 2;
        }
        init(form, message, step, null, null, null, null, null, null, false, null, parentFragment);
    }

    private PaymentFormActivity(TLRPC.TL_payments_paymentForm form, MessageObject message, int step, TLRPC.TL_payments_validatedRequestedInfo validatedRequestedInfo, TLRPC.TL_shippingOption shipping, Long tips, String tokenJson, String card, TLRPC.TL_payments_validateRequestedInfo request, boolean saveCard, TLRPC.TL_inputPaymentCredentialsGooglePay googlePay, BaseFragment parent) {
        init(form, message, step, validatedRequestedInfo, shipping, tips, tokenJson, card, request, saveCard, googlePay, parent);
    }

    private void setCurrentPassword(TLRPC.TL_account_password password) {
        if (password.has_password) {
            if (getParentActivity() == null) {
                return;
            }
            goToNextStep();
        } else {
            currentPassword = password;
            waitingForEmail = !TextUtils.isEmpty(currentPassword.email_unconfirmed_pattern);
            updatePasswordFields();
        }
    }

    private void setDelegate(PaymentFormActivityDelegate paymentFormActivityDelegate) {
        delegate = paymentFormActivityDelegate;
    }

    private void init(TLRPC.TL_payments_paymentForm form, MessageObject message, int step, TLRPC.TL_payments_validatedRequestedInfo validatedRequestedInfo, TLRPC.TL_shippingOption shipping, Long tips, String tokenJson, String card, TLRPC.TL_payments_validateRequestedInfo request, boolean saveCard, TLRPC.TL_inputPaymentCredentialsGooglePay googlePay, BaseFragment parent) {
        currentStep = step;
        parentFragment = parent;
        paymentJson = tokenJson;
        googlePayCredentials = googlePay;
        requestedInfo = validatedRequestedInfo;
        paymentForm = form;
        shippingOption = shipping;
        tipAmount = tips;
        messageObject = message;
        saveCardInfo = saveCard;
        isWebView = !"stripe".equals(paymentForm.native_provider) && !"smartglocal".equals(paymentForm.native_provider);
        botUser = getMessagesController().getUser(form.bot_id);
        if (botUser != null) {
            currentBotName = botUser.first_name;
        } else {
            currentBotName = "";
        }
        currentItemName = message.messageOwner.media.title;
        validateRequest = request;
        saveShippingInfo = true;
        if (saveCard || currentStep == 4) {
            saveCardInfo = saveCard;
        } else {
            saveCardInfo = paymentForm.saved_credentials != null;
        }
        if (card == null) {
            if (form.saved_credentials != null) {
                cardName = form.saved_credentials.title;
            }
        } else {
            cardName = card;
        }
    }

    @Override
    public void onResume() {
        super.onResume();
        AndroidUtilities.requestAdjustResize(getParentActivity(), classGuid);
        if (Build.VERSION.SDK_INT >= 23) {
            try {
                if ((currentStep == 2 || currentStep == 6) && !paymentForm.invoice.test) {
                    getParentActivity().getWindow().setFlags(WindowManager.LayoutParams.FLAG_SECURE, WindowManager.LayoutParams.FLAG_SECURE);
                } else if (SharedConfig.passcodeHash.length() == 0 || SharedConfig.allowScreenCapture) {
                    getParentActivity().getWindow().clearFlags(WindowManager.LayoutParams.FLAG_SECURE);
                }
            } catch (Throwable e) {
                FileLog.e(e);
            }
        }
    }

    @SuppressLint({"SetJavaScriptEnabled", "AddJavascriptInterface"})
    @Override
    public View createView(Context context) {
        if (currentStep == 0) {
            actionBar.setTitle(LocaleController.getString("PaymentShippingInfo", R.string.PaymentShippingInfo));
        } else if (currentStep == 1) {
            actionBar.setTitle(LocaleController.getString("PaymentShippingMethod", R.string.PaymentShippingMethod));
        } else if (currentStep == 2) {
            actionBar.setTitle(LocaleController.getString("PaymentCardInfo", R.string.PaymentCardInfo));
        } else if (currentStep == 3) {
            actionBar.setTitle(LocaleController.getString("PaymentCardInfo", R.string.PaymentCardInfo));
        } else if (currentStep == 4) {
            if (paymentForm.invoice.test) {
                actionBar.setTitle("Test " + LocaleController.getString("PaymentCheckout", R.string.PaymentCheckout));
            } else {
                actionBar.setTitle(LocaleController.getString("PaymentCheckout", R.string.PaymentCheckout));
            }
        } else if (currentStep == 5) {
            if (paymentForm.invoice.test) {
                actionBar.setTitle("Test " + LocaleController.getString("PaymentReceipt", R.string.PaymentReceipt));
            } else {
                actionBar.setTitle(LocaleController.getString("PaymentReceipt", R.string.PaymentReceipt));
            }
        } else if (currentStep == 6) {
            actionBar.setTitle(LocaleController.getString("PaymentPassword", R.string.PaymentPassword));
        }

        actionBar.setBackButtonImage(R.drawable.ic_ab_back);
        actionBar.setAllowOverlayTitle(true);

        actionBar.setActionBarMenuOnItemClick(new ActionBar.ActionBarMenuOnItemClick() {
            @Override
            public void onItemClick(int id) {
                if (id == -1) {
                    if (donePressed) {
                        return;
                    }
                    finishFragment();
                } else if (id == done_button) {
                    if (donePressed) {
                        return;
                    }
                    if (currentStep != 3) {
                        AndroidUtilities.hideKeyboard(getParentActivity().getCurrentFocus());
                    }
                    if (currentStep == 0) {
                        setDonePressed(true);
                        sendForm();
                    } else if (currentStep == 1) {
                        for (int a = 0; a < radioCells.length; a++) {
                            if (radioCells[a].isChecked()) {
                                shippingOption = requestedInfo.shipping_options.get(a);
                                break;
                            }
                        }
                        goToNextStep();
                    } else if (currentStep == 2) {
                        sendCardData();
                    } else if (currentStep == 3) {
                        checkPassword();
                    } else if (currentStep == 6) {
                        sendSavePassword(false);
                    }
                }
            }
        });

        ActionBarMenu menu = actionBar.createMenu();

        if (currentStep == 0 || currentStep == 1 || currentStep == 2 || currentStep == 3 || currentStep == 4 || currentStep == 6) {
            doneItem = menu.addItemWithWidth(done_button, R.drawable.ic_done, AndroidUtilities.dp(56), LocaleController.getString("Done", R.string.Done));
            progressView = new ContextProgressView(context, 1);
            progressView.setAlpha(0.0f);
            progressView.setScaleX(0.1f);
            progressView.setScaleY(0.1f);
            progressView.setVisibility(View.INVISIBLE);
            doneItem.addView(progressView, LayoutHelper.createFrame(LayoutHelper.MATCH_PARENT, LayoutHelper.MATCH_PARENT));
        }

        fragmentView = new FrameLayout(context);
        FrameLayout frameLayout = (FrameLayout) fragmentView;
        fragmentView.setBackgroundColor(Theme.getColor(Theme.key_windowBackgroundGray));

        scrollView = new ScrollView(context);
        scrollView.setFillViewport(true);
        AndroidUtilities.setScrollViewEdgeEffectColor(scrollView, Theme.getColor(Theme.key_actionBarDefault));
        frameLayout.addView(scrollView, LayoutHelper.createFrame(LayoutHelper.MATCH_PARENT, LayoutHelper.MATCH_PARENT, Gravity.LEFT | Gravity.TOP, 0, 0, 0, currentStep == 4 ? 48 : 0));

        linearLayout2 = new LinearLayout(context);
        linearLayout2.setOrientation(LinearLayout.VERTICAL);
        linearLayout2.setClipChildren(false);
        scrollView.addView(linearLayout2, new ScrollView.LayoutParams(ViewGroup.LayoutParams.MATCH_PARENT, ViewGroup.LayoutParams.WRAP_CONTENT));

        if (currentStep == 0) {
            HashMap<String, String> languageMap = new HashMap<>();
            HashMap<String, String> countryMap = new HashMap<>();
            try {
                BufferedReader reader = new BufferedReader(new InputStreamReader(context.getResources().getAssets().open("countries.txt")));
                String line;
                while ((line = reader.readLine()) != null) {
                    String[] args = line.split(";");
                    countriesArray.add(0, args[2]);
                    countriesMap.put(args[2], args[0]);
                    codesMap.put(args[0], args[2]);
                    countryMap.put(args[1], args[2]);
                    if (args.length > 3) {
                        phoneFormatMap.put(args[0], args[3]);
                    }
                    languageMap.put(args[1], args[2]);
                }
                reader.close();
            } catch (Exception e) {
                FileLog.e(e);
            }

            Collections.sort(countriesArray, String::compareTo);

            inputFields = new EditTextBoldCursor[FIELDS_COUNT_ADDRESS];
            for (int a = 0; a < FIELDS_COUNT_ADDRESS; a++) {
                if (a == FIELD_STREET1) {
                    headerCell[0] = new HeaderCell(context);
                    headerCell[0].setBackgroundColor(Theme.getColor(Theme.key_windowBackgroundWhite));
                    headerCell[0].setText(LocaleController.getString("PaymentShippingAddress", R.string.PaymentShippingAddress));
                    linearLayout2.addView(headerCell[0], LayoutHelper.createLinear(LayoutHelper.MATCH_PARENT, LayoutHelper.WRAP_CONTENT));
                } else if (a == FIELD_NAME) {
                    sectionCell[0] = new ShadowSectionCell(context);
                    linearLayout2.addView(sectionCell[0], LayoutHelper.createLinear(LayoutHelper.MATCH_PARENT, LayoutHelper.WRAP_CONTENT));

                    headerCell[1] = new HeaderCell(context);
                    headerCell[1].setBackgroundColor(Theme.getColor(Theme.key_windowBackgroundWhite));
                    headerCell[1].setText(LocaleController.getString("PaymentShippingReceiver", R.string.PaymentShippingReceiver));
                    linearLayout2.addView(headerCell[1], LayoutHelper.createLinear(LayoutHelper.MATCH_PARENT, LayoutHelper.WRAP_CONTENT));
                }
                ViewGroup container;
                if (a == FIELD_PHONECODE) {
                    container = new LinearLayout(context);
                    container.setClipChildren(false);
                    ((LinearLayout) container).setOrientation(LinearLayout.HORIZONTAL);
                    linearLayout2.addView(container, LayoutHelper.createLinear(LayoutHelper.MATCH_PARENT, 50));
                    container.setBackgroundColor(Theme.getColor(Theme.key_windowBackgroundWhite));
                } else if (a == FIELD_PHONE) {
                    container = (ViewGroup) inputFields[FIELD_PHONECODE].getParent();
                } else {
                    container = new FrameLayout(context);
                    container.setClipChildren(false);
                    linearLayout2.addView(container, LayoutHelper.createLinear(LayoutHelper.MATCH_PARENT, 50));
                    container.setBackgroundColor(Theme.getColor(Theme.key_windowBackgroundWhite));

                    boolean allowDivider = a != FIELD_POSTCODE;
                    if (allowDivider) {
                        if (a == FIELD_EMAIL && !paymentForm.invoice.phone_requested) {
                            allowDivider = false;
                        } else if (a == FIELD_NAME && !paymentForm.invoice.phone_requested && !paymentForm.invoice.email_requested) {
                            allowDivider = false;
                        }
                    }
                    if (allowDivider) {
                        View divider = new View(context) {
                            @Override
                            protected void onDraw(Canvas canvas) {
                                canvas.drawLine(LocaleController.isRTL ? 0 : AndroidUtilities.dp(20), getMeasuredHeight() - 1, getMeasuredWidth() - (LocaleController.isRTL ? AndroidUtilities.dp(20) : 0), getMeasuredHeight() - 1, Theme.dividerPaint);
                            }
                        };
                        divider.setBackgroundColor(Theme.getColor(Theme.key_windowBackgroundWhite));
                        dividers.add(divider);
                        container.addView(divider, new FrameLayout.LayoutParams(ViewGroup.LayoutParams.MATCH_PARENT, 1, Gravity.LEFT | Gravity.BOTTOM));
                    }
                }

                if (a == FIELD_PHONE) {
                    inputFields[a] = new HintEditText(context);
                } else {
                    inputFields[a] = new EditTextBoldCursor(context);
                }
                inputFields[a].setTag(a);
                inputFields[a].setTextSize(TypedValue.COMPLEX_UNIT_DIP, 16);
                inputFields[a].setHintTextColor(Theme.getColor(Theme.key_windowBackgroundWhiteHintText));
                inputFields[a].setTextColor(Theme.getColor(Theme.key_windowBackgroundWhiteBlackText));
                inputFields[a].setBackgroundDrawable(null);
                inputFields[a].setCursorColor(Theme.getColor(Theme.key_windowBackgroundWhiteBlackText));
                inputFields[a].setCursorSize(AndroidUtilities.dp(20));
                inputFields[a].setCursorWidth(1.5f);
                if (a == FIELD_COUNTRY) {
                    inputFields[a].setOnTouchListener((v, event) -> {
                        if (getParentActivity() == null) {
                            return false;
                        }
                        if (event.getAction() == MotionEvent.ACTION_UP) {
                            CountrySelectActivity fragment = new CountrySelectActivity(false);
                            fragment.setCountrySelectActivityDelegate((country) -> {
                                inputFields[FIELD_COUNTRY].setText(country.name);
                                countryName = country.shortname;
                            });
                            presentFragment(fragment);
                        }
                        return true;
                    });
                    inputFields[a].setInputType(0);
                }
                if (a == FIELD_PHONE || a == FIELD_PHONECODE) {
                    inputFields[a].setInputType(InputType.TYPE_CLASS_PHONE);
                } else if (a == FIELD_EMAIL) {
                    inputFields[a].setInputType(InputType.TYPE_CLASS_TEXT);
                } else {
                    inputFields[a].setInputType(InputType.TYPE_CLASS_TEXT | InputType.TYPE_TEXT_FLAG_CAP_SENTENCES);
                }
                inputFields[a].setImeOptions(EditorInfo.IME_ACTION_NEXT | EditorInfo.IME_FLAG_NO_EXTRACT_UI);
                switch (a) {
                    case FIELD_NAME:
                        inputFields[a].setHint(LocaleController.getString("PaymentShippingName", R.string.PaymentShippingName));
                        if (paymentForm.saved_info != null && paymentForm.saved_info.name != null) {
                            inputFields[a].setText(paymentForm.saved_info.name);
                        }
                        break;
                    case FIELD_EMAIL:
                        inputFields[a].setHint(LocaleController.getString("PaymentShippingEmailPlaceholder", R.string.PaymentShippingEmailPlaceholder));
                        if (paymentForm.saved_info != null && paymentForm.saved_info.email != null) {
                            inputFields[a].setText(paymentForm.saved_info.email);
                        }
                        break;
                    case FIELD_STREET1:
                        inputFields[a].setHint(LocaleController.getString("PaymentShippingAddress1Placeholder", R.string.PaymentShippingAddress1Placeholder));
                        if (paymentForm.saved_info != null && paymentForm.saved_info.shipping_address != null) {
                            inputFields[a].setText(paymentForm.saved_info.shipping_address.street_line1);
                        }
                        break;
                    case FIELD_STREET2:
                        inputFields[a].setHint(LocaleController.getString("PaymentShippingAddress2Placeholder", R.string.PaymentShippingAddress2Placeholder));
                        if (paymentForm.saved_info != null && paymentForm.saved_info.shipping_address != null) {
                            inputFields[a].setText(paymentForm.saved_info.shipping_address.street_line2);
                        }
                        break;
                    case FIELD_CITY:
                        inputFields[a].setHint(LocaleController.getString("PaymentShippingCityPlaceholder", R.string.PaymentShippingCityPlaceholder));
                        if (paymentForm.saved_info != null && paymentForm.saved_info.shipping_address != null) {
                            inputFields[a].setText(paymentForm.saved_info.shipping_address.city);
                        }
                        break;
                    case FIELD_STATE:
                        inputFields[a].setHint(LocaleController.getString("PaymentShippingStatePlaceholder", R.string.PaymentShippingStatePlaceholder));
                        if (paymentForm.saved_info != null && paymentForm.saved_info.shipping_address != null) {
                            inputFields[a].setText(paymentForm.saved_info.shipping_address.state);
                        }
                        break;
                    case FIELD_COUNTRY:
                        inputFields[a].setHint(LocaleController.getString("PaymentShippingCountry", R.string.PaymentShippingCountry));
                        if (paymentForm.saved_info != null && paymentForm.saved_info.shipping_address != null) {
                            String value = countryMap.get(paymentForm.saved_info.shipping_address.country_iso2);
                            countryName = paymentForm.saved_info.shipping_address.country_iso2;
                            inputFields[a].setText(value != null ? value : countryName);
                        }
                        break;
                    case FIELD_POSTCODE:
                        inputFields[a].setHint(LocaleController.getString("PaymentShippingZipPlaceholder", R.string.PaymentShippingZipPlaceholder));
                        if (paymentForm.saved_info != null && paymentForm.saved_info.shipping_address != null) {
                            inputFields[a].setText(paymentForm.saved_info.shipping_address.post_code);
                        }
                        break;
                }
                inputFields[a].setSelection(inputFields[a].length());

                if (a == FIELD_PHONECODE) {
                    textView = new TextView(context);
                    textView.setText("+");
                    textView.setTextColor(Theme.getColor(Theme.key_windowBackgroundWhiteBlackText));
                    textView.setTextSize(TypedValue.COMPLEX_UNIT_DIP, 16);
                    container.addView(textView, LayoutHelper.createLinear(LayoutHelper.WRAP_CONTENT, LayoutHelper.WRAP_CONTENT, 21, 12, 0, 6));

                    inputFields[a].setPadding(AndroidUtilities.dp(10), 0, 0, 0);
                    inputFields[a].setGravity(Gravity.LEFT | Gravity.CENTER_VERTICAL);
                    InputFilter[] inputFilters = new InputFilter[1];
                    inputFilters[0] = new InputFilter.LengthFilter(5);
                    inputFields[a].setFilters(inputFilters);
                    container.addView(inputFields[a], LayoutHelper.createLinear(55, LayoutHelper.WRAP_CONTENT, 0, 12, 21, 6));
                    inputFields[a].addTextChangedListener(new TextWatcher() {
                        @Override
                        public void beforeTextChanged(CharSequence charSequence, int i, int i2, int i3) {

                        }

                        @Override
                        public void onTextChanged(CharSequence charSequence, int i, int i2, int i3) {

                        }

                        @Override
                        public void afterTextChanged(Editable editable) {
                            if (ignoreOnTextChange) {
                                return;
                            }
                            ignoreOnTextChange = true;
                            String text = PhoneFormat.stripExceptNumbers(inputFields[FIELD_PHONECODE].getText().toString());
                            inputFields[FIELD_PHONECODE].setText(text);
                            HintEditText phoneField = (HintEditText) inputFields[FIELD_PHONE];
                            if (text.length() == 0) {
                                phoneField.setHintText(null);
                                phoneField.setHint(LocaleController.getString("PaymentShippingPhoneNumber", R.string.PaymentShippingPhoneNumber));
                            } else {
                                String country;
                                boolean ok = false;
                                String textToSet = null;
                                if (text.length() > 4) {
                                    for (int a = 4; a >= 1; a--) {
                                        String sub = text.substring(0, a);
                                        country = codesMap.get(sub);
                                        if (country != null) {
                                            ok = true;
                                            textToSet = text.substring(a) + inputFields[FIELD_PHONE].getText().toString();
                                            inputFields[FIELD_PHONECODE].setText(text = sub);
                                            break;
                                        }
                                    }
                                    if (!ok) {
                                        textToSet = text.substring(1) + inputFields[FIELD_PHONE].getText().toString();
                                        inputFields[FIELD_PHONECODE].setText(text = text.substring(0, 1));
                                    }
                                }
                                country = codesMap.get(text);
                                boolean set = false;
                                if (country != null) {
                                    int index = countriesArray.indexOf(country);
                                    if (index != -1) {
                                        String hint = phoneFormatMap.get(text);
                                        if (hint != null) {
                                            set = true;
                                            phoneField.setHintText(hint.replace('X', '–'));
                                            phoneField.setHint(null);
                                        }
                                    }
                                }
                                if (!set) {
                                    phoneField.setHintText(null);
                                    phoneField.setHint(LocaleController.getString("PaymentShippingPhoneNumber", R.string.PaymentShippingPhoneNumber));
                                }
                                if (!ok) {
                                    inputFields[FIELD_PHONECODE].setSelection(inputFields[FIELD_PHONECODE].getText().length());
                                }
                                if (textToSet != null) {
                                    phoneField.requestFocus();
                                    phoneField.setText(textToSet);
                                    phoneField.setSelection(phoneField.length());
                                }
                            }
                            ignoreOnTextChange = false;
                        }
                    });
                } else if (a == FIELD_PHONE) {
                    inputFields[a].setPadding(0, 0, 0, 0);
                    inputFields[a].setGravity(Gravity.LEFT | Gravity.CENTER_VERTICAL);
                    container.addView(inputFields[a], LayoutHelper.createLinear(LayoutHelper.MATCH_PARENT, LayoutHelper.WRAP_CONTENT, 0, 12, 21, 6));
                    inputFields[a].addTextChangedListener(new TextWatcher() {
                        private int characterAction = -1;
                        private int actionPosition;

                        @Override
                        public void beforeTextChanged(CharSequence s, int start, int count, int after) {
                            if (count == 0 && after == 1) {
                                characterAction = 1;
                            } else if (count == 1 && after == 0) {
                                if (s.charAt(start) == ' ' && start > 0) {
                                    characterAction = 3;
                                    actionPosition = start - 1;
                                } else {
                                    characterAction = 2;
                                }
                            } else {
                                characterAction = -1;
                            }
                        }

                        @Override
                        public void onTextChanged(CharSequence s, int start, int before, int count) {

                        }

                        @Override
                        public void afterTextChanged(Editable s) {
                            if (ignoreOnPhoneChange) {
                                return;
                            }
                            HintEditText phoneField = (HintEditText) inputFields[FIELD_PHONE];
                            int start = phoneField.getSelectionStart();
                            String phoneChars = "0123456789";
                            String str = phoneField.getText().toString();
                            if (characterAction == 3) {
                                str = str.substring(0, actionPosition) + str.substring(actionPosition + 1);
                                start--;
                            }
                            StringBuilder builder = new StringBuilder(str.length());
                            for (int a = 0; a < str.length(); a++) {
                                String ch = str.substring(a, a + 1);
                                if (phoneChars.contains(ch)) {
                                    builder.append(ch);
                                }
                            }
                            ignoreOnPhoneChange = true;
                            String hint = phoneField.getHintText();
                            if (hint != null) {
                                for (int a = 0; a < builder.length(); a++) {
                                    if (a < hint.length()) {
                                        if (hint.charAt(a) == ' ') {
                                            builder.insert(a, ' ');
                                            a++;
                                            if (start == a && characterAction != 2 && characterAction != 3) {
                                                start++;
                                            }
                                        }
                                    } else {
                                        builder.insert(a, ' ');
                                        if (start == a + 1 && characterAction != 2 && characterAction != 3) {
                                            start++;
                                        }
                                        break;
                                    }
                                }
                            }
                            phoneField.setText(builder);
                            if (start >= 0) {
                                phoneField.setSelection(Math.min(start, phoneField.length()));
                            }
                            phoneField.onTextChange();
                            ignoreOnPhoneChange = false;
                        }
                    });
                } else {
                    inputFields[a].setPadding(0, 0, 0, AndroidUtilities.dp(6));
                    inputFields[a].setGravity(LocaleController.isRTL ? Gravity.RIGHT : Gravity.LEFT);
                    container.addView(inputFields[a], LayoutHelper.createFrame(LayoutHelper.MATCH_PARENT, LayoutHelper.WRAP_CONTENT, Gravity.LEFT | Gravity.TOP, 21, 12, 21, 6));
                }

                inputFields[a].setOnEditorActionListener((textView, i, keyEvent) -> {
                    if (i == EditorInfo.IME_ACTION_NEXT) {
                        int num = (Integer) textView.getTag();
                        while (num + 1 < inputFields.length) {
                            num++;
                            if (num != FIELD_COUNTRY && ((View) inputFields[num].getParent()).getVisibility() == View.VISIBLE) {
                                inputFields[num].requestFocus();
                                break;
                            }
                        }
                        return true;
                    } else if (i == EditorInfo.IME_ACTION_DONE) {
                        doneItem.performClick();
                        return true;
                    }
                    return false;
                });
                if (a == FIELD_PHONE) {
                    if (paymentForm.invoice.email_to_provider || paymentForm.invoice.phone_to_provider) {
                        TLRPC.User providerUser = null;
                        for (int b = 0; b < paymentForm.users.size(); b++) {
                            TLRPC.User user = paymentForm.users.get(b);
                            if (user.id == paymentForm.provider_id) {
                                providerUser = user;
                            }
                        }
                        final String providerName;
                        if (providerUser != null) {
                            providerName = ContactsController.formatName(providerUser.first_name, providerUser.last_name);
                        } else {
                            providerName = "";
                        }

                        bottomCell[1] = new TextInfoPrivacyCell(context);
                        bottomCell[1].setBackgroundDrawable(Theme.getThemedDrawable(context, R.drawable.greydivider_bottom, Theme.key_windowBackgroundGrayShadow));
                        linearLayout2.addView(bottomCell[1], LayoutHelper.createLinear(LayoutHelper.MATCH_PARENT, LayoutHelper.WRAP_CONTENT));
                        if (paymentForm.invoice.email_to_provider && paymentForm.invoice.phone_to_provider) {
                            bottomCell[1].setText(LocaleController.formatString("PaymentPhoneEmailToProvider", R.string.PaymentPhoneEmailToProvider, providerName));
                        } else if (paymentForm.invoice.email_to_provider) {
                            bottomCell[1].setText(LocaleController.formatString("PaymentEmailToProvider", R.string.PaymentEmailToProvider, providerName));
                        } else {
                            bottomCell[1].setText(LocaleController.formatString("PaymentPhoneToProvider", R.string.PaymentPhoneToProvider, providerName));
                        }
                    } else {
                        sectionCell[1] = new ShadowSectionCell(context);
                        linearLayout2.addView(sectionCell[1], LayoutHelper.createLinear(LayoutHelper.MATCH_PARENT, LayoutHelper.WRAP_CONTENT));
                    }

                    checkCell1 = new TextCheckCell(context);
                    checkCell1.setBackgroundDrawable(Theme.getSelectorDrawable(true));
                    checkCell1.setTextAndCheck(LocaleController.getString("PaymentShippingSave", R.string.PaymentShippingSave), saveShippingInfo, false);
                    linearLayout2.addView(checkCell1, LayoutHelper.createLinear(LayoutHelper.MATCH_PARENT, LayoutHelper.WRAP_CONTENT));
                    checkCell1.setOnClickListener(v -> {
                        saveShippingInfo = !saveShippingInfo;
                        checkCell1.setChecked(saveShippingInfo);
                    });

                    bottomCell[0] = new TextInfoPrivacyCell(context);
                    bottomCell[0].setBackgroundDrawable(Theme.getThemedDrawable(context, R.drawable.greydivider_bottom, Theme.key_windowBackgroundGrayShadow));
                    bottomCell[0].setText(LocaleController.getString("PaymentShippingSaveInfo", R.string.PaymentShippingSaveInfo));
                    linearLayout2.addView(bottomCell[0], LayoutHelper.createLinear(LayoutHelper.MATCH_PARENT, LayoutHelper.WRAP_CONTENT));
                }
            }

            if (!paymentForm.invoice.name_requested) {
                ((ViewGroup) inputFields[FIELD_NAME].getParent()).setVisibility(View.GONE);
            }
            if (!paymentForm.invoice.phone_requested) {
                ((ViewGroup) inputFields[FIELD_PHONECODE].getParent()).setVisibility(View.GONE);
            }
            if (!paymentForm.invoice.email_requested) {
                ((ViewGroup) inputFields[FIELD_EMAIL].getParent()).setVisibility(View.GONE);
            }

            if (paymentForm.invoice.phone_requested) {
                inputFields[FIELD_PHONE].setImeOptions(EditorInfo.IME_ACTION_DONE | EditorInfo.IME_FLAG_NO_EXTRACT_UI);
            } else if (paymentForm.invoice.email_requested) {
                inputFields[FIELD_EMAIL].setImeOptions(EditorInfo.IME_ACTION_DONE | EditorInfo.IME_FLAG_NO_EXTRACT_UI);
            } else if (paymentForm.invoice.name_requested) {
                inputFields[FIELD_NAME].setImeOptions(EditorInfo.IME_ACTION_DONE | EditorInfo.IME_FLAG_NO_EXTRACT_UI);
            } else {
                inputFields[FIELD_POSTCODE].setImeOptions(EditorInfo.IME_ACTION_DONE | EditorInfo.IME_FLAG_NO_EXTRACT_UI);
            }

            if (sectionCell[1] != null) {
                sectionCell[1].setVisibility(paymentForm.invoice.name_requested || paymentForm.invoice.phone_requested || paymentForm.invoice.email_requested ? View.VISIBLE : View.GONE);
            } else if (bottomCell[1] != null) {
                bottomCell[1].setVisibility(paymentForm.invoice.name_requested || paymentForm.invoice.phone_requested || paymentForm.invoice.email_requested ? View.VISIBLE : View.GONE);
            }
            headerCell[1].setVisibility(paymentForm.invoice.name_requested || paymentForm.invoice.phone_requested || paymentForm.invoice.email_requested ? View.VISIBLE : View.GONE);
            if (!paymentForm.invoice.shipping_address_requested) {
                headerCell[0].setVisibility(View.GONE);
                sectionCell[0].setVisibility(View.GONE);
                ((ViewGroup) inputFields[FIELD_STREET1].getParent()).setVisibility(View.GONE);
                ((ViewGroup) inputFields[FIELD_STREET2].getParent()).setVisibility(View.GONE);
                ((ViewGroup) inputFields[FIELD_CITY].getParent()).setVisibility(View.GONE);
                ((ViewGroup) inputFields[FIELD_STATE].getParent()).setVisibility(View.GONE);
                ((ViewGroup) inputFields[FIELD_COUNTRY].getParent()).setVisibility(View.GONE);
                ((ViewGroup) inputFields[FIELD_POSTCODE].getParent()).setVisibility(View.GONE);
            }

            if (paymentForm.saved_info != null && !TextUtils.isEmpty(paymentForm.saved_info.phone)) {
                fillNumber(paymentForm.saved_info.phone);
            } else {
                fillNumber(null);
            }

            if (inputFields[FIELD_PHONECODE].length() == 0 && (paymentForm.invoice.phone_requested && (paymentForm.saved_info == null || TextUtils.isEmpty(paymentForm.saved_info.phone)))) {
                String country = null;

                try {
                    TelephonyManager telephonyManager = (TelephonyManager) ApplicationLoader.applicationContext.getSystemService(Context.TELEPHONY_SERVICE);
                    if (telephonyManager != null) {
                        country = telephonyManager.getSimCountryIso().toUpperCase();
                    }
                } catch (Exception e) {
                    FileLog.e(e);
                }

                if (country != null) {
                    String countryName = languageMap.get(country);
                    if (countryName != null) {
                        int index = countriesArray.indexOf(countryName);
                        if (index != -1) {
                            inputFields[FIELD_PHONECODE].setText(countriesMap.get(countryName));
                        }
                    }
                }
            }
        } else if (currentStep == 2) {
            if (paymentForm.native_params != null) {
                try {
                    JSONObject jsonObject = new JSONObject(paymentForm.native_params.data);
                    String googlePayKey = jsonObject.optString("google_pay_public_key");
                    if (!TextUtils.isEmpty(googlePayKey)) {
                        googlePayPublicKey = googlePayKey;
                    }
                    googlePayCountryCode = jsonObject.optString("acquirer_bank_country");
                    googlePayParameters = jsonObject.optJSONObject("gpay_parameters");
                } catch (Exception e) {
                    FileLog.e(e);
                }
            }
            if (isWebView) {
                if (googlePayPublicKey != null || googlePayParameters != null) {
                    initGooglePay(context);
                }
                createGooglePayButton(context);
                linearLayout2.addView(googlePayContainer, LayoutHelper.createLinear(LayoutHelper.MATCH_PARENT, 50));

                webviewLoading = true;
                showEditDoneProgress(true, true);
                progressView.setVisibility(View.VISIBLE);
                doneItem.setEnabled(false);
                doneItem.getContentView().setVisibility(View.INVISIBLE);
                webView = new WebView(context) {
                    @Override
                    public boolean onTouchEvent(MotionEvent event) {
                        ((ViewGroup) fragmentView).requestDisallowInterceptTouchEvent(true);
                        return super.onTouchEvent(event);
                    }

                    @Override
                    protected void onMeasure(int widthMeasureSpec, int heightMeasureSpec) {
                        super.onMeasure(widthMeasureSpec, heightMeasureSpec);
                    }
                };
                webView.getSettings().setJavaScriptEnabled(true);
                webView.getSettings().setDomStorageEnabled(true);

                if (Build.VERSION.SDK_INT >= 21) {
                    webView.getSettings().setMixedContentMode(WebSettings.MIXED_CONTENT_ALWAYS_ALLOW);
                    CookieManager cookieManager = CookieManager.getInstance();
                    cookieManager.setAcceptThirdPartyCookies(webView, true);
                }
                if (Build.VERSION.SDK_INT >= 17) {
                    webView.addJavascriptInterface(new TelegramWebviewProxy(), "TelegramWebviewProxy");
                }
                webView.setWebViewClient(new WebViewClient() {
                    @Override
                    public void onLoadResource(WebView view, String url) {
                        super.onLoadResource(view, url);
                    }

                    @Override
                    public boolean shouldOverrideUrlLoading(WebView view, String url) {
                        shouldNavigateBack = !url.equals(webViewUrl);
                        return super.shouldOverrideUrlLoading(view, url);
                    }

                    @Override
                    public void onPageFinished(WebView view, String url) {
                        super.onPageFinished(view, url);
                        webviewLoading = false;
                        showEditDoneProgress(true, false);
                        updateSavePaymentField();
                    }
                });

                linearLayout2.addView(webView, LayoutHelper.createFrame(LayoutHelper.MATCH_PARENT, LayoutHelper.WRAP_CONTENT));

                sectionCell[2] = new ShadowSectionCell(context);
                linearLayout2.addView(sectionCell[2], LayoutHelper.createLinear(LayoutHelper.MATCH_PARENT, LayoutHelper.WRAP_CONTENT));

                checkCell1 = new TextCheckCell(context);
                checkCell1.setBackgroundDrawable(Theme.getSelectorDrawable(true));
                checkCell1.setTextAndCheck(LocaleController.getString("PaymentCardSavePaymentInformation", R.string.PaymentCardSavePaymentInformation), saveCardInfo, false);
                linearLayout2.addView(checkCell1, LayoutHelper.createLinear(LayoutHelper.MATCH_PARENT, LayoutHelper.WRAP_CONTENT));
                checkCell1.setOnClickListener(v -> {
                    saveCardInfo = !saveCardInfo;
                    checkCell1.setChecked(saveCardInfo);
                });

                bottomCell[0] = new TextInfoPrivacyCell(context);
                bottomCell[0].setBackgroundDrawable(Theme.getThemedDrawable(context, R.drawable.greydivider_bottom, Theme.key_windowBackgroundGrayShadow));
                updateSavePaymentField();
                linearLayout2.addView(bottomCell[0], LayoutHelper.createLinear(LayoutHelper.MATCH_PARENT, LayoutHelper.WRAP_CONTENT));
            } else {
                if (paymentForm.native_params != null) {
                    try {
                        JSONObject jsonObject = new JSONObject(paymentForm.native_params.data);
                        try {
                            need_card_country = jsonObject.getBoolean("need_country");
                        } catch (Exception e) {
                            need_card_country = false;
                        }
                        try {
                            need_card_postcode = jsonObject.getBoolean("need_zip");
                        } catch (Exception e) {
                            need_card_postcode = false;
                        }
                        try {
                            need_card_name = jsonObject.getBoolean("need_cardholder_name");
                        } catch (Exception e) {
                            need_card_name = false;
                        }
                        if (jsonObject.has("public_token")) {
                            providerApiKey = jsonObject.getString("public_token");
                        } else {
                            try {
                                providerApiKey = jsonObject.getString("publishable_key");
                            } catch (Exception e) {
                                providerApiKey = "";
                            }
                        }
                        initGooglePay = !jsonObject.optBoolean("google_pay_hidden", false);
                    } catch (Exception e) {
                        FileLog.e(e);
                    }
                }

                if (initGooglePay && (!TextUtils.isEmpty(providerApiKey) && "stripe".equals(paymentForm.native_provider) || googlePayParameters != null)) {
                    initGooglePay(context);
                }

                inputFields = new EditTextBoldCursor[FIELDS_COUNT_CARD];
                for (int a = 0; a < FIELDS_COUNT_CARD; a++) {
                    if (a == FIELD_CARD) {
                        headerCell[0] = new HeaderCell(context);
                        headerCell[0].setBackgroundColor(Theme.getColor(Theme.key_windowBackgroundWhite));
                        headerCell[0].setText(LocaleController.getString("PaymentCardTitle", R.string.PaymentCardTitle));
                        linearLayout2.addView(headerCell[0], LayoutHelper.createLinear(LayoutHelper.MATCH_PARENT, LayoutHelper.WRAP_CONTENT));
                    } else if (a == FIELD_CARD_COUNTRY) {
                        headerCell[1] = new HeaderCell(context);
                        headerCell[1].setBackgroundColor(Theme.getColor(Theme.key_windowBackgroundWhite));
                        headerCell[1].setText(LocaleController.getString("PaymentBillingAddress", R.string.PaymentBillingAddress));
                        linearLayout2.addView(headerCell[1], LayoutHelper.createLinear(LayoutHelper.MATCH_PARENT, LayoutHelper.WRAP_CONTENT));
                    }

                    boolean allowDivider = a != FIELD_CVV && a != FIELD_CARD_POSTCODE && !(a == FIELD_CARD_COUNTRY && !need_card_postcode);
                    ViewGroup container = new FrameLayout(context);
                    container.setClipChildren(false);
                    container.setBackgroundColor(Theme.getColor(Theme.key_windowBackgroundWhite));
                    linearLayout2.addView(container, LayoutHelper.createLinear(LayoutHelper.MATCH_PARENT, 50));

                    View.OnTouchListener onTouchListener = null;
                    inputFields[a] = new EditTextBoldCursor(context);
                    inputFields[a].setTag(a);
                    inputFields[a].setTextSize(TypedValue.COMPLEX_UNIT_DIP, 16);
                    inputFields[a].setHintTextColor(Theme.getColor(Theme.key_windowBackgroundWhiteHintText));
                    inputFields[a].setTextColor(Theme.getColor(Theme.key_windowBackgroundWhiteBlackText));
                    inputFields[a].setBackgroundDrawable(null);
                    inputFields[a].setCursorColor(Theme.getColor(Theme.key_windowBackgroundWhiteBlackText));
                    inputFields[a].setCursorSize(AndroidUtilities.dp(20));
                    inputFields[a].setCursorWidth(1.5f);
                    if (a == FIELD_CVV) {
                        InputFilter[] inputFilters = new InputFilter[1];
                        inputFilters[0] = new InputFilter.LengthFilter(3);
                        inputFields[a].setFilters(inputFilters);
                        inputFields[a].setInputType(InputType.TYPE_CLASS_NUMBER | InputType.TYPE_TEXT_VARIATION_PASSWORD);
                        inputFields[a].setTypeface(Typeface.DEFAULT);
                        inputFields[a].setTransformationMethod(PasswordTransformationMethod.getInstance());
                    } else if (a == FIELD_CARD) {
                        inputFields[a].setInputType(InputType.TYPE_CLASS_PHONE);
                    } else if (a == FIELD_CARD_COUNTRY) {
                        inputFields[a].setOnTouchListener((v, event) -> {
                            if (getParentActivity() == null) {
                                return false;
                            }
                            if (event.getAction() == MotionEvent.ACTION_UP) {
                                CountrySelectActivity fragment = new CountrySelectActivity(false);
                                fragment.setCountrySelectActivityDelegate((country) -> inputFields[FIELD_CARD_COUNTRY].setText(country.name));
                                presentFragment(fragment);
                            }
                            return true;
                        });
                        inputFields[a].setInputType(0);
                    } else if (a == FIELD_EXPIRE_DATE) {
                        inputFields[a].setInputType(InputType.TYPE_CLASS_NUMBER | InputType.TYPE_TEXT_FLAG_CAP_SENTENCES);
                    } else if (a == FIELD_CARDNAME) {
                        inputFields[a].setInputType(InputType.TYPE_CLASS_TEXT | InputType.TYPE_TEXT_FLAG_CAP_CHARACTERS);
                    } else {
                        inputFields[a].setInputType(InputType.TYPE_CLASS_TEXT | InputType.TYPE_TEXT_FLAG_CAP_SENTENCES);
                    }
                    inputFields[a].setImeOptions(EditorInfo.IME_ACTION_NEXT | EditorInfo.IME_FLAG_NO_EXTRACT_UI);
                    switch (a) {
                        case FIELD_CARD:
                            inputFields[a].setHint(LocaleController.getString("PaymentCardNumber", R.string.PaymentCardNumber));
                            break;
                        case FIELD_CVV:
                            inputFields[a].setHint(LocaleController.getString("PaymentCardCvv", R.string.PaymentCardCvv));
                            break;
                        case FIELD_EXPIRE_DATE:
                            inputFields[a].setHint(LocaleController.getString("PaymentCardExpireDate", R.string.PaymentCardExpireDate));
                            break;
                        case FIELD_CARDNAME:
                            inputFields[a].setHint(LocaleController.getString("PaymentCardName", R.string.PaymentCardName));
                            break;
                        case FIELD_CARD_POSTCODE:
                            inputFields[a].setHint(LocaleController.getString("PaymentShippingZipPlaceholder", R.string.PaymentShippingZipPlaceholder));
                            break;
                        case FIELD_CARD_COUNTRY:
                            inputFields[a].setHint(LocaleController.getString("PaymentShippingCountry", R.string.PaymentShippingCountry));
                            break;
                    }

                    if (a == FIELD_CARD) {
                        inputFields[a].addTextChangedListener(new TextWatcher() {

                            public final String[] PREFIXES_15 = {"34", "37"};
                            public final String[] PREFIXES_14 = {"300", "301", "302", "303", "304", "305", "309", "36", "38", "39"};
                            public final String[] PREFIXES_16 = {
                                    "2221", "2222", "2223", "2224", "2225", "2226", "2227", "2228", "2229",
                                    "2200", "2201", "2202", "2203", "2204",
                                    "223", "224", "225", "226", "227", "228", "229",
                                    "23", "24", "25", "26",
                                    "270", "271", "2720",
                                    "50", "51", "52", "53", "54", "55",

                                    "4",

                                    "60", "62", "64", "65",

                                    "35"
                            };

                            public static final int MAX_LENGTH_STANDARD = 16;
                            public static final int MAX_LENGTH_AMERICAN_EXPRESS = 15;
                            public static final int MAX_LENGTH_DINERS_CLUB = 14;

                            private int characterAction = -1;
                            private int actionPosition;

                            @Override
                            public void beforeTextChanged(CharSequence s, int start, int count, int after) {
                                if (count == 0 && after == 1) {
                                    characterAction = 1;
                                } else if (count == 1 && after == 0) {
                                    if (s.charAt(start) == ' ' && start > 0) {
                                        characterAction = 3;
                                        actionPosition = start - 1;
                                    } else {
                                        characterAction = 2;
                                    }
                                } else {
                                    characterAction = -1;
                                }
                            }

                            @Override
                            public void onTextChanged(CharSequence s, int start, int before, int count) {

                            }

                            @Override
                            public void afterTextChanged(Editable editable) {
                                if (ignoreOnCardChange) {
                                    return;
                                }
                                EditText phoneField = inputFields[FIELD_CARD];
                                int start = phoneField.getSelectionStart();
                                String phoneChars = "0123456789";
                                String str = phoneField.getText().toString();
                                if (characterAction == 3) {
                                    str = str.substring(0, actionPosition) + str.substring(actionPosition + 1);
                                    start--;
                                }
                                StringBuilder builder = new StringBuilder(str.length());
                                for (int a = 0; a < str.length(); a++) {
                                    String ch = str.substring(a, a + 1);
                                    if (phoneChars.contains(ch)) {
                                        builder.append(ch);
                                    }
                                }
                                ignoreOnCardChange = true;
                                String hint = null;
                                int maxLength = 100;
                                if (builder.length() > 0) {
                                    String currentString = builder.toString();
                                    for (int a = 0; a < 3; a++) {
                                        String[] checkArr;
                                        String resultHint;
                                        int resultMaxLength;
                                        switch (a) {
                                            case 0:
                                                checkArr = PREFIXES_16;
                                                resultMaxLength = 16;
                                                resultHint = "xxxx xxxx xxxx xxxx";
                                                break;
                                            case 1:
                                                checkArr = PREFIXES_15;
                                                resultMaxLength = 15;
                                                resultHint = "xxxx xxxx xxxx xxx";
                                                break;
                                            case 2:
                                            default:
                                                checkArr = PREFIXES_14;
                                                resultMaxLength = 14;
                                                resultHint = "xxxx xxxx xxxx xx";
                                                break;
                                        }
                                        for (int b = 0; b < checkArr.length; b++) {
                                            String prefix = checkArr[b];
                                            if (currentString.length() <= prefix.length()) {
                                                if (prefix.startsWith(currentString)) {
                                                    hint = resultHint;
                                                    maxLength = resultMaxLength;
                                                    break;
                                                }
                                            } else {
                                                if (currentString.startsWith(prefix)) {
                                                    hint = resultHint;
                                                    maxLength = resultMaxLength;
                                                    break;
                                                }
                                            }
                                        }
                                        if (hint != null) {
                                            break;
                                        }
                                    }
                                    if (builder.length() > maxLength) {
                                        builder.setLength(maxLength);
                                    }
                                }
                                if (hint != null) {
                                    if (builder.length() == maxLength) {
                                        inputFields[FIELD_EXPIRE_DATE].requestFocus();
                                    }
                                    phoneField.setTextColor(Theme.getColor(Theme.key_windowBackgroundWhiteBlackText));
                                    for (int a = 0; a < builder.length(); a++) {
                                        if (a < hint.length()) {
                                            if (hint.charAt(a) == ' ') {
                                                builder.insert(a, ' ');
                                                a++;
                                                if (start == a && characterAction != 2 && characterAction != 3) {
                                                    start++;
                                                }
                                            }
                                        } else {
                                            builder.insert(a, ' ');
                                            if (start == a + 1 && characterAction != 2 && characterAction != 3) {
                                                start++;
                                            }
                                            break;
                                        }
                                    }
                                } else {
                                    phoneField.setTextColor(builder.length() > 0 ? Theme.getColor(Theme.key_windowBackgroundWhiteRedText4) : Theme.getColor(Theme.key_windowBackgroundWhiteBlackText));
                                }
                                if (!builder.toString().equals(editable.toString())) {
                                    editable.replace(0, editable.length(), builder);
                                }
                                if (start >= 0) {
                                    phoneField.setSelection(Math.min(start, phoneField.length()));
                                }
                                ignoreOnCardChange = false;
                            }
                        });
                    } else if (a == FIELD_EXPIRE_DATE) {
                        inputFields[a].addTextChangedListener(new TextWatcher() {

                            private int characterAction = -1;
                            private boolean isYear;
                            private int actionPosition;

                            @Override
                            public void beforeTextChanged(CharSequence s, int start, int count, int after) {
                                if (count == 0 && after == 1) {
                                    isYear = TextUtils.indexOf(inputFields[FIELD_EXPIRE_DATE].getText(), '/') != -1;
                                    characterAction = 1;
                                } else if (count == 1 && after == 0) {
                                    if (s.charAt(start) == '/' && start > 0) {
                                        isYear = false;
                                        characterAction = 3;
                                        actionPosition = start - 1;
                                    } else {
                                        characterAction = 2;
                                    }
                                } else {
                                    characterAction = -1;
                                }
                            }

                            @Override
                            public void onTextChanged(CharSequence s, int start, int before, int count) {

                            }

                            @Override
                            public void afterTextChanged(Editable s) {
                                if (ignoreOnCardChange) {
                                    return;
                                }
                                EditText phoneField = inputFields[FIELD_EXPIRE_DATE];
                                int start = phoneField.getSelectionStart();
                                String phoneChars = "0123456789";
                                String str = phoneField.getText().toString();
                                if (characterAction == 3) {
                                    str = str.substring(0, actionPosition) + str.substring(actionPosition + 1);
                                    start--;
                                }
                                StringBuilder builder = new StringBuilder(str.length());
                                for (int a = 0; a < str.length(); a++) {
                                    String ch = str.substring(a, a + 1);
                                    if (phoneChars.contains(ch)) {
                                        builder.append(ch);
                                    }
                                }
                                ignoreOnCardChange = true;
                                inputFields[FIELD_EXPIRE_DATE].setTextColor(Theme.getColor(Theme.key_windowBackgroundWhiteBlackText));
                                if (builder.length() > 4) {
                                    builder.setLength(4);
                                }
                                if (builder.length() < 2) {
                                    isYear = false;
                                }
                                boolean isError = false;
                                if (isYear) {
                                    String[] args = new String[builder.length() > 2 ? 2 : 1];
                                    args[0] = builder.substring(0, 2);
                                    if (args.length == 2) {
                                        args[1] = builder.substring(2);
                                    }
                                    if (builder.length() == 4 && args.length == 2) {
                                        int month = Utilities.parseInt(args[0]);
                                        int year = Utilities.parseInt(args[1]) + 2000;
                                        Calendar rightNow = Calendar.getInstance();
                                        int currentYear = rightNow.get(Calendar.YEAR);
                                        int currentMonth = rightNow.get(Calendar.MONTH) + 1;
                                        if (year < currentYear || year == currentYear && month < currentMonth) {
                                            inputFields[FIELD_EXPIRE_DATE].setTextColor(Theme.getColor(Theme.key_windowBackgroundWhiteRedText4));
                                            isError = true;
                                        }
                                    } else {
                                        int value = Utilities.parseInt(args[0]);
                                        if (value > 12 || value == 0) {
                                            inputFields[FIELD_EXPIRE_DATE].setTextColor(Theme.getColor(Theme.key_windowBackgroundWhiteRedText4));
                                            isError = true;
                                        }
                                    }
                                } else {
                                    if (builder.length() == 1) {
                                        int value = Utilities.parseInt(builder.toString());
                                        if (value != 1 && value != 0) {
                                            builder.insert(0, "0");
                                            start++;
                                        }
                                    } else if (builder.length() == 2) {
                                        int value = Utilities.parseInt(builder.toString());
                                        if (value > 12 || value == 0) {
                                            inputFields[FIELD_EXPIRE_DATE].setTextColor(Theme.getColor(Theme.key_windowBackgroundWhiteRedText4));
                                            isError = true;
                                        }
                                        start++;
                                    }
                                }
                                if (!isError && builder.length() == 4) {
                                    inputFields[need_card_name ? FIELD_CARDNAME : FIELD_CVV].requestFocus();
                                }
                                if (builder.length() == 2) {
                                    builder.append('/');
                                    start++;
                                } else if (builder.length() > 2 && builder.charAt(2) != '/') {
                                    builder.insert(2, '/');
                                    start++;
                                }

                                phoneField.setText(builder);
                                if (start >= 0) {
                                    phoneField.setSelection(Math.min(start, phoneField.length()));
                                }
                                ignoreOnCardChange = false;
                            }
                        });
                    }
                    inputFields[a].setPadding(0, 0, 0, AndroidUtilities.dp(6));
                    inputFields[a].setGravity(LocaleController.isRTL ? Gravity.RIGHT : Gravity.LEFT);
                    container.addView(inputFields[a], LayoutHelper.createFrame(LayoutHelper.MATCH_PARENT, LayoutHelper.WRAP_CONTENT, Gravity.LEFT | Gravity.TOP, 21, 12, 21, 6));

                    inputFields[a].setOnEditorActionListener((textView, i, keyEvent) -> {
                        if (i == EditorInfo.IME_ACTION_NEXT) {
                            int num = (Integer) textView.getTag();
                            while (num + 1 < inputFields.length) {
                                num++;
                                if (num == FIELD_CARD_COUNTRY) {
                                    num++;
                                }
                                if (((View) inputFields[num].getParent()).getVisibility() == View.VISIBLE) {
                                    inputFields[num].requestFocus();
                                    break;
                                }
                            }
                            return true;
                        } else if (i == EditorInfo.IME_ACTION_DONE) {
                            doneItem.performClick();
                            return true;
                        }
                        return false;
                    });
                    if (a == FIELD_CVV) {
                        sectionCell[0] = new ShadowSectionCell(context);
                        linearLayout2.addView(sectionCell[0], LayoutHelper.createLinear(LayoutHelper.MATCH_PARENT, LayoutHelper.WRAP_CONTENT));
                    } else if (a == FIELD_CARD_POSTCODE) {
                        sectionCell[2] = new ShadowSectionCell(context);
                        linearLayout2.addView(sectionCell[2], LayoutHelper.createLinear(LayoutHelper.MATCH_PARENT, LayoutHelper.WRAP_CONTENT));

                        checkCell1 = new TextCheckCell(context);
                        checkCell1.setBackgroundDrawable(Theme.getSelectorDrawable(true));
                        checkCell1.setTextAndCheck(LocaleController.getString("PaymentCardSavePaymentInformation", R.string.PaymentCardSavePaymentInformation), saveCardInfo, false);
                        linearLayout2.addView(checkCell1, LayoutHelper.createLinear(LayoutHelper.MATCH_PARENT, LayoutHelper.WRAP_CONTENT));
                        checkCell1.setOnClickListener(v -> {
                            saveCardInfo = !saveCardInfo;
                            checkCell1.setChecked(saveCardInfo);
                        });

                        bottomCell[0] = new TextInfoPrivacyCell(context);
                        bottomCell[0].setBackgroundDrawable(Theme.getThemedDrawable(context, R.drawable.greydivider_bottom, Theme.key_windowBackgroundGrayShadow));
                        updateSavePaymentField();
                        linearLayout2.addView(bottomCell[0], LayoutHelper.createLinear(LayoutHelper.MATCH_PARENT, LayoutHelper.WRAP_CONTENT));
                    } else if (a == FIELD_CARD) {
                        createGooglePayButton(context);
                        container.addView(googlePayContainer, LayoutHelper.createFrame(LayoutHelper.WRAP_CONTENT, LayoutHelper.WRAP_CONTENT, Gravity.CENTER_VERTICAL | (LocaleController.isRTL ? Gravity.LEFT : Gravity.RIGHT), 0, 0, 4, 0));
                    }

                    if (allowDivider) {
                        View divider = new View(context) {
                            @Override
                            protected void onDraw(Canvas canvas) {
                                canvas.drawLine(LocaleController.isRTL ? 0 : AndroidUtilities.dp(20), getMeasuredHeight() - 1, getMeasuredWidth() - (LocaleController.isRTL ? AndroidUtilities.dp(20) : 0), getMeasuredHeight() - 1, Theme.dividerPaint);
                            }
                        };
                        divider.setBackgroundColor(Theme.getColor(Theme.key_windowBackgroundWhite));
                        dividers.add(divider);
                        container.addView(divider, new FrameLayout.LayoutParams(ViewGroup.LayoutParams.MATCH_PARENT, 1, Gravity.LEFT | Gravity.BOTTOM));
                    }

                    if (a == FIELD_CARD_COUNTRY && !need_card_country || a == FIELD_CARD_POSTCODE && !need_card_postcode || a == FIELD_CARDNAME && !need_card_name) {
                        container.setVisibility(View.GONE);
                    }
                }
                if (!need_card_country && !need_card_postcode) {
                    headerCell[1].setVisibility(View.GONE);
                    sectionCell[0].setVisibility(View.GONE);
                }
                if (need_card_postcode) {
                    inputFields[FIELD_CARD_POSTCODE].setImeOptions(EditorInfo.IME_ACTION_DONE | EditorInfo.IME_FLAG_NO_EXTRACT_UI);
                } else {
                    inputFields[FIELD_CVV].setImeOptions(EditorInfo.IME_ACTION_DONE | EditorInfo.IME_FLAG_NO_EXTRACT_UI);
                }
            }
        } else if (currentStep == 1) {
            int count = requestedInfo.shipping_options.size();
            radioCells = new RadioCell[count];
            for (int a = 0; a < count; a++) {
                TLRPC.TL_shippingOption shippingOption = requestedInfo.shipping_options.get(a);
                radioCells[a] = new RadioCell(context);
                radioCells[a].setTag(a);
                radioCells[a].setBackgroundDrawable(Theme.getSelectorDrawable(true));
                radioCells[a].setText(String.format("%s - %s", getTotalPriceString(shippingOption.prices), shippingOption.title), a == 0, a != count - 1);
                radioCells[a].setOnClickListener(v -> {
                    int num = (Integer) v.getTag();
                    for (int a1 = 0; a1 < radioCells.length; a1++) {
                        radioCells[a1].setChecked(num == a1, true);
                    }
                });
                linearLayout2.addView(radioCells[a]);
            }
            bottomCell[0] = new TextInfoPrivacyCell(context);
            bottomCell[0].setBackgroundDrawable(Theme.getThemedDrawable(context, R.drawable.greydivider_bottom, Theme.key_windowBackgroundGrayShadow));
            linearLayout2.addView(bottomCell[0], LayoutHelper.createLinear(LayoutHelper.MATCH_PARENT, LayoutHelper.WRAP_CONTENT));
        } else if (currentStep == 3) {
            inputFields = new EditTextBoldCursor[FIELDS_COUNT_SAVEDCARD];
            for (int a = 0; a < FIELDS_COUNT_SAVEDCARD; a++) {
                if (a == FIELD_SAVEDCARD) {
                    headerCell[0] = new HeaderCell(context);
                    headerCell[0].setBackgroundColor(Theme.getColor(Theme.key_windowBackgroundWhite));
                    headerCell[0].setText(LocaleController.getString("PaymentCardTitle", R.string.PaymentCardTitle));
                    linearLayout2.addView(headerCell[0], LayoutHelper.createLinear(LayoutHelper.MATCH_PARENT, LayoutHelper.WRAP_CONTENT));
                }

                ViewGroup container = new FrameLayout(context);
                container.setClipChildren(false);
                linearLayout2.addView(container, LayoutHelper.createLinear(LayoutHelper.MATCH_PARENT, 50));
                container.setBackgroundColor(Theme.getColor(Theme.key_windowBackgroundWhite));

                boolean allowDivider = a != FIELD_SAVEDPASSWORD;
                if (allowDivider) {
                    if (a == FIELD_EMAIL && !paymentForm.invoice.phone_requested) {
                        allowDivider = false;
                    } else if (a == FIELD_NAME && !paymentForm.invoice.phone_requested && !paymentForm.invoice.email_requested) {
                        allowDivider = false;
                    }
                }
                if (allowDivider) {
                    View divider = new View(context) {
                        @Override
                        protected void onDraw(Canvas canvas) {
                            canvas.drawLine(LocaleController.isRTL ? 0 : AndroidUtilities.dp(20), getMeasuredHeight() - 1, getMeasuredWidth() - (LocaleController.isRTL ? AndroidUtilities.dp(20) : 0), getMeasuredHeight() - 1, Theme.dividerPaint);
                        }
                    };
                    divider.setBackgroundColor(Theme.getColor(Theme.key_windowBackgroundWhite));
                    dividers.add(divider);
                    container.addView(divider, new FrameLayout.LayoutParams(ViewGroup.LayoutParams.MATCH_PARENT, 1, Gravity.LEFT | Gravity.BOTTOM));
                }

                inputFields[a] = new EditTextBoldCursor(context);
                inputFields[a].setTag(a);
                inputFields[a].setTextSize(TypedValue.COMPLEX_UNIT_DIP, 16);
                inputFields[a].setHintTextColor(Theme.getColor(Theme.key_windowBackgroundWhiteHintText));
                inputFields[a].setTextColor(Theme.getColor(Theme.key_windowBackgroundWhiteBlackText));
                inputFields[a].setBackgroundDrawable(null);
                inputFields[a].setCursorColor(Theme.getColor(Theme.key_windowBackgroundWhiteBlackText));
                inputFields[a].setCursorSize(AndroidUtilities.dp(20));
                inputFields[a].setCursorWidth(1.5f);
                if (a == FIELD_SAVEDCARD) {
                    inputFields[a].setOnTouchListener((v, event) -> true);
                    inputFields[a].setInputType(0);
                } else {
                    inputFields[a].setInputType(InputType.TYPE_CLASS_TEXT | InputType.TYPE_TEXT_VARIATION_PASSWORD);
                    inputFields[a].setTypeface(Typeface.DEFAULT);
                }
                inputFields[a].setImeOptions(EditorInfo.IME_ACTION_DONE | EditorInfo.IME_FLAG_NO_EXTRACT_UI);
                switch (a) {
                    case FIELD_SAVEDCARD:
                        inputFields[a].setText(paymentForm.saved_credentials.title);
                        break;
                    case FIELD_SAVEDPASSWORD:
                        inputFields[a].setHint(LocaleController.getString("LoginPassword", R.string.LoginPassword));
                        inputFields[a].requestFocus();
                        break;
                }

                inputFields[a].setPadding(0, 0, 0, AndroidUtilities.dp(6));
                inputFields[a].setGravity(LocaleController.isRTL ? Gravity.RIGHT : Gravity.LEFT);
                container.addView(inputFields[a], LayoutHelper.createFrame(LayoutHelper.MATCH_PARENT, LayoutHelper.WRAP_CONTENT, Gravity.LEFT | Gravity.TOP, 21, 12, 21, 6));

                inputFields[a].setOnEditorActionListener((textView, i, keyEvent) -> {
                    if (i == EditorInfo.IME_ACTION_DONE) {
                        doneItem.performClick();
                        return true;
                    }
                    return false;
                });
                if (a == FIELD_SAVEDPASSWORD) {
                    bottomCell[0] = new TextInfoPrivacyCell(context);
                    bottomCell[0].setText(LocaleController.formatString("PaymentConfirmationMessage", R.string.PaymentConfirmationMessage, paymentForm.saved_credentials.title));
                    bottomCell[0].setBackgroundDrawable(Theme.getThemedDrawable(context, R.drawable.greydivider, Theme.key_windowBackgroundGrayShadow));
                    linearLayout2.addView(bottomCell[0], LayoutHelper.createLinear(LayoutHelper.MATCH_PARENT, LayoutHelper.WRAP_CONTENT));

                    settingsCell[0] = new TextSettingsCell(context);
                    settingsCell[0].setBackgroundDrawable(Theme.getSelectorDrawable(true));
                    settingsCell[0].setText(LocaleController.getString("PaymentConfirmationNewCard", R.string.PaymentConfirmationNewCard), false);
                    linearLayout2.addView(settingsCell[0], LayoutHelper.createLinear(LayoutHelper.MATCH_PARENT, LayoutHelper.WRAP_CONTENT));
                    settingsCell[0].setOnClickListener(v -> {
                        passwordOk = false;
                        goToNextStep();
                    });

                    bottomCell[1] = new TextInfoPrivacyCell(context);
                    bottomCell[1].setBackgroundDrawable(Theme.getThemedDrawable(context, R.drawable.greydivider_bottom, Theme.key_windowBackgroundGrayShadow));
                    linearLayout2.addView(bottomCell[1], LayoutHelper.createLinear(LayoutHelper.MATCH_PARENT, LayoutHelper.WRAP_CONTENT));
                }
            }
        } else if (currentStep == 4 || currentStep == 5) {
            paymentInfoCell = new PaymentInfoCell(context);
            paymentInfoCell.setBackgroundColor(Theme.getColor(Theme.key_windowBackgroundWhite));
            if (messageObject != null) {
                paymentInfoCell.setInvoice((TLRPC.TL_messageMediaInvoice) messageObject.messageOwner.media, currentBotName);
            } else if (paymentReceipt != null) {
                paymentInfoCell.setReceipt(paymentReceipt, currentBotName);
            }
            linearLayout2.addView(paymentInfoCell, LayoutHelper.createLinear(LayoutHelper.MATCH_PARENT, LayoutHelper.WRAP_CONTENT));

            sectionCell[0] = new ShadowSectionCell(context);
            linearLayout2.addView(sectionCell[0], LayoutHelper.createLinear(LayoutHelper.MATCH_PARENT, LayoutHelper.WRAP_CONTENT));

            prices = new ArrayList<>(paymentForm.invoice.prices);
            if (shippingOption != null) {
                prices.addAll(shippingOption.prices);
            }
            totalPrice = new String[1];

            for (int a = 0; a < prices.size(); a++) {
                TLRPC.TL_labeledPrice price = prices.get(a);

                TextPriceCell priceCell = new TextPriceCell(context);
                priceCell.setBackgroundColor(Theme.getColor(Theme.key_windowBackgroundWhite));
                priceCell.setTextAndValue(price.label, LocaleController.getInstance().formatCurrencyString(price.amount, paymentForm.invoice.currency), false);
                linearLayout2.addView(priceCell);
            }

            if (currentStep == 5 && tipAmount != null) {
                TextPriceCell priceCell = new TextPriceCell(context);
                priceCell.setBackgroundColor(Theme.getColor(Theme.key_windowBackgroundWhite));
                priceCell.setTextAndValue(LocaleController.getString("PaymentTip", R.string.PaymentTip), LocaleController.getInstance().formatCurrencyString(tipAmount, paymentForm.invoice.currency), false);
                linearLayout2.addView(priceCell);
            }

            totalCell = new TextPriceCell(context);
            totalCell.setBackgroundColor(Theme.getColor(Theme.key_windowBackgroundWhite));
            totalPrice[0] = getTotalPriceString(prices);
            totalCell.setTextAndValue(LocaleController.getString("PaymentTransactionTotal", R.string.PaymentTransactionTotal), totalPrice[0], true);

            if (currentStep == 4 && (paymentForm.invoice.flags & 256) != 0) {
                ViewGroup container = new FrameLayout(context);
                container.setClipChildren(false);
                container.setBackgroundColor(Theme.getColor(Theme.key_windowBackgroundWhite));
                linearLayout2.addView(container, LayoutHelper.createLinear(LayoutHelper.MATCH_PARENT, paymentForm.invoice.suggested_tip_amounts.isEmpty() ? 40 : 78));
                container.setOnClickListener(v -> {
                    inputFields[0].requestFocus();
                    AndroidUtilities.showKeyboard(inputFields[0]);
                });

                TextPriceCell cell = new TextPriceCell(context);
                cell.setBackgroundColor(Theme.getColor(Theme.key_windowBackgroundWhite));
                cell.setTextAndValue(LocaleController.getString("PaymentTipOptional", R.string.PaymentTipOptional), "", false);
                container.addView(cell);

                inputFields = new EditTextBoldCursor[1];
                inputFields[0] = new EditTextBoldCursor(context);
                inputFields[0].setTag(0);
                inputFields[0].setTextSize(TypedValue.COMPLEX_UNIT_DIP, 16);
                inputFields[0].setHintTextColor(Theme.getColor(Theme.key_windowBackgroundWhiteGrayText2));
                inputFields[0].setTextColor(Theme.getColor(Theme.key_windowBackgroundWhiteGrayText2));
                inputFields[0].setBackgroundDrawable(null);
                inputFields[0].setCursorColor(Theme.getColor(Theme.key_windowBackgroundWhiteBlackText));
                inputFields[0].setCursorSize(AndroidUtilities.dp(20));
                inputFields[0].setCursorWidth(1.5f);
                inputFields[0].setInputType(InputType.TYPE_CLASS_PHONE);
                inputFields[0].setImeOptions(EditorInfo.IME_ACTION_DONE | EditorInfo.IME_FLAG_NO_EXTRACT_UI);
                inputFields[0].setHint(LocaleController.getInstance().formatCurrencyString(0, paymentForm.invoice.currency));
                inputFields[0].setPadding(0, 0, 0, AndroidUtilities.dp(6));
                inputFields[0].setGravity(LocaleController.isRTL ? Gravity.LEFT : Gravity.RIGHT);
                container.addView(inputFields[0], LayoutHelper.createFrame(LayoutHelper.MATCH_PARENT, LayoutHelper.WRAP_CONTENT, Gravity.LEFT | Gravity.TOP, 21, 9, 21, 1));
                inputFields[0].addTextChangedListener(new TextWatcher() {

                    private boolean anyBefore;
                    private String overrideText;
                    private boolean isDeletedChar;
                    private int beforeTextLength;
                    private int enteredCharacterStart;
                    private boolean lastDotEntered;

                    char[] commas = new char[]{',', '.', '٫', '、', '\u2E41', '︐', '︑', '﹐', '﹑', '，', '､', 'ʻ'};

                    private int indexOfComma(String text) {
                        for (int a = 0; a < commas.length; a++) {
                            int idx = text.indexOf(commas[a]);
                            if (idx >= 0) {
                                return idx;
                            }
                        }
                        return -1;
                    }

                    @Override
                    public void beforeTextChanged(CharSequence s, int start, int count, int after) {
                        if (ignoreOnTextChange) {
                            return;
                        }
                        anyBefore = !TextUtils.isEmpty(s);
                        overrideText = null;
                        beforeTextLength = s == null ? 0 : s.length();
                        enteredCharacterStart = start;
                        if (isDeletedChar = (count == 1 && after == 0)) {
                            String fixed = LocaleController.fixNumbers(s);
                            char actionCh = fixed.charAt(start);
                            int idx = indexOfComma(fixed);
                            String reminderStr = idx >= 0 ? fixed.substring(idx + 1) : "";
                            long reminder = Utilities.parseLong(PhoneFormat.stripExceptNumbers(reminderStr));
                            if ((actionCh < '0' || actionCh > '9') && (reminderStr.length() == 0 || reminder != 0)) {
                                while (--start >= 0) {
                                    actionCh = fixed.charAt(start);
                                    if (actionCh >= '0' && actionCh <= '9') {
                                        overrideText = fixed.substring(0, start) + fixed.substring(start + 1);
                                        break;
                                    }
                                }
                            } else if (idx > 0 && start > idx && reminder == 0) {
                                overrideText = fixed.substring(0, idx - 1);
                            }
                        }
                    }

                    @Override
                    public void onTextChanged(CharSequence s, int start, int before, int count) {

                    }

                    @Override
                    public void afterTextChanged(Editable s) {
                        if (ignoreOnTextChange) {
                            return;
                        }
                        long oldAmount = tipAmount != null ? tipAmount : 0;

                        String text;
                        if (overrideText != null) {
                            text = overrideText;
                        } else {
                            text = LocaleController.fixNumbers(s.toString());
                        }
                        int idx = indexOfComma(text);
                        boolean dotEntered = idx >= 0;
                        int exp = LocaleController.getCurrencyExpDivider(paymentForm.invoice.currency);
                        String wholeStr = idx >= 0 ? text.substring(0, idx) : text;
                        String reminderStr = idx >= 0 ? text.substring(idx + 1) : "";
                        long whole = Utilities.parseLong(PhoneFormat.stripExceptNumbers(wholeStr)) * exp;
                        long reminder = Utilities.parseLong(PhoneFormat.stripExceptNumbers(reminderStr));
                        reminderStr = "" + reminder;
                        String expStr = "" + (exp - 1);
                        if (idx > 0 && reminderStr.length() > expStr.length()) {
                            if (enteredCharacterStart - idx < reminderStr.length()) {
                                reminderStr = reminderStr.substring(0, expStr.length());
                            } else {
                                reminderStr = reminderStr.substring(reminderStr.length() - expStr.length());
                            }
                            reminder = Utilities.parseLong(reminderStr);
                        }
                        tipAmount = whole + reminder;
                        if (paymentForm.invoice.max_tip_amount != 0 && tipAmount > paymentForm.invoice.max_tip_amount) {
                            tipAmount = paymentForm.invoice.max_tip_amount;
                        }
                        int start = inputFields[0].getSelectionStart();
                        ignoreOnTextChange = true;
                        String newText;
                        if (tipAmount == 0) {
                            inputFields[0].setText(newText = "");
                        } else {
                            inputFields[0].setText(newText = LocaleController.getInstance().formatCurrencyString(tipAmount, false, dotEntered, true, paymentForm.invoice.currency));
                        }
                        if (oldAmount < tipAmount && oldAmount != 0 && anyBefore && start >= 0) {
                            inputFields[0].setSelection(Math.min(start, inputFields[0].length()));
                        } else if (!isDeletedChar || beforeTextLength == inputFields[0].length()) {
                            if (!lastDotEntered && dotEntered && idx >= 0) {
                                idx = indexOfComma(newText);
                                if (idx > 0) {
                                    inputFields[0].setSelection(idx + 1);
                                } else {
                                    inputFields[0].setSelection(inputFields[0].length());
                                }
                            } else {
                                inputFields[0].setSelection(inputFields[0].length());
                            }
                        } else {
                            inputFields[0].setSelection(Math.max(0, Math.min(start, inputFields[0].length())));
                        }
                        lastDotEntered = dotEntered;
                        updateTotalPrice();
                        overrideText = null;
                        ignoreOnTextChange = false;
                    }
                });
                inputFields[0].setOnEditorActionListener((textView, i, keyEvent) -> {
                    if (i == EditorInfo.IME_ACTION_DONE) {
                        AndroidUtilities.hideKeyboard(textView);
                        return true;
                    }
                    return false;
                });
                inputFields[0].requestFocus();

                if (!paymentForm.invoice.suggested_tip_amounts.isEmpty()) {
                    HorizontalScrollView scrollView = new HorizontalScrollView(context);
                    scrollView.setHorizontalScrollBarEnabled(false);
                    scrollView.setVerticalScrollBarEnabled(false);
                    scrollView.setClipToPadding(false);
                    scrollView.setPadding(AndroidUtilities.dp(21), 0, AndroidUtilities.dp(21), 0);
                    scrollView.setFillViewport(true);
                    container.addView(scrollView, LayoutHelper.createFrame(LayoutHelper.MATCH_PARENT, 30, Gravity.LEFT | Gravity.TOP, 0, 44, 0, 0));
                    int[] maxTextWidth = new int[1];
                    int[] textWidths = new int[1];
                    int N = paymentForm.invoice.suggested_tip_amounts.size();

                    tipLayout = new LinearLayout(context) {

                        boolean ignoreLayout;

                        @Override
                        protected void onMeasure(int widthMeasureSpec, int heightMeasureSpec) {
                            int availableSize = MeasureSpec.getSize(widthMeasureSpec);
                            ignoreLayout = true;
                            int gaps = AndroidUtilities.dp(9) * (N - 1);
                            if (maxTextWidth[0] * N + gaps <= availableSize) {
                                setWeightSum(1.0f);
                                for (int a = 0, N2 = getChildCount(); a < N2; a++) {
                                    getChildAt(a).getLayoutParams().width = 0;
                                    ((LayoutParams) getChildAt(a).getLayoutParams()).weight = 1.0f / N2;
                                }
                            } else if (textWidths[0] + gaps <= availableSize) {
                                setWeightSum(1.0f);
                                availableSize -= gaps;
                                float extraWeight = 1.0f;
                                for (int a = 0, N2 = getChildCount(); a < N2; a++) {
                                    View child = getChildAt(a);
                                    LayoutParams layoutParams = (LayoutParams) child.getLayoutParams();
                                    layoutParams.width = 0;
                                    int width = (Integer) child.getTag(R.id.width_tag);
                                    layoutParams.weight = width / (float) availableSize;
                                    extraWeight -= layoutParams.weight;
                                }
                                extraWeight /= (N - 1);
                                if (extraWeight > 0) {
                                    for (int a = 0, N2 = getChildCount(); a < N2; a++) {
                                        View child = getChildAt(a);
                                        LayoutParams layoutParams = (LayoutParams) child.getLayoutParams();
                                        int width = (Integer) child.getTag(R.id.width_tag);
                                        if (width != maxTextWidth[0]) {
                                            layoutParams.weight += extraWeight;
                                        }
                                    }
                                }
                            } else {
                                setWeightSum(0.0f);
                                for (int a = 0, N2 = getChildCount(); a < N2; a++) {
                                    getChildAt(a).getLayoutParams().width = LayoutHelper.WRAP_CONTENT;
                                    ((LayoutParams) getChildAt(a).getLayoutParams()).weight = 0.0f;
                                }
                            }
                            ignoreLayout = false;
                            super.onMeasure(widthMeasureSpec, heightMeasureSpec);
                        }

                        @Override
                        public void requestLayout() {
                            if (ignoreLayout) {
                                return;
                            }
                            super.requestLayout();
                        }
                    };
                    tipLayout.setOrientation(LinearLayout.HORIZONTAL);
                    scrollView.addView(tipLayout, LayoutHelper.createScroll(LayoutHelper.MATCH_PARENT, 30, Gravity.LEFT | Gravity.TOP));
                    int color = Theme.getColor(Theme.key_contacts_inviteBackground);
                    for (int a = 0; a < N; a++) {
                        long amount;
                        if (LocaleController.isRTL) {
                            amount = paymentForm.invoice.suggested_tip_amounts.get(N - a - 1);
                        } else {
                            amount = paymentForm.invoice.suggested_tip_amounts.get(a);
                        }
                        String text = LocaleController.getInstance().formatCurrencyString(amount, paymentForm.invoice.currency);
                        TextView valueTextView = new TextView(context);
                        valueTextView.setTextSize(TypedValue.COMPLEX_UNIT_DIP, 14);
                        valueTextView.setTypeface(ThePenisMightierThanTheSword.getFont(MessagesController.getGlobalTelegraherUICustomFont("fonts/rmedium.ttf", "rmedium")));
                        valueTextView.setLines(1);
                        valueTextView.setTag(amount);
                        valueTextView.setMaxLines(1);
                        valueTextView.setText(text);
                        valueTextView.setPadding(AndroidUtilities.dp(15), 0, AndroidUtilities.dp(15), 0);
                        valueTextView.setTextColor(Theme.getColor(Theme.key_chats_secretName));
                        valueTextView.setBackground(Theme.createRoundRectDrawable(AndroidUtilities.dp(15), color & 0x1fffffff));
                        valueTextView.setSingleLine(true);
                        valueTextView.setGravity(Gravity.CENTER);
                        tipLayout.addView(valueTextView, LayoutHelper.createLinear(LayoutHelper.WRAP_CONTENT, LayoutHelper.MATCH_PARENT, Gravity.CENTER_VERTICAL | Gravity.LEFT, 0, 0, a != N -1 ? 9 : 0, 0));
                        valueTextView.setOnClickListener(v -> {
                            long amoumt = (Long) valueTextView.getTag();
                            if (tipAmount != null && amoumt == tipAmount) {
                                ignoreOnTextChange = true;
                                inputFields[0].setText("");
                                ignoreOnTextChange = false;
                                tipAmount = 0L;
                                updateTotalPrice();
                            } else {
                                inputFields[0].setText(LocaleController.getInstance().formatCurrencyString(amount, false, true, true, paymentForm.invoice.currency));
                            }
                            inputFields[0].setSelection(inputFields[0].length());
                        });
                        int width = (int) Math.ceil(valueTextView.getPaint().measureText(text)) + AndroidUtilities.dp(30);
                        valueTextView.setTag(R.id.width_tag, width);
                        maxTextWidth[0] = Math.max(maxTextWidth[0], width);
                        textWidths[0] += width;
                    }
                }
            }

            linearLayout2.addView(totalCell);

            sectionCell[2] = new ShadowSectionCell(context);
            sectionCell[2].setBackgroundDrawable(Theme.getThemedDrawable(context, R.drawable.greydivider_bottom, Theme.key_windowBackgroundGrayShadow));
            linearLayout2.addView(sectionCell[2], LayoutHelper.createLinear(LayoutHelper.MATCH_PARENT, LayoutHelper.WRAP_CONTENT));

            detailSettingsCell[0] = new TextDetailSettingsCell(context);
            detailSettingsCell[0].setBackgroundDrawable(Theme.getSelectorDrawable(true));
            detailSettingsCell[0].setTextAndValueAndIcon(cardName != null && cardName.length() > 1 ? cardName.substring(0, 1).toUpperCase() + cardName.substring(1) : cardName, LocaleController.getString("PaymentCheckoutMethod", R.string.PaymentCheckoutMethod), R.drawable.payment_card,  true);
            linearLayout2.addView(detailSettingsCell[0]);
            if (currentStep == 4) {
                detailSettingsCell[0].setOnClickListener(v -> {
                    if (getParentActivity() == null) {
                        return;
                    }
                    BottomSheet.Builder builder = new BottomSheet.Builder(getParentActivity());
                    builder.setTitle(LocaleController.getString("PaymentCheckoutMethod", R.string.PaymentCheckoutMethod), true);
                    builder.setItems(new CharSequence[]{cardName, LocaleController.getString("PaymentCheckoutMethodNewCard", R.string.PaymentCheckoutMethodNewCard)},
                            new int[]{R.drawable.payment_card, R.drawable.msg_addbot}, (dialog, which) -> {
                                if (which == 1) {
                                    PaymentFormActivity activity = new PaymentFormActivity(paymentForm, messageObject, 2, requestedInfo, shippingOption, tipAmount, null, cardName, validateRequest, saveCardInfo, null, parentFragment);
                                    activity.setDelegate(new PaymentFormActivityDelegate() {
                                        @Override
                                        public boolean didSelectNewCard(String tokenJson, String card, boolean saveCard, TLRPC.TL_inputPaymentCredentialsGooglePay googlePay) {
                                            paymentForm.saved_credentials = null;
                                            paymentJson = tokenJson;
                                            saveCardInfo = saveCard;
                                            cardName = card;
                                            googlePayCredentials = googlePay;
                                            detailSettingsCell[0].setTextAndValue(cardName, LocaleController.getString("PaymentCheckoutMethod", R.string.PaymentCheckoutMethod), true);
                                            return false;
                                        }
                                    });
                                    presentFragment(activity);
                                }
                            });
                    showDialog(builder.create());
                });
            }

            TLRPC.User providerUser = null;
            for (int a = 0; a < paymentForm.users.size(); a++) {
                TLRPC.User user = paymentForm.users.get(a);
                if (user.id == paymentForm.provider_id) {
                    providerUser = user;
                }
            }
            final String providerName;
            if (providerUser != null) {
                detailSettingsCell[1] = new TextDetailSettingsCell(context);
                detailSettingsCell[1].setBackgroundDrawable(Theme.getSelectorDrawable(true));
                detailSettingsCell[1].setTextAndValueAndIcon(providerName = ContactsController.formatName(providerUser.first_name, providerUser.last_name), LocaleController.getString("PaymentCheckoutProvider", R.string.PaymentCheckoutProvider), R.drawable.payment_provider, validateRequest != null && (validateRequest.info.shipping_address != null || shippingOption != null));
                linearLayout2.addView(detailSettingsCell[1]);
            } else {
                providerName = "";
            }

            if (validateRequest != null) {
                if (validateRequest.info.shipping_address != null) {
                    detailSettingsCell[2] = new TextDetailSettingsCell(context);
                    linearLayout2.addView(detailSettingsCell[2]);
                    if (currentStep == 4) {
                        detailSettingsCell[2].setBackgroundDrawable(Theme.getSelectorDrawable(true));
                        detailSettingsCell[2].setOnClickListener(v -> {
                            PaymentFormActivity activity = new PaymentFormActivity(paymentForm, messageObject, 0, requestedInfo, shippingOption, tipAmount, null, cardName, validateRequest, saveCardInfo, null, parentFragment);
                            activity.setDelegate(new PaymentFormActivityDelegate() {
                                @Override
                                public void didSelectNewAddress(TLRPC.TL_payments_validateRequestedInfo validateRequested) {
                                    validateRequest = validateRequested;
                                    setAddressFields();
                                }
                            });
                            presentFragment(activity);
                        });
                    } else {
                        detailSettingsCell[2].setBackgroundColor(Theme.getColor(Theme.key_windowBackgroundWhite));
                    }
                }

                if (validateRequest.info.name != null) {
                    detailSettingsCell[3] = new TextDetailSettingsCell(context);
                    linearLayout2.addView(detailSettingsCell[3]);
                    if (currentStep == 4) {
                        detailSettingsCell[3].setBackgroundDrawable(Theme.getSelectorDrawable(true));
                        detailSettingsCell[3].setOnClickListener(v -> {
                            PaymentFormActivity activity = new PaymentFormActivity(paymentForm, messageObject, 0, requestedInfo, shippingOption, tipAmount, null, cardName, validateRequest, saveCardInfo, null, parentFragment);
                            activity.setDelegate(new PaymentFormActivityDelegate() {
                                @Override
                                public void didSelectNewAddress(TLRPC.TL_payments_validateRequestedInfo validateRequested) {
                                    validateRequest = validateRequested;
                                    setAddressFields();
                                }
                            });
                            presentFragment(activity);
                        });
                    } else {
                        detailSettingsCell[3].setBackgroundColor(Theme.getColor(Theme.key_windowBackgroundWhite));
                    }
                }

                if (validateRequest.info.phone != null) {
                    detailSettingsCell[4] = new TextDetailSettingsCell(context);
                    linearLayout2.addView(detailSettingsCell[4]);
                    if (currentStep == 4) {
                        detailSettingsCell[4].setBackgroundDrawable(Theme.getSelectorDrawable(true));
                        detailSettingsCell[4].setOnClickListener(v -> {
                            PaymentFormActivity activity = new PaymentFormActivity(paymentForm, messageObject, 0, requestedInfo, shippingOption, tipAmount, null, cardName, validateRequest, saveCardInfo, null, parentFragment);
                            activity.setDelegate(new PaymentFormActivityDelegate() {
                                @Override
                                public void didSelectNewAddress(TLRPC.TL_payments_validateRequestedInfo validateRequested) {
                                    validateRequest = validateRequested;
                                    setAddressFields();
                                }
                            });
                            presentFragment(activity);
                        });
                    } else {
                        detailSettingsCell[4].setBackgroundColor(Theme.getColor(Theme.key_windowBackgroundWhite));
                    }
                }

                if (validateRequest.info.email != null) {
                    detailSettingsCell[5] = new TextDetailSettingsCell(context);
                    linearLayout2.addView(detailSettingsCell[5]);
                    if (currentStep == 4) {
                        detailSettingsCell[5].setBackgroundDrawable(Theme.getSelectorDrawable(true));
                        detailSettingsCell[5].setOnClickListener(v -> {
                            PaymentFormActivity activity = new PaymentFormActivity(paymentForm, messageObject, 0, requestedInfo, shippingOption, tipAmount, null, cardName, validateRequest, saveCardInfo, null, parentFragment);
                            activity.setDelegate(new PaymentFormActivityDelegate() {
                                @Override
                                public void didSelectNewAddress(TLRPC.TL_payments_validateRequestedInfo validateRequested) {
                                    validateRequest = validateRequested;
                                    setAddressFields();
                                }
                            });
                            presentFragment(activity);
                        });
                    } else {
                        detailSettingsCell[5].setBackgroundColor(Theme.getColor(Theme.key_windowBackgroundWhite));
                    }
                }

                if (shippingOption != null) {
                    detailSettingsCell[6] = new TextDetailSettingsCell(context);
                    detailSettingsCell[6].setBackgroundColor(Theme.getColor(Theme.key_windowBackgroundWhite));
                    detailSettingsCell[6].setTextAndValueAndIcon(shippingOption.title, LocaleController.getString("PaymentCheckoutShippingMethod", R.string.PaymentCheckoutShippingMethod), R.drawable.payment_delivery, false);
                    linearLayout2.addView(detailSettingsCell[6]);
                }
                setAddressFields();
            }

            if (currentStep == 4) {
                bottomLayout = new FrameLayout(context);
                if (Build.VERSION.SDK_INT >= 21) {
                    bottomLayout.setBackgroundDrawable(Theme.getSelectorDrawable(Theme.getColor(Theme.key_listSelector), Theme.key_contacts_inviteBackground));
                } else {
                    bottomLayout.setBackgroundColor(Theme.getColor(Theme.key_contacts_inviteBackground));
                }
                frameLayout.addView(bottomLayout, LayoutHelper.createFrame(LayoutHelper.MATCH_PARENT, 48, Gravity.BOTTOM));
                bottomLayout.setOnClickListener(v -> {
                    if (botUser != null && !botUser.verified) {
                        String botKey = "payment_warning_" + botUser.id;
                        SharedPreferences preferences = MessagesController.getNotificationsSettings(currentAccount);
                        if (!preferences.getBoolean(botKey, false)) {
                            preferences.edit().putBoolean(botKey, true).commit();
                            AlertDialog.Builder builder = new AlertDialog.Builder(getParentActivity());
                            builder.setTitle(LocaleController.getString("PaymentWarning", R.string.PaymentWarning));
                            builder.setMessage(LocaleController.formatString("PaymentWarningText", R.string.PaymentWarningText, currentBotName, providerName));
                            builder.setPositiveButton(LocaleController.getString("Continue", R.string.Continue), (dialogInterface, i) -> showPayAlert(totalPrice[0]));
                            showDialog(builder.create());
                        } else {
                            showPayAlert(totalPrice[0]);
                        }
                    } else {
                        showPayAlert(totalPrice[0]);
                    }
                });
                payTextView = new TextView(context);
                payTextView.setTextColor(Theme.getColor(Theme.key_contacts_inviteText));
                payTextView.setText(LocaleController.formatString("PaymentCheckoutPay", R.string.PaymentCheckoutPay, totalPrice[0]));
                payTextView.setTextSize(TypedValue.COMPLEX_UNIT_DIP, 14);
                payTextView.setGravity(Gravity.CENTER);
                payTextView.setTypeface(ThePenisMightierThanTheSword.getFont(MessagesController.getGlobalTelegraherUICustomFont("fonts/rmedium.ttf", "rmedium")));
                bottomLayout.addView(payTextView, LayoutHelper.createFrame(LayoutHelper.MATCH_PARENT, LayoutHelper.MATCH_PARENT));

                progressViewButton = new ContextProgressView(context, 0);
                progressViewButton.setVisibility(View.INVISIBLE);
                int color = Theme.getColor(Theme.key_contacts_inviteText);
                progressViewButton.setColors(color & 0x2fffffff, color);
                bottomLayout.addView(progressViewButton, LayoutHelper.createFrame(LayoutHelper.MATCH_PARENT, LayoutHelper.MATCH_PARENT));

                doneItem.setEnabled(false);
                doneItem.getContentView().setVisibility(View.INVISIBLE);

                webView = new WebView(context) {
                    @Override
                    public boolean onTouchEvent(MotionEvent event) {
                        getParent().requestDisallowInterceptTouchEvent(true);
                        return super.onTouchEvent(event);
                    }
                };
                webView.setBackgroundColor(0xffffffff);
                webView.getSettings().setJavaScriptEnabled(true);
                webView.getSettings().setDomStorageEnabled(true);

                if (Build.VERSION.SDK_INT >= 21) {
                    webView.getSettings().setMixedContentMode(WebSettings.MIXED_CONTENT_ALWAYS_ALLOW);
                    CookieManager cookieManager = CookieManager.getInstance();
                    cookieManager.setAcceptThirdPartyCookies(webView, true);
                }

                webView.setWebViewClient(new WebViewClient() {

                    @Override
                    public void onLoadResource(WebView view, String url) {
                        try {
                            Uri uri = Uri.parse(url);
                            if ("t.me".equals(uri.getHost())) {
                                goToNextStep();
                                return;
                            }
                        } catch (Exception ignore) {

                        }
                        super.onLoadResource(view, url);
                    }

                    @Override
                    public void onPageFinished(WebView view, String url) {
                        super.onPageFinished(view, url);
                        webviewLoading = false;
                        showEditDoneProgress(true, false);
                        updateSavePaymentField();
                    }

                    @Override
                    public boolean shouldOverrideUrlLoading(WebView view, String url) {
                        try {
                            Uri uri = Uri.parse(url);
                            if ("t.me".equals(uri.getHost())) {
                                goToNextStep();
                                return true;
                            }
                        } catch (Exception ignore) {

                        }
                        return false;
                    }
                });

                frameLayout.addView(webView, LayoutHelper.createFrame(LayoutHelper.MATCH_PARENT, LayoutHelper.MATCH_PARENT));
                webView.setVisibility(View.GONE);
            }

            sectionCell[1] = new ShadowSectionCell(context);
            sectionCell[1].setBackgroundDrawable(Theme.getThemedDrawable(context, R.drawable.greydivider_bottom, Theme.key_windowBackgroundGrayShadow));
            linearLayout2.addView(sectionCell[1], LayoutHelper.createLinear(LayoutHelper.MATCH_PARENT, LayoutHelper.WRAP_CONTENT));
        } else if (currentStep == 6) {
            codeFieldCell = new EditTextSettingsCell(context);
            codeFieldCell.setTextAndHint("", LocaleController.getString("PasswordCode", R.string.PasswordCode), false);
            codeFieldCell.setBackgroundColor(Theme.getColor(Theme.key_windowBackgroundWhite));
            EditTextBoldCursor editText = codeFieldCell.getTextView();
            editText.setInputType(InputType.TYPE_CLASS_PHONE);
            editText.setImeOptions(EditorInfo.IME_ACTION_DONE);
            editText.setOnEditorActionListener((textView, i, keyEvent) -> {
                if (i == EditorInfo.IME_ACTION_DONE) {
                    sendSavePassword(false);
                    return true;
                }
                return false;
            });
            editText.addTextChangedListener(new TextWatcher() {
                @Override
                public void beforeTextChanged(CharSequence s, int start, int count, int after) {

                }

                @Override
                public void onTextChanged(CharSequence s, int start, int before, int count) {

                }

                @Override
                public void afterTextChanged(Editable s) {
                    if (emailCodeLength != 0 && s.length() == emailCodeLength) {
                        sendSavePassword(false);
                    }
                }
            });
            linearLayout2.addView(codeFieldCell, LayoutHelper.createLinear(LayoutHelper.MATCH_PARENT, LayoutHelper.WRAP_CONTENT));

            bottomCell[2] = new TextInfoPrivacyCell(context);
            bottomCell[2].setBackgroundDrawable(Theme.getThemedDrawable(context, R.drawable.greydivider, Theme.key_windowBackgroundGrayShadow));
            linearLayout2.addView(bottomCell[2], LayoutHelper.createLinear(LayoutHelper.MATCH_PARENT, LayoutHelper.WRAP_CONTENT));

            settingsCell[1] = new TextSettingsCell(context);
            settingsCell[1].setBackgroundDrawable(Theme.getSelectorDrawable(true));
            settingsCell[1].setTag(Theme.key_windowBackgroundWhiteBlackText);
            settingsCell[1].setTextColor(Theme.getColor(Theme.key_windowBackgroundWhiteBlackText));
            settingsCell[1].setText(LocaleController.getString("ResendCode", R.string.ResendCode), true);
            linearLayout2.addView(settingsCell[1], LayoutHelper.createLinear(LayoutHelper.MATCH_PARENT, LayoutHelper.WRAP_CONTENT));
            settingsCell[1].setOnClickListener(v -> {
                TLRPC.TL_account_resendPasswordEmail req = new TLRPC.TL_account_resendPasswordEmail();
                ConnectionsManager.getInstance(currentAccount).sendRequest(req, (response, error) -> {

                });
                AlertDialog.Builder builder = new AlertDialog.Builder(getParentActivity());
                builder.setMessage(LocaleController.getString("ResendCodeInfo", R.string.ResendCodeInfo));
                builder.setTitle(LocaleController.getStringNew("AppName", R.string.AppName));
                builder.setPositiveButton(LocaleController.getString("OK", R.string.OK), null);
                showDialog(builder.create());
            });

            settingsCell[0] = new TextSettingsCell(context);
            settingsCell[0].setBackgroundDrawable(Theme.getSelectorDrawable(true));
            settingsCell[0].setTag(Theme.key_windowBackgroundWhiteRedText3);
            settingsCell[0].setTextColor(Theme.getColor(Theme.key_windowBackgroundWhiteRedText3));
            settingsCell[0].setText(LocaleController.getString("AbortPassword", R.string.AbortPassword), false);
            linearLayout2.addView(settingsCell[0], LayoutHelper.createLinear(LayoutHelper.MATCH_PARENT, LayoutHelper.WRAP_CONTENT));
            settingsCell[0].setOnClickListener(v -> {
                AlertDialog.Builder builder = new AlertDialog.Builder(getParentActivity());
                String text = LocaleController.getString("TurnPasswordOffQuestion", R.string.TurnPasswordOffQuestion);
                if (currentPassword.has_secure_values) {
                    text += "\n\n" + LocaleController.getString("TurnPasswordOffPassport", R.string.TurnPasswordOffPassport);
                }
                builder.setMessage(text);
                builder.setTitle(LocaleController.getString("TurnPasswordOffQuestionTitle", R.string.TurnPasswordOffQuestionTitle));
                builder.setPositiveButton(LocaleController.getString("Disable", R.string.Disable), (dialogInterface, i) -> sendSavePassword(true));
                builder.setNegativeButton(LocaleController.getString("Cancel", R.string.Cancel), null);
                AlertDialog alertDialog = builder.create();
                showDialog(alertDialog);
                TextView button = (TextView) alertDialog.getButton(DialogInterface.BUTTON_POSITIVE);
                if (button != null) {
                    button.setTextColor(Theme.getColor(Theme.key_dialogTextRed2));
                }
            });

            inputFields = new EditTextBoldCursor[FIELDS_COUNT_PASSWORD];
            for (int a = 0; a < FIELDS_COUNT_PASSWORD; a++) {
                if (a == FIELD_ENTERPASSWORD) {
                    headerCell[0] = new HeaderCell(context);
                    headerCell[0].setBackgroundColor(Theme.getColor(Theme.key_windowBackgroundWhite));
                    headerCell[0].setText(LocaleController.getString("PaymentPasswordTitle", R.string.PaymentPasswordTitle));
                    linearLayout2.addView(headerCell[0], LayoutHelper.createLinear(LayoutHelper.MATCH_PARENT, LayoutHelper.WRAP_CONTENT));
                } else if (a == FIELD_ENTERPASSWORDEMAIL) {
                    headerCell[1] = new HeaderCell(context);
                    headerCell[1].setBackgroundColor(Theme.getColor(Theme.key_windowBackgroundWhite));
                    headerCell[1].setText(LocaleController.getString("PaymentPasswordEmailTitle", R.string.PaymentPasswordEmailTitle));
                    linearLayout2.addView(headerCell[1], LayoutHelper.createLinear(LayoutHelper.MATCH_PARENT, LayoutHelper.WRAP_CONTENT));
                }

                ViewGroup container = new FrameLayout(context);
                container.setClipChildren(false);
                linearLayout2.addView(container, LayoutHelper.createLinear(LayoutHelper.MATCH_PARENT, 50));
                container.setBackgroundColor(Theme.getColor(Theme.key_windowBackgroundWhite));

                if (a == FIELD_ENTERPASSWORD) {
                    View divider = new View(context) {
                        @Override
                        protected void onDraw(Canvas canvas) {
                            canvas.drawLine(LocaleController.isRTL ? 0 : AndroidUtilities.dp(20), getMeasuredHeight() - 1, getMeasuredWidth() - (LocaleController.isRTL ? AndroidUtilities.dp(20) : 0), getMeasuredHeight() - 1, Theme.dividerPaint);
                        }
                    };
                    divider.setBackgroundColor(Theme.getColor(Theme.key_windowBackgroundWhite));
                    dividers.add(divider);
                    container.addView(divider, new FrameLayout.LayoutParams(ViewGroup.LayoutParams.MATCH_PARENT, 1, Gravity.LEFT | Gravity.BOTTOM));
                }

                inputFields[a] = new EditTextBoldCursor(context);
                inputFields[a].setTag(a);
                inputFields[a].setTextSize(TypedValue.COMPLEX_UNIT_DIP, 16);
                inputFields[a].setHintTextColor(Theme.getColor(Theme.key_windowBackgroundWhiteHintText));
                inputFields[a].setTextColor(Theme.getColor(Theme.key_windowBackgroundWhiteBlackText));
                inputFields[a].setBackgroundDrawable(null);
                inputFields[a].setCursorColor(Theme.getColor(Theme.key_windowBackgroundWhiteBlackText));
                inputFields[a].setCursorSize(AndroidUtilities.dp(20));
                inputFields[a].setCursorWidth(1.5f);

                if (a == FIELD_ENTERPASSWORD || a == FIELD_REENTERPASSWORD) {
                    inputFields[a].setInputType(InputType.TYPE_CLASS_TEXT | InputType.TYPE_TEXT_VARIATION_PASSWORD);
                    inputFields[a].setTypeface(Typeface.DEFAULT);
                    inputFields[a].setImeOptions(EditorInfo.IME_ACTION_NEXT | EditorInfo.IME_FLAG_NO_EXTRACT_UI);
                } else {
                    inputFields[a].setInputType(InputType.TYPE_CLASS_TEXT | InputType.TYPE_TEXT_VARIATION_EMAIL_ADDRESS);
                    inputFields[a].setImeOptions(EditorInfo.IME_ACTION_DONE | EditorInfo.IME_FLAG_NO_EXTRACT_UI);
                }

                switch (a) {
                    case FIELD_ENTERPASSWORD:
                        inputFields[a].setHint(LocaleController.getString("PaymentPasswordEnter", R.string.PaymentPasswordEnter));
                        inputFields[a].requestFocus();
                        break;
                    case FIELD_REENTERPASSWORD:
                        inputFields[a].setHint(LocaleController.getString("PaymentPasswordReEnter", R.string.PaymentPasswordReEnter));
                        break;
                    case FIELD_ENTERPASSWORDEMAIL:
                        inputFields[a].setHint(LocaleController.getString("PaymentPasswordEmail", R.string.PaymentPasswordEmail));
                        break;
                }

                inputFields[a].setPadding(0, 0, 0, AndroidUtilities.dp(6));
                inputFields[a].setGravity(LocaleController.isRTL ? Gravity.RIGHT : Gravity.LEFT);
                container.addView(inputFields[a], LayoutHelper.createFrame(LayoutHelper.MATCH_PARENT, LayoutHelper.WRAP_CONTENT, Gravity.LEFT | Gravity.TOP, 21, 12, 21, 6));

                inputFields[a].setOnEditorActionListener((textView, i, keyEvent) -> {
                    if (i == EditorInfo.IME_ACTION_DONE) {
                        doneItem.performClick();
                        return true;
                    } else if (i == EditorInfo.IME_ACTION_NEXT) {
                        int num = (Integer) textView.getTag();
                        if (num == FIELD_ENTERPASSWORD) {
                            inputFields[FIELD_REENTERPASSWORD].requestFocus();
                        } else if (num == FIELD_REENTERPASSWORD) {
                            inputFields[FIELD_ENTERPASSWORDEMAIL].requestFocus();
                        }
                    }
                    return false;
                });
                if (a == FIELD_REENTERPASSWORD) {
                    bottomCell[0] = new TextInfoPrivacyCell(context);
                    bottomCell[0].setText(LocaleController.getString("PaymentPasswordInfo", R.string.PaymentPasswordInfo));
                    bottomCell[0].setBackgroundDrawable(Theme.getThemedDrawable(context, R.drawable.greydivider, Theme.key_windowBackgroundGrayShadow));
                    linearLayout2.addView(bottomCell[0], LayoutHelper.createLinear(LayoutHelper.MATCH_PARENT, LayoutHelper.WRAP_CONTENT));
                } else if (a == FIELD_ENTERPASSWORDEMAIL) {
                    bottomCell[1] = new TextInfoPrivacyCell(context);
                    bottomCell[1].setText(LocaleController.getString("PaymentPasswordEmailInfo", R.string.PaymentPasswordEmailInfo));
                    bottomCell[1].setBackgroundDrawable(Theme.getThemedDrawable(context, R.drawable.greydivider_bottom, Theme.key_windowBackgroundGrayShadow));
                    linearLayout2.addView(bottomCell[1], LayoutHelper.createLinear(LayoutHelper.MATCH_PARENT, LayoutHelper.WRAP_CONTENT));
                }
            }
            updatePasswordFields();
        }
        return fragmentView;
    }

    private void setAddressFields() {
        if (validateRequest.info.shipping_address != null) {
            String address = String.format("%s %s, %s, %s, %s, %s", validateRequest.info.shipping_address.street_line1, validateRequest.info.shipping_address.street_line2, validateRequest.info.shipping_address.city, validateRequest.info.shipping_address.state, validateRequest.info.shipping_address.country_iso2, validateRequest.info.shipping_address.post_code);
            detailSettingsCell[2].setTextAndValueAndIcon(address, LocaleController.getString("PaymentShippingAddress", R.string.PaymentShippingAddress), R.drawable.payment_address, true);
        }

        if (validateRequest.info.name != null) {
            detailSettingsCell[3].setTextAndValueAndIcon(validateRequest.info.name, LocaleController.getString("PaymentCheckoutName", R.string.PaymentCheckoutName), R.drawable.payment_name, true);
        }

        if (validateRequest.info.phone != null) {
            detailSettingsCell[4].setTextAndValueAndIcon(PhoneFormat.getInstance().format(validateRequest.info.phone), LocaleController.getString("PaymentCheckoutPhoneNumber", R.string.PaymentCheckoutPhoneNumber), R.drawable.payment_phone, validateRequest.info.email != null || shippingOption != null);
        }

        if (validateRequest.info.email != null) {
            detailSettingsCell[5].setTextAndValueAndIcon(validateRequest.info.email, LocaleController.getString("PaymentCheckoutEmail", R.string.PaymentCheckoutEmail), R.drawable.payment_email, shippingOption != null);
        }
    }

    private void updateTotalPrice() {
        totalPrice[0] = getTotalPriceString(prices);
        totalCell.setTextAndValue(LocaleController.getString("PaymentTransactionTotal", R.string.PaymentTransactionTotal), totalPrice[0], true);
        if (payTextView != null) {
            payTextView.setText(LocaleController.formatString("PaymentCheckoutPay", R.string.PaymentCheckoutPay, totalPrice[0]));
        }
        if (tipLayout != null) {
            int color = Theme.getColor(Theme.key_contacts_inviteBackground);
            for (int b = 0, N2 = tipLayout.getChildCount(); b < N2; b++) {
                TextView child = (TextView) tipLayout.getChildAt(b);
                if (child.getTag().equals(tipAmount)) {
                    Theme.setDrawableColor(child.getBackground(), color);
                    child.setTextColor(Theme.getColor(Theme.key_contacts_inviteText));
                } else {
                    Theme.setDrawableColor(child.getBackground(), color & 0x1fffffff);
                    child.setTextColor(Theme.getColor(Theme.key_chats_secretName));
                }
                child.invalidate();
            }
        }
    }

    private void createGooglePayButton(Context context) {
        googlePayContainer = new FrameLayout(context);
        googlePayContainer.setBackgroundDrawable(Theme.getSelectorDrawable(true));
        googlePayContainer.setVisibility(View.GONE);

        googlePayButton = new FrameLayout(context);
        googlePayButton.setClickable(false);
        googlePayButton.setFocusable(false);
        googlePayButton.setBackgroundResource(R.drawable.googlepay_button_no_shadow_background);
        if (googlePayPublicKey == null) {
            googlePayButton.setPadding(AndroidUtilities.dp(10), AndroidUtilities.dp(2), AndroidUtilities.dp(10), AndroidUtilities.dp(2));
        } else {
            googlePayButton.setPadding(AndroidUtilities.dp(2), AndroidUtilities.dp(2), AndroidUtilities.dp(2), AndroidUtilities.dp(2));
        }
        googlePayContainer.addView(googlePayButton, LayoutHelper.createFrame(LayoutHelper.MATCH_PARENT, 48));
        googlePayButton.setOnClickListener(v -> {
            googlePayButton.setClickable(false);
            try {
                JSONObject paymentDataRequest = getBaseRequest();

                JSONObject cardPaymentMethod = getBaseCardPaymentMethod();
                if (googlePayPublicKey != null && googlePayParameters == null) {
                    cardPaymentMethod.put("tokenizationSpecification", new JSONObject() {{
                        put("type", "DIRECT");
                        put("parameters", new JSONObject() {{
                            put("protocolVersion", "ECv2");
                            put("publicKey", googlePayPublicKey);
                        }});
                    }});
                } else {
                    cardPaymentMethod.put("tokenizationSpecification", new JSONObject() {{
                        put("type", "PAYMENT_GATEWAY");
                        if (googlePayParameters != null) {
                            put("parameters", googlePayParameters);
                        } else {
                            put("parameters", new JSONObject() {{
                                put("gateway", "stripe");
                                put("stripe:publishableKey", providerApiKey);
                                put("stripe:version", StripeApiHandler.VERSION);
                            }});
                        }
                    }});
                }

                paymentDataRequest.put("allowedPaymentMethods", new JSONArray().put(cardPaymentMethod));

                JSONObject transactionInfo = new JSONObject();
                ArrayList<TLRPC.TL_labeledPrice> arrayList = new ArrayList<>(paymentForm.invoice.prices);
                if (shippingOption != null) {
                    arrayList.addAll(shippingOption.prices);
                }
                transactionInfo.put("totalPrice", totalPriceDecimal = getTotalPriceDecimalString(arrayList));
                transactionInfo.put("totalPriceStatus", "FINAL");
                if (!TextUtils.isEmpty(googlePayCountryCode)) {
                    transactionInfo.put("countryCode", googlePayCountryCode);
                }
                transactionInfo.put("currencyCode", paymentForm.invoice.currency);
                transactionInfo.put("checkoutOption", "COMPLETE_IMMEDIATE_PURCHASE");
                paymentDataRequest.put("transactionInfo", transactionInfo);

                paymentDataRequest.put("merchantInfo", new JSONObject().put("merchantName", currentBotName));

                /*paymentDataRequest.put("shippingAddressRequired", true);

                JSONObject shippingAddressParameters = new JSONObject();
                shippingAddressParameters.put("phoneNumberRequired", false);

                JSONArray allowedCountryCodes = new JSONArray(Constants.SHIPPING_SUPPORTED_COUNTRIES);
                shippingAddressParameters.put("allowedCountryCodes", allowedCountryCodes);
                paymentDataRequest.put("shippingAddressParameters", shippingAddressParameters);*/

//                PaymentDataRequest request = PaymentDataRequest.fromJson(paymentDataRequest.toString());
//                if (request != null) {
//                    AutoResolveHelper.resolveTask(paymentsClient.loadPaymentData(request), getParentActivity(), LOAD_PAYMENT_DATA_REQUEST_CODE);
//                }
            } catch (JSONException e) {
                FileLog.e(e);
            }
        });

        LinearLayout linearLayout = new LinearLayout(context);
        linearLayout.setWeightSum(2);
        linearLayout.setGravity(Gravity.CENTER_VERTICAL);
        linearLayout.setOrientation(LinearLayout.VERTICAL);
        linearLayout.setDuplicateParentStateEnabled(true);
        googlePayButton.addView(linearLayout, LayoutHelper.createFrame(LayoutHelper.MATCH_PARENT, LayoutHelper.MATCH_PARENT));

        ImageView imageView = new ImageView(context);
        imageView.setScaleType(ImageView.ScaleType.FIT_CENTER);
        imageView.setDuplicateParentStateEnabled(true);
        imageView.setImageResource(R.drawable.buy_with_googlepay_button_content);
        linearLayout.addView(imageView, LayoutHelper.createLinear(LayoutHelper.MATCH_PARENT, 0, 1.0f));

        imageView = new ImageView(context);
        imageView.setScaleType(ImageView.ScaleType.FIT_XY);
        imageView.setDuplicateParentStateEnabled(true);
        imageView.setImageResource(R.drawable.googlepay_button_overlay);
        googlePayButton.addView(imageView, LayoutHelper.createFrame(LayoutHelper.MATCH_PARENT, LayoutHelper.MATCH_PARENT));
    }

    private void updatePasswordFields() {
        if (currentStep != 6 || bottomCell[2] == null) {
            return;
        }
        doneItem.setVisibility(View.VISIBLE);
        if (currentPassword == null) {
            showEditDoneProgress(true, true);
            bottomCell[2].setVisibility(View.GONE);
            settingsCell[0].setVisibility(View.GONE);
            settingsCell[1].setVisibility(View.GONE);
            codeFieldCell.setVisibility(View.GONE);
            headerCell[0].setVisibility(View.GONE);
            headerCell[1].setVisibility(View.GONE);
            bottomCell[0].setVisibility(View.GONE);
            for (int a = 0; a < FIELDS_COUNT_PASSWORD; a++) {
                ((View) inputFields[a].getParent()).setVisibility(View.GONE);
            }
            for (int a = 0; a < dividers.size(); a++) {
                dividers.get(a).setVisibility(View.GONE);
            }
        } else {
            showEditDoneProgress(true, false);
            if (waitingForEmail) {
                bottomCell[2].setText(LocaleController.formatString("EmailPasswordConfirmText2", R.string.EmailPasswordConfirmText2, currentPassword.email_unconfirmed_pattern != null ? currentPassword.email_unconfirmed_pattern : ""));
                bottomCell[2].setVisibility(View.VISIBLE);
                settingsCell[0].setVisibility(View.VISIBLE);
                settingsCell[1].setVisibility(View.VISIBLE);
                codeFieldCell.setVisibility(View.VISIBLE);
                bottomCell[1].setText("");

                headerCell[0].setVisibility(View.GONE);
                headerCell[1].setVisibility(View.GONE);
                bottomCell[0].setVisibility(View.GONE);
                for (int a = 0; a < FIELDS_COUNT_PASSWORD; a++) {
                    ((View) inputFields[a].getParent()).setVisibility(View.GONE);
                }
                for (int a = 0; a < dividers.size(); a++) {
                    dividers.get(a).setVisibility(View.GONE);
                }
            } else {
                bottomCell[2].setVisibility(View.GONE);
                settingsCell[0].setVisibility(View.GONE);
                settingsCell[1].setVisibility(View.GONE);
                bottomCell[1].setText(LocaleController.getString("PaymentPasswordEmailInfo", R.string.PaymentPasswordEmailInfo));
                codeFieldCell.setVisibility(View.GONE);

                headerCell[0].setVisibility(View.VISIBLE);
                headerCell[1].setVisibility(View.VISIBLE);
                bottomCell[0].setVisibility(View.VISIBLE);
                for (int a = 0; a < FIELDS_COUNT_PASSWORD; a++) {
                    ((View) inputFields[a].getParent()).setVisibility(View.VISIBLE);
                }
                for (int a = 0; a < dividers.size(); a++) {
                    dividers.get(a).setVisibility(View.VISIBLE);
                }
            }
        }
    }

    private void loadPasswordInfo() {
        if (loadingPasswordInfo) {
            return;
        }
        loadingPasswordInfo = true;
        TLRPC.TL_account_getPassword req = new TLRPC.TL_account_getPassword();
        ConnectionsManager.getInstance(currentAccount).sendRequest(req, (response, error) -> AndroidUtilities.runOnUIThread(() -> {
            loadingPasswordInfo = false;
            if (error == null) {
                currentPassword = (TLRPC.TL_account_password) response;
                if (!TwoStepVerificationActivity.canHandleCurrentPassword(currentPassword, false)) {
                    AlertsCreator.showUpdateAppAlert(getParentActivity(), LocaleController.getString("UpdateAppAlert", R.string.UpdateAppAlert), true);
                    return;
                }
                if (paymentForm != null && currentPassword.has_password) {
                    paymentForm.password_missing = false;
                    paymentForm.can_save_credentials = true;
                    updateSavePaymentField();
                }
                TwoStepVerificationActivity.initPasswordNewAlgo(currentPassword);
                if (passwordFragment != null) {
                    passwordFragment.setCurrentPassword(currentPassword);
                }
                if (!currentPassword.has_password && shortPollRunnable == null) {
                    shortPollRunnable = () -> {
                        if (shortPollRunnable == null) {
                            return;
                        }
                        loadPasswordInfo();
                        shortPollRunnable = null;
                    };
                    AndroidUtilities.runOnUIThread(shortPollRunnable, 5000);
                }
            }
        }), ConnectionsManager.RequestFlagFailOnServerErrors | ConnectionsManager.RequestFlagWithoutLogin);
    }

    private void showAlertWithText(String title, String text) {
        AlertDialog.Builder builder = new AlertDialog.Builder(getParentActivity());
        builder.setPositiveButton(LocaleController.getString("OK", R.string.OK), null);
        builder.setTitle(title);
        builder.setMessage(text);
        showDialog(builder.create());
    }

    private void showPayAlert(final String totalPrice) {
        AlertDialog.Builder builder = new AlertDialog.Builder(getParentActivity());
        builder.setTitle(LocaleController.getString("PaymentTransactionReview", R.string.PaymentTransactionReview));
        builder.setMessage(AndroidUtilities.replaceTags(LocaleController.formatString("PaymentTransactionMessage2", R.string.PaymentTransactionMessage2, totalPrice, currentBotName, currentItemName)));
        builder.setPositiveButton(LocaleController.getString("Continue", R.string.Continue), (dialogInterface, i) -> {
            setDonePressed(true);
            sendData();
        });
        builder.setNegativeButton(LocaleController.getString("Cancel", R.string.Cancel), null);
        showDialog(builder.create());
    }

    private JSONObject getBaseRequest() throws JSONException {
        return new JSONObject().put("apiVersion", 2).put("apiVersionMinor", 0);
    }

    private JSONObject getBaseCardPaymentMethod() throws JSONException {
        List<String> SUPPORTED_NETWORKS = Arrays.asList(
                "AMEX",
                "DISCOVER",
                "JCB",
                "MASTERCARD",
                "VISA");

        List<String> SUPPORTED_METHODS = Arrays.asList(
                "PAN_ONLY",
                "CRYPTOGRAM_3DS");

        JSONObject cardPaymentMethod = new JSONObject();
        cardPaymentMethod.put("type", "CARD");

        JSONObject parameters = new JSONObject();
        parameters.put("allowedAuthMethods", new JSONArray(SUPPORTED_METHODS));
        parameters.put("allowedCardNetworks", new JSONArray(SUPPORTED_NETWORKS));

        cardPaymentMethod.put("parameters", parameters);

        return cardPaymentMethod;
    }

    public Optional<JSONObject> getIsReadyToPayRequest() {
        try {
            JSONObject isReadyToPayRequest = getBaseRequest();
            isReadyToPayRequest.put(
                    "allowedPaymentMethods", new JSONArray().put(getBaseCardPaymentMethod()));

            return Optional.of(isReadyToPayRequest);
        } catch (JSONException e) {
            return Optional.empty();
        }
    }

    private void initGooglePay(Context context) {
        if (Build.VERSION.SDK_INT < 19 || getParentActivity() == null) {
            return;
        }
//        Wallet.WalletOptions walletOptions = new Wallet.WalletOptions.Builder()
//                .setEnvironment(paymentForm.invoice.test ? WalletConstants.ENVIRONMENT_TEST : WalletConstants.ENVIRONMENT_PRODUCTION)
//                .setTheme(WalletConstants.THEME_LIGHT)
//                .build();
//        paymentsClient = Wallet.getPaymentsClient(context, walletOptions);
//
//        final Optional<JSONObject> isReadyToPayJson = getIsReadyToPayRequest();
//        if (!isReadyToPayJson.isPresent()) {
//            return;
//        }
//        IsReadyToPayRequest request = IsReadyToPayRequest.fromJson(isReadyToPayJson.get().toString());
//        if (request == null) {
//            return;
//        }
//
//        Task<Boolean> task = paymentsClient.isReadyToPay(request);
//        task.addOnCompleteListener(getParentActivity(),
//                task1 -> {
//                    if (task1.isSuccessful()) {
//                        if (googlePayContainer != null) {
//                            googlePayContainer.setVisibility(View.VISIBLE);
//                        }
//                    } else {
//                        FileLog.e("isReadyToPay failed", task1.getException());
//                    }
//                });
    }

    private String getTotalPriceString(ArrayList<TLRPC.TL_labeledPrice> prices) {
        long amount = 0;
        for (int a = 0; a < prices.size(); a++) {
            amount += prices.get(a).amount;
        }
        if (tipAmount != null) {
            amount += tipAmount;
        }
        return LocaleController.getInstance().formatCurrencyString(amount, paymentForm.invoice.currency);
    }

    private String getTotalPriceDecimalString(ArrayList<TLRPC.TL_labeledPrice> prices) {
        long amount = 0;
        for (int a = 0; a < prices.size(); a++) {
            amount += prices.get(a).amount;
        }
        return LocaleController.getInstance().formatCurrencyDecimalString(amount, paymentForm.invoice.currency, false);
    }

    @Override
    public boolean onFragmentCreate() {
        NotificationCenter.getInstance(currentAccount).addObserver(this, NotificationCenter.twoStepPasswordChanged);
        NotificationCenter.getInstance(currentAccount).addObserver(this, NotificationCenter.didRemoveTwoStepPassword);
        if (currentStep != 4) {
            NotificationCenter.getInstance(currentAccount).addObserver(this, NotificationCenter.paymentFinished);
        }
        return super.onFragmentCreate();
    }

    @Override
    public void onFragmentDestroy() {
        if (delegate != null) {
            delegate.onFragmentDestroyed();
        }
        NotificationCenter.getInstance(currentAccount).removeObserver(this, NotificationCenter.twoStepPasswordChanged);
        NotificationCenter.getInstance(currentAccount).removeObserver(this, NotificationCenter.didRemoveTwoStepPassword);
        if (currentStep != 4) {
            NotificationCenter.getInstance(currentAccount).removeObserver(this, NotificationCenter.paymentFinished);
        }
        if (webView != null) {
            try {
                ViewParent parent = webView.getParent();
                if (parent != null) {
                    ((ViewGroup) parent).removeView(webView);
                }
                webView.stopLoading();
                webView.loadUrl("about:blank");
                webViewUrl = null;
                webView.destroy();
                webView = null;
            } catch (Exception e) {
                FileLog.e(e);
            }
        }
        try {
            if ((currentStep == 2 || currentStep == 6) && Build.VERSION.SDK_INT >= 23 && (SharedConfig.passcodeHash.length() == 0 || SharedConfig.allowScreenCapture)) {
                getParentActivity().getWindow().clearFlags(WindowManager.LayoutParams.FLAG_SECURE);
            }
        } catch (Throwable e) {
            FileLog.e(e);
        }
        super.onFragmentDestroy();
        canceled = true;
    }

    @Override
    protected void onTransitionAnimationEnd(boolean isOpen, boolean backward) {
        if (isOpen && !backward) {
            if (webView != null) {
                if (currentStep != 4) {
                    webView.loadUrl(webViewUrl = paymentForm.url);
                }
            } else if (currentStep == 2) {
                AndroidUtilities.runOnUIThread(() -> {
                    inputFields[FIELD_CARD].requestFocus();
                    AndroidUtilities.showKeyboard(inputFields[FIELD_CARD]);
                }, 100);
            } else if (currentStep == 3) {
                inputFields[FIELD_SAVEDPASSWORD].requestFocus();
                AndroidUtilities.showKeyboard(inputFields[FIELD_SAVEDPASSWORD]);
            } else if (currentStep == 4) {
                if (inputFields != null) {
                    inputFields[0].requestFocus();
                }
            } else if (currentStep == 6) {
                if (!waitingForEmail) {
                    inputFields[FIELD_ENTERPASSWORD].requestFocus();
                    AndroidUtilities.showKeyboard(inputFields[FIELD_ENTERPASSWORD]);
                }
            }
        }
    }

    @Override
    public void didReceivedNotification(int id, int account, Object... args) {
        if (id == NotificationCenter.twoStepPasswordChanged) {
            paymentForm.password_missing = false;
            paymentForm.can_save_credentials = true;
            updateSavePaymentField();
        } else if (id == NotificationCenter.didRemoveTwoStepPassword) {
            paymentForm.password_missing = true;
            paymentForm.can_save_credentials = false;
            updateSavePaymentField();
        } else if (id == NotificationCenter.paymentFinished) {
            removeSelfFromStack();
        }
    }

    @Override
    public void onActivityResultFragment(int requestCode, int resultCode, Intent data) {
        if (requestCode == LOAD_PAYMENT_DATA_REQUEST_CODE) {
            AndroidUtilities.runOnUIThread(() -> {
//                if (resultCode == Activity.RESULT_OK) {
//                    PaymentData paymentData = PaymentData.getFromIntent(data);
//                    if (paymentData == null) {
//                        return;
//                    }
//                    final String paymentInfo = paymentData.toJson();
//                    if (paymentInfo == null) {
//                        return;
//                    }
//                    try {
//                        JSONObject paymentMethodData = new JSONObject(paymentInfo).getJSONObject("paymentMethodData");
//                        final JSONObject tokenizationData = paymentMethodData.getJSONObject("tokenizationData");
//                        final String tokenizationType = tokenizationData.getString("type");
//                        final String token = tokenizationData.getString("token");
//
//                        if (googlePayPublicKey != null || googlePayParameters != null) {
//                            googlePayCredentials = new TLRPC.TL_inputPaymentCredentialsGooglePay();
//                            googlePayCredentials.payment_token = new TLRPC.TL_dataJSON();
//                            googlePayCredentials.payment_token.data = tokenizationData.toString();
//                            String descriptions = paymentMethodData.optString("description");
//                            if (!TextUtils.isEmpty(descriptions)) {
//                                cardName = descriptions;
//                            } else {
//                                cardName = "Android Pay";
//                            }
//                        } else {
//                            Token t = TokenParser.parseToken(token);
//                            paymentJson = String.format(Locale.US, "{\"type\":\"%1$s\", \"id\":\"%2$s\"}", t.getType(), t.getId());
//                            Card card = t.getCard();
//                            cardName = card.getType() + " *" + card.getLast4();
//                        }
//                        goToNextStep();
//                    } catch (JSONException e) {
//                        FileLog.e(e);
//                    }
//                } else {
//                    if (resultCode == AutoResolveHelper.RESULT_ERROR) {
//                        Status status = AutoResolveHelper.getStatusFromIntent(data);
//                        FileLog.e("android pay error " + (status != null ? status.getStatusMessage() : ""));
//                    }
//                }
                showEditDoneProgress(true, false);
                setDonePressed(false);
                googlePayButton.setClickable(false);
            });
        }
    }

    private void goToNextStep() {
        if (currentStep == 0) {
            if (delegate != null) {
                delegate.didSelectNewAddress(validateRequest);
                finishFragment();
            } else {
                int nextStep;
                if (paymentForm.invoice.flexible) {
                    nextStep = 1;
                } else if (paymentForm.saved_credentials != null) {
                    if (UserConfig.getInstance(currentAccount).tmpPassword != null) {
                        if (UserConfig.getInstance(currentAccount).tmpPassword.valid_until < ConnectionsManager.getInstance(currentAccount).getCurrentTime() + 60) {
                            UserConfig.getInstance(currentAccount).tmpPassword = null;
                            UserConfig.getInstance(currentAccount).saveConfig(false);
                        }
                    }
                    if (UserConfig.getInstance(currentAccount).tmpPassword != null) {
                        nextStep = 4;
                    } else {
                        nextStep = 3;
                    }
                } else {
                    nextStep = 2;
                }
                presentFragment(new PaymentFormActivity(paymentForm, messageObject, nextStep, requestedInfo, null, null, null, cardName, validateRequest, saveCardInfo, googlePayCredentials, parentFragment), isWebView);
            }
        } else if (currentStep == 1) {
            int nextStep;
            if (paymentForm.saved_credentials != null) {
                if (UserConfig.getInstance(currentAccount).tmpPassword != null) {
                    if (UserConfig.getInstance(currentAccount).tmpPassword.valid_until < ConnectionsManager.getInstance(currentAccount).getCurrentTime() + 60) {
                        UserConfig.getInstance(currentAccount).tmpPassword = null;
                        UserConfig.getInstance(currentAccount).saveConfig(false);
                    }
                }
                if (UserConfig.getInstance(currentAccount).tmpPassword != null) {
                    nextStep = 4;
                } else {
                    nextStep = 3;
                }
            } else {
                nextStep = 2;
            }
            presentFragment(new PaymentFormActivity(paymentForm, messageObject, nextStep, requestedInfo, shippingOption, tipAmount, null, cardName, validateRequest, saveCardInfo, googlePayCredentials, parentFragment), isWebView);
        } else if (currentStep == 2) {
            if (paymentForm.password_missing && saveCardInfo) {
                passwordFragment = new PaymentFormActivity(paymentForm, messageObject, 6, requestedInfo, shippingOption, tipAmount, paymentJson, cardName, validateRequest, saveCardInfo, googlePayCredentials, parentFragment);
                passwordFragment.setCurrentPassword(currentPassword);
                passwordFragment.setDelegate(new PaymentFormActivityDelegate() {
                    @Override
                    public boolean didSelectNewCard(String tokenJson, String card, boolean saveCard, TLRPC.TL_inputPaymentCredentialsGooglePay googlePay) {
                        if (delegate != null) {
                            delegate.didSelectNewCard(tokenJson, card, saveCard, googlePay);
                        }
                        if (isWebView) {
                            removeSelfFromStack();
                        }
                        return delegate != null;
                    }

                    @Override
                    public void onFragmentDestroyed() {
                        passwordFragment = null;
                    }

                    @Override
                    public void currentPasswordUpdated(TLRPC.TL_account_password password) {
                        currentPassword = password;
                    }
                });
                presentFragment(passwordFragment, isWebView);
            } else {
                if (delegate != null) {
                    delegate.didSelectNewCard(paymentJson, cardName, saveCardInfo, googlePayCredentials);
                    finishFragment();
                } else {
                    presentFragment(new PaymentFormActivity(paymentForm, messageObject, 4, requestedInfo, shippingOption, tipAmount, paymentJson, cardName, validateRequest, saveCardInfo, googlePayCredentials, parentFragment), isWebView);
                }
            }
        } else if (currentStep == 3) {
            int nextStep;
            if (passwordOk) {
                nextStep = 4;
            } else {
                nextStep = 2;
            }
            presentFragment(new PaymentFormActivity(paymentForm, messageObject, nextStep, requestedInfo, shippingOption, tipAmount, paymentJson, cardName, validateRequest, saveCardInfo, googlePayCredentials, parentFragment), true);
        } else if (currentStep == 4) {
            NotificationCenter.getInstance(currentAccount).postNotificationName(NotificationCenter.paymentFinished);
            finishFragment();
        } else if (currentStep == 6) {
            if (!delegate.didSelectNewCard(paymentJson, cardName, saveCardInfo, googlePayCredentials)) {
                presentFragment(new PaymentFormActivity(paymentForm, messageObject, 4, requestedInfo, shippingOption, tipAmount, paymentJson, cardName, validateRequest, saveCardInfo, googlePayCredentials, parentFragment), true);
            } else {
                finishFragment();
            }
        }
    }

    private void updateSavePaymentField() {
        if (bottomCell[0] == null || sectionCell[2] == null) {
            return;
        }
        if ((paymentForm.password_missing || paymentForm.can_save_credentials) && (webView == null || !webviewLoading)) {
            SpannableStringBuilder text = new SpannableStringBuilder(LocaleController.getString("PaymentCardSavePaymentInformationInfoLine1", R.string.PaymentCardSavePaymentInformationInfoLine1));
            if (paymentForm.password_missing) {
                loadPasswordInfo();
                text.append("\n");
                int len = text.length();
                String str2 = LocaleController.getString("PaymentCardSavePaymentInformationInfoLine2", R.string.PaymentCardSavePaymentInformationInfoLine2);
                int index1 = str2.indexOf('*');
                int index2 = str2.lastIndexOf('*');
                text.append(str2);
                if (index1 != -1 && index2 != -1) {
                    index1 += len;
                    index2 += len;
                    bottomCell[0].getTextView().setMovementMethod(new AndroidUtilities.LinkMovementMethodMy());
                    text.replace(index2, index2 + 1, "");
                    text.replace(index1, index1 + 1, "");
                    text.setSpan(new LinkSpan(), index1, index2 - 1, Spanned.SPAN_EXCLUSIVE_EXCLUSIVE);
                }
            }
            checkCell1.setEnabled(true);
            bottomCell[0].setText(text);
            checkCell1.setVisibility(View.VISIBLE);
            bottomCell[0].setVisibility(View.VISIBLE);
            sectionCell[2].setBackgroundDrawable(Theme.getThemedDrawable(sectionCell[2].getContext(), R.drawable.greydivider, Theme.key_windowBackgroundGrayShadow));
        } else {
            checkCell1.setVisibility(View.GONE);
            bottomCell[0].setVisibility(View.GONE);
            sectionCell[2].setBackgroundDrawable(Theme.getThemedDrawable(sectionCell[2].getContext(), R.drawable.greydivider_bottom, Theme.key_windowBackgroundGrayShadow));
        }
    }

    @SuppressLint("HardwareIds")
    public void fillNumber(String number) {
        try {
//            TelephonyManager tm = (TelephonyManager) ApplicationLoader.applicationContext.getSystemService(Context.TELEPHONY_SERVICE);
            TelephonyManager tm = null;
            boolean allowCall = true;
            boolean allowSms = true;
//            if (number != null || tm.getSimState() != TelephonyManager.SIM_STATE_ABSENT && tm.getPhoneType() != TelephonyManager.PHONE_TYPE_NONE) {
            if (number != null) {
//                if (Build.VERSION.SDK_INT >= 23) {
//                    allowCall = getParentActivity().checkSelfPermission(Manifest.permission.READ_PHONE_STATE) == PackageManager.PERMISSION_GRANTED;
//                }
//                if (number != null || allowCall) {
                if (number != null) {
//                    if (number == null) {
//                        number = PhoneFormat.stripExceptNumbers(tm.getLine1Number());
//                    }
                    String textToSet = null;
                    boolean ok = false;
                    if (!TextUtils.isEmpty(number)) {
                        if (number.length() > 4) {
                            for (int a = 4; a >= 1; a--) {
                                String sub = number.substring(0, a);
                                String country = codesMap.get(sub);
                                if (country != null) {
                                    ok = true;
                                    textToSet = number.substring(a);
                                    inputFields[FIELD_PHONECODE].setText(sub);
                                    break;
                                }
                            }
                            if (!ok) {
                                textToSet = number.substring(1);
                                inputFields[FIELD_PHONECODE].setText(number.substring(0, 1));
                            }
                        }
                        if (textToSet != null) {
                            inputFields[FIELD_PHONE].setText(textToSet);
                            inputFields[FIELD_PHONE].setSelection(inputFields[FIELD_PHONE].length());
                        }
                    }
                }
            }
        } catch (Exception e) {
            FileLog.e(e);
        }
    }

    private void sendSavePassword(final boolean clear) {
        if (!clear && codeFieldCell.getVisibility() == View.VISIBLE) {
            String code = codeFieldCell.getText();
            if (code.length() == 0) {
                shakeView(codeFieldCell);
                return;
            }
            showEditDoneProgress(true, true);
            TLRPC.TL_account_confirmPasswordEmail req = new TLRPC.TL_account_confirmPasswordEmail();
            req.code = code;
            ConnectionsManager.getInstance(currentAccount).sendRequest(req, (response, error) -> AndroidUtilities.runOnUIThread(() -> {
                showEditDoneProgress(true, false);
                if (error == null) {
                    if (getParentActivity() == null) {
                        return;
                    }
                    if (shortPollRunnable != null) {
                        AndroidUtilities.cancelRunOnUIThread(shortPollRunnable);
                        shortPollRunnable = null;
                    }
                    goToNextStep();
                } else {
                    if (error.text.startsWith("CODE_INVALID")) {
                        shakeView(codeFieldCell);
                        codeFieldCell.setText("", false);
                    } else if (error.text.startsWith("FLOOD_WAIT")) {
                        int time = Utilities.parseInt(error.text);
                        String timeString;
                        if (time < 60) {
                            timeString = LocaleController.formatPluralString("Seconds", time);
                        } else {
                            timeString = LocaleController.formatPluralString("Minutes", time / 60);
                        }
                        showAlertWithText(LocaleController.getStringNew("AppName", R.string.AppName), LocaleController.formatString("FloodWaitTime", R.string.FloodWaitTime, timeString));
                    } else {
                        showAlertWithText(LocaleController.getStringNew("AppName", R.string.AppName), error.text);
                    }
                }
            }), ConnectionsManager.RequestFlagFailOnServerErrors | ConnectionsManager.RequestFlagWithoutLogin);
        } else {
            final TLRPC.TL_account_updatePasswordSettings req = new TLRPC.TL_account_updatePasswordSettings();
            final String email;
            final String firstPassword;
            if (clear) {
                doneItem.setVisibility(View.VISIBLE);
                email = null;
                firstPassword = null;
                req.new_settings = new TLRPC.TL_account_passwordInputSettings();
                req.new_settings.flags = 2;
                req.new_settings.email = "";
                req.password = new TLRPC.TL_inputCheckPasswordEmpty();
            } else {
                firstPassword = inputFields[FIELD_ENTERPASSWORD].getText().toString();
                if (TextUtils.isEmpty(firstPassword)) {
                    shakeField(FIELD_ENTERPASSWORD);
                    return;
                }
                String secondPassword = inputFields[FIELD_REENTERPASSWORD].getText().toString();
                if (!firstPassword.equals(secondPassword)) {
                    try {
                        Toast.makeText(getParentActivity(), LocaleController.getString("PasswordDoNotMatch", R.string.PasswordDoNotMatch), Toast.LENGTH_SHORT).show();
                    } catch (Exception e) {
                        FileLog.e(e);
                    }
                    shakeField(FIELD_REENTERPASSWORD);
                    return;
                }
                email = inputFields[FIELD_ENTERPASSWORDEMAIL].getText().toString();
                if (email.length() < 3) {
                    shakeField(FIELD_ENTERPASSWORDEMAIL);
                    return;
                }
                int dot = email.lastIndexOf('.');
                int dog = email.lastIndexOf('@');
                if (dog < 0 || dot < dog) {
                    shakeField(FIELD_ENTERPASSWORDEMAIL);
                    return;
                }

                req.password = new TLRPC.TL_inputCheckPasswordEmpty();
                req.new_settings = new TLRPC.TL_account_passwordInputSettings();
                req.new_settings.flags |= 1;
                req.new_settings.hint = "";
                req.new_settings.new_algo = currentPassword.new_algo;

                req.new_settings.flags |= 2;
                req.new_settings.email = email.trim();
            }
            showEditDoneProgress(true, true);
            Utilities.globalQueue.postRunnable(() -> {
                RequestDelegate requestDelegate = (response, error) -> AndroidUtilities.runOnUIThread(() -> {
                    if (error != null && "SRP_ID_INVALID".equals(error.text)) {
                        TLRPC.TL_account_getPassword getPasswordReq = new TLRPC.TL_account_getPassword();
                        ConnectionsManager.getInstance(currentAccount).sendRequest(getPasswordReq, (response2, error2) -> AndroidUtilities.runOnUIThread(() -> {
                            if (error2 == null) {
                                currentPassword = (TLRPC.TL_account_password) response2;
                                TwoStepVerificationActivity.initPasswordNewAlgo(currentPassword);
                                sendSavePassword(clear);
                            }
                        }), ConnectionsManager.RequestFlagWithoutLogin);
                        return;
                    }
                    showEditDoneProgress(true, false);
                    if (clear) {
                        currentPassword.has_password = false;
                        currentPassword.current_algo = null;
                        delegate.currentPasswordUpdated(currentPassword);
                        finishFragment();
                    } else {
                        if (error == null && response instanceof TLRPC.TL_boolTrue) {
                            if (getParentActivity() == null) {
                                return;
                            }
                            goToNextStep();
                        } else if (error != null) {
                            if (error.text.equals("EMAIL_UNCONFIRMED") || error.text.startsWith("EMAIL_UNCONFIRMED_")) {
                                emailCodeLength = Utilities.parseInt(error.text);
                                AlertDialog.Builder builder = new AlertDialog.Builder(getParentActivity());
                                builder.setPositiveButton(LocaleController.getString("OK", R.string.OK), (dialogInterface, i) -> {
                                    waitingForEmail = true;
                                    currentPassword.email_unconfirmed_pattern = email;
                                    updatePasswordFields();
                                });
                                builder.setMessage(LocaleController.getString("YourEmailAlmostThereText", R.string.YourEmailAlmostThereText));
                                builder.setTitle(LocaleController.getString("YourEmailAlmostThere", R.string.YourEmailAlmostThere));
                                Dialog dialog = showDialog(builder.create());
                                if (dialog != null) {
                                    dialog.setCanceledOnTouchOutside(false);
                                    dialog.setCancelable(false);
                                }
                            } else {
                                if (error.text.equals("EMAIL_INVALID")) {
                                    showAlertWithText(LocaleController.getStringNew("AppName", R.string.AppName), LocaleController.getString("PasswordEmailInvalid", R.string.PasswordEmailInvalid));
                                } else if (error.text.startsWith("FLOOD_WAIT")) {
                                    int time = Utilities.parseInt(error.text);
                                    String timeString;
                                    if (time < 60) {
                                        timeString = LocaleController.formatPluralString("Seconds", time);
                                    } else {
                                        timeString = LocaleController.formatPluralString("Minutes", time / 60);
                                    }
                                    showAlertWithText(LocaleController.getStringNew("AppName", R.string.AppName), LocaleController.formatString("FloodWaitTime", R.string.FloodWaitTime, timeString));
                                } else {
                                    showAlertWithText(LocaleController.getStringNew("AppName", R.string.AppName), error.text);
                                }
                            }
                        }
                    }
                });

                if (!clear) {
                    byte[] newPasswordBytes = AndroidUtilities.getStringBytes(firstPassword);
                    if (currentPassword.new_algo instanceof TLRPC.TL_passwordKdfAlgoSHA256SHA256PBKDF2HMACSHA512iter100000SHA256ModPow) {
                        TLRPC.TL_passwordKdfAlgoSHA256SHA256PBKDF2HMACSHA512iter100000SHA256ModPow algo = (TLRPC.TL_passwordKdfAlgoSHA256SHA256PBKDF2HMACSHA512iter100000SHA256ModPow) currentPassword.new_algo;
                        req.new_settings.new_password_hash = SRPHelper.getVBytes(newPasswordBytes, algo);
                        if (req.new_settings.new_password_hash == null) {
                            TLRPC.TL_error error = new TLRPC.TL_error();
                            error.text = "ALGO_INVALID";
                            requestDelegate.run(null, error);
                        }
                        ConnectionsManager.getInstance(currentAccount).sendRequest(req, requestDelegate, ConnectionsManager.RequestFlagFailOnServerErrors | ConnectionsManager.RequestFlagWithoutLogin);
                    } else {
                        TLRPC.TL_error error = new TLRPC.TL_error();
                        error.text = "PASSWORD_HASH_INVALID";
                        requestDelegate.run(null, error);
                    }
                } else {
                    ConnectionsManager.getInstance(currentAccount).sendRequest(req, requestDelegate, ConnectionsManager.RequestFlagFailOnServerErrors | ConnectionsManager.RequestFlagWithoutLogin);
                }
            });
        }
    }

    private boolean sendCardData() {
        Integer month;
        Integer year;
        String date = inputFields[FIELD_EXPIRE_DATE].getText().toString();
        String[] args = date.split("/");
        if (args.length == 2) {
            month = Utilities.parseInt(args[0]);
            year = Utilities.parseInt(args[1]);
        } else {
            month = null;
            year = null;
        }
        Card card = new Card(
                inputFields[FIELD_CARD].getText().toString(),
                month,
                year,
                inputFields[FIELD_CVV].getText().toString(),
                inputFields[FIELD_CARDNAME].getText().toString(),
                null, null, null, null,
                inputFields[FIELD_CARD_POSTCODE].getText().toString(),
                inputFields[FIELD_CARD_COUNTRY].getText().toString(),
                null);
        cardName = card.getType() + " *" + card.getLast4();
        if (!card.validateNumber()) {
            shakeField(FIELD_CARD);
            return false;
        } else if (!card.validateExpMonth() || !card.validateExpYear() || !card.validateExpiryDate()) {
            shakeField(FIELD_EXPIRE_DATE);
            return false;
        } else if (need_card_name && inputFields[FIELD_CARDNAME].length() == 0) {
            shakeField(FIELD_CARDNAME);
            return false;
        } else if (!card.validateCVC()) {
            shakeField(FIELD_CVV);
            return false;
        } else if (need_card_country && inputFields[FIELD_CARD_COUNTRY].length() == 0) {
            shakeField(FIELD_CARD_COUNTRY);
            return false;
        } else if (need_card_postcode && inputFields[FIELD_CARD_POSTCODE].length() == 0) {
            shakeField(FIELD_CARD_POSTCODE);
            return false;
        }
        showEditDoneProgress(true, true);
        try {
            if ("stripe".equals(paymentForm.native_provider)) {
                Stripe stripe = new Stripe(providerApiKey);
                stripe.createToken(card, new TokenCallback() {
                            public void onSuccess(Token token) {
                                if (canceled) {
                                    return;
                                }
                                paymentJson = String.format(Locale.US, "{\"type\":\"%1$s\", \"id\":\"%2$s\"}", token.getType(), token.getId());
                                AndroidUtilities.runOnUIThread(() -> {
                                    goToNextStep();
                                    showEditDoneProgress(true, false);
                                    setDonePressed(false);
                                });
                            }

                            public void onError(Exception error) {
                                if (canceled) {
                                    return;
                                }
                                showEditDoneProgress(true, false);
                                setDonePressed(false);
                                if (error instanceof APIConnectionException || error instanceof APIException) {
                                    AlertsCreator.showSimpleToast(PaymentFormActivity.this, LocaleController.getString("PaymentConnectionFailed", R.string.PaymentConnectionFailed));
                                } else {
                                    AlertsCreator.showSimpleToast(PaymentFormActivity.this, error.getMessage());
                                }
                            }
                        }
                );
            } else if ("smartglocal".equals(paymentForm.native_provider)) {
                AsyncTask<Object, Object, String> task = new AsyncTask<Object, Object, String>() {
                    @Override
                    protected String doInBackground(Object... objects) {
                        HttpURLConnection conn = null;
                        try {
                            JSONObject jsonObject = new JSONObject();
                            JSONObject cardObject = new JSONObject();
                            cardObject.put("number", card.getNumber());
                            cardObject.put("expiration_month", String.format(Locale.US, "%02d", card.getExpMonth()));
                            cardObject.put("expiration_year", "" + card.getExpYear());
                            cardObject.put("security_code", "" + card.getCVC());
                            jsonObject.put("card", cardObject);

                            URL connectionUrl;
                            if (paymentForm.invoice.test) {
                                connectionUrl = new URL("https://tgb-playground.smart-glocal.com/cds/v1/tokenize/card");
                            } else {
                                connectionUrl = new URL("https://tgb.smart-glocal.com/cds/v1/tokenize/card");
                            }
                            conn = (HttpURLConnection) connectionUrl.openConnection();
                            conn.setConnectTimeout(30 * 1000);
                            conn.setReadTimeout(80 * 1000);
                            conn.setUseCaches(false);
                            conn.setDoOutput(true);
                            conn.setRequestMethod("POST");
                            conn.setRequestProperty("Content-Type", "application/json");
                            conn.setRequestProperty("X-PUBLIC-TOKEN", providerApiKey);

                            try (OutputStream output = conn.getOutputStream()) {
                                output.write(jsonObject.toString().getBytes("UTF-8"));
                            }

                            int code = conn.getResponseCode();
                            if (code >= 200 && code < 300) {
                                JSONObject result = new JSONObject();
                                JSONObject jsonObject1 = new JSONObject(getResponseBody(conn.getInputStream()));
                                String token = jsonObject1.getJSONObject("data").getString("token");
                                result.put("token", token);
                                result.put("type", "card");
                                return result.toString();
                            } else {
                                if (BuildVars.DEBUG_VERSION) {
                                    FileLog.e("" + getResponseBody(conn.getErrorStream()));
                                }
                            }
                        } catch (Exception e) {
                            FileLog.e(e);
                        } finally {
                            if (conn != null) {
                                conn.disconnect();
                            }
                        }
                        return null;
                    }

                    @Override
                    protected void onPostExecute(String result) {
                        if (canceled) {
                            return;
                        }
                        if (result == null) {
                            AlertsCreator.showSimpleToast(PaymentFormActivity.this, LocaleController.getString("PaymentConnectionFailed", R.string.PaymentConnectionFailed));
                        } else {
                            paymentJson = result;
                            goToNextStep();
                        }
                        showEditDoneProgress(true, false);
                        setDonePressed(false);
                    }
                };
                task.executeOnExecutor(AsyncTask.THREAD_POOL_EXECUTOR, null, null, null);
            }
        } catch (Exception e) {
            FileLog.e(e);
        }
        return true;
    }

    private static String getResponseBody(InputStream responseStream) throws IOException {
        String rBody = new Scanner(responseStream, "UTF-8")
                .useDelimiter("\\A")
                .next();
        responseStream.close();
        return rBody;
    }

    private void sendForm() {
        if (canceled) {
            return;
        }
        showEditDoneProgress(true, true);
        validateRequest = new TLRPC.TL_payments_validateRequestedInfo();
        validateRequest.peer = getMessagesController().getInputPeer(messageObject.messageOwner.peer_id);
        validateRequest.save = saveShippingInfo;
        validateRequest.msg_id = messageObject.getId();
        validateRequest.info = new TLRPC.TL_paymentRequestedInfo();
        if (paymentForm.invoice.name_requested) {
            validateRequest.info.name = inputFields[FIELD_NAME].getText().toString();
            validateRequest.info.flags |= 1;
        }
        if (paymentForm.invoice.phone_requested) {
            validateRequest.info.phone = "+" + inputFields[FIELD_PHONECODE].getText().toString() + inputFields[FIELD_PHONE].getText().toString();
            validateRequest.info.flags |= 2;
        }
        if (paymentForm.invoice.email_requested) {
            validateRequest.info.email = inputFields[FIELD_EMAIL].getText().toString().trim();
            validateRequest.info.flags |= 4;
        }
        if (paymentForm.invoice.shipping_address_requested) {
            validateRequest.info.shipping_address = new TLRPC.TL_postAddress();
            validateRequest.info.shipping_address.street_line1 = inputFields[FIELD_STREET1].getText().toString();
            validateRequest.info.shipping_address.street_line2 = inputFields[FIELD_STREET2].getText().toString();
            validateRequest.info.shipping_address.city = inputFields[FIELD_CITY].getText().toString();
            validateRequest.info.shipping_address.state = inputFields[FIELD_STATE].getText().toString();
            validateRequest.info.shipping_address.country_iso2 = countryName != null ? countryName : "";
            validateRequest.info.shipping_address.post_code = inputFields[FIELD_POSTCODE].getText().toString();
            validateRequest.info.flags |= 8;
        }
        final TLObject req = validateRequest;
        ConnectionsManager.getInstance(currentAccount).sendRequest(validateRequest, (response, error) -> {
            if (response instanceof TLRPC.TL_payments_validatedRequestedInfo) {
                AndroidUtilities.runOnUIThread(() -> {
                    requestedInfo = (TLRPC.TL_payments_validatedRequestedInfo) response;
                    if (paymentForm.saved_info != null && !saveShippingInfo) {
                        TLRPC.TL_payments_clearSavedInfo req1 = new TLRPC.TL_payments_clearSavedInfo();
                        req1.info = true;
                        ConnectionsManager.getInstance(currentAccount).sendRequest(req1, (response1, error1) -> {

                        });
                    }
                    goToNextStep();
                    setDonePressed(false);
                    showEditDoneProgress(true, false);
                });
            } else {
                AndroidUtilities.runOnUIThread(() -> {
                    setDonePressed(false);
                    showEditDoneProgress(true, false);
                    if (error != null) {
                        switch (error.text) {
                            case "REQ_INFO_NAME_INVALID":
                                shakeField(FIELD_NAME);
                                break;
                            case "REQ_INFO_PHONE_INVALID":
                                shakeField(FIELD_PHONE);
                                break;
                            case "REQ_INFO_EMAIL_INVALID":
                                shakeField(FIELD_EMAIL);
                                break;
                            case "ADDRESS_COUNTRY_INVALID":
                                shakeField(FIELD_COUNTRY);
                                break;
                            case "ADDRESS_CITY_INVALID":
                                shakeField(FIELD_CITY);
                                break;
                            case "ADDRESS_POSTCODE_INVALID":
                                shakeField(FIELD_POSTCODE);
                                break;
                            case "ADDRESS_STATE_INVALID":
                                shakeField(FIELD_STATE);
                                break;
                            case "ADDRESS_STREET_LINE1_INVALID":
                                shakeField(FIELD_STREET1);
                                break;
                            case "ADDRESS_STREET_LINE2_INVALID":
                                shakeField(FIELD_STREET2);
                                break;
                            default:
                                AlertsCreator.processError(currentAccount, error, PaymentFormActivity.this, req);
                                break;
                        }
                    }
                });
            }
        }, ConnectionsManager.RequestFlagFailOnServerErrors);
    }

    private void sendData() {
        if (canceled) {
            return;
        }
        showEditDoneProgress(false, true);
        final TLRPC.TL_payments_sendPaymentForm req = new TLRPC.TL_payments_sendPaymentForm();
        req.msg_id = messageObject.getId();
        req.peer = getMessagesController().getInputPeer(messageObject.messageOwner.peer_id);
        req.form_id = paymentForm.form_id;
        if (UserConfig.getInstance(currentAccount).tmpPassword != null && paymentForm.saved_credentials != null) {
            req.credentials = new TLRPC.TL_inputPaymentCredentialsSaved();
            req.credentials.id = paymentForm.saved_credentials.id;
            req.credentials.tmp_password = UserConfig.getInstance(currentAccount).tmpPassword.tmp_password;
        } else if (googlePayCredentials != null) {
            req.credentials = googlePayCredentials;
        } else {
            req.credentials = new TLRPC.TL_inputPaymentCredentials();
            req.credentials.save = saveCardInfo;
            req.credentials.data = new TLRPC.TL_dataJSON();
            req.credentials.data.data = paymentJson;
        }
        if (requestedInfo != null && requestedInfo.id != null) {
            req.requested_info_id = requestedInfo.id;
            req.flags |= 1;
        }
        if (shippingOption != null) {
            req.shipping_option_id = shippingOption.id;
            req.flags |= 2;
        }
        if ((paymentForm.invoice.flags & 256) != 0) {
            req.tip_amount = tipAmount != null ? tipAmount : 0;
            req.flags |= 4;
        }
        ConnectionsManager.getInstance(currentAccount).sendRequest(req, (response, error) -> {
            if (response != null) {
                if (response instanceof TLRPC.TL_payments_paymentResult) {
                    TLRPC.Updates updates = ((TLRPC.TL_payments_paymentResult) response).updates;
                    TLRPC.Message[] message = new TLRPC.Message[1];
                    for (int a = 0, N = updates.updates.size(); a < N; a++) {
                        TLRPC.Update update = updates.updates.get(a);
                        if (update instanceof TLRPC.TL_updateNewMessage) {
                            message[0] = ((TLRPC.TL_updateNewMessage) update).message;
                            break;
                        } else if (update instanceof TLRPC.TL_updateNewChannelMessage) {
                            message[0] = ((TLRPC.TL_updateNewChannelMessage) update).message;
                            break;
                        }
                    }
                    getMessagesController().processUpdates(updates, false);
                    AndroidUtilities.runOnUIThread(() -> {
                        goToNextStep();
                        if (parentFragment instanceof ChatActivity) {
                            CharSequence info = AndroidUtilities.replaceTags(LocaleController.formatString("PaymentInfoHint", R.string.PaymentInfoHint, totalPrice[0], currentItemName));
                            ((ChatActivity) parentFragment).getUndoView().showWithAction(0, UndoView.ACTION_PAYMENT_SUCCESS, info, message[0], null, null);
                        }
                    });
                } else if (response instanceof TLRPC.TL_payments_paymentVerificationNeeded) {
                    AndroidUtilities.runOnUIThread(() -> {
                        NotificationCenter.getInstance(currentAccount).postNotificationName(NotificationCenter.paymentFinished);
                        setDonePressed(false);
                        webviewLoading = true;
                        showEditDoneProgress(true, true);
                        if (progressView != null) {
                            progressView.setVisibility(View.VISIBLE);
                        }
                        if (doneItem != null) {
                            doneItem.setEnabled(false);
                            doneItem.getContentView().setVisibility(View.INVISIBLE);
                        }
                        if (webView != null) {
                            webView.setVisibility(View.VISIBLE);
                            webView.loadUrl(webViewUrl = ((TLRPC.TL_payments_paymentVerificationNeeded) response).url);
                        }
                    });
                }
            } else {
                AndroidUtilities.runOnUIThread(() -> {
                    AlertsCreator.processError(currentAccount, error, PaymentFormActivity.this, req);
                    setDonePressed(false);
                    showEditDoneProgress(false, false);
                });
            }
        }, ConnectionsManager.RequestFlagFailOnServerErrors);
    }

    private void shakeField(int field) {
        shakeView(inputFields[field]);
    }

    private void shakeView(View view) {
        Vibrator v = (Vibrator) getParentActivity().getSystemService(Context.VIBRATOR_SERVICE);
        if (v != null) {
            v.vibrate(200);
        }
        AndroidUtilities.shakeView(view, 2, 0);
    }

    private void setDonePressed(boolean value) {
        donePressed = value;
        swipeBackEnabled = !value;
        if (actionBar != null) {
            actionBar.getBackButton().setEnabled(!donePressed);
        }
        if (detailSettingsCell[0] != null) {
            detailSettingsCell[0].setEnabled(!donePressed);
        }
    }

    @Override
    public boolean isSwipeBackEnabled(MotionEvent event) {
        return swipeBackEnabled;
    }

    private void checkPassword() {
        if (UserConfig.getInstance(currentAccount).tmpPassword != null) {
            if (UserConfig.getInstance(currentAccount).tmpPassword.valid_until < ConnectionsManager.getInstance(currentAccount).getCurrentTime() + 60) {
                UserConfig.getInstance(currentAccount).tmpPassword = null;
                UserConfig.getInstance(currentAccount).saveConfig(false);
            }
        }
        if (UserConfig.getInstance(currentAccount).tmpPassword != null) {
            sendData();
            return;
        }
        if (inputFields[FIELD_SAVEDPASSWORD].length() == 0) {
            Vibrator v = (Vibrator) ApplicationLoader.applicationContext.getSystemService(Context.VIBRATOR_SERVICE);
            if (v != null) {
                v.vibrate(200);
            }
            AndroidUtilities.shakeView(inputFields[FIELD_SAVEDPASSWORD], 2, 0);
            return;
        }
        final String password = inputFields[FIELD_SAVEDPASSWORD].getText().toString();
        showEditDoneProgress(true, true);
        setDonePressed(true);
        final TLRPC.TL_account_getPassword req = new TLRPC.TL_account_getPassword();
        ConnectionsManager.getInstance(currentAccount).sendRequest(req, (response, error) -> AndroidUtilities.runOnUIThread(() -> {
            if (error == null) {
                TLRPC.TL_account_password currentPassword = (TLRPC.TL_account_password) response;
                if (!TwoStepVerificationActivity.canHandleCurrentPassword(currentPassword, false)) {
                    AlertsCreator.showUpdateAppAlert(getParentActivity(), LocaleController.getString("UpdateAppAlert", R.string.UpdateAppAlert), true);
                    return;
                }
                if (!currentPassword.has_password) {
                    passwordOk = false;
                    goToNextStep();
                } else {
                    byte[] passwordBytes = AndroidUtilities.getStringBytes(password);

                    Utilities.globalQueue.postRunnable(() -> {
                        final byte[] x_bytes;
                        if (currentPassword.current_algo instanceof TLRPC.TL_passwordKdfAlgoSHA256SHA256PBKDF2HMACSHA512iter100000SHA256ModPow) {
                            TLRPC.TL_passwordKdfAlgoSHA256SHA256PBKDF2HMACSHA512iter100000SHA256ModPow algo = (TLRPC.TL_passwordKdfAlgoSHA256SHA256PBKDF2HMACSHA512iter100000SHA256ModPow) currentPassword.current_algo;
                            x_bytes = SRPHelper.getX(passwordBytes, algo);
                        } else {
                            x_bytes = null;
                        }

                        final TLRPC.TL_account_getTmpPassword req1 = new TLRPC.TL_account_getTmpPassword();
                        req1.period = 60 * 30;

                        RequestDelegate requestDelegate = (response1, error1) -> AndroidUtilities.runOnUIThread(() -> {
                            showEditDoneProgress(true, false);
                            setDonePressed(false);
                            if (response1 != null) {
                                passwordOk = true;
                                UserConfig.getInstance(currentAccount).tmpPassword = (TLRPC.TL_account_tmpPassword) response1;
                                UserConfig.getInstance(currentAccount).saveConfig(false);
                                goToNextStep();
                            } else {
                                if (error1.text.equals("PASSWORD_HASH_INVALID")) {
                                    Vibrator v = (Vibrator) ApplicationLoader.applicationContext.getSystemService(Context.VIBRATOR_SERVICE);
                                    if (v != null) {
                                        v.vibrate(200);
                                    }
                                    AndroidUtilities.shakeView(inputFields[FIELD_SAVEDPASSWORD], 2, 0);
                                    inputFields[FIELD_SAVEDPASSWORD].setText("");
                                } else {
                                    AlertsCreator.processError(currentAccount, error1, PaymentFormActivity.this, req1);
                                }
                            }
                        });

                        if (currentPassword.current_algo instanceof TLRPC.TL_passwordKdfAlgoSHA256SHA256PBKDF2HMACSHA512iter100000SHA256ModPow) {
                            TLRPC.TL_passwordKdfAlgoSHA256SHA256PBKDF2HMACSHA512iter100000SHA256ModPow algo = (TLRPC.TL_passwordKdfAlgoSHA256SHA256PBKDF2HMACSHA512iter100000SHA256ModPow) currentPassword.current_algo;
                            req1.password = SRPHelper.startCheck(x_bytes, currentPassword.srp_id, currentPassword.srp_B, algo);
                            if (req1.password == null) {
                                TLRPC.TL_error error2 = new TLRPC.TL_error();
                                error2.text = "ALGO_INVALID";
                                requestDelegate.run(null, error2);
                                return;
                            }
                            ConnectionsManager.getInstance(currentAccount).sendRequest(req1, requestDelegate, ConnectionsManager.RequestFlagFailOnServerErrors | ConnectionsManager.RequestFlagWithoutLogin);
                        } else {
                            TLRPC.TL_error error2 = new TLRPC.TL_error();
                            error2.text = "PASSWORD_HASH_INVALID";
                            requestDelegate.run(null, error2);
                        }
                    });
                }
            } else {
                AlertsCreator.processError(currentAccount, error, PaymentFormActivity.this, req);
                showEditDoneProgress(true, false);
                setDonePressed(false);
            }
        }), ConnectionsManager.RequestFlagFailOnServerErrors);
    }

    private void showEditDoneProgress(final boolean animateDoneItem, final boolean show) {
        if (doneItemAnimation != null) {
            doneItemAnimation.cancel();
        }
        if (animateDoneItem && doneItem != null) {
            doneItemAnimation = new AnimatorSet();
            if (show) {
                progressView.setVisibility(View.VISIBLE);
                doneItem.setEnabled(false);
                doneItemAnimation.playTogether(
                        ObjectAnimator.ofFloat(doneItem.getContentView(), View.SCALE_X, 0.1f),
                        ObjectAnimator.ofFloat(doneItem.getContentView(), View.SCALE_Y, 0.1f),
                        ObjectAnimator.ofFloat(doneItem.getContentView(), View.ALPHA, 0.0f),
                        ObjectAnimator.ofFloat(progressView, View.SCALE_X, 1.0f),
                        ObjectAnimator.ofFloat(progressView, View.SCALE_Y, 1.0f),
                        ObjectAnimator.ofFloat(progressView, View.ALPHA, 1.0f));
            } else {
                if (webView != null) {
                    doneItemAnimation.playTogether(
                            ObjectAnimator.ofFloat(progressView, View.SCALE_X, 0.1f),
                            ObjectAnimator.ofFloat(progressView, View.SCALE_Y, 0.1f),
                            ObjectAnimator.ofFloat(progressView, View.ALPHA, 0.0f));
                } else {
                    doneItem.getContentView().setVisibility(View.VISIBLE);
                    doneItem.setEnabled(true);
                    doneItemAnimation.playTogether(
                            ObjectAnimator.ofFloat(progressView, View.SCALE_X, 0.1f),
                            ObjectAnimator.ofFloat(progressView, View.SCALE_Y, 0.1f),
                            ObjectAnimator.ofFloat(progressView, View.ALPHA, 0.0f),
                            ObjectAnimator.ofFloat(doneItem.getContentView(), View.SCALE_X, 1.0f),
                            ObjectAnimator.ofFloat(doneItem.getContentView(), View.SCALE_Y, 1.0f),
                            ObjectAnimator.ofFloat(doneItem.getContentView(), View.ALPHA, 1.0f));
                }
            }
            doneItemAnimation.addListener(new AnimatorListenerAdapter() {
                @Override
                public void onAnimationEnd(Animator animation) {
                    if (doneItemAnimation != null && doneItemAnimation.equals(animation)) {
                        if (!show) {
                            progressView.setVisibility(View.INVISIBLE);
                        } else {
                            doneItem.getContentView().setVisibility(View.INVISIBLE);
                        }
                    }
                }

                @Override
                public void onAnimationCancel(Animator animation) {
                    if (doneItemAnimation != null && doneItemAnimation.equals(animation)) {
                        doneItemAnimation = null;
                    }
                }
            });
            doneItemAnimation.setDuration(150);
            doneItemAnimation.start();
        } else if (payTextView != null) {
            doneItemAnimation = new AnimatorSet();
            if (show) {
                progressViewButton.setVisibility(View.VISIBLE);
                bottomLayout.setEnabled(false);
                doneItemAnimation.playTogether(
                        ObjectAnimator.ofFloat(payTextView, View.SCALE_X, 0.1f),
                        ObjectAnimator.ofFloat(payTextView, View.SCALE_Y, 0.1f),
                        ObjectAnimator.ofFloat(payTextView, View.ALPHA, 0.0f),
                        ObjectAnimator.ofFloat(progressViewButton, View.SCALE_X, 1.0f),
                        ObjectAnimator.ofFloat(progressViewButton, View.SCALE_Y, 1.0f),
                        ObjectAnimator.ofFloat(progressViewButton, View.ALPHA, 1.0f));
            } else {
                payTextView.setVisibility(View.VISIBLE);
                bottomLayout.setEnabled(true);
                doneItemAnimation.playTogether(
                        ObjectAnimator.ofFloat(progressViewButton, View.SCALE_X, 0.1f),
                        ObjectAnimator.ofFloat(progressViewButton, View.SCALE_Y, 0.1f),
                        ObjectAnimator.ofFloat(progressViewButton, View.ALPHA, 0.0f),
                        ObjectAnimator.ofFloat(payTextView, View.SCALE_X, 1.0f),
                        ObjectAnimator.ofFloat(payTextView, View.SCALE_Y, 1.0f),
                        ObjectAnimator.ofFloat(payTextView, View.ALPHA, 1.0f));

            }
            doneItemAnimation.addListener(new AnimatorListenerAdapter() {
                @Override
                public void onAnimationEnd(Animator animation) {
                    if (doneItemAnimation != null && doneItemAnimation.equals(animation)) {
                        if (!show) {
                            progressViewButton.setVisibility(View.INVISIBLE);
                        } else {
                            payTextView.setVisibility(View.INVISIBLE);
                        }
                    }
                }

                @Override
                public void onAnimationCancel(Animator animation) {
                    if (doneItemAnimation != null && doneItemAnimation.equals(animation)) {
                        doneItemAnimation = null;
                    }
                }
            });
            doneItemAnimation.setDuration(150);
            doneItemAnimation.start();
        }
    }

    @Override
    public boolean onBackPressed() {
        if (shouldNavigateBack) {
            webView.loadUrl(webViewUrl);
            shouldNavigateBack = false;
            return false;
        }
        return !donePressed;
    }

    @Override
    public ArrayList<ThemeDescription> getThemeDescriptions() {
        ArrayList<ThemeDescription> arrayList = new ArrayList<>();

        arrayList.add(new ThemeDescription(fragmentView, ThemeDescription.FLAG_BACKGROUND, null, null, null, null, Theme.key_windowBackgroundGray));
        arrayList.add(new ThemeDescription(actionBar, ThemeDescription.FLAG_BACKGROUND, null, null, null, null, Theme.key_actionBarDefault));
        arrayList.add(new ThemeDescription(scrollView, ThemeDescription.FLAG_LISTGLOWCOLOR, null, null, null, null, Theme.key_actionBarDefault));
        arrayList.add(new ThemeDescription(actionBar, ThemeDescription.FLAG_AB_ITEMSCOLOR, null, null, null, null, Theme.key_actionBarDefaultIcon));
        arrayList.add(new ThemeDescription(actionBar, ThemeDescription.FLAG_AB_TITLECOLOR, null, null, null, null, Theme.key_actionBarDefaultTitle));
        arrayList.add(new ThemeDescription(actionBar, ThemeDescription.FLAG_AB_SELECTORCOLOR, null, null, null, null, Theme.key_actionBarDefaultSelector));
        arrayList.add(new ThemeDescription(actionBar, ThemeDescription.FLAG_AB_SEARCH, null, null, null, null, Theme.key_actionBarDefaultSearch));
        arrayList.add(new ThemeDescription(actionBar, ThemeDescription.FLAG_AB_SEARCHPLACEHOLDER, null, null, null, null, Theme.key_actionBarDefaultSearchPlaceholder));
        arrayList.add(new ThemeDescription(linearLayout2, 0, new Class[]{View.class}, Theme.dividerPaint, null, null, Theme.key_divider));
        arrayList.add(new ThemeDescription(progressView, 0, null, null, null, null, Theme.key_contextProgressInner2));
        arrayList.add(new ThemeDescription(progressView, 0, null, null, null, null, Theme.key_contextProgressOuter2));
        arrayList.add(new ThemeDescription(progressViewButton, 0, null, null, null, null, Theme.key_contextProgressInner2));
        arrayList.add(new ThemeDescription(progressViewButton, 0, null, null, null, null, Theme.key_contextProgressOuter2));

        if (inputFields != null) {
            for (int a = 0; a < inputFields.length; a++) {
                arrayList.add(new ThemeDescription((View) inputFields[a].getParent(), ThemeDescription.FLAG_BACKGROUND, null, null, null, null, Theme.key_windowBackgroundWhite));
                arrayList.add(new ThemeDescription(inputFields[a], ThemeDescription.FLAG_TEXTCOLOR, null, null, null, null, Theme.key_windowBackgroundWhiteBlackText));
                arrayList.add(new ThemeDescription(inputFields[a], ThemeDescription.FLAG_HINTTEXTCOLOR, null, null, null, null, Theme.key_windowBackgroundWhiteHintText));
            }
        } else {
            arrayList.add(new ThemeDescription(null, ThemeDescription.FLAG_TEXTCOLOR, null, null, null, null, Theme.key_windowBackgroundWhiteBlackText));
            arrayList.add(new ThemeDescription(null, ThemeDescription.FLAG_HINTTEXTCOLOR, null, null, null, null, Theme.key_windowBackgroundWhiteHintText));
        }
        if (radioCells != null) {
            for (int a = 0; a < radioCells.length; a++) {
                arrayList.add(new ThemeDescription(radioCells[a], ThemeDescription.FLAG_SELECTORWHITE, null, null, null, null, Theme.key_windowBackgroundWhite));
                arrayList.add(new ThemeDescription(radioCells[a], ThemeDescription.FLAG_SELECTORWHITE, null, null, null, null, Theme.key_listSelector));
                arrayList.add(new ThemeDescription(radioCells[a], 0, new Class[]{RadioCell.class}, new String[]{"textView"}, null, null, null, Theme.key_windowBackgroundWhiteBlackText));
                arrayList.add(new ThemeDescription(radioCells[a], ThemeDescription.FLAG_CHECKBOX, new Class[]{RadioCell.class}, new String[]{"radioButton"}, null, null, null, Theme.key_radioBackground));
                arrayList.add(new ThemeDescription(radioCells[a], ThemeDescription.FLAG_CHECKBOXCHECK, new Class[]{RadioCell.class}, new String[]{"radioButton"}, null, null, null, Theme.key_radioBackgroundChecked));
            }
        } else {
            arrayList.add(new ThemeDescription(null, 0, new Class[]{RadioCell.class}, new String[]{"textView"}, null, null, null, Theme.key_windowBackgroundWhiteBlackText));
            arrayList.add(new ThemeDescription(null, ThemeDescription.FLAG_CHECKBOX, new Class[]{RadioCell.class}, new String[]{"radioButton"}, null, null, null, Theme.key_radioBackground));
            arrayList.add(new ThemeDescription(null, ThemeDescription.FLAG_CHECKBOXCHECK, new Class[]{RadioCell.class}, new String[]{"radioButton"}, null, null, null, Theme.key_radioBackgroundChecked));
        }
        for (int a = 0; a < headerCell.length; a++) {
            arrayList.add(new ThemeDescription(headerCell[a], ThemeDescription.FLAG_BACKGROUND, null, null, null, null, Theme.key_windowBackgroundWhite));
            arrayList.add(new ThemeDescription(headerCell[a], 0, new Class[]{HeaderCell.class}, new String[]{"textView"}, null, null, null, Theme.key_windowBackgroundWhiteBlueHeader));
        }
        for (int a = 0; a < sectionCell.length; a++) {
            arrayList.add(new ThemeDescription(sectionCell[a], ThemeDescription.FLAG_BACKGROUNDFILTER, new Class[]{ShadowSectionCell.class}, null, null, null, Theme.key_windowBackgroundGrayShadow));
        }
        for (int a = 0; a < bottomCell.length; a++) {
            arrayList.add(new ThemeDescription(bottomCell[a], ThemeDescription.FLAG_BACKGROUNDFILTER, new Class[]{TextInfoPrivacyCell.class}, null, null, null, Theme.key_windowBackgroundGrayShadow));
            arrayList.add(new ThemeDescription(bottomCell[a], 0, new Class[]{TextInfoPrivacyCell.class}, new String[]{"textView"}, null, null, null, Theme.key_windowBackgroundWhiteGrayText4));
            arrayList.add(new ThemeDescription(bottomCell[a], ThemeDescription.FLAG_LINKCOLOR, new Class[]{TextInfoPrivacyCell.class}, new String[]{"textView"}, null, null, null, Theme.key_windowBackgroundWhiteLinkText));
        }
        for (int a = 0; a < dividers.size(); a++) {
            arrayList.add(new ThemeDescription(dividers.get(a), ThemeDescription.FLAG_BACKGROUND, null, null, null, null, Theme.key_windowBackgroundWhite));
        }

        arrayList.add(new ThemeDescription(codeFieldCell, ThemeDescription.FLAG_BACKGROUND, null, null, null, null, Theme.key_windowBackgroundWhite));
        arrayList.add(new ThemeDescription(codeFieldCell, ThemeDescription.FLAG_TEXTCOLOR, new Class[]{EditTextSettingsCell.class}, new String[]{"textView"}, null, null, null, Theme.key_windowBackgroundWhiteBlackText));
        arrayList.add(new ThemeDescription(codeFieldCell, ThemeDescription.FLAG_HINTTEXTCOLOR, new Class[]{EditTextSettingsCell.class}, new String[]{"textView"}, null, null, null, Theme.key_windowBackgroundWhiteHintText));

        arrayList.add(new ThemeDescription(textView, ThemeDescription.FLAG_TEXTCOLOR, null, null, null, null, Theme.key_windowBackgroundWhiteBlackText));

        arrayList.add(new ThemeDescription(checkCell1, 0, new Class[]{TextCheckCell.class}, new String[]{"textView"}, null, null, null, Theme.key_windowBackgroundWhiteBlackText));
        arrayList.add(new ThemeDescription(checkCell1, 0, new Class[]{TextCheckCell.class}, new String[]{"checkBox"}, null, null, null, Theme.key_switchTrack));
        arrayList.add(new ThemeDescription(checkCell1, 0, new Class[]{TextCheckCell.class}, new String[]{"checkBox"}, null, null, null, Theme.key_switchTrackChecked));
        arrayList.add(new ThemeDescription(checkCell1, ThemeDescription.FLAG_SELECTORWHITE, null, null, null, null, Theme.key_windowBackgroundWhite));
        arrayList.add(new ThemeDescription(checkCell1, ThemeDescription.FLAG_SELECTORWHITE, null, null, null, null, Theme.key_listSelector));

        for (int a = 0; a < settingsCell.length; a++) {
            arrayList.add(new ThemeDescription(settingsCell[a], ThemeDescription.FLAG_SELECTORWHITE, null, null, null, null, Theme.key_windowBackgroundWhite));
            arrayList.add(new ThemeDescription(settingsCell[a], ThemeDescription.FLAG_SELECTORWHITE, null, null, null, null, Theme.key_listSelector));
            arrayList.add(new ThemeDescription(settingsCell[a], 0, new Class[]{TextSettingsCell.class}, new String[]{"textView"}, null, null, null, Theme.key_windowBackgroundWhiteBlackText));
        }

        arrayList.add(new ThemeDescription(payTextView, ThemeDescription.FLAG_TEXTCOLOR, null, null, null, null, Theme.key_windowBackgroundWhiteBlueText6));

        arrayList.add(new ThemeDescription(linearLayout2, ThemeDescription.FLAG_CELLBACKGROUNDCOLOR, new Class[]{TextPriceCell.class}, null, null, null, Theme.key_windowBackgroundWhite));
        arrayList.add(new ThemeDescription(linearLayout2, ThemeDescription.FLAG_CHECKTAG, new Class[]{TextPriceCell.class}, new String[]{"textView"}, null, null, null, Theme.key_windowBackgroundWhiteBlackText));
        arrayList.add(new ThemeDescription(linearLayout2, ThemeDescription.FLAG_CHECKTAG, new Class[]{TextPriceCell.class}, new String[]{"valueTextView"}, null, null, null, Theme.key_windowBackgroundWhiteBlackText));
        arrayList.add(new ThemeDescription(linearLayout2, ThemeDescription.FLAG_CHECKTAG, new Class[]{TextPriceCell.class}, new String[]{"textView"}, null, null, null, Theme.key_windowBackgroundWhiteGrayText2));
        arrayList.add(new ThemeDescription(linearLayout2, ThemeDescription.FLAG_CHECKTAG, new Class[]{TextPriceCell.class}, new String[]{"valueTextView"}, null, null, null, Theme.key_windowBackgroundWhiteGrayText2));

        arrayList.add(new ThemeDescription(detailSettingsCell[0], ThemeDescription.FLAG_SELECTORWHITE, null, null, null, null, Theme.key_windowBackgroundWhite));
        arrayList.add(new ThemeDescription(detailSettingsCell[0], ThemeDescription.FLAG_SELECTORWHITE, null, null, null, null, Theme.key_listSelector));

        for (int a = 1; a < detailSettingsCell.length; a++) {
            arrayList.add(new ThemeDescription(detailSettingsCell[a], ThemeDescription.FLAG_BACKGROUND, null, null, null, null, Theme.key_windowBackgroundWhite));
            arrayList.add(new ThemeDescription(detailSettingsCell[a], 0, new Class[]{TextDetailSettingsCell.class}, new String[]{"textView"}, null, null, null, Theme.key_windowBackgroundWhiteBlackText));
            arrayList.add(new ThemeDescription(detailSettingsCell[a], 0, new Class[]{TextDetailSettingsCell.class}, new String[]{"valueTextView"}, null, null, null, Theme.key_windowBackgroundWhiteGrayText2));
        }

        arrayList.add(new ThemeDescription(paymentInfoCell, ThemeDescription.FLAG_BACKGROUND, null, null, null, null, Theme.key_windowBackgroundWhite));
        arrayList.add(new ThemeDescription(paymentInfoCell, 0, new Class[]{PaymentInfoCell.class}, new String[]{"nameTextView"}, null, null, null, Theme.key_windowBackgroundWhiteBlackText));
        arrayList.add(new ThemeDescription(paymentInfoCell, 0, new Class[]{PaymentInfoCell.class}, new String[]{"detailTextView"}, null, null, null, Theme.key_windowBackgroundWhiteBlackText));
        arrayList.add(new ThemeDescription(paymentInfoCell, 0, new Class[]{PaymentInfoCell.class}, new String[]{"detailExTextView"}, null, null, null, Theme.key_windowBackgroundWhiteGrayText2));

        arrayList.add(new ThemeDescription(bottomLayout, ThemeDescription.FLAG_SELECTORWHITE, null, null, null, null, Theme.key_windowBackgroundWhite));
        arrayList.add(new ThemeDescription(bottomLayout, ThemeDescription.FLAG_SELECTORWHITE, null, null, null, null, Theme.key_listSelector));

        return arrayList;
    }
}<|MERGE_RESOLUTION|>--- conflicted
+++ resolved
@@ -8,16 +8,19 @@
 
 package org.telegram.ui;
 
+import android.Manifest;
 import android.animation.Animator;
 import android.animation.AnimatorListenerAdapter;
 import android.animation.AnimatorSet;
 import android.animation.ObjectAnimator;
 import android.annotation.SuppressLint;
+import android.app.Activity;
 import android.app.Dialog;
 import android.content.Context;
 import android.content.DialogInterface;
 import android.content.Intent;
 import android.content.SharedPreferences;
+import android.content.pm.PackageManager;
 import android.graphics.Canvas;
 import android.graphics.Typeface;
 import android.net.Uri;
@@ -57,11 +60,8 @@
 import android.widget.TextView;
 import android.widget.Toast;
 
-<<<<<<< HEAD
-=======
 import com.google.android.gms.common.api.Status;
 import com.google.android.gms.tasks.Task;
->>>>>>> c3dacd28
 //import com.google.android.gms.wallet.AutoResolveHelper;
 //import com.google.android.gms.wallet.IsReadyToPayRequest;
 //import com.google.android.gms.wallet.PaymentData;
@@ -76,13 +76,12 @@
 import com.stripe.android.model.Card;
 import com.stripe.android.model.Token;
 import com.stripe.android.net.StripeApiHandler;
+import com.stripe.android.net.TokenParser;
 
 import org.json.JSONArray;
 import org.json.JSONException;
 import org.json.JSONObject;
 import org.telegram.PhoneFormat.PhoneFormat;
-import com.evildayz.code.telegraher.ThePenisMightierThanTheSword;
-import org.telegram.messenger.MessagesController;
 import org.telegram.messenger.AndroidUtilities;
 import org.telegram.messenger.ApplicationLoader;
 import org.telegram.messenger.BuildVars;
@@ -90,6 +89,7 @@
 import org.telegram.messenger.FileLog;
 import org.telegram.messenger.LocaleController;
 import org.telegram.messenger.MessageObject;
+import org.telegram.messenger.MessagesController;
 import org.telegram.messenger.NotificationCenter;
 import org.telegram.messenger.R;
 import org.telegram.messenger.SRPHelper;
@@ -1955,7 +1955,7 @@
                         String text = LocaleController.getInstance().formatCurrencyString(amount, paymentForm.invoice.currency);
                         TextView valueTextView = new TextView(context);
                         valueTextView.setTextSize(TypedValue.COMPLEX_UNIT_DIP, 14);
-                        valueTextView.setTypeface(ThePenisMightierThanTheSword.getFont(MessagesController.getGlobalTelegraherUICustomFont("fonts/rmedium.ttf", "rmedium")));
+                        valueTextView.setTypeface(AndroidUtilities.getTypeface("fonts/rmedium.ttf"));
                         valueTextView.setLines(1);
                         valueTextView.setTag(amount);
                         valueTextView.setMaxLines(1);
@@ -2169,7 +2169,7 @@
                 payTextView.setText(LocaleController.formatString("PaymentCheckoutPay", R.string.PaymentCheckoutPay, totalPrice[0]));
                 payTextView.setTextSize(TypedValue.COMPLEX_UNIT_DIP, 14);
                 payTextView.setGravity(Gravity.CENTER);
-                payTextView.setTypeface(ThePenisMightierThanTheSword.getFont(MessagesController.getGlobalTelegraherUICustomFont("fonts/rmedium.ttf", "rmedium")));
+                payTextView.setTypeface(AndroidUtilities.getTypeface("fonts/rmedium.ttf"));
                 bottomLayout.addView(payTextView, LayoutHelper.createFrame(LayoutHelper.MATCH_PARENT, LayoutHelper.MATCH_PARENT));
 
                 progressViewButton = new ContextProgressView(context, 0);
