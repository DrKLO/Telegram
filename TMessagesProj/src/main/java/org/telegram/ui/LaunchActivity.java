--- conflicted
+++ resolved
@@ -348,31 +348,19 @@
                     }
                     presentFragment(new GroupCreateActivity());
                     drawerLayoutContainer.closeDrawer(false);
-<<<<<<< HEAD
-                } else if (position == 3) {
-                    //CloudVeil Start
+                } else if (id == 3) {
+					//CloudVeil Start
                     if (!Constants.LOCK_DISABLE_SECRET_CHAT) {
-                        Bundle args = new Bundle();
-                        args.putBoolean("onlyUsers", true);
-                        args.putBoolean("destroyAfterSelect", true);
-                        args.putBoolean("createSecretChat", true);
-                        args.putBoolean("allowBots", false);
-                        presentFragment(new ContactsActivity(args));
-                        drawerLayoutContainer.closeDrawer(false);
-                    }
+						Bundle args = new Bundle();
+						args.putBoolean("onlyUsers", true);
+						args.putBoolean("destroyAfterSelect", true);
+						args.putBoolean("createSecretChat", true);
+						args.putBoolean("allowBots", false);
+						presentFragment(new ContactsActivity(args));
+						drawerLayoutContainer.closeDrawer(false);
+					}
                     //CloudVeil End
-                } else if (position == 4) {
-=======
-                } else if (id == 3) {
-                    Bundle args = new Bundle();
-                    args.putBoolean("onlyUsers", true);
-                    args.putBoolean("destroyAfterSelect", true);
-                    args.putBoolean("createSecretChat", true);
-                    args.putBoolean("allowBots", false);
-                    presentFragment(new ContactsActivity(args));
-                    drawerLayoutContainer.closeDrawer(false);
                 } else if (id == 4) {
->>>>>>> 6a1cf64f
                     if (!MessagesController.isFeatureEnabled("broadcast_create", actionBarLayout.fragmentsStack.get(actionBarLayout.fragmentsStack.size() - 1))) {
                         return;
                     }
