--- conflicted
+++ resolved
@@ -3185,11 +3185,7 @@
                         }
                         ArrayList<String> arrayList = new ArrayList<>();
                         arrayList.add(videoPath);
-<<<<<<< HEAD
                         SendMessagesHelper.prepareSendingDocuments(accountInstance, arrayList, arrayList, null, videoCaption, null, did, null, null, null, true, 0);
-=======
-                        SendMessagesHelper.prepareSendingDocuments(accountInstance, arrayList, arrayList, null, caption, null, did, null, null, null, null, true, 0);
->>>>>>> 4992f231
                     }
                 }
                 if (photoPathsArray != null) {
@@ -3204,11 +3200,7 @@
                         documentCaption = sendingText;
                         sendingText = null;
                     }
-<<<<<<< HEAD
                     SendMessagesHelper.prepareSendingDocuments(accountInstance, documentsPathsArray, documentsOriginalPathsArray, documentsUrisArray, documentCaption, documentsMimeType, did, null, null, null, true, 0);
-=======
-                    SendMessagesHelper.prepareSendingDocuments(accountInstance, documentsPathsArray, documentsOriginalPathsArray, documentsUrisArray, caption, documentsMimeType, did, null, null, null, null, true, 0);
->>>>>>> 4992f231
                 }
                 if (sendingText != null) {
                     SendMessagesHelper.prepareSendingText(accountInstance, sendingText, did, true, 0);
