--- conflicted
+++ resolved
@@ -60,11 +60,9 @@
         allowUsernameSearch = usernameSearch;
         allowChats = chats;
         allowBots = bots;
-<<<<<<< HEAD
         if (Constants.LOCK_DISABLE_BOTS) {
             allowBots = false;
         }
-=======
         searchAdapterHelper = new SearchAdapterHelper();
         searchAdapterHelper.setDelegate(new SearchAdapterHelper.SearchAdapterHelperDelegate() {
             @Override
@@ -77,7 +75,6 @@
 
             }
         });
->>>>>>> 6a1cf64f
     }
 
     public void setCheckedMap(HashMap<Integer, ?> map) {
