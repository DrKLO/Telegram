/*
 * This is the source code of Telegram for Android v. 3.x.x.
 * It is licensed under GNU GPL v. 2 or later.
 * You should have received a copy of the license in this archive (see LICENSE).
 *
 * Copyright Nikolai Kudashov, 2013-2017.
 */

package org.telegram.ui.Adapters;

import android.content.Context;
import android.view.View;
import android.view.ViewGroup;

import org.telegram.messenger.AndroidUtilities;
import org.telegram.messenger.Constants;
import org.telegram.messenger.LocaleController;
import org.telegram.messenger.MessagesController;
import org.telegram.messenger.R;
import org.telegram.messenger.UserConfig;
import org.telegram.messenger.support.widget.RecyclerView;
import org.telegram.ui.ActionBar.Theme;
import org.telegram.ui.Cells.DrawerActionCell;
import org.telegram.ui.Cells.DividerCell;
import org.telegram.ui.Cells.EmptyCell;
import org.telegram.ui.Cells.DrawerProfileCell;
import org.telegram.ui.Components.RecyclerListView;

import java.util.ArrayList;

public class DrawerLayoutAdapter extends RecyclerListView.SelectionAdapter {

    private Context mContext;
    private ArrayList<Item> items = new ArrayList<>(11);

    public DrawerLayoutAdapter(Context context) {
        mContext = context;
        Theme.createDialogsResources(context);
        resetItems();
    }

    @Override
    public int getItemCount() {
        return items.size();
    }

    @Override
    public void notifyDataSetChanged() {
        resetItems();
        super.notifyDataSetChanged();
    }

    @Override
    public boolean isEnabled(RecyclerView.ViewHolder holder) {
        return holder.getItemViewType() == 3;
    }

    @Override
    public RecyclerView.ViewHolder onCreateViewHolder(ViewGroup parent, int viewType) {
        View view;
        switch (viewType) {
            case 0:
                view = new DrawerProfileCell(mContext);
                break;
            case 1:
            default:
                view = new EmptyCell(mContext, AndroidUtilities.dp(8));
                break;
            case 2:
                view = new DividerCell(mContext);
                break;
            case 3:
                view = new DrawerActionCell(mContext);
<<<<<<< HEAD
            }
            DrawerActionCell actionCell = (DrawerActionCell) view;
            if (i == 2) {
                actionCell.setTextAndIcon(LocaleController.getString("NewGroup", R.string.NewGroup), R.drawable.menu_newgroup);
            } else if (i == 3) {
                actionCell.setTextAndIcon(LocaleController.getString("NewSecretChat", R.string.NewSecretChat), R.drawable.menu_secret);
                /* CloudVeil Start */
                if (Constants.LOCK_DISABLE_SECRET_CHAT) {
                    actionCell.setEnabled(false);
                    actionCell.setVisibility(View.GONE);
                }
                /* CloudVeil End */
            } else if (i == 4) {
                actionCell.setTextAndIcon(LocaleController.getString("NewChannel", R.string.NewChannel), R.drawable.menu_broadcast);
            } else if (i == 6) {
                actionCell.setTextAndIcon(LocaleController.getString("Contacts", R.string.Contacts), R.drawable.menu_contacts);
            } else if (i == 7) {
                actionCell.setTextAndIcon(LocaleController.getString("InviteFriends", R.string.InviteFriends), R.drawable.menu_invite);
            } else if (i == 8) {
                actionCell.setTextAndIcon(LocaleController.getString("Settings", R.string.Settings), R.drawable.menu_settings);
            } else if (i == 9) {
                actionCell.setTextAndIcon(LocaleController.getString("TelegramFaq", R.string.TelegramFaq), R.drawable.menu_help);
            }
=======
                break;
>>>>>>> 6a1cf64f
        }
        view.setLayoutParams(new RecyclerView.LayoutParams(ViewGroup.LayoutParams.MATCH_PARENT, ViewGroup.LayoutParams.WRAP_CONTENT));
        return new RecyclerListView.Holder(view);
    }

    @Override
    public void onBindViewHolder(RecyclerView.ViewHolder holder, int position) {
        switch (holder.getItemViewType()) {
            case 0:
                ((DrawerProfileCell) holder.itemView).setUser(MessagesController.getInstance().getUser(UserConfig.getClientUserId()));
                holder.itemView.setBackgroundColor(Theme.getColor(Theme.key_avatar_backgroundActionBarBlue));
                break;
            case 3:
                items.get(position).bind((DrawerActionCell) holder.itemView);
                break;
        }
    }

    @Override
    public int getItemViewType(int i) {
        if (i == 0) {
            return 0;
        } else if (i == 1) {
            return 1;
        } else if (i == 5) {
            return 2;
        }
        return 3;
    }

    private void resetItems() {
        items.clear();
        if (!UserConfig.isClientActivated()) {
            return;
        }
        items.add(null); // profile
        items.add(null); // padding
        items.add(new Item(2, LocaleController.getString("NewGroup", R.string.NewGroup), R.drawable.menu_newgroup));
        items.add(new Item(3, LocaleController.getString("NewSecretChat", R.string.NewSecretChat), R.drawable.menu_secret));
        items.add(new Item(4, LocaleController.getString("NewChannel", R.string.NewChannel), R.drawable.menu_broadcast));
        items.add(null); // divider
        items.add(new Item(6, LocaleController.getString("Contacts", R.string.Contacts), R.drawable.menu_contacts));
        if (MessagesController.getInstance().callsEnabled) {
            items.add(new Item(10, LocaleController.getString("Calls", R.string.Calls), R.drawable.menu_calls));
        }
        items.add(new Item(7, LocaleController.getString("InviteFriends", R.string.InviteFriends), R.drawable.menu_invite));
        items.add(new Item(8, LocaleController.getString("Settings", R.string.Settings), R.drawable.menu_settings));
        items.add(new Item(9, LocaleController.getString("TelegramFaq", R.string.TelegramFaq), R.drawable.menu_help));
    }

    public int getId(int position) {
        if (position < 0 || position >= items.size()) {
            return -1;
        }
        Item item = items.get(position);
        return item != null ? item.id : -1;
    }

    private class Item {
        public int icon;
        public String text;
        public int id;

        public Item(int id, String text, int icon) {
            this.icon = icon;
            this.id = id;
            this.text = text;
        }

        public void bind(DrawerActionCell actionCell) {
            actionCell.setTextAndIcon(text, icon);
        }
    }
}<|MERGE_RESOLUTION|>--- conflicted
+++ resolved
@@ -71,7 +71,7 @@
                 break;
             case 3:
                 view = new DrawerActionCell(mContext);
-<<<<<<< HEAD
+				break;
             }
             DrawerActionCell actionCell = (DrawerActionCell) view;
             if (i == 2) {
@@ -95,9 +95,6 @@
             } else if (i == 9) {
                 actionCell.setTextAndIcon(LocaleController.getString("TelegramFaq", R.string.TelegramFaq), R.drawable.menu_help);
             }
-=======
-                break;
->>>>>>> 6a1cf64f
         }
         view.setLayoutParams(new RecyclerView.LayoutParams(ViewGroup.LayoutParams.MATCH_PARENT, ViewGroup.LayoutParams.WRAP_CONTENT));
         return new RecyclerListView.Holder(view);
