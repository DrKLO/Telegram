/*
 * This is the source code of Telegram for Android v. 1.3.2.
 * It is licensed under GNU GPL v. 2 or later.
 * You should have received a copy of the license in this archive (see LICENSE).
 *
 * Copyright Nikolai Kudashov, 2013.
 */

package org.telegram.ui;

import android.app.Activity;
import android.app.AlertDialog;
import android.app.ProgressDialog;
import android.content.Context;
import android.content.DialogInterface;
import android.content.Intent;
import android.content.SharedPreferences;
import android.graphics.Typeface;
import android.net.Uri;
import android.os.Bundle;
import android.support.v7.app.ActionBar;
import android.support.v7.app.ActionBarActivity;
import android.util.Base64;
import android.view.LayoutInflater;
import android.view.MenuItem;
import android.view.View;
import android.view.ViewGroup;
import android.widget.AdapterView;
import android.widget.BaseAdapter;
import android.widget.ImageButton;
import android.widget.ImageView;
import android.widget.ListView;
import android.widget.TextView;
import android.widget.Toast;

import org.telegram.PhoneFormat.PhoneFormat;
import org.telegram.messenger.SerializedData;
import org.telegram.messenger.TLClassStore;
import org.telegram.messenger.TLObject;
import org.telegram.messenger.TLRPC;
import org.telegram.messenger.ConnectionsManager;
import org.telegram.messenger.FileLog;
import org.telegram.messenger.MessagesController;
import org.telegram.messenger.MessagesStorage;
import org.telegram.messenger.NotificationCenter;
import org.telegram.messenger.R;
import org.telegram.messenger.RPCRequest;
import org.telegram.messenger.UserConfig;
import org.telegram.messenger.Utilities;
import org.telegram.objects.PhotoObject;
import org.telegram.ui.Views.AvatarUpdater;
import org.telegram.ui.Views.BackupImageView;
import org.telegram.ui.Views.BaseFragment;
import org.telegram.ui.Views.OnSwipeTouchListener;

import java.io.File;
import java.util.ArrayList;

public class SettingsActivity extends BaseFragment implements NotificationCenter.NotificationCenterDelegate {
    private ListView listView;
    private ListAdapter listAdapter;
    private AvatarUpdater avatarUpdater = new AvatarUpdater();

    int profileRow;
    int numberSectionRow;
    int numberRow;
    int settingsSectionRow;
    int textSizeRow;
    int enableAnimationsRow;
    int notificationRow;
    int blockedRow;
    int backgroundRow;
    int supportSectionRow;
    int askQuestionRow;
    int logoutRow;
    int sendLogsRow;
    int clearLogsRow;
    int rowCount;
    int messagesSectionRow;
    int sendByEnterRow;
    int terminateSessionsRow;
    int photoDownloadSection;
    int photoDownloadChatRow;
    int photoDownloadPrivateRow;
    int AddForwardingInfoRow;
    int NativeEmojiRow;
    int InvisibleStatusRow;

    @Override
    public boolean onFragmentCreate() {
        super.onFragmentCreate();
        avatarUpdater.parentFragment = this;
        avatarUpdater.delegate = new AvatarUpdater.AvatarUpdaterDelegate() {
            @Override
            public void didUploadedPhoto(TLRPC.InputFile file, TLRPC.PhotoSize small, TLRPC.PhotoSize big) {
                TLRPC.TL_photos_uploadProfilePhoto req = new TLRPC.TL_photos_uploadProfilePhoto();
                req.caption = "";
                req.crop = new TLRPC.TL_inputPhotoCropAuto();
                req.file = file;
                req.geo_point = new TLRPC.TL_inputGeoPointEmpty();
                ConnectionsManager.Instance.performRpc(req, new RPCRequest.RPCRequestDelegate() {
                    @Override
                    public void run(TLObject response, TLRPC.TL_error error) {
                        if (error == null) {
                            TLRPC.User user = MessagesController.Instance.users.get(UserConfig.clientUserId);
                            if (user == null) {
                                user = UserConfig.currentUser;
                                if (user == null) {
                                    return;
                                }
                                MessagesController.Instance.users.put(user.id, user);
                            } else {
                                UserConfig.currentUser = user;
                            }
                            if (user == null) {
                                return;
                            }
                            TLRPC.TL_photos_photo photo = (TLRPC.TL_photos_photo)response;
                            ArrayList<TLRPC.PhotoSize> sizes = photo.photo.sizes;
                            TLRPC.PhotoSize smallSize = PhotoObject.getClosestPhotoSizeWithSize(sizes, 100, 100);
                            TLRPC.PhotoSize bigSize = PhotoObject.getClosestPhotoSizeWithSize(sizes, 1000, 1000);
                            user.photo = new TLRPC.TL_userProfilePhoto();
                            user.photo.photo_id = photo.photo.id;
                            if (smallSize != null) {
                                user.photo.photo_small = smallSize.location;
                            }
                            if (bigSize != null) {
                                user.photo.photo_big = bigSize.location;
                            } else if (smallSize != null) {
                                user.photo.photo_small = smallSize.location;
                            }
                            MessagesStorage.Instance.clearUserPhotos(user.id);
                            ArrayList<TLRPC.User> users = new ArrayList<TLRPC.User>();
                            users.add(user);
                            MessagesStorage.Instance.putUsersAndChats(users, null, false, true);
                            Utilities.RunOnUIThread(new Runnable() {
                                @Override
                                public void run() {
                                    NotificationCenter.Instance.postNotificationName(MessagesController.updateInterfaces, MessagesController.UPDATE_MASK_ALL);
                                    UserConfig.saveConfig(true);
                                }
                            });
                        }
                    }
                }, null, true, RPCRequest.RPCRequestClassGeneric);
            }
        };
        NotificationCenter.Instance.addObserver(this, MessagesController.updateInterfaces);


        rowCount = 0;
        profileRow = rowCount++;
        numberSectionRow = rowCount++;
        numberRow = rowCount++;
        settingsSectionRow = rowCount++;
        enableAnimationsRow = rowCount++;
        AddForwardingInfoRow = rowCount++;
        NativeEmojiRow = rowCount++;
        InvisibleStatusRow = rowCount++;
        notificationRow = rowCount++;
        blockedRow = rowCount++;
        backgroundRow = rowCount++;
        terminateSessionsRow = rowCount++;
        photoDownloadSection = rowCount++;
        photoDownloadChatRow = rowCount++;
        photoDownloadPrivateRow = rowCount++;
        messagesSectionRow = rowCount++;
        textSizeRow = rowCount++;
        sendByEnterRow = rowCount++;
        supportSectionRow = rowCount++;
        if (ConnectionsManager.DEBUG_VERSION) {
            sendLogsRow = rowCount++;
            clearLogsRow = rowCount++;
        }
        askQuestionRow = rowCount++;
        logoutRow = rowCount++;

        return true;
    }

    @Override
    public void onFragmentDestroy() {
        super.onFragmentDestroy();
        NotificationCenter.Instance.removeObserver(this, MessagesController.updateInterfaces);
        avatarUpdater.clear();
    }

    @Override
    public void onCreate(Bundle savedInstanceState) {
        super.onCreate(savedInstanceState);
        setHasOptionsMenu(true);
    }

    @Override
    public View onCreateView(LayoutInflater inflater, ViewGroup container, Bundle savedInstanceState) {
        if (fragmentView == null) {
            fragmentView = inflater.inflate(R.layout.settings_layout, container, false);
            listAdapter = new ListAdapter(parentActivity);
            listView = (ListView)fragmentView.findViewById(R.id.listView);
            listView.setAdapter(listAdapter);
            listView.setOnItemClickListener(new AdapterView.OnItemClickListener() {
                @Override
                public void onItemClick(AdapterView<?> adapterView, View view, int i, long l) {
                    if (i == textSizeRow) {
                        AlertDialog.Builder builder = new AlertDialog.Builder(parentActivity);
                        builder.setTitle(getStringEntry(R.string.TextSize));
                        builder.setItems(new CharSequence[]{String.format("%d", 12), String.format("%d", 13), String.format("%d", 14), String.format("%d", 15), String.format("%d", 16), String.format("%d", 17), String.format("%d", 18), String.format("%d", 19), String.format("%d", 20)}, new DialogInterface.OnClickListener() {
                            @Override
                            public void onClick(DialogInterface dialog, int which) {
                                SharedPreferences preferences = ApplicationLoader.applicationContext.getSharedPreferences("mainconfig", Activity.MODE_PRIVATE);
                                SharedPreferences.Editor editor = preferences.edit();
                                editor.putInt("fons_size", 12 + which);
                                MessagesController.Instance.fontSize = 12 + which;
                                editor.commit();
                                if (listView != null) {
                                    listView.invalidateViews();
                                }
                            }
                        });
                        builder.setNegativeButton(getStringEntry(R.string.Cancel), null);
                        builder.show().setCanceledOnTouchOutside(true);
                    } else if (i == enableAnimationsRow) {
                        SharedPreferences preferences = ApplicationLoader.applicationContext.getSharedPreferences("mainconfig", Activity.MODE_PRIVATE);
                        boolean animations = preferences.getBoolean("view_animations", true);
                        SharedPreferences.Editor editor = preferences.edit();
                        editor.putBoolean("view_animations", !animations);
                        editor.commit();
                        if (listView != null) {
                            listView.invalidateViews();
                        }
                    } else if (i == notificationRow) {
                        ((ApplicationActivity)parentActivity).presentFragment(new SettingsNotificationsActivity(), "settings_notifications", false);
                    } else if (i == blockedRow) {
                        ((ApplicationActivity)parentActivity).presentFragment(new SettingsBlockedUsers(), "settings_blocked", false);
                    } else if (i == backgroundRow) {
                        ((ApplicationActivity)parentActivity).presentFragment(new SettingsWallpapersActivity(), "settings_wallpapers", false);
                    } else if (i == askQuestionRow) {
                        final SharedPreferences preferences = ApplicationLoader.applicationContext.getSharedPreferences("mainconfig", Activity.MODE_PRIVATE);
                        int uid = preferences.getInt("support_id", 0);
                        TLRPC.User supportUser = null;
                        if (uid != 0) {
                            supportUser = MessagesController.Instance.users.get(uid);
                            if (supportUser == null) {
                                String userString = preferences.getString("support_user", null);
                                if (userString != null) {
                                    try {
                                        byte[] datacentersBytes = Base64.decode(userString, Base64.DEFAULT);
                                        if (datacentersBytes != null) {
                                            SerializedData data = new SerializedData(datacentersBytes);
                                            supportUser = (TLRPC.User)TLClassStore.Instance().TLdeserialize(data, data.readInt32());

                                        }
                                    } catch (Exception e) {
                                        FileLog.e("tmessages", e);
                                        supportUser = null;
                                    }
                                }
                            }
                        }
                        if (supportUser == null) {
                            if (parentActivity == null) {
                                return;
                            }
                            final ProgressDialog progressDialog = new ProgressDialog(parentActivity);
                            progressDialog.setMessage(parentActivity.getString(R.string.Loading));
                            progressDialog.setCanceledOnTouchOutside(false);
                            progressDialog.setCancelable(false);
                            progressDialog.show();
                            TLRPC.TL_help_getSupport req = new TLRPC.TL_help_getSupport();
                            ConnectionsManager.Instance.performRpc(req, new RPCRequest.RPCRequestDelegate() {
                                @Override
                                public void run(TLObject response, TLRPC.TL_error error) {
                                    if (error == null) {

                                        final TLRPC.TL_help_support res = (TLRPC.TL_help_support)response;
                                        Utilities.RunOnUIThread(new Runnable() {
                                            @Override
                                            public void run() {
                                                SharedPreferences.Editor editor = preferences.edit();
                                                editor.putInt("support_id", res.user.id);
                                                SerializedData data = new SerializedData();
                                                res.user.serializeToStream(data);
                                                editor.putString("support_user", Base64.encodeToString(data.toByteArray(), Base64.DEFAULT));
                                                editor.commit();
                                                try {
                                                    progressDialog.dismiss();
                                                } catch (Exception e) {
                                                    FileLog.e("tmessages", e);
                                                }
                                                MessagesController.Instance.users.put(res.user.id, res.user);
                                                ChatActivity fragment = new ChatActivity();
                                                Bundle bundle = new Bundle();
                                                bundle.putInt("user_id", res.user.id);
                                                fragment.setArguments(bundle);
                                                ((ApplicationActivity)parentActivity).presentFragment(fragment, "chat" + Math.random(), false);
                                            }
                                        });
                                    } else {
                                        Utilities.RunOnUIThread(new Runnable() {
                                            @Override
                                            public void run() {
                                                try {
                                                    progressDialog.dismiss();
                                                } catch (Exception e) {
                                                    FileLog.e("tmessages", e);
                                                }
                                            }
                                        });
                                    }
                                }
                            }, null, true, RPCRequest.RPCRequestClassGeneric);
                        } else {
                            MessagesController.Instance.users.putIfAbsent(supportUser.id, supportUser);
                            ChatActivity fragment = new ChatActivity();
                            Bundle bundle = new Bundle();
                            bundle.putInt("user_id", supportUser.id);
                            fragment.setArguments(bundle);
                            ((ApplicationActivity)parentActivity).presentFragment(fragment, "chat" + Math.random(), false);
                        }
                    } else if (i == sendLogsRow) {
                        sendLogs();
                    } else if (i == clearLogsRow) {
                        FileLog.cleanupLogs();
                    } else if (i == sendByEnterRow) {
                        SharedPreferences preferences = ApplicationLoader.applicationContext.getSharedPreferences("mainconfig", Activity.MODE_PRIVATE);
                        boolean send = preferences.getBoolean("send_by_enter", false);
                        SharedPreferences.Editor editor = preferences.edit();
                        editor.putBoolean("send_by_enter", !send);
                        editor.commit();
                        if (listView != null) {
                            listView.invalidateViews();
                        }
                    } else if (i == terminateSessionsRow) {
                        AlertDialog.Builder builder = new AlertDialog.Builder(parentActivity);
                        builder.setMessage(getStringEntry(R.string.AreYouSure));
                        builder.setTitle(getStringEntry(R.string.AppName));
                        builder.setPositiveButton(getStringEntry(R.string.OK), new DialogInterface.OnClickListener() {
                            @Override
                            public void onClick(DialogInterface dialogInterface, int i) {
                                TLRPC.TL_auth_resetAuthorizations req = new TLRPC.TL_auth_resetAuthorizations();
                                ConnectionsManager.Instance.performRpc(req, new RPCRequest.RPCRequestDelegate() {
                                    @Override
                                    public void run(TLObject response, TLRPC.TL_error error) {
                                        ActionBarActivity inflaterActivity = parentActivity;
                                        if (inflaterActivity == null) {
                                            inflaterActivity = (ActionBarActivity)getActivity();
                                        }
                                        if (inflaterActivity == null) {
                                            return;
                                        }
                                        if (error == null && response instanceof TLRPC.TL_boolTrue) {
                                            Toast toast = Toast.makeText(inflaterActivity, R.string.TerminateAllSessions, Toast.LENGTH_SHORT);
                                            toast.show();
                                        } else {
                                            Toast toast = Toast.makeText(inflaterActivity, R.string.UnknownError, Toast.LENGTH_SHORT);
                                            toast.show();
                                        }
                                        UserConfig.registeredForPush = false;
                                        MessagesController.Instance.registerForPush(UserConfig.pushString);
                                    }
                                }, null, true, RPCRequest.RPCRequestClassGeneric);
                            }
                        });
                        builder.setNegativeButton(getStringEntry(R.string.Cancel), null);
                        builder.show().setCanceledOnTouchOutside(true);
                    } else if (i == photoDownloadChatRow) {
                        SharedPreferences preferences = ApplicationLoader.applicationContext.getSharedPreferences("mainconfig", Activity.MODE_PRIVATE);
                        boolean value = preferences.getBoolean("photo_download_chat", true);
                        SharedPreferences.Editor editor = preferences.edit();
                        editor.putBoolean("photo_download_chat", !value);
                        editor.commit();
                        if (listView != null) {
                            listView.invalidateViews();
                        }
                    } else if (i == photoDownloadPrivateRow) {
                        SharedPreferences preferences = ApplicationLoader.applicationContext.getSharedPreferences("mainconfig", Activity.MODE_PRIVATE);
                        boolean value = preferences.getBoolean("photo_download_user", true);
                        SharedPreferences.Editor editor = preferences.edit();
                        editor.putBoolean("photo_download_user", !value);
                        editor.commit();
                        if (listView != null) {
                            listView.invalidateViews();
                        }
                    } else if (i == AddForwardingInfoRow) {
                        SharedPreferences preferences = ApplicationLoader.applicationContext.getSharedPreferences("mainconfig", Activity.MODE_PRIVATE);
                        boolean value = preferences.getBoolean("add_forwarding_info", true);
                        SharedPreferences.Editor editor = preferences.edit();
                        editor.putBoolean("add_forwarding_info", !value);
                        editor.commit();
                        if (listView != null) {
                            listView.invalidateViews();
                        }
                    } else if (i == NativeEmojiRow) {
                        SharedPreferences preferences = ApplicationLoader.applicationContext.getSharedPreferences("mainconfig", Activity.MODE_PRIVATE);
                        boolean value = preferences.getBoolean("native_emoji", false);
                        SharedPreferences.Editor editor = preferences.edit();
                        editor.putBoolean("native_emoji", !value);
                        editor.commit();
                        if (listView != null) {
                            listView.invalidateViews();
                        }
                    } else if (i == InvisibleStatusRow) {
                        SharedPreferences preferences = ApplicationLoader.applicationContext.getSharedPreferences("mainconfig", Activity.MODE_PRIVATE);
                        boolean value = preferences.getBoolean("invisible_status", false);
                        SharedPreferences.Editor editor = preferences.edit();
                        editor.putBoolean("invisible_status", !value);
                        editor.commit();
                        if (listView != null) {
                            listView.invalidateViews();
                        }
                    }
//                else if (i == 6) {
//                    UserConfig.saveIncomingPhotos = !UserConfig.saveIncomingPhotos;
//                    listView.invalidateViews();
//                }
                }
            });

            listView.setOnTouchListener(new OnSwipeTouchListener() {
                public void onSwipeRight() {
                    finishFragment(true);
                }
            });
        } else {
            ViewGroup parent = (ViewGroup)fragmentView.getParent();
            if (parent != null) {
                parent.removeView(fragmentView);
            }
        }
        return fragmentView;
    }

    @Override
    public void onActivityResult(int requestCode, int resultCode, Intent data) {
        super.onActivityResult(requestCode, resultCode, data);
        avatarUpdater.onActivityResult(requestCode, resultCode, data);
    }

    @Override
    public void didReceivedNotification(int id, Object... args) {
        if (id == MessagesController.updateInterfaces) {
            int mask = (Integer)args[0];
            if ((mask & MessagesController.UPDATE_MASK_AVATAR) != 0 || (mask & MessagesController.UPDATE_MASK_NAME) != 0) {
                if (listView != null) {
                    listView.invalidateViews();
                }
            }
        }
    }

    @Override
    public void applySelfActionBar() {
        if (parentActivity == null) {
            return;
        }
        ActionBar actionBar = parentActivity.getSupportActionBar();
        actionBar.setDisplayShowTitleEnabled(true);
        actionBar.setDisplayShowHomeEnabled(false);
        actionBar.setDisplayHomeAsUpEnabled(true);
        actionBar.setDisplayUseLogoEnabled(false);
        actionBar.setDisplayShowCustomEnabled(false);
        actionBar.setSubtitle(null);
        actionBar.setCustomView(null);
        actionBar.setTitle(getStringEntry(R.string.Settings));

        TextView title = (TextView)parentActivity.findViewById(R.id.action_bar_title);
        if (title == null) {
            final int subtitleId = parentActivity.getResources().getIdentifier("action_bar_title", "id", "android");
            title = (TextView)parentActivity.findViewById(subtitleId);
        }
        if (title != null) {
            title.setCompoundDrawablesWithIntrinsicBounds(0, 0, 0, 0);
            title.setCompoundDrawablePadding(0);
        }
    }

    private void sendLogs() {
        try {
            ArrayList<Uri> uris = new ArrayList<Uri>();
            File sdCard = ApplicationLoader.applicationContext.getExternalFilesDir(null);
            File dir = new File (sdCard.getAbsolutePath() + "/logs");
            File[] files = dir.listFiles();
            for (File file : files) {
                uris.add(Uri.fromFile(file));
            }

            if (uris.isEmpty()) {
                return;
            }
            Intent i = new Intent(Intent.ACTION_SEND_MULTIPLE);
            i.setType("message/rfc822") ;
            i.putExtra(Intent.EXTRA_EMAIL, new String[]{ConnectionsManager.SEND_LOGS_EMAIL});
            i.putExtra(Intent.EXTRA_SUBJECT, "last logs");
            i.putParcelableArrayListExtra(Intent.EXTRA_STREAM, uris);
            startActivity(Intent.createChooser(i, "Select email application."));
        } catch (Exception e) {
            e.printStackTrace();
        }
    }

    @Override
    public void onResume() {
        super.onResume();
        if (isFinish) {
            return;
        }
        if (getActivity() == null) {
            return;
        }
        if (!firstStart && listAdapter != null) {
            listAdapter.notifyDataSetChanged();
        }
        firstStart = false;
        ((ApplicationActivity)parentActivity).showActionBar();
        ((ApplicationActivity)parentActivity).updateActionBar();
    }

    @Override
    public boolean onOptionsItemSelected(MenuItem item) {
        int itemId = item.getItemId();
        switch (itemId) {
            case android.R.id.home:
                finishFragment();
                break;
        }
        return true;
    }

    private class ListAdapter extends BaseAdapter {
        private Context mContext;

        public ListAdapter(Context context) {
            mContext = context;
        }

        @Override
        public boolean areAllItemsEnabled() {
            return false;
        }

        @Override
        public boolean isEnabled(int i) {
            return i == textSizeRow || i == enableAnimationsRow || i == blockedRow || i == notificationRow || i == backgroundRow ||
                    i == askQuestionRow || i == sendLogsRow || i == sendByEnterRow || i == terminateSessionsRow || i == photoDownloadPrivateRow ||
<<<<<<< HEAD
                    i == photoDownloadChatRow || i == AddForwardingInfoRow || i == NativeEmojiRow || i == InvisibleStatusRow || i == clearLogsRow;
=======
                    i == photoDownloadChatRow || i == clearLogsRow;
>>>>>>> ea8f9244
        }

        @Override
        public int getCount() {
            return rowCount;
        }

        @Override
        public Object getItem(int i) {
            return null;
        }

        @Override
        public long getItemId(int i) {
            return i;
        }

        @Override
        public boolean hasStableIds() {
            return false;
        }

        @Override
        public View getView(int i, View view, ViewGroup viewGroup) {
            int type = getItemViewType(i);
            if (type == 0) {
                if (view == null) {
                    LayoutInflater li = (LayoutInflater)mContext.getSystemService(Context.LAYOUT_INFLATER_SERVICE);
                    view = li.inflate(R.layout.settings_name_layout, viewGroup, false);

                    ImageButton button = (ImageButton)view.findViewById(R.id.settings_edit_name);
                    button.setOnClickListener(new View.OnClickListener() {
                        @Override
                        public void onClick(View view) {
                            ((ApplicationActivity)parentActivity).presentFragment(new SettingsChangeNameActivity(), "change_name", false);
                        }
                    });

                    final ImageButton button2 = (ImageButton)view.findViewById(R.id.settings_change_avatar_button);
                    button2.setOnClickListener(new View.OnClickListener() {
                        @Override
                        public void onClick(View view) {

                            AlertDialog.Builder builder = new AlertDialog.Builder(parentActivity);

                            CharSequence[] items;

                            TLRPC.User user = MessagesController.Instance.users.get(UserConfig.clientUserId);
                            if (user == null) {
                                user = UserConfig.currentUser;
                            }
                            if (user == null) {
                                return;
                            }
                            boolean fullMenu = false;
                            if (user.photo != null && user.photo.photo_big != null && !(user.photo instanceof TLRPC.TL_userProfilePhotoEmpty)) {
                                items = new CharSequence[] {getStringEntry(R.string.OpenPhoto), getStringEntry(R.string.FromCamera), getStringEntry(R.string.FromGalley), getStringEntry(R.string.DeletePhoto)};
                                fullMenu = true;
                            } else {
                                items = new CharSequence[] {getStringEntry(R.string.FromCamera), getStringEntry(R.string.FromGalley)};
                            }

                            final boolean full = fullMenu;
                            builder.setItems(items, new DialogInterface.OnClickListener() {
                                @Override
                                public void onClick(DialogInterface dialogInterface, int i) {
                                    if (i == 0 && full) {
                                        TLRPC.User user = MessagesController.Instance.users.get(UserConfig.clientUserId);
                                        if (user != null && user.photo != null && user.photo.photo_big != null) {
                                            NotificationCenter.Instance.addToMemCache(56, user.id);
                                            NotificationCenter.Instance.addToMemCache(53, user.photo.photo_big);
                                            Intent intent = new Intent(parentActivity, GalleryImageViewer.class);
                                            startActivity(intent);
                                        }
                                    } else if (i == 0 && !full || i == 1 && full) {
                                        avatarUpdater.openCamera();
                                    } else if (i == 1 && !full || i == 2 && full) {
                                        avatarUpdater.openGallery();
                                    } else if (i == 3) {
                                        TLRPC.TL_photos_updateProfilePhoto req = new TLRPC.TL_photos_updateProfilePhoto();
                                        req.id = new TLRPC.TL_inputPhotoEmpty();
                                        req.crop = new TLRPC.TL_inputPhotoCropAuto();
                                        UserConfig.currentUser.photo = new TLRPC.TL_userProfilePhotoEmpty();
                                        TLRPC.User user = MessagesController.Instance.users.get(UserConfig.clientUserId);
                                        if (user == null) {
                                            user = UserConfig.currentUser;
                                        }
                                        if (user == null) {
                                            return;
                                        }
                                        if (user != null) {
                                            user.photo = UserConfig.currentUser.photo;
                                        }
                                        NotificationCenter.Instance.postNotificationName(MessagesController.updateInterfaces, MessagesController.UPDATE_MASK_ALL);
                                        ConnectionsManager.Instance.performRpc(req, new RPCRequest.RPCRequestDelegate() {
                                            @Override
                                            public void run(TLObject response, TLRPC.TL_error error) {
                                                if (error == null) {
                                                    TLRPC.User user = MessagesController.Instance.users.get(UserConfig.clientUserId);
                                                    if (user == null) {
                                                        user = UserConfig.currentUser;
                                                        MessagesController.Instance.users.put(user.id, user);
                                                    } else {
                                                        UserConfig.currentUser = user;
                                                    }
                                                    if (user == null) {
                                                        return;
                                                    }
                                                    MessagesStorage.Instance.clearUserPhotos(user.id);
                                                    ArrayList<TLRPC.User> users = new ArrayList<TLRPC.User>();
                                                    users.add(user);
                                                    MessagesStorage.Instance.putUsersAndChats(users, null, false, true);
                                                    user.photo = (TLRPC.UserProfilePhoto)response;
                                                    Utilities.RunOnUIThread(new Runnable() {
                                                        @Override
                                                        public void run() {
                                                            NotificationCenter.Instance.postNotificationName(MessagesController.updateInterfaces, MessagesController.UPDATE_MASK_ALL);
                                                            UserConfig.saveConfig(true);
                                                        }
                                                    });
                                                }
                                            }
                                        }, null, true, RPCRequest.RPCRequestClassGeneric);
                                    }
                                }
                            });
                            builder.show().setCanceledOnTouchOutside(true);
                        }
                    });
                }
                TextView textView = (TextView)view.findViewById(R.id.settings_name);
                Typeface typeface = Utilities.getTypeface("fonts/rmedium.ttf");
                textView.setTypeface(typeface);
                TLRPC.User user = MessagesController.Instance.users.get(UserConfig.clientUserId);
                if (user == null) {
                    user = UserConfig.currentUser;
                }
                if (user != null) {
                    textView.setText(Utilities.formatName(user.first_name, user.last_name));
                    BackupImageView avatarImage = (BackupImageView)view.findViewById(R.id.settings_avatar_image);
                    TLRPC.FileLocation photo = null;
                    if (user.photo != null) {
                        photo = user.photo.photo_small;
                    }
                    avatarImage.setImage(photo, null, Utilities.getUserAvatarForId(user.id));
                }
                return view;
            } else if (type == 1) {
                if (view == null) {
                    LayoutInflater li = (LayoutInflater)mContext.getSystemService(Context.LAYOUT_INFLATER_SERVICE);
                    view = li.inflate(R.layout.settings_section_layout, viewGroup, false);
                }
                TextView textView = (TextView)view.findViewById(R.id.settings_section_text);
                if (i == numberSectionRow) {
                    textView.setText(getStringEntry(R.string.YourPhoneNumber));
                } else if (i == settingsSectionRow) {
                    textView.setText(getStringEntry(R.string.SETTINGS));
                } else if (i == supportSectionRow) {
                    textView.setText(getStringEntry(R.string.Support));
                } else if (i == messagesSectionRow) {
                    textView.setText(getStringEntry(R.string.MessagesSettings));
                } else if (i == photoDownloadSection) {
                    textView.setText(getStringEntry(R.string.AutomaticPhotoDownload));
                }
            } else if (type == 2) {
                if (view == null) {
                    LayoutInflater li = (LayoutInflater)mContext.getSystemService(Context.LAYOUT_INFLATER_SERVICE);
                    view = li.inflate(R.layout.settings_row_button_layout, viewGroup, false);
                }
                TextView textView = (TextView)view.findViewById(R.id.settings_row_text);
                View divider = view.findViewById(R.id.settings_row_divider);
                if (i == numberRow) {
                    TLRPC.User user = UserConfig.currentUser;
                    if (user != null && user.phone != null && user.phone.length() != 0) {
                        textView.setText(PhoneFormat.Instance.format("+" + user.phone));
                    } else {
                        textView.setText("Unknown");
                    }
                    divider.setVisibility(View.INVISIBLE);
                } else if (i == notificationRow) {
                    textView.setText(getStringEntry(R.string.NotificationsAndSounds));
                    divider.setVisibility(View.VISIBLE);
                } else if (i == blockedRow) {
                    textView.setText(getStringEntry(R.string.BlockedUsers));
                    divider.setVisibility(backgroundRow != 0 ? View.VISIBLE : View.INVISIBLE);
                } else if (i == backgroundRow) {
                    textView.setText(getStringEntry(R.string.ChatBackground));
                    divider.setVisibility(View.VISIBLE);
                } else if (i == sendLogsRow) {
                    textView.setText("Send Logs");
                    divider.setVisibility(View.VISIBLE);
                } else if (i == clearLogsRow) {
                    textView.setText("Clear Logs");
                    divider.setVisibility(View.VISIBLE);
                } else if (i == askQuestionRow) {
                    textView.setText(getStringEntry(R.string.AskAQuestion));
                    divider.setVisibility(View.INVISIBLE);
                } else if (i == terminateSessionsRow) {
                    textView.setText(getStringEntry(R.string.TerminateAllSessions));
                    divider.setVisibility(View.INVISIBLE);
                }
            } else if (type == 3) {
                if (view == null) {
                    LayoutInflater li = (LayoutInflater)mContext.getSystemService(Context.LAYOUT_INFLATER_SERVICE);
                    view = li.inflate(R.layout.settings_row_check_layout, viewGroup, false);
                }
                TextView textView = (TextView)view.findViewById(R.id.settings_row_text);
                View divider = view.findViewById(R.id.settings_row_divider);
                ImageView checkButton = (ImageView)view.findViewById(R.id.settings_row_check_button);
                SharedPreferences preferences = ApplicationLoader.applicationContext.getSharedPreferences("mainconfig", Activity.MODE_PRIVATE);
                if (i == enableAnimationsRow) {
                    textView.setText(getStringEntry(R.string.EnableAnimations));
                    divider.setVisibility(View.VISIBLE);
                    boolean enabled = preferences.getBoolean("view_animations", true);
                    if (enabled) {
                        checkButton.setImageResource(R.drawable.btn_check_on);
                    } else {
                        checkButton.setImageResource(R.drawable.btn_check_off);
                    }
                } else if (i == sendByEnterRow) {
                    textView.setText(getStringEntry(R.string.SendByEnter));
                    divider.setVisibility(View.INVISIBLE);
                    boolean enabled = preferences.getBoolean("send_by_enter", false);
                    if (enabled) {
                        checkButton.setImageResource(R.drawable.btn_check_on);
                    } else {
                        checkButton.setImageResource(R.drawable.btn_check_off);
                    }
                } else if (i == photoDownloadChatRow) {
                    textView.setText(getStringEntry(R.string.AutomaticPhotoDownloadGroups));
                    divider.setVisibility(View.VISIBLE);
                    boolean enabled = preferences.getBoolean("photo_download_chat", true);
                    if (enabled) {
                        checkButton.setImageResource(R.drawable.btn_check_on);
                    } else {
                        checkButton.setImageResource(R.drawable.btn_check_off);
                    }
                } else if (i == photoDownloadPrivateRow) {
                    textView.setText(getStringEntry(R.string.AutomaticPhotoDownloadPrivateChats));
                    divider.setVisibility(View.INVISIBLE);
                    boolean enabled = preferences.getBoolean("photo_download_user", true);
                    if (enabled) {
                        checkButton.setImageResource(R.drawable.btn_check_on);
                    } else {
                        checkButton.setImageResource(R.drawable.btn_check_off);
                    }
                } else if (i == AddForwardingInfoRow) {
                    textView.setText(getStringEntry(R.string.AddForwardingInfo));
                    divider.setVisibility(View.VISIBLE);
                    boolean enabled = preferences.getBoolean("add_forwarding_info", true);
                    if (enabled) {
                        checkButton.setImageResource(R.drawable.btn_check_on);
                    } else {
                        checkButton.setImageResource(R.drawable.btn_check_off);
                    }
                } else if (i == NativeEmojiRow) {
                    textView.setText(getStringEntry(R.string.NativeEmoji));
                    divider.setVisibility(View.VISIBLE);
                    boolean enabled = preferences.getBoolean("native_emoji", false);
                    if (enabled) {
                        checkButton.setImageResource(R.drawable.btn_check_on);
                    } else {
                        checkButton.setImageResource(R.drawable.btn_check_off);
                    }
                } else if (i == InvisibleStatusRow) {
                    textView.setText(getStringEntry(R.string.InvisibleStatus));
                    divider.setVisibility(View.VISIBLE);
                    boolean enabled = preferences.getBoolean("invisible_status", false);
                    if (enabled) {
                        checkButton.setImageResource(R.drawable.btn_check_on);
                    } else {
                        checkButton.setImageResource(R.drawable.btn_check_off);
                    }
                }
//                if (i == 7) {
//                    textView.setText(getStringEntry(R.string.SaveIncomingPhotos));
//                    divider.setVisibility(View.INVISIBLE);
//
//                    ImageView checkButton = (ImageView)view.findViewById(R.id.settings_row_check_button);
//                    if (UserConfig.saveIncomingPhotos) {
//                        checkButton.setImageResource(R.drawable.btn_check_on);
//                    } else {
//                        checkButton.setImageResource(R.drawable.btn_check_off);
//                    }
//                }
            } else if (type == 4) {
                if (view == null) {
                    LayoutInflater li = (LayoutInflater)mContext.getSystemService(Context.LAYOUT_INFLATER_SERVICE);
                    view = li.inflate(R.layout.settings_logout_button, viewGroup, false);
                    TextView textView = (TextView)view.findViewById(R.id.settings_row_text);
                    textView.setOnClickListener(new View.OnClickListener() {
                        @Override
                        public void onClick(View view) {
                            AlertDialog.Builder builder = new AlertDialog.Builder(parentActivity);
                            builder.setMessage(getStringEntry(R.string.AreYouSure));
                            builder.setTitle(getStringEntry(R.string.AppName));
                            builder.setPositiveButton(getStringEntry(R.string.OK), new DialogInterface.OnClickListener() {
                                @Override
                                public void onClick(DialogInterface dialogInterface, int i) {
                                    NotificationCenter.Instance.postNotificationName(1234);
                                    MessagesController.Instance.unregistedPush();
                                    listView.setAdapter(null);
                                    UserConfig.clearConfig();
                                }
                            });
                            builder.setNegativeButton(getStringEntry(R.string.Cancel), null);
                            builder.show().setCanceledOnTouchOutside(true);
                        }
                    });
                }
            } else if (type == 5) {
                if (view == null) {
                    LayoutInflater li = (LayoutInflater)mContext.getSystemService(Context.LAYOUT_INFLATER_SERVICE);
                    view = li.inflate(R.layout.user_profile_leftright_row_layout, viewGroup, false);
                }
                TextView textView = (TextView)view.findViewById(R.id.settings_row_text);
                TextView detailTextView = (TextView)view.findViewById(R.id.settings_row_text_detail);
                View divider = view.findViewById(R.id.settings_row_divider);
                if (i == textSizeRow) {
                    SharedPreferences preferences = ApplicationLoader.applicationContext.getSharedPreferences("mainconfig", Activity.MODE_PRIVATE);
                    int size = preferences.getInt("fons_size", 16);
                    detailTextView.setText(String.format("%d", size));
                    textView.setText(ApplicationLoader.applicationContext.getString(R.string.TextSize));
                    divider.setVisibility(View.VISIBLE);
                }
            }

            return view;
        }

        @Override
        public int getItemViewType(int i) {
            if (i == profileRow) {
                return 0;
            } else if (i == numberSectionRow || i == settingsSectionRow || i == supportSectionRow || i == messagesSectionRow || i == photoDownloadSection) {
                return 1;
            } else if (i == textSizeRow) {
                return 5;
            } else if (i == enableAnimationsRow || i == sendByEnterRow || i == photoDownloadChatRow || i == photoDownloadPrivateRow || i == AddForwardingInfoRow || i== NativeEmojiRow || i == InvisibleStatusRow) {
                return 3;
            } else if (i == numberRow || i == notificationRow || i == blockedRow || i == backgroundRow || i == askQuestionRow || i == sendLogsRow || i == terminateSessionsRow || i == clearLogsRow) {
                return 2;
            } else if (i == logoutRow) {
                return 4;
            } else {
                return 2;
            }
        }

        @Override
        public int getViewTypeCount() {
            return 6;
        }

        @Override
        public boolean isEmpty() {
            return false;
        }
    }
}<|MERGE_RESOLUTION|>--- conflicted
+++ resolved
@@ -542,11 +542,7 @@
         public boolean isEnabled(int i) {
             return i == textSizeRow || i == enableAnimationsRow || i == blockedRow || i == notificationRow || i == backgroundRow ||
                     i == askQuestionRow || i == sendLogsRow || i == sendByEnterRow || i == terminateSessionsRow || i == photoDownloadPrivateRow ||
-<<<<<<< HEAD
                     i == photoDownloadChatRow || i == AddForwardingInfoRow || i == NativeEmojiRow || i == InvisibleStatusRow || i == clearLogsRow;
-=======
-                    i == photoDownloadChatRow || i == clearLogsRow;
->>>>>>> ea8f9244
         }
 
         @Override
