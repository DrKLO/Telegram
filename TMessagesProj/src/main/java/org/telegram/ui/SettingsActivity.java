--- conflicted
+++ resolved
@@ -348,117 +348,6 @@
             }
         });
 
-<<<<<<< HEAD
-            listView = new ListView(getParentActivity());
-            listView.setDivider(null);
-            listView.setDividerHeight(0);
-            listView.setVerticalScrollBarEnabled(false);
-            AndroidUtilities.setListViewEdgeEffectColor(listView, AvatarDrawable.getProfileBackColorForId(5));
-            frameLayout.addView(listView);
-            layoutParams = (FrameLayout.LayoutParams) listView.getLayoutParams();
-            layoutParams.width = FrameLayout.LayoutParams.MATCH_PARENT;
-            layoutParams.height = FrameLayout.LayoutParams.MATCH_PARENT;
-            layoutParams.gravity = Gravity.TOP;
-            listView.setLayoutParams(layoutParams);
-            listView.setAdapter(listAdapter);
-            listView.setOnItemClickListener(new AdapterView.OnItemClickListener() {
-                @Override
-                public void onItemClick(AdapterView<?> adapterView, View view, final int i, long l) {
-                    if (i == textSizeRow) {
-                        if (getParentActivity() == null) {
-                            return;
-                        }
-                        AlertDialog.Builder builder = new AlertDialog.Builder(getParentActivity());
-                        builder.setTitle(LocaleController.getString("TextSize", R.string.TextSize));
-                        final NumberPicker numberPicker = new NumberPicker(getParentActivity());
-                        numberPicker.setMinValue(12);
-                        numberPicker.setMaxValue(30);
-                        numberPicker.setValue(MessagesController.getInstance().fontSize);
-                        builder.setView(numberPicker);
-                        builder.setNegativeButton(LocaleController.getString("Done", R.string.Done), new DialogInterface.OnClickListener() {
-                            @Override
-                            public void onClick(DialogInterface dialog, int which) {
-                                SharedPreferences preferences = ApplicationLoader.applicationContext.getSharedPreferences("mainconfig", Activity.MODE_PRIVATE);
-                                SharedPreferences.Editor editor = preferences.edit();
-                                editor.putInt("fons_size", numberPicker.getValue());
-                                MessagesController.getInstance().fontSize = numberPicker.getValue();
-                                editor.commit();
-                                if (listView != null) {
-                                    listView.invalidateViews();
-                                }
-                            }
-                        });
-                        showAlertDialog(builder);
-                    } else if (i == enableAnimationsRow) {
-                        SharedPreferences preferences = ApplicationLoader.applicationContext.getSharedPreferences("mainconfig", Activity.MODE_PRIVATE);
-                        boolean animations = preferences.getBoolean("view_animations", true);
-                        SharedPreferences.Editor editor = preferences.edit();
-                        editor.putBoolean("view_animations", !animations);
-                        editor.commit();
-                        if (view instanceof TextCheckCell) {
-                            ((TextCheckCell) view).setChecked(!animations);
-                        }
-                    } else if (i == aniwaysSettingsRow) {
-                        Intent aniwaysIntent = new Intent(getParentActivity(), AniwaysSettingsActivity.class);
-                        getParentActivity().startActivity(aniwaysIntent);
-                    } else if (i == notificationRow) {
-                        presentFragment(new NotificationsSettingsActivity());
-                    } else if (i == backgroundRow) {
-                        presentFragment(new WallpapersActivity());
-                    } else if (i == askQuestionRow) {
-                        if (getParentActivity() == null) {
-                            return;
-                        }
-                        final TextView message = new TextView(getParentActivity());
-                        message.setText(Html.fromHtml(LocaleController.getString("AskAQuestionInfo", R.string.AskAQuestionInfo)));
-                        message.setTextSize(18);
-                        message.setPadding(AndroidUtilities.dp(8), AndroidUtilities.dp(5), AndroidUtilities.dp(8), AndroidUtilities.dp(6));
-                        message.setMovementMethod(new LinkMovementMethodMy());
-
-                        AlertDialog.Builder builder = new AlertDialog.Builder(getParentActivity());
-                        builder.setView(message);
-                        builder.setPositiveButton(LocaleController.getString("AskButton", R.string.AskButton), new DialogInterface.OnClickListener() {
-                            @Override
-                            public void onClick(DialogInterface dialogInterface, int i) {
-                                performAskAQuestion();
-                            }
-                        });
-                        builder.setNegativeButton(LocaleController.getString("Cancel", R.string.Cancel), null);
-                        showAlertDialog(builder);
-                    } else if (i == sendLogsRow) {
-                        sendLogs();
-                    } else if (i == clearLogsRow) {
-                        FileLog.cleanupLogs();
-                    } else if (i == sendByEnterRow) {
-                        SharedPreferences preferences = ApplicationLoader.applicationContext.getSharedPreferences("mainconfig", Activity.MODE_PRIVATE);
-                        boolean send = preferences.getBoolean("send_by_enter", false);
-                        SharedPreferences.Editor editor = preferences.edit();
-                        editor.putBoolean("send_by_enter", !send);
-                        editor.commit();
-                        if (view instanceof TextCheckCell) {
-                            ((TextCheckCell) view).setChecked(!send);
-                        }
-                    } else if (i == saveToGalleryRow) {
-                        MediaController.getInstance().toggleSaveToGallery();
-                        if (view instanceof TextCheckCell) {
-                            ((TextCheckCell) view).setChecked(MediaController.getInstance().canSaveToGallery());
-                        }
-                    } else if (i == privacyRow) {
-                        presentFragment(new PrivacySettingsActivity());
-                    } else if (i == languageRow) {
-                        presentFragment(new LanguageSelectActivity());
-                    } else if (i == switchBackendButtonRow) {
-                        if (getParentActivity() == null) {
-                            return;
-                        }
-                        AlertDialog.Builder builder = new AlertDialog.Builder(getParentActivity());
-                        builder.setMessage(LocaleController.getString("AreYouSure", R.string.AreYouSure));
-                        builder.setTitle(LocaleController.getString("AppName", R.string.AppName));
-                        builder.setPositiveButton(LocaleController.getString("OK", R.string.OK), new DialogInterface.OnClickListener() {
-                            @Override
-                            public void onClick(DialogInterface dialogInterface, int i) {
-                                ConnectionsManager.getInstance().switchBackend();
-=======
         nameTextView = new TextView(context);
         nameTextView.setTextColor(0xffffffff);
         nameTextView.setTextSize(TypedValue.COMPLEX_UNIT_DIP, 20);
@@ -532,7 +421,6 @@
                             editor.commit();
                             if (listView != null) {
                                 listView.invalidateViews();
->>>>>>> f6655078
                             }
                         }
                     });
@@ -546,6 +434,9 @@
                     if (view instanceof TextCheckCell) {
                         ((TextCheckCell) view).setChecked(!animations);
                     }
+                } else if (i == aniwaysSettingsRow) {
+                    Intent aniwaysIntent = new Intent(getParentActivity(), AniwaysSettingsActivity.class);
+                    getParentActivity().startActivity(aniwaysIntent);
                 } else if (i == notificationRow) {
                     presentFragment(new NotificationsSettingsActivity());
                 } else if (i == backgroundRow) {
