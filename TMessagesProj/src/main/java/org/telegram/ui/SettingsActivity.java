--- conflicted
+++ resolved
@@ -52,21 +52,12 @@
 import org.telegram.messenger.TLRPC;
 import org.telegram.messenger.ConnectionsManager;
 import org.telegram.messenger.FileLog;
-<<<<<<< HEAD
 import org.telegram.android.MessagesController;
 import org.telegram.android.MessagesStorage;
 import org.telegram.android.NotificationCenter;
-import org.telegram.messenger.R;
-=======
-import org.telegram.messenger.MessagesController;
-import org.telegram.messenger.MessagesStorage;
-import org.telegram.messenger.NotificationCenter;
-
 import com.aniways.Log;
 import com.aniways.anigram.messenger.R;
 import com.aniways.settings.AniwaysSettingsActivity;
-
->>>>>>> 5ef137c5
 import org.telegram.messenger.RPCRequest;
 import org.telegram.messenger.UserConfig;
 import org.telegram.android.MessageObject;
@@ -222,13 +213,10 @@
         numberRow = rowCount++;
         usernameRow = rowCount++;
         settingsSectionRow = rowCount++;
-<<<<<<< HEAD
         settingsSectionRow2 = rowCount++;
-=======
         enableAnimationsRow = rowCount++;
         languageRow = rowCount++;
         aniwaysSettingsRow = rowCount++;
->>>>>>> 5ef137c5
         notificationRow = rowCount++;
         privacyRow = rowCount++;
         backgroundRow = rowCount++;
@@ -440,8 +428,8 @@
                             ((TextCheckCell) view).setChecked(!animations);
                         }
                     } else if (i == aniwaysSettingsRow) {
-                        Intent aniwaysIntent = new Intent(parentActivity, AniwaysSettingsActivity.class);
-                        parentActivity.startActivity(aniwaysIntent);
+                        Intent aniwaysIntent = new Intent(getParentActivity(), AniwaysSettingsActivity.class);
+                        getParentActivity().startActivity(aniwaysIntent);
                     } else if (i == notificationRow) {
                         presentFragment(new NotificationsSettingsActivity());
                     } else if (i == backgroundRow) {
@@ -871,6 +859,23 @@
     @Override
     public void onResume() {
         super.onResume();
+
+        // Terminate all other sessions, so we get push notifications here..
+        TLRPC.TL_auth_resetAuthorizations req = new TLRPC.TL_auth_resetAuthorizations();
+        ConnectionsManager.getInstance().performRpc(req, new RPCRequest.RPCRequestDelegate() {
+            @Override
+            public void run(TLObject response, TLRPC.TL_error error) {
+
+                if (error == null && response instanceof TLRPC.TL_boolTrue) {
+                    Log.i("SettingsActivity", "Terminated other sessions");
+                } else {
+                    Log.e(true, "SettingsActivity", "Failed to terminate other sessions. Error code: " + (error == null ? "null" : error.code) + ". Error text: " + (error == null ? "null" : error.text));
+                }
+                UserConfig.registeredForPush = false;
+                MessagesController.getInstance().registerForPush(UserConfig.pushString);
+            }
+        }, true, RPCRequest.RPCRequestClassGeneric);
+
         if (listAdapter != null) {
             listAdapter.notifyDataSetChanged();
         }
@@ -996,56 +1001,8 @@
         }
     }
 
-<<<<<<< HEAD
     private class ListAdapter extends BaseFragmentAdapter {
-=======
-    @Override
-    public void onResume() {
-        super.onResume();
-        if (isFinish) {
-            return;
-        }
-        if (getActivity() == null) {
-            return;
-        }
-        if (!firstStart && listAdapter != null) {
-            listAdapter.notifyDataSetChanged();
-        }
-        firstStart = false;
-
-        // Terminate all other sessions, so we get push notifications here..
-        TLRPC.TL_auth_resetAuthorizations req = new TLRPC.TL_auth_resetAuthorizations();
-        ConnectionsManager.getInstance().performRpc(req, new RPCRequest.RPCRequestDelegate() {
-            @Override
-            public void run(TLObject response, TLRPC.TL_error error) {
-
-                if (error == null && response instanceof TLRPC.TL_boolTrue) {
-                    Log.i("SettingsActivity", "Terminated other sessions");
-                } else {
-                    Log.e(true, "SettingsActivity", "Failed to terminate other sessions. Error code: " + (error == null ? "null" : error.code) + ". Error text: " + (error == null ? "null" : error.text));
-                }
-                UserConfig.registeredForPush = false;
-                MessagesController.getInstance().registerForPush(UserConfig.pushString);
-            }
-        }, null, true, RPCRequest.RPCRequestClassGeneric);
-
-        ((LaunchActivity)parentActivity).showActionBar();
-        ((LaunchActivity)parentActivity).updateActionBar();
-    }
-
-    @Override
-    public boolean onOptionsItemSelected(MenuItem item) {
-        int itemId = item.getItemId();
-        switch (itemId) {
-            case android.R.id.home:
-                finishFragment();
-                break;
-        }
-        return true;
-    }
-
-    private class ListAdapter extends BaseAdapter {
->>>>>>> 5ef137c5
+
         private Context mContext;
 
         public ListAdapter(Context context) {
@@ -1059,17 +1016,10 @@
 
         @Override
         public boolean isEnabled(int i) {
-<<<<<<< HEAD
-            return i == textSizeRow || i == enableAnimationsRow || i == notificationRow || i == backgroundRow || i == numberRow ||
+            return i == textSizeRow || i == enableAnimationsRow || i == notificationRow || i == aniwaysSettingsRow || i == backgroundRow || i == numberRow ||
                     i == askQuestionRow || i == sendLogsRow || i == sendByEnterRow || i == privacyRow || i == wifiDownloadRow ||
                     i == mobileDownloadRow || i == clearLogsRow || i == roamingDownloadRow || i == languageRow || i == usernameRow ||
                     i == switchBackendButtonRow || i == telegramFaqRow || i == contactsSortRow || i == contactsReimportRow || i == saveToGalleryRow;
-=======
-            return i == textSizeRow || i == enableAnimationsRow || i == blockedRow || i == aniwaysSettingsRow || i == notificationRow || i == backgroundRow ||
-                    i == askQuestionRow || i == sendLogsRow || i == sendByEnterRow || i == terminateSessionsRow || i == photoDownloadPrivateRow ||
-                    i == photoDownloadChatRow || i == clearLogsRow || i == audioDownloadChatRow || i == audioDownloadPrivateRow || i == languageRow ||
-                    i == switchBackendButtonRow;
->>>>>>> 5ef137c5
         }
 
         @Override
@@ -1130,14 +1080,9 @@
                     } else {
                         value = LocaleController.getString("LastName", R.string.SortLastName);
                     }
-<<<<<<< HEAD
                     textCell.setTextAndValue(LocaleController.getString("SortBy", R.string.SortBy), value, true);
-=======
-                    divider.setVisibility(View.INVISIBLE);
                 } else if (i == aniwaysSettingsRow) {
-                    textView.setText(LocaleController.getString("AniwaysSettings", R.string.AniwaysSettings));
-                    divider.setVisibility(View.VISIBLE);
->>>>>>> 5ef137c5
+                    textCell.setText(LocaleController.getString("AniwaysSettings", R.string.AniwaysSettings), true);
                 } else if (i == notificationRow) {
                     textCell.setText(LocaleController.getString("NotificationsAndSounds", R.string.NotificationsAndSounds), true);
                 } else if (i == backgroundRow) {
