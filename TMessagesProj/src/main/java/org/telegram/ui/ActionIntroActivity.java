--- conflicted
+++ resolved
@@ -36,8 +36,6 @@
 import androidx.core.graphics.ColorUtils;
 
 import org.telegram.PhoneFormat.PhoneFormat;
-import com.evildayz.code.telegraher.ThePenisMightierThanTheSword;
-import org.telegram.messenger.MessagesController;
 import org.telegram.messenger.AndroidUtilities;
 import org.telegram.messenger.ApplicationLoader;
 import org.telegram.messenger.ChatObject;
@@ -528,7 +526,7 @@
                 desctiptionLines[a * 2].setGravity(LocaleController.isRTL ? Gravity.RIGHT : Gravity.LEFT);
                 desctiptionLines[a * 2].setTextSize(TypedValue.COMPLEX_UNIT_DIP, 15);
                 desctiptionLines[a * 2].setText(String.format(LocaleController.isRTL ? ".%d" : "%d.", a + 1));
-                desctiptionLines[a * 2].setTypeface(ThePenisMightierThanTheSword.getFont(MessagesController.getGlobalTelegraherUICustomFont("fonts/rmedium.ttf", "rmedium")));
+                desctiptionLines[a * 2].setTypeface(AndroidUtilities.getTypeface("fonts/rmedium.ttf"));
 
                 desctiptionLines[a * 2 + 1] = new TextView(context);
                 desctiptionLines[a * 2 + 1].setTextColor(Theme.getColor(Theme.key_windowBackgroundWhiteBlackText));
@@ -603,13 +601,8 @@
         buttonTextView.setGravity(Gravity.CENTER);
         buttonTextView.setTextColor(Theme.getColor(Theme.key_featuredStickers_buttonText));
         buttonTextView.setTextSize(TypedValue.COMPLEX_UNIT_DIP, 14);
-<<<<<<< HEAD
-        buttonTextView.setTypeface(ThePenisMightierThanTheSword.getFont(MessagesController.getGlobalTelegraherUICustomFont("fonts/rmedium.ttf", "rmedium")));
-        int buttonRadiusDp = currentType == ACTION_TYPE_SET_PASSCODE ? 6 : 4;
-=======
         buttonTextView.setTypeface(AndroidUtilities.getTypeface("fonts/rmedium.ttf"));
         int buttonRadiusDp = currentType == ACTION_TYPE_SET_PASSCODE || currentType == ACTION_TYPE_CHANGE_PHONE_NUMBER ? 6 : 4;
->>>>>>> c3dacd28
         buttonTextView.setBackground(Theme.createSimpleSelectorRoundRectDrawable(AndroidUtilities.dp(buttonRadiusDp), Theme.getColor(Theme.key_featuredStickers_addButton), Theme.getColor(Theme.key_featuredStickers_addButtonPressed)));
         viewGroup.addView(buttonTextView);
         buttonTextView.setOnClickListener(v -> {
