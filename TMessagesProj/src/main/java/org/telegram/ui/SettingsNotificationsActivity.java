/*
 * This is the source code of Telegram for Android v. 1.3.2.
 * It is licensed under GNU GPL v. 2 or later.
 * You should have received a copy of the license in this archive (see LICENSE).
 *
 * Copyright Nikolai Kudashov, 2013.
 */

package org.telegram.ui;

import android.app.Activity;
import android.app.AlertDialog;
import android.content.Context;
import android.content.DialogInterface;
import android.content.Intent;
import android.content.SharedPreferences;
import android.media.Ringtone;
import android.media.RingtoneManager;
import android.net.Uri;
import android.provider.Settings;
import android.view.LayoutInflater;
import android.view.View;
import android.view.ViewGroup;
import android.widget.AdapterView;
import android.widget.ImageView;
import android.widget.ListView;
import android.widget.TextView;
import android.widget.Toast;

import org.telegram.android.LocaleController;
import org.telegram.android.NotificationsController;
import org.telegram.messenger.NotificationCenter;
import org.telegram.messenger.TLObject;
import org.telegram.messenger.TLRPC;
import org.telegram.messenger.ConnectionsManager;
import org.telegram.messenger.FileLog;
import org.telegram.android.MessagesController;
import org.telegram.messenger.R;
import org.telegram.messenger.RPCRequest;
import org.telegram.messenger.Utilities;
import org.telegram.ui.Adapters.BaseFragmentAdapter;
import org.telegram.ui.Views.ActionBar.ActionBarLayer;
import org.telegram.ui.Views.ActionBar.BaseFragment;
import org.telegram.ui.Views.ColorPickerView;
import org.telegram.objects.VibrationOptions;

public class SettingsNotificationsActivity extends BaseFragment implements NotificationCenter.NotificationCenterDelegate {
    private ListView listView;
    private boolean reseting = false;

    private int notificationsServiceRow;
    private int messageSectionRow;
    private int messageAlertRow;
    private int messagePreviewRow;
    private int messageVibrateRow;
    private int messageVibrationSpeedRow;
    private int messageVibrationCountRow;
    private int messageSoundRow;
    private int messageLedRow;
    private int messagePopupNotificationRow;
    private int groupSectionRow;
    private int groupAlertRow;
    private int groupPreviewRow;
    private int groupVibrateRow;
    private int groupVibrationSpeedRow;
    private int groupVibrationCountRow;
    private int groupSoundRow;
    private int groupLedRow;
    private int groupPopupNotificationRow;
    private int inappSectionRow;
    private int inappSoundRow;
    private int inappVibrateRow;
    private int inappPreviewRow;
    private int eventsSectionRow;
    private int contactJoinedRow;
    private int otherSectionRow;
    private int badgeNumberRow;
    private int pebbleAlertRow;
    private int resetSectionRow;
    private int resetNotificationsRow;
    private int rowCount = 0;

    @Override
    public boolean onFragmentCreate() {
        notificationsServiceRow = rowCount++;
        messageSectionRow = rowCount++;
        messageAlertRow = rowCount++;
        messagePreviewRow = rowCount++;
        messageVibrateRow = rowCount++;
        messageVibrationSpeedRow = rowCount++;
        messageVibrationCountRow = rowCount++;
        messageLedRow = rowCount++;
        messagePopupNotificationRow = rowCount++;
        messageSoundRow = rowCount++;
        groupSectionRow = rowCount++;
        groupAlertRow = rowCount++;
        groupPreviewRow = rowCount++;
        groupVibrateRow = rowCount++;
        groupVibrationSpeedRow = rowCount++;
        groupVibrationCountRow = rowCount++;
        groupLedRow = rowCount++;
        groupPopupNotificationRow = rowCount++;
        groupSoundRow = rowCount++;
        inappSectionRow = rowCount++;
        inappSoundRow = rowCount++;
        inappVibrateRow = rowCount++;
        inappPreviewRow = rowCount++;
        eventsSectionRow = rowCount++;
        contactJoinedRow = rowCount++;
        otherSectionRow = rowCount++;
        badgeNumberRow = rowCount++;
        pebbleAlertRow = rowCount++;
        resetSectionRow = rowCount++;
        resetNotificationsRow = rowCount++;

        NotificationCenter.getInstance().addObserver(this, MessagesController.notificationsSettingsUpdated);

        return super.onFragmentCreate();
    }

    @Override
    public void onFragmentDestroy() {
        super.onFragmentDestroy();
        NotificationCenter.getInstance().removeObserver(this, MessagesController.notificationsSettingsUpdated);
    }

    @Override
    public View createView(LayoutInflater inflater, ViewGroup container) {
        if (fragmentView == null) {
            actionBarLayer.setDisplayHomeAsUpEnabled(true, R.drawable.ic_ab_back);
            actionBarLayer.setBackOverlay(R.layout.updating_state_layout);
            actionBarLayer.setTitle(LocaleController.getString("NotificationsAndSounds", R.string.NotificationsAndSounds));
            actionBarLayer.setActionBarMenuOnItemClick(new ActionBarLayer.ActionBarMenuOnItemClick() {
                @Override
                public void onItemClick(int id) {
                    if (id == -1) {
                        finishFragment();
                    }
                }
            });

            fragmentView = inflater.inflate(R.layout.settings_layout, container, false);
            final ListAdapter listAdapter = new ListAdapter(getParentActivity());
            listView = (ListView)fragmentView.findViewById(R.id.listView);
            listView.setAdapter(listAdapter);
            listView.setOnItemClickListener(new AdapterView.OnItemClickListener() {
                @Override
                public void onItemClick(AdapterView<?> adapterView, View view, final int i, long l) {
                    if (i == messageAlertRow || i == groupAlertRow) {
                        SharedPreferences preferences = ApplicationLoader.applicationContext.getSharedPreferences("Notifications", Activity.MODE_PRIVATE);
                        SharedPreferences.Editor editor = preferences.edit();
                        boolean enabled;
                        if (i == messageAlertRow) {
                            enabled = preferences.getBoolean("EnableAll", true);
                            editor.putBoolean("EnableAll", !enabled);
                        } else if (i == groupAlertRow) {
                            enabled = preferences.getBoolean("EnableGroup", true);
                            editor.putBoolean("EnableGroup", !enabled);
                        }
                        editor.commit();
                        listView.invalidateViews();
                        updateServerNotificationsSettings(i == groupAlertRow);
                    } else if (i == messagePreviewRow || i == groupPreviewRow) {
                        SharedPreferences preferences = ApplicationLoader.applicationContext.getSharedPreferences("Notifications", Activity.MODE_PRIVATE);
                        SharedPreferences.Editor editor = preferences.edit();
                        boolean enabled;
                        if (i == messagePreviewRow) {
                            enabled = preferences.getBoolean("EnablePreviewAll", true);
                            editor.putBoolean("EnablePreviewAll", !enabled);
                        } else if (i == groupPreviewRow) {
                            enabled = preferences.getBoolean("EnablePreviewGroup", true);
                            editor.putBoolean("EnablePreviewGroup", !enabled);
                        }
                        editor.commit();
                        listView.invalidateViews();
                        updateServerNotificationsSettings(i == groupPreviewRow);
                    } else if (i == messageVibrateRow || i == groupVibrateRow) {
                        SharedPreferences preferences = ApplicationLoader.applicationContext.getSharedPreferences("Notifications", Activity.MODE_PRIVATE);
                        SharedPreferences.Editor editor = preferences.edit();
                        boolean enabled;
                        if (i == messageVibrateRow) {
                            enabled = preferences.getBoolean("EnableVibrateAll", true);
                            editor.putBoolean("EnableVibrateAll", !enabled);
                        } else if (i == groupVibrateRow) {
                            enabled = preferences.getBoolean("EnableVibrateGroup", true);
                            editor.putBoolean("EnableVibrateGroup", !enabled);
                        }
                        editor.commit();
                        listView.invalidateViews();
                    } else if (i == messageVibrationSpeedRow || i == groupVibrationSpeedRow) {
                        final SharedPreferences preferences = ApplicationLoader.applicationContext.getSharedPreferences("Notifications", Activity.MODE_PRIVATE);
                        final int index = i;
                        VibrationOptions.VibrationSpeed currentSpeed = VibrationOptions.VibrationSpeed.getDefault();
                        if (index == messageVibrationSpeedRow) {
                            currentSpeed = VibrationOptions.VibrationSpeed.fromValue(preferences.getInt("VibrationSpeed", 0));
                        } else if (index == groupVibrationSpeedRow) {
                            currentSpeed = VibrationOptions.VibrationSpeed.fromValue(preferences.getInt("VibrationSpeedGroup", 0));
                        }

                        VibrationOptions.VibrationSpeed[] vibrationSpeeds = VibrationOptions.VibrationSpeed.values();
                        String speeds[] = new String[vibrationSpeeds.length];
                        for(int j = 0, vl = vibrationSpeeds.length; j < vl; j++) {
                            VibrationOptions.VibrationSpeed speedVal = vibrationSpeeds[j];
                            speeds[j] = LocaleController.getString(speedVal.getLocaleKey(), speedVal.getResourceId());
                        }
                        int currentSpeedIndex = currentSpeed.getValue();

                        AlertDialog.Builder builder = new AlertDialog.Builder(getParentActivity())
                            .setTitle(LocaleController.getString("VibrateSpeedTitle", R.string.VibrateSpeedTitle))
                            .setSingleChoiceItems(speeds, currentSpeedIndex, new DialogInterface.OnClickListener() {
                                @Override
                                public void onClick(DialogInterface dialog, int which) {
                                    VibrationOptions.VibrationSpeed selectedSpeed = VibrationOptions.VibrationSpeed.fromValue(which);

                                    SharedPreferences.Editor editor = preferences.edit();
                                    if (index == messageVibrationSpeedRow) {
                                        editor.putInt("VibrationSpeed", selectedSpeed.getValue());
                                    } else if (index == groupVibrationSpeedRow) {
                                        editor.putInt("VibrationSpeedGroup", selectedSpeed.getValue());
                                    }
                                    editor.commit();
                                    listView.invalidateViews();

                                    dialog.dismiss();
                                }
                            })
                            .setNegativeButton(LocaleController.getString("Cancel", R.string.Cancel), null);
                        builder.show().setCanceledOnTouchOutside(true);
                    } else if (i == messageVibrationCountRow || i == groupVibrationCountRow) {
                        final SharedPreferences preferences = ApplicationLoader.applicationContext.getSharedPreferences("Notifications", Activity.MODE_PRIVATE);
                        final int index = i;
                        int count = VibrationOptions.DEFAULT_VIBRATION_COUNT;
                        if (index == messageVibrationCountRow) {
                            count = preferences.getInt("VibrationCount", count);
                        } else if (index == groupVibrationCountRow) {
                            count = preferences.getInt("VibrationCountGroup", count);
                        }

                        String counts[] = new String[10];
                        for(int j = 0, vl = counts.length; j < vl; j++)
                            counts[j] = String.valueOf(j + 1);

                        AlertDialog.Builder builder = new AlertDialog.Builder(getParentActivity())
                            .setTitle(LocaleController.getString("VibrateCountTitle", R.string.VibrateCountTitle))
                            .setSingleChoiceItems(counts, count - 1, new DialogInterface.OnClickListener() {
                                @Override
                                public void onClick(DialogInterface dialog, int which) {
                                    int selectedCount = which + 1;

                                    SharedPreferences.Editor editor = preferences.edit();
                                    if (index == messageVibrationCountRow) {
                                        editor.putInt("VibrationCount", selectedCount);
                                    } else if (index == groupVibrationCountRow) {
                                        editor.putInt("VibrationCountGroup", selectedCount);
                                    }
                                    editor.commit();
                                    listView.invalidateViews();

                                    dialog.dismiss();
                                }
                            }).setNegativeButton(LocaleController.getString("Cancel", R.string.Cancel), null);
                        builder.show().setCanceledOnTouchOutside(true);
                    } else if (i == messageSoundRow || i == groupSoundRow) {
                        try {
                            SharedPreferences preferences = ApplicationLoader.applicationContext.getSharedPreferences("Notifications", Activity.MODE_PRIVATE);
                            Intent tmpIntent = new Intent(RingtoneManager.ACTION_RINGTONE_PICKER);
                            tmpIntent.putExtra(RingtoneManager.EXTRA_RINGTONE_TYPE, RingtoneManager.TYPE_NOTIFICATION);
                            tmpIntent.putExtra(RingtoneManager.EXTRA_RINGTONE_SHOW_DEFAULT, true);
                            tmpIntent.putExtra(RingtoneManager.EXTRA_RINGTONE_DEFAULT_URI, RingtoneManager.getDefaultUri(RingtoneManager.TYPE_NOTIFICATION));
                            Uri currentSound = null;

                            String defaultPath = null;
                            Uri defaultUri = Settings.System.DEFAULT_NOTIFICATION_URI;
                            if (defaultUri != null) {
                                defaultPath = defaultUri.getPath();
                            }

                            if (i == messageSoundRow) {
                                String path = preferences.getString("GlobalSoundPath", defaultPath);
                                if (path != null && !path.equals("NoSound")) {
                                    if (path.equals(defaultPath)) {
                                        currentSound = defaultUri;
                                    } else {
                                        currentSound = Uri.parse(path);
                                    }
                                }
                            } else if (i == groupSoundRow) {
                                String path = preferences.getString("GroupSoundPath", defaultPath);
                                if (path != null && !path.equals("NoSound")) {
                                    if (path.equals(defaultPath)) {
                                        currentSound = defaultUri;
                                    } else {
                                        currentSound = Uri.parse(path);
                                    }
                                }
                            }
                            tmpIntent.putExtra(RingtoneManager.EXTRA_RINGTONE_EXISTING_URI, currentSound);
                            getParentActivity().startActivityForResult(tmpIntent, i);
                        } catch (Exception e) {
                            FileLog.e("tmessages", e);
                        }
                    } else if (i == resetNotificationsRow) {
                        if (reseting) {
                            return;
                        }
                        reseting = true;
                        TLRPC.TL_account_resetNotifySettings req = new TLRPC.TL_account_resetNotifySettings();
                        ConnectionsManager.getInstance().performRpc(req, new RPCRequest.RPCRequestDelegate() {
                            @Override
                            public void run(TLObject response, TLRPC.TL_error error) {
                                Utilities.RunOnUIThread(new Runnable() {
                                    @Override
                                    public void run() {
                                        MessagesController.getInstance().enableJoined = true;
                                        reseting = false;
                                        SharedPreferences preferences = ApplicationLoader.applicationContext.getSharedPreferences("Notifications", Activity.MODE_PRIVATE);
                                        SharedPreferences.Editor editor = preferences.edit();
                                        editor.clear();
                                        editor.commit();
                                        if (listView != null) {
                                            listView.invalidateViews();
                                        }
                                        if (getParentActivity() != null) {
                                            Toast toast = Toast.makeText(getParentActivity(), LocaleController.getString("ResetNotificationsText", R.string.ResetNotificationsText), Toast.LENGTH_SHORT);
                                            toast.show();
                                        }
                                    }
                                });
                            }
                        });
                    } else if (i == inappSoundRow) {
                        SharedPreferences preferences = ApplicationLoader.applicationContext.getSharedPreferences("Notifications", Activity.MODE_PRIVATE);
                        SharedPreferences.Editor editor = preferences.edit();
                        boolean enabled = preferences.getBoolean("EnableInAppSounds", true);
                        editor.putBoolean("EnableInAppSounds", !enabled);
                        editor.commit();
                        listView.invalidateViews();
                    } else if (i == inappVibrateRow) {
                        SharedPreferences preferences = ApplicationLoader.applicationContext.getSharedPreferences("Notifications", Activity.MODE_PRIVATE);
                        SharedPreferences.Editor editor = preferences.edit();
                        boolean enabled = preferences.getBoolean("EnableInAppVibrate", true);
                        editor.putBoolean("EnableInAppVibrate", !enabled);
                        editor.commit();
                        listView.invalidateViews();
                    } else if (i == inappPreviewRow) {
                        SharedPreferences preferences = ApplicationLoader.applicationContext.getSharedPreferences("Notifications", Activity.MODE_PRIVATE);
                        SharedPreferences.Editor editor = preferences.edit();
                        boolean enabled = preferences.getBoolean("EnableInAppPreview", true);
                        editor.putBoolean("EnableInAppPreview", !enabled);
                        editor.commit();
                        listView.invalidateViews();
                    } else if (i == contactJoinedRow) {
                        SharedPreferences preferences = ApplicationLoader.applicationContext.getSharedPreferences("Notifications", Activity.MODE_PRIVATE);
                        SharedPreferences.Editor editor = preferences.edit();
                        boolean enabled = preferences.getBoolean("EnableContactJoined", true);
                        MessagesController.getInstance().enableJoined = !enabled;
                        editor.putBoolean("EnableContactJoined", !enabled);
                        editor.commit();
                        listView.invalidateViews();
                    } else if (i == pebbleAlertRow) {
                        SharedPreferences preferences = ApplicationLoader.applicationContext.getSharedPreferences("Notifications", Activity.MODE_PRIVATE);
                        SharedPreferences.Editor editor = preferences.edit();
                        boolean enabled = preferences.getBoolean("EnablePebbleNotifications", false);
                        editor.putBoolean("EnablePebbleNotifications", !enabled);
                        editor.commit();
                        listView.invalidateViews();
                    } else if (i == badgeNumberRow) {
                        SharedPreferences preferences = ApplicationLoader.applicationContext.getSharedPreferences("Notifications", Activity.MODE_PRIVATE);
                        SharedPreferences.Editor editor = preferences.edit();
                        boolean enabled = preferences.getBoolean("badgeNumber", true);
                        editor.putBoolean("badgeNumber", !enabled);
                        editor.commit();
                        listView.invalidateViews();
                        NotificationsController.getInstance().setBadgeEnabled(!enabled);
                    } else if (i == notificationsServiceRow) {
                        final SharedPreferences preferences = ApplicationLoader.applicationContext.getSharedPreferences("Notifications", Activity.MODE_PRIVATE);
                        boolean enabled = preferences.getBoolean("pushService", true);
                        if (!enabled) {
                            final SharedPreferences.Editor editor = preferences.edit();
                            editor.putBoolean("pushService", !enabled);
                            editor.commit();
                            listView.invalidateViews();
                            ApplicationLoader.startPushService();
                        } else {
                            if (getParentActivity() == null) {
                                return;
                            }
                            AlertDialog.Builder builder = new AlertDialog.Builder(getParentActivity());
                            builder.setMessage(LocaleController.getString("NotificationsServiceDisableInfo", R.string.NotificationsServiceDisableInfo));
                            builder.setTitle(LocaleController.getString("AppName", R.string.AppName));
                            builder.setPositiveButton(LocaleController.getString("OK", R.string.OK), new DialogInterface.OnClickListener() {
                                @Override
                                public void onClick(DialogInterface dialogInterface, int i) {
                                    ApplicationLoader.stopPushService();
                                    final SharedPreferences.Editor editor = preferences.edit();
                                    editor.putBoolean("pushService", false);
                                    editor.commit();
                                    listView.invalidateViews();
                                }
                            });
                            builder.setNegativeButton(LocaleController.getString("Cancel", R.string.Cancel), null);
                            showAlertDialog(builder);
                        }
                    } else if (i == messageLedRow || i == groupLedRow) {
                        if (getParentActivity() == null) {
                            return;
                        }

                        LayoutInflater li = (LayoutInflater)getParentActivity().getSystemService(Context.LAYOUT_INFLATER_SERVICE);
                        view = li.inflate(R.layout.settings_color_dialog_layout, null, false);
                        final ColorPickerView colorPickerView = (ColorPickerView)view.findViewById(R.id.color_picker);

                        SharedPreferences preferences = ApplicationLoader.applicationContext.getSharedPreferences("Notifications", Activity.MODE_PRIVATE);
                        if (i == messageLedRow) {
                            colorPickerView.setOldCenterColor(preferences.getInt("MessagesLed", 0xff00ff00));
                        } else if (i == groupLedRow) {
                            colorPickerView.setOldCenterColor(preferences.getInt("GroupLed", 0xff00ff00));
                        }

                        AlertDialog.Builder builder = new AlertDialog.Builder(getParentActivity());
                        builder.setTitle(LocaleController.getString("LedColor", R.string.LedColor));
                        builder.setView(view);
                        builder.setPositiveButton(LocaleController.getString("Set", R.string.Set), new DialogInterface.OnClickListener() {
                            @Override
                            public void onClick(DialogInterface dialogInterface, int which) {
                                final SharedPreferences preferences = ApplicationLoader.applicationContext.getSharedPreferences("Notifications", Activity.MODE_PRIVATE);
                                SharedPreferences.Editor editor = preferences.edit();
                                if (i == messageLedRow) {
                                    editor.putInt("MessagesLed", colorPickerView.getColor());
                                } else if (i == groupLedRow) {
                                    editor.putInt("GroupLed", colorPickerView.getColor());
                                }
                                editor.commit();
                                listView.invalidateViews();
                            }
                        });
                        builder.setNeutralButton(LocaleController.getString("Disabled", R.string.Disabled), new DialogInterface.OnClickListener() {
                            @Override
                            public void onClick(DialogInterface dialog, int which) {
                                final SharedPreferences preferences = ApplicationLoader.applicationContext.getSharedPreferences("Notifications", Activity.MODE_PRIVATE);
                                SharedPreferences.Editor editor = preferences.edit();
                                if (i == messageLedRow) {
                                    editor.putInt("MessagesLed", 0);
                                } else if (i == groupLedRow) {
                                    editor.putInt("GroupLed", 0);
                                }
                                editor.commit();
                                listView.invalidateViews();
                            }
                        });
                        showAlertDialog(builder);
                    } else if (i == messagePopupNotificationRow || i == groupPopupNotificationRow) {
                        AlertDialog.Builder builder = new AlertDialog.Builder(getParentActivity());
                        builder.setTitle(LocaleController.getString("PopupNotification", R.string.PopupNotification));
                        builder.setItems(new CharSequence[] {
                                LocaleController.getString("NoPopup", R.string.NoPopup),
                                LocaleController.getString("OnlyWhenScreenOn", R.string.OnlyWhenScreenOn),
                                LocaleController.getString("OnlyWhenScreenOff", R.string.OnlyWhenScreenOff),
                                LocaleController.getString("AlwaysShowPopup", R.string.AlwaysShowPopup)
                        }, new DialogInterface.OnClickListener() {
                            @Override
                            public void onClick(DialogInterface dialog, int which) {
                                SharedPreferences preferences = ApplicationLoader.applicationContext.getSharedPreferences("Notifications", Activity.MODE_PRIVATE);
                                SharedPreferences.Editor editor = preferences.edit();
                                if (i == messagePopupNotificationRow) {
                                    editor.putInt("popupAll", which);
                                } else if (i == groupPopupNotificationRow) {
                                    editor.putInt("popupGroup", which);
                                }
                                editor.commit();
                                if (listView != null) {
                                    listView.invalidateViews();
                                }
                            }
                        });
                        builder.setNegativeButton(LocaleController.getString("Cancel", R.string.Cancel), null);
                        showAlertDialog(builder);
                    }
                }
            });
        } else {
            ViewGroup parent = (ViewGroup)fragmentView.getParent();
            if (parent != null) {
                parent.removeView(fragmentView);
            }
        }
        return fragmentView;
    }

    public void updateServerNotificationsSettings(boolean group) {
        SharedPreferences preferences = ApplicationLoader.applicationContext.getSharedPreferences("Notifications", Activity.MODE_PRIVATE);
        TLRPC.TL_account_updateNotifySettings req = new TLRPC.TL_account_updateNotifySettings();
        req.settings = new TLRPC.TL_inputPeerNotifySettings();
        req.settings.sound = "default";
        req.settings.events_mask = 0;
        if (!group) {
            req.peer = new TLRPC.TL_inputNotifyUsers();
            req.settings.mute_until = preferences.getBoolean("EnableAll", true) ? 0 : Integer.MAX_VALUE;
            req.settings.show_previews = preferences.getBoolean("EnablePreviewAll", true);
        } else {
            req.peer = new TLRPC.TL_inputNotifyChats();
            req.settings.mute_until = preferences.getBoolean("EnableGroup", true) ? 0 : Integer.MAX_VALUE;
            req.settings.show_previews = preferences.getBoolean("EnablePreviewGroup", true);
        }
        ConnectionsManager.getInstance().performRpc(req, new RPCRequest.RPCRequestDelegate() {
            @Override
            public void run(TLObject response, TLRPC.TL_error error) {

            }
        });
    }

    @Override
    public void onActivityResultFragment(int requestCode, int resultCode, Intent data) {
        if (resultCode == Activity.RESULT_OK) {
            Uri ringtone = data.getParcelableExtra(RingtoneManager.EXTRA_RINGTONE_PICKED_URI);
            String name = null;
            if (ringtone != null) {
                Ringtone rng = RingtoneManager.getRingtone(getParentActivity(), ringtone);
                if (rng != null) {
                    if(ringtone.equals(Settings.System.DEFAULT_NOTIFICATION_URI)) {
                        name = LocaleController.getString("Default", R.string.Default);
                    } else {
                        name = rng.getTitle(getParentActivity());
                    }
                    rng.stop();
                }
            }

            SharedPreferences preferences = ApplicationLoader.applicationContext.getSharedPreferences("Notifications", Activity.MODE_PRIVATE);
            SharedPreferences.Editor editor = preferences.edit();

            if (requestCode == messageSoundRow) {
                if (name != null && ringtone != null) {
                    editor.putString("GlobalSound", name);
                    editor.putString("GlobalSoundPath", ringtone.toString());
                } else {
                    editor.putString("GlobalSound", "NoSound");
                    editor.putString("GlobalSoundPath", "NoSound");
                }
            } else if (requestCode == groupSoundRow) {
                if (name != null && ringtone != null) {
                    editor.putString("GroupSound", name);
                    editor.putString("GroupSoundPath", ringtone.toString());
                } else {
                    editor.putString("GroupSound", "NoSound");
                    editor.putString("GroupSoundPath", "NoSound");
                }
            }
            editor.commit();
            listView.invalidateViews();
        }
    }

    @Override
    public void didReceivedNotification(int id, Object... args) {
        if (id == MessagesController.notificationsSettingsUpdated) {
            listView.invalidateViews();
        }
    }

    private class ListAdapter extends BaseFragmentAdapter {
        private Context mContext;

        public ListAdapter(Context context) {
            mContext = context;
        }

        @Override
        public boolean areAllItemsEnabled() {
            return false;
        }

        @Override
        public boolean isEnabled(int i) {
<<<<<<< HEAD
            if(i == messageVibrationSpeedRow || i == messageVibrationCountRow || i == groupVibrationSpeedRow || i == groupVibrationCountRow) {
                boolean enabled = true;
                SharedPreferences preferences = ApplicationLoader.applicationContext.getSharedPreferences("Notifications", Activity.MODE_PRIVATE);
                if(i == messageVibrationSpeedRow) {
                    if(!preferences.getBoolean("EnableVibrateAll", true))
                        enabled = false;
                }
                else if(i == groupVibrationSpeedRow) {
                    if(!preferences.getBoolean("EnableVibrateGroup", true))
                        enabled = false;
                }
                else if(i == messageVibrationCountRow) {
                    if(!preferences.getBoolean("EnableVibrateAll", true) || preferences.getInt("VibrationSpeed", 0) == 0)
                        enabled = false;
                }
                else if(i == groupVibrationCountRow) {
                    if(!preferences.getBoolean("EnableVibrateGroup", true) || preferences.getInt("VibrationSpeedGroup", 0) == 0)
                        enabled = false;
                }
                return enabled;
            }
            else
                return !(i == messageSectionRow || i == groupSectionRow || i == inappSectionRow || i == eventsSectionRow || i == pebbleSectionRow || i == resetSectionRow);
=======
            return !(i == messageSectionRow || i == groupSectionRow || i == inappSectionRow || i == eventsSectionRow || i == otherSectionRow || i == resetSectionRow);
>>>>>>> e5cb3685
        }

        @Override
        public int getCount() {
            return rowCount;
        }

        @Override
        public Object getItem(int i) {
            return null;
        }

        @Override
        public long getItemId(int i) {
            return i;
        }

        @Override
        public boolean hasStableIds() {
            return false;
        }

        @Override
        public View getView(int i, View view, ViewGroup viewGroup) {
            int type = getItemViewType(i);
            if (type == 0) {
                if (view == null) {
                    LayoutInflater li = (LayoutInflater)mContext.getSystemService(Context.LAYOUT_INFLATER_SERVICE);
                    view = li.inflate(R.layout.settings_section_layout, viewGroup, false);
                }
                TextView textView = (TextView)view.findViewById(R.id.settings_section_text);
                if (i == messageSectionRow) {
                    textView.setText(LocaleController.getString("MessageNotifications", R.string.MessageNotifications));
                } else if (i == groupSectionRow) {
                    textView.setText(LocaleController.getString("GroupNotifications", R.string.GroupNotifications));
                } else if (i == inappSectionRow) {
                    textView.setText(LocaleController.getString("InAppNotifications", R.string.InAppNotifications));
                } else if (i == eventsSectionRow) {
                    textView.setText(LocaleController.getString("Events", R.string.Events));
                } else if (i == otherSectionRow) {
                    textView.setText(LocaleController.getString("PhoneOther", R.string.PhoneOther));
                } else if (i == resetSectionRow) {
                    textView.setText(LocaleController.getString("Reset", R.string.Reset));
                }
            } if (type == 1) {
                if (view == null) {
                    LayoutInflater li = (LayoutInflater)mContext.getSystemService(Context.LAYOUT_INFLATER_SERVICE);
                    view = li.inflate(R.layout.settings_row_check_notify_layout, viewGroup, false);
                }
                TextView textView = (TextView)view.findViewById(R.id.settings_row_text);
                View divider = view.findViewById(R.id.settings_row_divider);

                ImageView checkButton = (ImageView)view.findViewById(R.id.settings_row_check_button);
                SharedPreferences preferences = ApplicationLoader.applicationContext.getSharedPreferences("Notifications", Activity.MODE_PRIVATE);
                boolean enabled = false;
                boolean enabledAll = preferences.getBoolean("EnableAll", true);
                boolean enabledGroup = preferences.getBoolean("EnableGroup", true);

                if (i == messageAlertRow || i == groupAlertRow) {
                    if (i == messageAlertRow) {
                        enabled = enabledAll;
                    } else if (i == groupAlertRow) {
                        enabled = enabledGroup;
                    }
                    textView.setText(LocaleController.getString("Alert", R.string.Alert));
                    divider.setVisibility(View.VISIBLE);
                } else if (i == messagePreviewRow || i == groupPreviewRow) {
                    if (i == messagePreviewRow) {
                        enabled = preferences.getBoolean("EnablePreviewAll", true);
                    } else if (i == groupPreviewRow) {
                        enabled = preferences.getBoolean("EnablePreviewGroup", true);
                    }
                    textView.setText(LocaleController.getString("MessagePreview", R.string.MessagePreview));
                    divider.setVisibility(View.VISIBLE);
                } else if (i == messageVibrateRow || i == groupVibrateRow) {
                    if (i == messageVibrateRow) {
                        enabled = preferences.getBoolean("EnableVibrateAll", true);
                    } else if (i == groupVibrateRow) {
                        enabled = preferences.getBoolean("EnableVibrateGroup", true);
                    }
                    textView.setText(LocaleController.getString("Vibrate", R.string.Vibrate));
                    divider.setVisibility(View.VISIBLE);
                } else if (i == inappSoundRow) {
                    enabled = preferences.getBoolean("EnableInAppSounds", true);
                    textView.setText(LocaleController.getString("InAppSounds", R.string.InAppSounds));
                    divider.setVisibility(View.VISIBLE);
                } else if (i == inappVibrateRow) {
                    enabled = preferences.getBoolean("EnableInAppVibrate", true);
                    textView.setText(LocaleController.getString("InAppVibrate", R.string.InAppVibrate));
                    divider.setVisibility(View.VISIBLE);
                } else if (i == inappPreviewRow) {
                    enabled = preferences.getBoolean("EnableInAppPreview", true);
                    textView.setText(LocaleController.getString("InAppPreview", R.string.InAppPreview));
                    divider.setVisibility(View.INVISIBLE);
                } else if (i == contactJoinedRow) {
                    enabled = preferences.getBoolean("EnableContactJoined", true);
                    textView.setText(LocaleController.getString("ContactJoined", R.string.ContactJoined));
                    divider.setVisibility(View.INVISIBLE);
                } else if (i == pebbleAlertRow) {
                    enabled = preferences.getBoolean("EnablePebbleNotifications", false);
                    textView.setText(LocaleController.getString("Pebble", R.string.Pebble));
                    divider.setVisibility(View.INVISIBLE);
                } else if (i == notificationsServiceRow) {
                    enabled = preferences.getBoolean("pushService", true);
                    textView.setText(LocaleController.getString("NotificationsService", R.string.NotificationsService));
                    divider.setVisibility(View.INVISIBLE);
                } else if (i == badgeNumberRow) {
                    enabled = preferences.getBoolean("badgeNumber", true);
                    textView.setText(LocaleController.getString("BadgeNumber", R.string.BadgeNumber));
                    divider.setVisibility(View.VISIBLE);
                }
                if (enabled) {
                    checkButton.setImageResource(R.drawable.btn_check_on);
                } else {
                    checkButton.setImageResource(R.drawable.btn_check_off);
                }
            } else if (type == 2) {
                if (view == null) {
                    LayoutInflater li = (LayoutInflater)mContext.getSystemService(Context.LAYOUT_INFLATER_SERVICE);
                    view = li.inflate(R.layout.settings_row_detail_layout, viewGroup, false);
                }
                TextView textView = (TextView)view.findViewById(R.id.settings_row_text);
                TextView textViewDetail = (TextView)view.findViewById(R.id.settings_row_text_detail);
                View divider = view.findViewById(R.id.settings_row_divider);
                SharedPreferences preferences = ApplicationLoader.applicationContext.getSharedPreferences("Notifications", Activity.MODE_PRIVATE);
                boolean enabledAll = preferences.getBoolean("EnableAll", true);
                boolean enabledGroup = preferences.getBoolean("EnableGroup", true);

                if (i == messageSoundRow || i == groupSoundRow) {
                    String name = null;
                    if (i == messageSoundRow) {
                        name = preferences.getString("GlobalSound", LocaleController.getString("Default", R.string.Default));
                    } else if (i == groupSoundRow) {
                        name = preferences.getString("GroupSound", LocaleController.getString("Default", R.string.Default));
                    }
                    if (name.equals("NoSound")) {
                        textViewDetail.setText(LocaleController.getString("NoSound", R.string.NoSound));
                    } else {
                        textViewDetail.setText(name);
                    }
                    textView.setText(LocaleController.getString("Sound", R.string.Sound));
                    divider.setVisibility(View.INVISIBLE);
                } else if (i == messageVibrationSpeedRow || i == groupVibrationSpeedRow) {
                    VibrationOptions.VibrationSpeed speed = VibrationOptions.VibrationSpeed.getDefault();
                    if (i == messageVibrationSpeedRow) {
                        speed = VibrationOptions.VibrationSpeed.fromValue(preferences.getInt("VibrationSpeed", 0));
                    } else if (i == groupVibrationSpeedRow) {
                        speed = VibrationOptions.VibrationSpeed.fromValue(preferences.getInt("VibrationSpeedGroup", 0));
                    }
                    textViewDetail.setText(LocaleController.getString(speed.getLocaleKey(), speed.getResourceId()));
                    textView.setText(LocaleController.getString("VibrateSpeed", R.string.VibrateSpeed));
                    divider.setVisibility(View.VISIBLE);
                }  else if (i == messageVibrationCountRow || i == groupVibrationCountRow) {
                    int count = VibrationOptions.DEFAULT_VIBRATION_COUNT;
                    if (i == messageVibrationCountRow) {
                        count = preferences.getInt("VibrationCount", count);
                    } else if (i == groupVibrationCountRow) {
                        count = preferences.getInt("VibrationCountGroup", count);
                    }
                    textViewDetail.setText(String.valueOf(count));
                    textView.setText(LocaleController.getString("VibrateCount", R.string.VibrateCount));
                    divider.setVisibility(View.VISIBLE);
                } else if (i == resetNotificationsRow) {
                    textView.setText(LocaleController.getString("ResetAllNotifications", R.string.ResetAllNotifications));
                    textViewDetail.setText(LocaleController.getString("UndoAllCustom", R.string.UndoAllCustom));
                    divider.setVisibility(View.INVISIBLE);
                } else if (i == messagePopupNotificationRow || i == groupPopupNotificationRow) {
                    textView.setText(LocaleController.getString("PopupNotification", R.string.PopupNotification));
                    int option = 0;
                    if (i == messagePopupNotificationRow) {
                        option = preferences.getInt("popupAll", 0);
                    } else if (i == groupPopupNotificationRow) {
                        option = preferences.getInt("popupGroup", 0);
                    }
                    if (option == 0) {
                        textViewDetail.setText(LocaleController.getString("NoPopup", R.string.NoPopup));
                    } else if (option == 1) {
                        textViewDetail.setText(LocaleController.getString("OnlyWhenScreenOn", R.string.OnlyWhenScreenOn));
                    } else if (option == 2) {
                        textViewDetail.setText(LocaleController.getString("OnlyWhenScreenOff", R.string.OnlyWhenScreenOff));
                    } else if (option == 3) {
                        textViewDetail.setText(LocaleController.getString("AlwaysShowPopup", R.string.AlwaysShowPopup));
                    }
                    divider.setVisibility(View.VISIBLE);
                }
            } else if (type == 3) {
                if (view == null) {
                    LayoutInflater li = (LayoutInflater)mContext.getSystemService(Context.LAYOUT_INFLATER_SERVICE);
                    view = li.inflate(R.layout.settings_row_color_layout, viewGroup, false);
                }
                TextView textView = (TextView)view.findViewById(R.id.settings_row_text);
                View colorView = view.findViewById(R.id.settings_color);
                View divider = view.findViewById(R.id.settings_row_divider);
                textView.setText(LocaleController.getString("LedColor", R.string.LedColor));
                SharedPreferences preferences = ApplicationLoader.applicationContext.getSharedPreferences("Notifications", Activity.MODE_PRIVATE);
                if (i == messageLedRow) {
                    colorView.setBackgroundColor(preferences.getInt("MessagesLed", 0xff00ff00));
                } else if (i == groupLedRow) {
                    colorView.setBackgroundColor(preferences.getInt("GroupLed", 0xff00ff00));
                }
                divider.setVisibility(View.VISIBLE);
            }
            return view;
        }

        @Override
        public int getItemViewType(int i) {
            if (i == messageSectionRow || i == groupSectionRow || i == inappSectionRow || i == eventsSectionRow || i == otherSectionRow || i == resetSectionRow) {
                return 0;
            } else if(i == messageVibrationSpeedRow || i == groupVibrationSpeedRow || i == messageVibrationCountRow || i == groupVibrationCountRow) {
                return 2;
            } else if (i == messageAlertRow || i == messagePreviewRow || i == messageVibrateRow ||
                    i == groupAlertRow || i == groupPreviewRow || i == groupVibrateRow ||
                    i == inappSoundRow || i == inappVibrateRow || i == inappPreviewRow ||
                    i == contactJoinedRow ||
                    i == pebbleAlertRow || i == notificationsServiceRow || i == badgeNumberRow) {
                return 1;
            } else if (i == messageLedRow || i == groupLedRow) {
                return 3;
            } else {
                return 2;
            }
        }

        @Override
        public int getViewTypeCount() {
            return 4;
        }

        @Override
        public boolean isEmpty() {
            return false;
        }
    }
}<|MERGE_RESOLUTION|>--- conflicted
+++ resolved
@@ -573,7 +573,6 @@
 
         @Override
         public boolean isEnabled(int i) {
-<<<<<<< HEAD
             if(i == messageVibrationSpeedRow || i == messageVibrationCountRow || i == groupVibrationSpeedRow || i == groupVibrationCountRow) {
                 boolean enabled = true;
                 SharedPreferences preferences = ApplicationLoader.applicationContext.getSharedPreferences("Notifications", Activity.MODE_PRIVATE);
@@ -596,10 +595,7 @@
                 return enabled;
             }
             else
-                return !(i == messageSectionRow || i == groupSectionRow || i == inappSectionRow || i == eventsSectionRow || i == pebbleSectionRow || i == resetSectionRow);
-=======
-            return !(i == messageSectionRow || i == groupSectionRow || i == inappSectionRow || i == eventsSectionRow || i == otherSectionRow || i == resetSectionRow);
->>>>>>> e5cb3685
+                return !(i == messageSectionRow || i == groupSectionRow || i == inappSectionRow || i == eventsSectionRow || i == otherSectionRow || i == resetSectionRow);
         }
 
         @Override
