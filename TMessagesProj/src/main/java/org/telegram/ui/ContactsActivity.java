--- conflicted
+++ resolved
@@ -326,24 +326,6 @@
                             }
                         }
                     } else {
-<<<<<<< HEAD
-                        int section = listViewAdapter.getSectionForPosition(i);
-                        int row = listViewAdapter.getPositionInSectionForPosition(i);
-                        if (row < 0 || section < 0) {
-                            return;
-                        }
-                        if (!onlyUsers && section == 0) {
-                            if (needPhonebook) {
-                                if (row == 0) {
-                                    try {
-                                        Intent intent = new Intent(Intent.ACTION_SEND);
-                                        intent.setType("text/plain");
-                                        intent.putExtra(Intent.EXTRA_TEXT, ApplicationLoader.applicationContext.getResources().getString(R.string.InviteText));
-                                        getParentActivity().startActivityForResult(Intent.createChooser(intent, LocaleController.getString("InviteFriends", R.string.InviteFriends)), 500);
-                                    } catch (Exception e) {
-                                        FileLog.e("tmessages", e);
-                                    }
-=======
                         Object item = listViewAdapter.getItem(section, row);
 
                         if (item instanceof TLRPC.User) {
@@ -351,7 +333,6 @@
                             if (returnAsResult) {
                                 if (ignoreUsers != null && ignoreUsers.containsKey(user.id)) {
                                     return;
->>>>>>> f6655078
                                 }
                                 didSelectResult(user, true, null);
                             } else {
@@ -382,46 +363,15 @@
                                 public void onClick(DialogInterface dialogInterface, int i) {
                                     try {
                                         Intent intent = new Intent(Intent.ACTION_VIEW, Uri.fromParts("sms", arg1, null));
-                                        intent.putExtra("sms_body", LocaleController.getString("InviteText", R.string.InviteText));
+                                        intent.putExtra("sms_body", ApplicationLoader.applicationContext.getResources().getString(R.string.InviteText));
                                         getParentActivity().startActivityForResult(intent, 500);
                                     } catch (Exception e) {
                                         FileLog.e("tmessages", e);
                                     }
                                 }
-<<<<<<< HEAD
-                            } else if (item instanceof ContactsController.Contact) {
-                                ContactsController.Contact contact = (ContactsController.Contact) item;
-                                String usePhone = null;
-                                if (!contact.phones.isEmpty()) {
-                                    usePhone = contact.phones.get(0);
-                                }
-                                if (usePhone == null || getParentActivity() == null) {
-                                    return;
-                                }
-                                AlertDialog.Builder builder = new AlertDialog.Builder(getParentActivity());
-                                builder.setMessage(LocaleController.getString("InviteUser", R.string.InviteUser));
-                                builder.setTitle(LocaleController.getString("AppName", R.string.AppName));
-                                final String arg1 = usePhone;
-                                builder.setPositiveButton(LocaleController.getString("OK", R.string.OK), new DialogInterface.OnClickListener() {
-                                    @Override
-                                    public void onClick(DialogInterface dialogInterface, int i) {
-                                        try {
-                                            Intent intent = new Intent(Intent.ACTION_VIEW, Uri.fromParts("sms", arg1, null));
-                                            intent.putExtra("sms_body", ApplicationLoader.applicationContext.getResources().getString(R.string.InviteText));
-                                            getParentActivity().startActivityForResult(intent, 500);
-                                        } catch (Exception e) {
-                                            FileLog.e("tmessages", e);
-                                        }
-                                    }
-                                });
-                                builder.setNegativeButton(LocaleController.getString("Cancel", R.string.Cancel), null);
-                                showAlertDialog(builder);
-                            }
-=======
                             });
                             builder.setNegativeButton(LocaleController.getString("Cancel", R.string.Cancel), null);
                             showAlertDialog(builder);
->>>>>>> f6655078
                         }
                     }
                 }
