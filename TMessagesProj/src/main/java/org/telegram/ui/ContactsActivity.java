/*
 * This is the source code of Telegram for Android v. 1.3.2.
 * It is licensed under GNU GPL v. 2 or later.
 * You should have received a copy of the license in this archive (see LICENSE).
 *
 * Copyright Nikolai Kudashov, 2013.
 */

package org.telegram.ui;

import android.app.AlertDialog;
import android.content.DialogInterface;
import android.content.Intent;
import android.net.Uri;
import android.os.Build;
import android.os.Bundle;
import android.text.InputType;
import android.view.Gravity;
import android.view.LayoutInflater;
import android.view.MotionEvent;
import android.view.View;
import android.view.ViewGroup;
import android.view.inputmethod.EditorInfo;
import android.widget.AbsListView;
import android.widget.AdapterView;
import android.widget.EditText;
import android.widget.FrameLayout;
import android.widget.LinearLayout;
import android.widget.ListView;
import android.widget.TextView;

import org.telegram.android.AndroidUtilities;
import org.telegram.android.LocaleController;
import org.telegram.android.MessagesStorage;
import org.telegram.android.SecretChatHelper;
import org.telegram.messenger.ApplicationLoader;
import org.telegram.messenger.TLRPC;
import org.telegram.android.ContactsController;
import org.telegram.messenger.FileLog;
import org.telegram.android.MessagesController;
import org.telegram.android.NotificationCenter;
import com.aniways.anigram.messenger.R;
import org.telegram.messenger.UserConfig;
import org.telegram.ui.Adapters.BaseSectionsAdapter;
import org.telegram.ui.Adapters.ContactsAdapter;
import org.telegram.ui.Adapters.ContactsSearchAdapter;
import org.telegram.ui.Cells.UserCell;
import org.telegram.ui.ActionBar.ActionBar;
import org.telegram.ui.ActionBar.ActionBarMenu;
import org.telegram.ui.ActionBar.ActionBarMenuItem;
import org.telegram.ui.ActionBar.BaseFragment;
import org.telegram.ui.Components.SectionsListView;

import java.util.ArrayList;
import java.util.HashMap;

public class ContactsActivity extends BaseFragment implements NotificationCenter.NotificationCenterDelegate {

    private BaseSectionsAdapter listViewAdapter;
    private TextView emptyTextView;
    private SectionsListView listView;
    private ContactsSearchAdapter searchListViewAdapter;

    private boolean searchWas;
    private boolean searching;
    private boolean onlyUsers;
    private boolean needPhonebook;
    private boolean destroyAfterSelect;
    private boolean returnAsResult;
    private boolean createSecretChat;
    private boolean creatingChat = false;
    private String selectAlertString = null;
    private HashMap<Integer, TLRPC.User> ignoreUsers;
    private boolean allowUsernameSearch = true;
    private ContactsActivityDelegate delegate;

    public static interface ContactsActivityDelegate {
        public abstract void didSelectContact(TLRPC.User user, String param);
    }

    public ContactsActivity(Bundle args) {
        super(args);
    }

    @SuppressWarnings("unchecked")
    @Override
    public boolean onFragmentCreate() {
        super.onFragmentCreate();
        NotificationCenter.getInstance().addObserver(this, NotificationCenter.contactsDidLoaded);
        NotificationCenter.getInstance().addObserver(this, NotificationCenter.updateInterfaces);
        NotificationCenter.getInstance().addObserver(this, NotificationCenter.encryptedChatCreated);
        if (arguments != null) {
            onlyUsers = getArguments().getBoolean("onlyUsers", false);
            destroyAfterSelect = arguments.getBoolean("destroyAfterSelect", false);
            returnAsResult = arguments.getBoolean("returnAsResult", false);
            createSecretChat = arguments.getBoolean("createSecretChat", false);
            selectAlertString = arguments.getString("selectAlertString");
            allowUsernameSearch = arguments.getBoolean("allowUsernameSearch", true);
        } else {
            needPhonebook = true;
        }

        ContactsController.getInstance().checkInviteText();

        return true;
    }

    @Override
    public void onFragmentDestroy() {
        super.onFragmentDestroy();
        NotificationCenter.getInstance().removeObserver(this, NotificationCenter.contactsDidLoaded);
        NotificationCenter.getInstance().removeObserver(this, NotificationCenter.updateInterfaces);
        NotificationCenter.getInstance().removeObserver(this, NotificationCenter.encryptedChatCreated);
        delegate = null;
    }

    @Override
    public View createView(LayoutInflater inflater, ViewGroup container) {
        if (fragmentView == null) {
            searching = false;
            searchWas = false;

            actionBar.setBackButtonImage(R.drawable.ic_ab_back);
            actionBar.setAllowOverlayTitle(true);
            if (destroyAfterSelect) {
                if (returnAsResult) {
                    actionBar.setTitle(LocaleController.getString("SelectContact", R.string.SelectContact));
                } else {
                    actionBar.setTitle(LocaleController.getString("NewMessageTitle", R.string.NewMessageTitle));
                }
            } else {
                actionBar.setTitle(LocaleController.getString("Contacts", R.string.Contacts));
            }

            actionBar.setActionBarMenuOnItemClick(new ActionBar.ActionBarMenuOnItemClick() {
                @Override
                public void onItemClick(int id) {
                    if (id == -1) {
                        finishFragment();
                    }
                }
            });

            ActionBarMenu menu = actionBar.createMenu();
            ActionBarMenuItem item = menu.addItem(0, R.drawable.ic_ab_search).setIsSearchField(true).setActionBarMenuItemSearchListener(new ActionBarMenuItem.ActionBarMenuItemSearchListener() {
                @Override
                public void onSearchExpand() {
                    searching = true;
                }

                @Override
                public void onSearchCollapse() {
                    searchListViewAdapter.searchDialogs(null);
                    searching = false;
                    searchWas = false;
                    ViewGroup group = (ViewGroup) listView.getParent();
                    listView.setAdapter(listViewAdapter);
                    listViewAdapter.notifyDataSetChanged();
                    if (android.os.Build.VERSION.SDK_INT >= 11) {
                        listView.setFastScrollAlwaysVisible(true);
                    }
                    listView.setFastScrollEnabled(true);
                    listView.setVerticalScrollBarEnabled(false);
                    emptyTextView.setText(LocaleController.getString("NoContacts", R.string.NoContacts));
                }

                @Override
                public void onTextChanged(EditText editText) {
                    if (searchListViewAdapter == null) {
                        return;
                    }
                    String text = editText.getText().toString();
                    if (text.length() != 0) {
                        searchWas = true;
                        if (listView != null) {
                            listView.setAdapter(searchListViewAdapter);
                            searchListViewAdapter.notifyDataSetChanged();
                            if(android.os.Build.VERSION.SDK_INT >= 11) {
                                listView.setFastScrollAlwaysVisible(false);
                            }
                            listView.setFastScrollEnabled(false);
                            listView.setVerticalScrollBarEnabled(true);
                        }
                        if (emptyTextView != null) {
                            emptyTextView.setText(LocaleController.getString("NoResult", R.string.NoResult));
                        }
                    }
                    searchListViewAdapter.searchDialogs(text);
                }
            });
            item.getSearchField().setHint(LocaleController.getString("Search", R.string.Search));

            searchListViewAdapter = new ContactsSearchAdapter(getParentActivity(), ignoreUsers, allowUsernameSearch);
            listViewAdapter = new ContactsAdapter(getParentActivity(), onlyUsers, needPhonebook, ignoreUsers);

            fragmentView = new FrameLayout(getParentActivity());

            LinearLayout emptyTextLayout = new LinearLayout(getParentActivity());
            emptyTextLayout.setVisibility(View.INVISIBLE);
            emptyTextLayout.setOrientation(LinearLayout.VERTICAL);
            ((FrameLayout) fragmentView).addView(emptyTextLayout);
            FrameLayout.LayoutParams layoutParams = (FrameLayout.LayoutParams) emptyTextLayout.getLayoutParams();
            layoutParams.width = FrameLayout.LayoutParams.MATCH_PARENT;
            layoutParams.height = FrameLayout.LayoutParams.MATCH_PARENT;
            layoutParams.gravity = Gravity.TOP;
            emptyTextLayout.setLayoutParams(layoutParams);
            emptyTextLayout.setOnTouchListener(new View.OnTouchListener() {
                @Override
                public boolean onTouch(View v, MotionEvent event) {
                    return true;
                }
            });

            emptyTextView = new TextView(getParentActivity());
            emptyTextView.setTextColor(0xff808080);
            emptyTextView.setTextSize(20);
            emptyTextView.setGravity(Gravity.CENTER);
            emptyTextView.setText(LocaleController.getString("NoContacts", R.string.NoContacts));
            emptyTextLayout.addView(emptyTextView);
            LinearLayout.LayoutParams layoutParams1 = (LinearLayout.LayoutParams) emptyTextView.getLayoutParams();
            layoutParams1.width = LinearLayout.LayoutParams.MATCH_PARENT;
            layoutParams1.height = LinearLayout.LayoutParams.MATCH_PARENT;
            layoutParams1.weight = 0.5f;
            emptyTextView.setLayoutParams(layoutParams1);

            FrameLayout frameLayout = new FrameLayout(getParentActivity());
            emptyTextLayout.addView(frameLayout);
            layoutParams1 = (LinearLayout.LayoutParams) frameLayout.getLayoutParams();
            layoutParams1.width = LinearLayout.LayoutParams.MATCH_PARENT;
            layoutParams1.height = LinearLayout.LayoutParams.MATCH_PARENT;
            layoutParams1.weight = 0.5f;
            frameLayout.setLayoutParams(layoutParams1);

            listView = new SectionsListView(getParentActivity());
            listView.setEmptyView(emptyTextLayout);
            listView.setVerticalScrollBarEnabled(false);
            listView.setDivider(null);
            listView.setDividerHeight(0);
            listView.setFastScrollEnabled(true);
            listView.setScrollBarStyle(View.SCROLLBARS_OUTSIDE_OVERLAY);
            listView.setAdapter(listViewAdapter);
            if (Build.VERSION.SDK_INT >= 11) {
                listView.setFastScrollAlwaysVisible(true);
                listView.setVerticalScrollbarPosition(LocaleController.isRTL ? ListView.SCROLLBAR_POSITION_LEFT : ListView.SCROLLBAR_POSITION_RIGHT);
            }
            ((FrameLayout) fragmentView).addView(listView);
            layoutParams = (FrameLayout.LayoutParams) listView.getLayoutParams();
            layoutParams.width = FrameLayout.LayoutParams.MATCH_PARENT;
            layoutParams.height = FrameLayout.LayoutParams.MATCH_PARENT;
            listView.setLayoutParams(layoutParams);

            listView.setOnItemClickListener(new AdapterView.OnItemClickListener() {
                @Override
                public void onItemClick(AdapterView<?> adapterView, View view, int i, long l) {
                    if (searching && searchWas) {
                        TLRPC.User user = searchListViewAdapter.getItem(i);
                        if (user == null) {
                            return;
                        }
                        if (searchListViewAdapter.isGlobalSearch(i)) {
                            ArrayList<TLRPC.User> users = new ArrayList<>();
                            users.add(user);
                            MessagesController.getInstance().putUsers(users, false);
                            MessagesStorage.getInstance().putUsersAndChats(users, null, false, true);
                        }
                        if (returnAsResult) {
                            if (ignoreUsers != null && ignoreUsers.containsKey(user.id)) {
                                return;
                            }
                            didSelectResult(user, true, null);
                        } else {
                            if (createSecretChat) {
                                creatingChat = true;
                                SecretChatHelper.getInstance().startSecretChat(getParentActivity(), user);
                            } else {
                                Bundle args = new Bundle();
                                args.putInt("user_id", user.id);
                                presentFragment(new ChatActivity(args), true);
                            }
                        }
                    } else {
                        int section = listViewAdapter.getSectionForPosition(i);
                        int row = listViewAdapter.getPositionInSectionForPosition(i);
                        if (row < 0 || section < 0) {
                            return;
                        }
                        if (!onlyUsers && section == 0) {
                            if (needPhonebook) {
                                if (row == 0) {
                                    try {
                                        Intent intent = new Intent(Intent.ACTION_SEND);
                                        intent.setType("text/plain");
<<<<<<< HEAD
                                        intent.putExtra(Intent.EXTRA_TEXT, ApplicationLoader.applicationContext.getString(R.string.InviteText));
                                        getParentActivity().startActivity(intent);
=======
                                        intent.putExtra(Intent.EXTRA_TEXT, ContactsController.getInstance().getInviteText());
                                        getParentActivity().startActivity(Intent.createChooser(intent, ""));
>>>>>>> dff666fc
                                    } catch (Exception e) {
                                        FileLog.e("tmessages", e);
                                    }
                                }
                            } else {
                                if (row == 0) {
                                    presentFragment(new GroupCreateActivity(), true);
                                } else if (row == 1) {
                                    Bundle args = new Bundle();
                                    args.putBoolean("onlyUsers", true);
                                    args.putBoolean("destroyAfterSelect", true);
                                    args.putBoolean("createSecretChat", true);
                                    presentFragment(new ContactsActivity(args), true);
                                } else if (row == 2) {
                                    Bundle args = new Bundle();
                                    args.putBoolean("broadcast", true);
                                    presentFragment(new GroupCreateActivity(args), true);
                                }
                            }
                        } else {
                            Object item = listViewAdapter.getItem(section, row);

                            if (item instanceof TLRPC.User) {
                                TLRPC.User user = (TLRPC.User) item;
                                if (returnAsResult) {
                                    if (ignoreUsers != null && ignoreUsers.containsKey(user.id)) {
                                        return;
                                    }
                                    didSelectResult(user, true, null);
                                } else {
                                    if (createSecretChat) {
                                        creatingChat = true;
                                        SecretChatHelper.getInstance().startSecretChat(getParentActivity(), user);
                                    } else {
                                        Bundle args = new Bundle();
                                        args.putInt("user_id", user.id);
                                        presentFragment(new ChatActivity(args), true);
                                    }
                                }
                            } else if (item instanceof ContactsController.Contact) {
                                ContactsController.Contact contact = (ContactsController.Contact) item;
                                String usePhone = null;
                                if (!contact.phones.isEmpty()) {
                                    usePhone = contact.phones.get(0);
                                }
                                if (usePhone == null || getParentActivity() == null) {
                                    return;
                                }
                                AlertDialog.Builder builder = new AlertDialog.Builder(getParentActivity());
                                builder.setMessage(LocaleController.getString("InviteUser", R.string.InviteUser));
                                builder.setTitle(LocaleController.getString("AppName", R.string.AppName));
                                final String arg1 = usePhone;
                                builder.setPositiveButton(LocaleController.getString("OK", R.string.OK), new DialogInterface.OnClickListener() {
                                    @Override
                                    public void onClick(DialogInterface dialogInterface, int i) {
                                        try {
                                            Intent intent = new Intent(Intent.ACTION_VIEW, Uri.fromParts("sms", arg1, null));
                                            intent.putExtra("sms_body", LocaleController.getString("InviteText", R.string.InviteText));
                                            getParentActivity().startActivity(intent);
                                        } catch (Exception e) {
                                            FileLog.e("tmessages", e);
                                        }
                                    }
                                });
                                builder.setNegativeButton(LocaleController.getString("Cancel", R.string.Cancel), null);
                                showAlertDialog(builder);
                            }
                        }
                    }
                }
            });

            listView.setOnScrollListener(new AbsListView.OnScrollListener() {
                @Override
                public void onScrollStateChanged(AbsListView absListView, int i) {
                    if (i == SCROLL_STATE_TOUCH_SCROLL && searching && searchWas) {
                        AndroidUtilities.hideKeyboard(getParentActivity().getCurrentFocus());
                    }
                }

                @Override
                public void onScroll(AbsListView absListView, int firstVisibleItem, int visibleItemCount, int totalItemCount) {
                    if (absListView.isFastScrollEnabled()) {
                        AndroidUtilities.clearDrawableAnimation(absListView);
                    }
                }
            });
        } else {
            ViewGroup parent = (ViewGroup)fragmentView.getParent();
            if (parent != null) {
                parent.removeView(fragmentView);
            }
        }
        return fragmentView;
    }

    private void didSelectResult(final TLRPC.User user, boolean useAlert, String param) {
        if (useAlert && selectAlertString != null) {
            if (getParentActivity() == null) {
                return;
            }
            AlertDialog.Builder builder = new AlertDialog.Builder(getParentActivity());
            builder.setTitle(LocaleController.getString("AppName", R.string.AppName));
            builder.setMessage(LocaleController.formatStringSimple(selectAlertString, ContactsController.formatName(user.first_name, user.last_name)));
            final EditText editText = new EditText(getParentActivity());
            if (android.os.Build.VERSION.SDK_INT < 11) {
                editText.setBackgroundResource(android.R.drawable.editbox_background_normal);
            }
            editText.setTextSize(18);
            editText.setText("50");
            editText.setGravity(Gravity.CENTER);
            editText.setInputType(InputType.TYPE_CLASS_NUMBER);
            editText.setImeOptions(EditorInfo.IME_ACTION_DONE);
            builder.setView(editText);
            builder.setPositiveButton(R.string.OK, new DialogInterface.OnClickListener() {
                @Override
                public void onClick(DialogInterface dialogInterface, int i) {
                    didSelectResult(user, false, editText.getText().toString());
                }
            });
            builder.setNegativeButton(R.string.Cancel, null);
            showAlertDialog(builder);
            ViewGroup.MarginLayoutParams layoutParams = (ViewGroup.MarginLayoutParams)editText.getLayoutParams();
            if (layoutParams != null) {
                if (layoutParams instanceof FrameLayout.LayoutParams) {
                    ((FrameLayout.LayoutParams)layoutParams).gravity = Gravity.CENTER_HORIZONTAL;
                }
                layoutParams.rightMargin = layoutParams.leftMargin = AndroidUtilities.dp(10);
                editText.setLayoutParams(layoutParams);
            }
            editText.setSelection(editText.getText().length());
        } else {
            if (delegate != null) {
                delegate.didSelectContact(user, param);
                delegate = null;
            }
            finishFragment();
        }
    }

    @Override
    public void onResume() {
        super.onResume();
        if (listViewAdapter != null) {
            listViewAdapter.notifyDataSetChanged();
        }
    }

    @Override
    public void onPause() {
        super.onPause();
        if (actionBar != null) {
            actionBar.closeSearchField();
        }
    }

    @Override
    public void didReceivedNotification(int id, Object... args) {
        if (id == NotificationCenter.contactsDidLoaded) {
            if (listViewAdapter != null) {
                listViewAdapter.notifyDataSetChanged();
            }
        } else if (id == NotificationCenter.updateInterfaces) {
            int mask = (Integer)args[0];
            if ((mask & MessagesController.UPDATE_MASK_AVATAR) != 0 || (mask & MessagesController.UPDATE_MASK_NAME) != 0 || (mask & MessagesController.UPDATE_MASK_STATUS) != 0) {
                updateVisibleRows(mask);
            }
        } else if (id == NotificationCenter.encryptedChatCreated) {
            if (createSecretChat && creatingChat) {
                TLRPC.EncryptedChat encryptedChat = (TLRPC.EncryptedChat)args[0];
                Bundle args2 = new Bundle();
                args2.putInt("enc_id", encryptedChat.id);
                presentFragment(new ChatActivity(args2), true);
            }
        }
    }

    private void updateVisibleRows(int mask) {
        if (listView != null) {
            int count = listView.getChildCount();
            for (int a = 0; a < count; a++) {
                View child = listView.getChildAt(a);
                if (child instanceof UserCell) {
                    ((UserCell) child).update(mask);
                }
            }
        }
    }

    public void setDelegate(ContactsActivityDelegate delegate) {
        this.delegate = delegate;
    }

    public void setIgnoreUsers(HashMap<Integer, TLRPC.User> users) {
        ignoreUsers = users;
    }
}<|MERGE_RESOLUTION|>--- conflicted
+++ resolved
@@ -290,13 +290,8 @@
                                     try {
                                         Intent intent = new Intent(Intent.ACTION_SEND);
                                         intent.setType("text/plain");
-<<<<<<< HEAD
-                                        intent.putExtra(Intent.EXTRA_TEXT, ApplicationLoader.applicationContext.getString(R.string.InviteText));
-                                        getParentActivity().startActivity(intent);
-=======
-                                        intent.putExtra(Intent.EXTRA_TEXT, ContactsController.getInstance().getInviteText());
+                                        intent.putExtra(Intent.EXTRA_TEXT, ApplicationLoader.applicationContext.getResources().getString(R.string.InviteText));
                                         getParentActivity().startActivity(Intent.createChooser(intent, ""));
->>>>>>> dff666fc
                                     } catch (Exception e) {
                                         FileLog.e("tmessages", e);
                                     }
@@ -354,7 +349,7 @@
                                     public void onClick(DialogInterface dialogInterface, int i) {
                                         try {
                                             Intent intent = new Intent(Intent.ACTION_VIEW, Uri.fromParts("sms", arg1, null));
-                                            intent.putExtra("sms_body", LocaleController.getString("InviteText", R.string.InviteText));
+                                            intent.putExtra("sms_body", ApplicationLoader.applicationContext.getResources().getString(R.string.InviteText));
                                             getParentActivity().startActivity(intent);
                                         } catch (Exception e) {
                                             FileLog.e("tmessages", e);
